--- conflicted
+++ resolved
@@ -956,11 +956,7 @@
       foreach ($importedModule in $importedModules) 
       {
         $versions = $ProfileMap.$Profile.$($importedModule.Name)
-<<<<<<< HEAD
-        if ($null -ne $versions) 
-=======
         if ($null -ne $versions)
->>>>>>> 22f3f2c7
         {
           # We need the latest version in that profile to be imported. If old version was imported, block user and ask to import in a new session
           $versionEnum = $versions.GetEnumerator()
