--- conflicted
+++ resolved
@@ -544,12 +544,8 @@
 </maml:alert>
 </maml:alertSet>
 <command:examples><command:example><maml:title>Example 1</maml:title>
-<<<<<<< HEAD
-<dev:code>PS C:\&gt; Use-AzureRmProfile '2017-03-09-profile'</dev:code>
-<dev:remarks><maml:para>Load the modules associated with profile version '2016-09' int he current session.  This should be executed after opening a new PowerShell session.
-=======
-<dev:code>PS C:\&gt; Update-AzureRmProfile -Profile '2016-09'</dev:code>
-<dev:remarks><maml:para>Update the modules associated with profile '2016-09' to their latest versions and load in the current session.  This should be executed after opening a new PowerShell session.
+<dev:code>PS C:\&gt; Update-AzureRmProfile -Profile '2017-03-09-profile'</dev:code>
+<dev:remarks><maml:para>Update the modules associated with profile '2017-03-09' to their latest versions and load in the current session.  This should be executed after opening a new PowerShell session.
 </maml:para>
 </dev:remarks>
 </command:example>
@@ -562,7 +558,6 @@
 <command:example><maml:title>Example 3</maml:title>
 <dev:code>PS C:\&gt; Update-AzureRmProfile -Profile 'Latest' -Module 'AzureRM', 'Azure.Storage' -Scope 'CurrentUser'</dev:code>
 <dev:remarks><maml:para>Update the modules 'AzureRM', 'Azure.Storage'  with profile version 'Latest' and load the modules in the current session. It downloads and installs the required modules in the CurrentUser scope. This should be executed after opening a new PowerShell session.
->>>>>>> bf944ed3
 </maml:para>
 </dev:remarks>
 </command:example>
@@ -715,26 +710,14 @@
 </maml:alert>
 </maml:alertSet>
 <command:examples><command:example><maml:title>Example 1</maml:title>
-<<<<<<< HEAD
-<dev:code>PS C:\&gt; Update-AzureRmProfile -Profile '2017-03-09-profile'</dev:code>
-<dev:remarks><maml:para>Update the modules associated with profile version '2017-03-09' and load the modules in the current session.  This should be executed after opening a new PowerShell session.
-</maml:para>
-</dev:remarks>
-</command:example>
-</command:examples>
-<command:examples><command:example><maml:title>Example 2</maml:title>
-<dev:code>PS C:\&gt; Update-AzureRmProfile -Profile '2017-03-09-profile' -RemovePreviousVersions -Force</dev:code>
-<dev:remarks><maml:para>Update the modules associated with profile version '2017-03-09' and load the modules in the current session. It downloads and installs the required modules and removes old versions of the modules without prompting the user. This should be executed after opening a new PowerShell session.
-=======
-<dev:code>PS C:\&gt; Use-AzureRmProfile -Profile '2016-09'</dev:code>
-<dev:remarks><maml:para>Load the modules associated with profile version '2016-09' in the current session.  This should be executed after opening a new PowerShell session.
+<dev:code>PS C:\&gt; Use-AzureRmProfile -Profile '2017-03-09-profile'</dev:code>
+<dev:remarks><maml:para>Load the modules associated with profile version '2017-03-09' in the current session.  This should be executed after opening a new PowerShell session.
 </maml:para>
 </dev:remarks>
 </command:example>
 <command:example><maml:title>Example 2</maml:title>
 <dev:code>PS C:\&gt; Use-AzureRmProfile -Profile 'Latest' -Module 'AzureRM' -Scope 'CurrentUser' -Force</dev:code>
 <dev:remarks><maml:para>Load the module 'AzureRM' associated with profile version 'Latest' in the current session. It downloads and installs from online gallery in the 'CurrentUser' scope if not already installed. This should be executed after opening a new PowerShell session.
->>>>>>> bf944ed3
 </maml:para>
 </dev:remarks>
 </command:example>
