#
# Module manifest for module 'Az'
#
# Generated by: Microsoft Corporation
#
# Generated on: 10/11/2019
#

@{

# Script module or binary module file associated with this manifest.
# RootModule = ''

# Version number of this module.
ModuleVersion = '2.8.0'

# Supported PSEditions
CompatiblePSEditions = 'Core', 'Desktop'

# ID used to uniquely identify this module
GUID = 'd48d710e-85cb-46a1-990f-22dae76f6b5f'

# Author of this module
Author = 'Microsoft Corporation'

# Company or vendor of this module
CompanyName = 'Microsoft Corporation'

# Copyright statement for this module
Copyright = 'Microsoft Corporation. All rights reserved.'

# Description of the functionality provided by this module
Description = 'Microsoft Azure PowerShell - Cmdlets to manage resources in Azure. This module is compatible with WindowsPowerShell and PowerShell Core.

For more information about the Az module, please visit the following: https://docs.microsoft.com/en-us/powershell/azure/'

# Minimum version of the PowerShell engine required by this module
PowerShellVersion = '5.1'

# Name of the PowerShell host required by this module
# PowerShellHostName = ''

# Minimum version of the PowerShell host required by this module
# PowerShellHostVersion = ''

# Minimum version of Microsoft .NET Framework required by this module. This prerequisite is valid for the PowerShell Desktop edition only.
DotNetFrameworkVersion = '4.7.2'

# Minimum version of the common language runtime (CLR) required by this module. This prerequisite is valid for the PowerShell Desktop edition only.
# CLRVersion = ''

# Processor architecture (None, X86, Amd64) required by this module
# ProcessorArchitecture = ''

# Modules that must be imported into the global environment prior to importing this module
RequiredModules = @(@{ModuleName = 'Az.Accounts'; ModuleVersion = '1.6.3'; }, 
               @{ModuleName = 'Az.Advisor'; RequiredVersion = '1.0.1'; }, 
               @{ModuleName = 'Az.Aks'; RequiredVersion = '1.0.2'; }, 
               @{ModuleName = 'Az.AnalysisServices'; RequiredVersion = '1.1.1'; }, 
               @{ModuleName = 'Az.ApiManagement'; RequiredVersion = '1.3.2'; }, 
               @{ModuleName = 'Az.ApplicationInsights'; RequiredVersion = '1.0.2'; }, 
               @{ModuleName = 'Az.Automation'; RequiredVersion = '1.3.4'; }, 
               @{ModuleName = 'Az.Batch'; RequiredVersion = '1.1.2'; }, 
               @{ModuleName = 'Az.Billing'; RequiredVersion = '1.0.1'; }, 
               @{ModuleName = 'Az.Cdn'; RequiredVersion = '1.3.1'; }, 
               @{ModuleName = 'Az.CognitiveServices'; RequiredVersion = '1.2.1'; }, 
               @{ModuleName = 'Az.Compute'; RequiredVersion = '2.7.0'; }, 
               @{ModuleName = 'Az.ContainerInstance'; RequiredVersion = '1.0.1'; }, 
               @{ModuleName = 'Az.ContainerRegistry'; RequiredVersion = '1.1.0'; }, 
               @{ModuleName = 'Az.DataFactory'; RequiredVersion = '1.4.0'; }, 
               @{ModuleName = 'Az.DataLakeAnalytics'; RequiredVersion = '1.0.1'; }, 
               @{ModuleName = 'Az.DataLakeStore'; RequiredVersion = '1.2.3'; }, 
               @{ModuleName = 'Az.DeploymentManager'; RequiredVersion = '1.0.1'; }, 
               @{ModuleName = 'Az.DevTestLabs'; RequiredVersion = '1.0.0'; }, 
               @{ModuleName = 'Az.Dns'; RequiredVersion = '1.1.1'; }, 
               @{ModuleName = 'Az.EventGrid'; RequiredVersion = '1.2.2'; }, 
               @{ModuleName = 'Az.EventHub'; RequiredVersion = '1.4.0'; }, 
               @{ModuleName = 'Az.FrontDoor'; RequiredVersion = '1.1.1'; }, 
               @{ModuleName = 'Az.HDInsight'; RequiredVersion = '2.0.2'; }, 
               @{ModuleName = 'Az.HealthcareApis'; RequiredVersion = '1.0.0'; },
               @{ModuleName = 'Az.IotHub'; RequiredVersion = '1.3.1'; }, 
               @{ModuleName = 'Az.KeyVault'; RequiredVersion = '1.3.1'; }, 
               @{ModuleName = 'Az.LogicApp'; RequiredVersion = '1.3.1'; }, 
               @{ModuleName = 'Az.MachineLearning'; RequiredVersion = '1.1.1'; }, 
               @{ModuleName = 'Az.ManagedServices'; RequiredVersion = '1.0.1'; }, 
               @{ModuleName = 'Az.MarketplaceOrdering'; RequiredVersion = '1.0.1'; }, 
               @{ModuleName = 'Az.Media'; RequiredVersion = '1.1.0'; }, 
               @{ModuleName = 'Az.Monitor'; RequiredVersion = '1.4.0'; }, 
               @{ModuleName = 'Az.Network'; RequiredVersion = '1.15.0'; }, 
               @{ModuleName = 'Az.NotificationHubs'; RequiredVersion = '1.1.0'; }, 
               @{ModuleName = 'Az.OperationalInsights'; RequiredVersion = '1.3.3'; }, 
               @{ModuleName = 'Az.PolicyInsights'; RequiredVersion = '1.1.3'; }, 
               @{ModuleName = 'Az.PowerBIEmbedded'; RequiredVersion = '1.1.0'; }, 
               @{ModuleName = 'Az.RecoveryServices'; RequiredVersion = '1.4.5'; }, 
               @{ModuleName = 'Az.RedisCache'; RequiredVersion = '1.1.1'; }, 
               @{ModuleName = 'Az.Relay'; RequiredVersion = '1.0.2'; }, 
               @{ModuleName = 'Az.Resources'; RequiredVersion = '1.7.0'; }, 
               @{ModuleName = 'Az.ServiceBus'; RequiredVersion = '1.4.0'; }, 
               @{ModuleName = 'Az.ServiceFabric'; RequiredVersion = '1.2.0'; }, 
               @{ModuleName = 'Az.SignalR'; RequiredVersion = '1.1.0'; }, 
<<<<<<< HEAD
               @{ModuleName = 'Az.Sql'; RequiredVersion = '1.14.2'; }, 
#               @{ModuleName = 'Az.Storage'; RequiredVersion = '1.0.0'; },  # Storage removed to support preview
               @{ModuleName = 'Az.StorageSync'; RequiredVersion = '1.2.0'; }, 
=======
               @{ModuleName = 'Az.Sql'; RequiredVersion = '1.15.0'; }, 
               @{ModuleName = 'Az.Storage'; RequiredVersion = '1.8.0'; }, 
               @{ModuleName = 'Az.StorageSync'; RequiredVersion = '1.2.1'; }, 
>>>>>>> 065b1e5d
               @{ModuleName = 'Az.StreamAnalytics'; RequiredVersion = '1.0.0'; }, 
               @{ModuleName = 'Az.TrafficManager'; RequiredVersion = '1.0.2'; }, 
               @{ModuleName = 'Az.Websites'; RequiredVersion = '1.5.0'; })

# Assemblies that must be loaded prior to importing this module
# RequiredAssemblies = @()

# Script files (.ps1) that are run in the caller's environment prior to importing this module.
# ScriptsToProcess = @()

# Type files (.ps1xml) to be loaded when importing this module
# TypesToProcess = @()

# Format files (.ps1xml) to be loaded when importing this module
# FormatsToProcess = @()

# Modules to import as nested modules of the module specified in RootModule/ModuleToProcess
# NestedModules = @()

# Functions to export from this module, for best performance, do not use wildcards and do not delete the entry, use an empty array if there are no functions to export.
FunctionsToExport = @()

# Cmdlets to export from this module, for best performance, do not use wildcards and do not delete the entry, use an empty array if there are no cmdlets to export.
CmdletsToExport = @()

# Variables to export from this module
# VariablesToExport = @()

# Aliases to export from this module, for best performance, do not use wildcards and do not delete the entry, use an empty array if there are no aliases to export.
AliasesToExport = @()

# DSC resources to export from this module
# DscResourcesToExport = @()

# List of all modules packaged with this module
# ModuleList = @()

# List of all files packaged with this module
# FileList = @()

# Private data to pass to the module specified in RootModule/ModuleToProcess. This may also contain a PSData hashtable with additional module metadata used by PowerShell.
PrivateData = @{

    PSData = @{

        # Tags applied to this module. These help with module discovery in online galleries.
        Tags = 'Azure','ARM','ResourceManager','Linux','AzureAutomationNotSupported'

        # A URL to the license for this module.
        LicenseUri = 'https://aka.ms/azps-license'

        # A URL to the main website for this project.
        ProjectUri = 'https://github.com/Azure/azure-powershell'

        # A URL to an icon representing this module.
        # IconUri = ''

        # ReleaseNotes of this module
        ReleaseNotes = '2.8.0 - October 2019
Az.Accounts
* Fixed miscellaneous typos across module
* Support user-assigned MSI in Azure Functiosn Authentication (#9479)

Az.ApiManagement
* **Set-AzApiManagementApi** - Added support for Updating Api into ApiVersionSet
    - Fix for issue https://github.com/Azure/azure-powershell/issues/10068

Az.Automation
* Fixed New-AzureAutomationSoftwareUpdateConfiguration cmdlet for Linux reboot setting parameter. 

Az.Batch
* **Get-AzBatchNodeAgentSku** is deprecated and will be replaced by **Get-AzBatchSupportImage** in version 2.0.0.

Az.Compute
* Add Priority, EvictionPolicy, and MaxPrice parameters to New-AzVM and New-AzVmss cmdlets
* Fix warning message and help document for Add-AzVMAdditionalUnattendContent and Add-AzVMSshPublicKey cmdlets
* Fix -skipVmBackup exception for Linux VMs with managed disks for Set-AzVMDiskEncryptionExtension. 
* Fix bug in update encryption settings in Set-AzVMDiskEncryptionExtension, two pass scenario.

Az.DataFactory
* Adding CRUD commands for ADF V2 data flow: Set-AzDataFactoryV2DataFlow, Remove-AzDataFactoryV2DataFlow, and Get-AzDataFactoryV2DataFlow.
* Adding action commands for ADF V2 data flow debug Session: Start-AzDataFactoryV2DataFlowDebugSession, Get-AzDataFactoryV2DataFlowDebugSession, Add-AzDataFactoryV2DataFlowDebugSessionPackage, Invoke-AzDataFactoryV2DataFlowDebugSessionCommand and Stop-AzDataFactoryV2DataFlowDebugSession.
* Update ADF .Net SDK version to 4.2.0

Az.DataLakeStore
* Fix account validation so that accounts with ''-'' can be passed without domain

## Az.HealthcareApis
* Call out breaking changes * Call out breaking changes * Updated the powershell version to 1.0.0
* Updated the SDK version to 1.0.2
* Update in tests to refer to new SDK version
* Updated the output structure from nested to flattened.

Az.IotHub
* Add new routing source: DigitalTwinChangeEvents
* Minor bug fix: Get-AzIothub not returning subscriptionId 

Az.Monitor
* New action group receivers added for action group
	-ItsmReceiver
	-VoiceReceiver
	-ArmRoleReceiver
	-AzureFunctionReceiver
	-LogicAppReceiver
	-AutomationRunbookReceiver
	-AzureAppPushReceiver
* Use common alert schema enabled for the receivers. This is not applicable for SMS, Azure App push , ITSM and Voice recievers
* Webhooks now supports Azure active directory authentication .

Az.Network
* Add new cmdlet Get-AzAvailableServiceAlias which can be called to get the aliases that can be used for Service Endpoint Policies.
* Added support for the adding traffic selectors to Virtual Network Gateway Connections
    - New cmdlets added:
        - New-AzureRmTrafficSelectorPolicy
    - Cmdlets updated with optional parameter -TrafficSelectorPolicies
        -New-AzureRmVirtualNetworkGatewayConnection
        -Set-AzureRmVirtualNetworkGatewayConnection
* Add support for ESP and AH protocols in network security rule configurations
    - Updated cmdlets:
        - Add-AzNetworkSecurityRuleConfig
        - New-AzNetworkSecurityRuleConfig
        - Set-AzNetworkSecurityRuleConfig
* Improve handling of exceptions in Cortex cmdlets
* New Generations and SKUs for VirtualNetworkGateways
  - Introduce new Generations for VirtualNetworkGateways.
  - Introduce new high throughput SKUs for VirtualNetworkGateways.

Az.RedisCache
* Updated ''Set-AzRedisCache'' reference documentation to include missing values for ''-Size'' parameter

Az.Sql
* Add support for setting Active Directory Administrator on Managed Instance

Az.Storage
* Upgrade Storage Client Library to 11.1.0
* List containers with Management plane API, will list with NextPageLink
    -  Get-AzRmStorageContainer
* List Storage accounts from subscription, will list with NextPageLink
    -  Get-AzStorageAccount

Az.StorageSync
* Fix Issue 9810 in Reset-AzStorageSyncServerCertificate.

Az.Websites
* Set-AzWebApp updating ASP of an app was failing
'

        # Prerelease string of this module
        # Prerelease = ''

        # Flag to indicate whether the module requires explicit user acceptance for install/update/save
        # RequireLicenseAcceptance = $false

        # External dependent modules of this module
        # ExternalModuleDependencies = @()

    } # End of PSData hashtable

 } # End of PrivateData hashtable

# HelpInfo URI of this module
# HelpInfoURI = ''

# Default prefix for commands exported from this module. Override the default prefix using Import-Module -Prefix.
# DefaultCommandPrefix = ''

}
<|MERGE_RESOLUTION|>--- conflicted
+++ resolved
@@ -98,15 +98,9 @@
                @{ModuleName = 'Az.ServiceBus'; RequiredVersion = '1.4.0'; }, 
                @{ModuleName = 'Az.ServiceFabric'; RequiredVersion = '1.2.0'; }, 
                @{ModuleName = 'Az.SignalR'; RequiredVersion = '1.1.0'; }, 
-<<<<<<< HEAD
-               @{ModuleName = 'Az.Sql'; RequiredVersion = '1.14.2'; }, 
-#               @{ModuleName = 'Az.Storage'; RequiredVersion = '1.0.0'; },  # Storage removed to support preview
-               @{ModuleName = 'Az.StorageSync'; RequiredVersion = '1.2.0'; }, 
-=======
                @{ModuleName = 'Az.Sql'; RequiredVersion = '1.15.0'; }, 
-               @{ModuleName = 'Az.Storage'; RequiredVersion = '1.8.0'; }, 
+#               @{ModuleName = 'Az.Storage'; RequiredVersion = '1.8.0'; },  # Storage removed to support preview
                @{ModuleName = 'Az.StorageSync'; RequiredVersion = '1.2.1'; }, 
->>>>>>> 065b1e5d
                @{ModuleName = 'Az.StreamAnalytics'; RequiredVersion = '1.0.0'; }, 
                @{ModuleName = 'Az.TrafficManager'; RequiredVersion = '1.0.2'; }, 
                @{ModuleName = 'Az.Websites'; RequiredVersion = '1.5.0'; })
