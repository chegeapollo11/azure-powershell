#
# Module manifest for module 'Az'
#
# Generated by: Microsoft Corporation
#
# Generated on: 5/20/2021
#

@{

# Script module or binary module file associated with this manifest.
# RootModule = ''

# Version number of this module.
ModuleVersion = '6.0.0'

# Supported PSEditions
CompatiblePSEditions = 'Core', 'Desktop'

# ID used to uniquely identify this module
GUID = 'd48d710e-85cb-46a1-990f-22dae76f6b5f'

# Author of this module
Author = 'Microsoft Corporation'

# Company or vendor of this module
CompanyName = 'Microsoft Corporation'

# Copyright statement for this module
Copyright = 'Microsoft Corporation. All rights reserved.'

# Description of the functionality provided by this module
Description = 'Microsoft Azure PowerShell - Cmdlets to manage resources in Azure. This module is compatible with PowerShell and Windows PowerShell.
For more information about the Az module, please visit the following: https://docs.microsoft.com/powershell/azure/'

# Minimum version of the PowerShell engine required by this module
PowerShellVersion = '5.1'

# Name of the PowerShell host required by this module
# PowerShellHostName = ''

# Minimum version of the PowerShell host required by this module
# PowerShellHostVersion = ''

# Minimum version of Microsoft .NET Framework required by this module. This prerequisite is valid for the PowerShell Desktop edition only.
DotNetFrameworkVersion = '4.7.2'

# Minimum version of the common language runtime (CLR) required by this module. This prerequisite is valid for the PowerShell Desktop edition only.
# ClrVersion = ''

# Processor architecture (None, X86, Amd64) required by this module
# ProcessorArchitecture = ''

# Modules that must be imported into the global environment prior to importing this module
RequiredModules = @(@{ModuleName = 'Az.Accounts'; ModuleVersion = '2.3.0'; }, 
               @{ModuleName = 'Az.Advisor'; RequiredVersion = '1.1.1'; }, 
               @{ModuleName = 'Az.Aks'; RequiredVersion = '2.1.0'; }, 
               @{ModuleName = 'Az.AnalysisServices'; RequiredVersion = '1.1.4'; }, 
               @{ModuleName = 'Az.ApiManagement'; RequiredVersion = '2.2.0'; }, 
               @{ModuleName = 'Az.AppConfiguration'; RequiredVersion = '1.0.0'; }, 
               @{ModuleName = 'Az.ApplicationInsights'; RequiredVersion = '1.1.0'; }, 
               @{ModuleName = 'Az.Automation'; RequiredVersion = '1.7.0'; }, 
               @{ModuleName = 'Az.Batch'; RequiredVersion = '3.1.0'; }, 
               @{ModuleName = 'Az.Billing'; RequiredVersion = '2.0.0'; }, 
               @{ModuleName = 'Az.Cdn'; RequiredVersion = '1.7.0'; }, 
               @{ModuleName = 'Az.CognitiveServices'; RequiredVersion = '1.8.0'; }, 
               @{ModuleName = 'Az.Compute'; RequiredVersion = '4.13.0'; }, 
               @{ModuleName = 'Az.ContainerInstance'; RequiredVersion = '2.0.0'; }, 
               @{ModuleName = 'Az.ContainerRegistry'; RequiredVersion = '2.2.3'; }, 
               @{ModuleName = 'Az.CosmosDB'; RequiredVersion = '1.2.0'; }, 
               @{ModuleName = 'Az.DataBoxEdge'; RequiredVersion = '1.1.0'; }, 
               @{ModuleName = 'Az.Databricks'; RequiredVersion = '1.1.0'; }, 
               @{ModuleName = 'Az.DataFactory'; RequiredVersion = '1.12.0'; }, 
               @{ModuleName = 'Az.DataLakeAnalytics'; RequiredVersion = '1.0.2'; }, 
               @{ModuleName = 'Az.DataLakeStore'; RequiredVersion = '1.3.0'; }, 
               @{ModuleName = 'Az.DataShare'; RequiredVersion = '1.0.0'; }, 
               @{ModuleName = 'Az.DesktopVirtualization'; RequiredVersion = '3.0.0'; }, 
               @{ModuleName = 'Az.DeploymentManager'; RequiredVersion = '1.1.0'; }, 
               @{ModuleName = 'Az.DevTestLabs'; RequiredVersion = '1.0.2'; }, 
               @{ModuleName = 'Az.Dns'; RequiredVersion = '1.1.2'; }, 
               @{ModuleName = 'Az.EventGrid'; RequiredVersion = '1.3.0'; }, 
               @{ModuleName = 'Az.EventHub'; RequiredVersion = '1.7.2'; }, 
               @{ModuleName = 'Az.FrontDoor'; RequiredVersion = '1.8.0'; }, 
               @{ModuleName = 'Az.Functions'; RequiredVersion = '3.0.0'; }, 
               @{ModuleName = 'Az.HDInsight'; RequiredVersion = '4.2.1'; }, 
               @{ModuleName = 'Az.HealthcareApis'; RequiredVersion = '1.3.1'; }, 
               @{ModuleName = 'Az.IotHub'; RequiredVersion = '2.7.3'; }, 
               @{ModuleName = 'Az.KeyVault'; RequiredVersion = '3.4.4'; }, 
               @{ModuleName = 'Az.Kusto'; RequiredVersion = '2.0.0'; }, 
               @{ModuleName = 'Az.LogicApp'; RequiredVersion = '1.5.0'; }, 
               @{ModuleName = 'Az.MachineLearning'; RequiredVersion = '1.1.3'; }, 
               @{ModuleName = 'Az.Maintenance'; RequiredVersion = '1.1.1'; }, 
               @{ModuleName = 'Az.ManagedServices'; RequiredVersion = '2.0.0'; }, 
               @{ModuleName = 'Az.MarketplaceOrdering'; RequiredVersion = '1.0.2'; }, 
               @{ModuleName = 'Az.Media'; RequiredVersion = '1.1.1'; }, 
               @{ModuleName = 'Az.Migrate'; RequiredVersion = '1.0.2'; }, 
               @{ModuleName = 'Az.Monitor'; RequiredVersion = '2.5.0'; }, 
               @{ModuleName = 'Az.Network'; RequiredVersion = '4.8.0'; }, 
               @{ModuleName = 'Az.NotificationHubs'; RequiredVersion = '1.1.1'; }, 
               @{ModuleName = 'Az.OperationalInsights'; RequiredVersion = '2.3.0'; }, 
               @{ModuleName = 'Az.PolicyInsights'; RequiredVersion = '1.4.1'; }, 
               @{ModuleName = 'Az.PowerBIEmbedded'; RequiredVersion = '1.1.2'; }, 
               @{ModuleName = 'Az.PrivateDns'; RequiredVersion = '1.0.3'; }, 
               @{ModuleName = 'Az.RecoveryServices'; RequiredVersion = '4.1.0'; }, 
               @{ModuleName = 'Az.RedisCache'; RequiredVersion = '1.4.0'; }, 
               @{ModuleName = 'Az.RedisEnterpriseCache'; RequiredVersion = '1.0.0'; }, 
               @{ModuleName = 'Az.Relay'; RequiredVersion = '1.0.3'; }, 
               @{ModuleName = 'Az.ResourceMover'; RequiredVersion = '1.0.0'; }, 
               @{ModuleName = 'Az.Resources'; RequiredVersion = '4.1.0'; }, 
               @{ModuleName = 'Az.SecurityInsights'; RequiredVersion = '1.0.0'; }, 
               @{ModuleName = 'Az.ServiceBus'; RequiredVersion = '1.5.0'; }, 
               @{ModuleName = 'Az.ServiceFabric'; RequiredVersion = '3.0.0'; }, 
               @{ModuleName = 'Az.SignalR'; RequiredVersion = '1.2.0'; }, 
               @{ModuleName = 'Az.Sql'; RequiredVersion = '3.1.0'; }, 
               @{ModuleName = 'Az.SqlVirtualMachine'; RequiredVersion = '1.1.0'; }, 
<<<<<<< HEAD
#               @{ModuleName = 'Az.Storage'; RequiredVersion = '3.6.0'; },  # Storage removed to support preview
               @{ModuleName = 'Az.StorageSync'; RequiredVersion = '1.4.0'; }, 
               @{ModuleName = 'Az.StreamAnalytics'; RequiredVersion = '1.1.0'; }, 
=======
               @{ModuleName = 'Az.Storage'; RequiredVersion = '3.7.0'; }, 
               @{ModuleName = 'Az.StorageSync'; RequiredVersion = '1.5.0'; }, 
               @{ModuleName = 'Az.StreamAnalytics'; RequiredVersion = '2.0.0'; }, 
>>>>>>> 1afea3b1
               @{ModuleName = 'Az.Support'; RequiredVersion = '1.0.0'; }, 
               @{ModuleName = 'Az.TrafficManager'; RequiredVersion = '1.0.4'; }, 
               @{ModuleName = 'Az.Websites'; RequiredVersion = '2.6.0'; })

# Assemblies that must be loaded prior to importing this module
# RequiredAssemblies = @()

# Script files (.ps1) that are run in the caller's environment prior to importing this module.
# ScriptsToProcess = @()

# Type files (.ps1xml) to be loaded when importing this module
# TypesToProcess = @()

# Format files (.ps1xml) to be loaded when importing this module
# FormatsToProcess = @()

# Modules to import as nested modules of the module specified in RootModule/ModuleToProcess
# NestedModules = @()

# Functions to export from this module, for best performance, do not use wildcards and do not delete the entry, use an empty array if there are no functions to export.
FunctionsToExport = @()

# Cmdlets to export from this module, for best performance, do not use wildcards and do not delete the entry, use an empty array if there are no cmdlets to export.
CmdletsToExport = @()

# Variables to export from this module
# VariablesToExport = @()

# Aliases to export from this module, for best performance, do not use wildcards and do not delete the entry, use an empty array if there are no aliases to export.
AliasesToExport = @()

# DSC resources to export from this module
# DscResourcesToExport = @()

# List of all modules packaged with this module
# ModuleList = @()

# List of all files packaged with this module
# FileList = @()

# Private data to pass to the module specified in RootModule/ModuleToProcess. This may also contain a PSData hashtable with additional module metadata used by PowerShell.
PrivateData = @{

    PSData = @{

        # Tags applied to this module. These help with module discovery in online galleries.
        Tags = 'Azure','ARM','ResourceManager','Linux','AzureAutomationNotSupported'

        # A URL to the license for this module.
        LicenseUri = 'https://aka.ms/azps-license'

        # A URL to the main website for this project.
        ProjectUri = 'https://github.com/Azure/azure-powershell'

        # A URL to an icon representing this module.
        # IconUri = ''

        # ReleaseNotes of this module
        ReleaseNotes = '6.0.0 - May 2021
Az.Accounts
* Upgraded Azure.Identity to 1.4 and MSAL to 4.30.1
* Removed obsolete parameters ''ManagedServiceHostName'', ''ManagedServicePort'' and ''ManagedServiceSecret'' of cmdlet ''Connect-AzAccount'', environment variables ''MSI_ENDPOINT'' and ''MSI_SECRET'' could be used instead
* Customize display format of PSAzureRmAccount to hide secret of service principal [#14208]
* Added optional parameter ''AuthScope'' to ''Connect-AzAccount'' to support enhanced authentication of data plane features
* Set retry times by environment variable [#14748]
* Supported subject name issuer authentication

Az.Compute
* Added ''Invoke-AzVmInstallPatch'' to support patch installation in VMs using PowerShell.
* Updated Compute module to use the latest .Net SDK version 46.0.0.
* Added optional parameter ''-EdgeZone'' to the following cmdlets:
    - ''Get-AzVMImage
    - ''Get-AzVMImageOffer''
    - ''Get-AzVMImageSku''
    - ''New-AzDiskConfig''
    - ''New-AzImageConfig''
    - ''New-AzSnapshotConfig''
    - ''New-AzVM''
    - ''New-AzVmssConfig''
    - ''New-AzVMSS''

Az.ContainerInstance
* Added new cmdlets: ''Start-AzContainerGroup'', ''Stop-AzContainerGroup'' [#10773], ''Invoke-AzContainerInstanceCommand'' [#7648], ''Update-AzContainerGroup'', ''Add-AzContainerInstanceOutput'', ''Get-AzContainerInstanceCachedImage'', ''Get-AzContainerInstanceCapability'', ''Get-AzContainerInstanceUsage'', ''New-AzContainerGroupImageRegistryCredentialObject'', ''New-AzContainerGroupPortObject'', ''New-AzContainerGroupVolumeObject'', ''New-AzContainerInstanceEnvironmentVariableObject'', ''New-AzContainerInstanceInitDefinitionObject'', ''New-AzContainerInstanceObject'', ''New-AzContainerInstancePortObject'' and ''New-AzContainerInstanceVolumeMountObject''
* Supported Log Analytics parameters in ''New-AzContainerGroup'' [#11117]
* Added support to specify network profile and the name of Azure File Share in ''New-AzContainerGroup'' [#9993] [#12218]
* Added support to specify environment variables as SecureValue [#10110] [#10640]

Az.ContainerRegistry
* Fixed username and password issue in ''Import-AzContainerRegistryImage'' [#14971]
* Fixed data plane operations (repository, tag, manifest) failed cross registry in single Powershell session [#14849]

Az.CosmosDB
* Introduced support for Sql data plane RBAC, allowing the creation, updating, removal, and retrieval of Role Definitions and Role Assignments
  - The following cmdlets are added:
    - Get-AzCosmosDBSqlRoleDefinition, Get-AzCosmosDBSqlRoleAssignment,
    - New-AzCosmosDBSqlRoleDefinition, New-AzCosmosDBSqlRoleAssignment,
    - Remove-AzCosmosDBSqlRoleDefinition, Remove-AzCosmosDBSqlRoleAssignment,
    - Update-AzCosmosDBSqlRoleDefinition, Update-AzCosmosDBSqlRoleAssignment,
    - New-AzCosmosDBSqlPermission

Az.DesktopVirtualization
* Upgraded api version to 2021-02-01-preview.

Az.Functions
* Added support in function app creation for Python 3.9 and Node 14 function apps
* Removed support in function app creation for V2, Python 3.6, Node 8, and Node 10 function apps
* Updated IdentityID parameter from string to string array in Update-AzFunctionApp. This is to be consistent with New-AzFunctionApp which has the same parameter as a string array
* Updated FullyQualifiedErrorId for an invalid Functions version from FunctionsVersionIsInvalid to FunctionsVersionNotSupported 
* When creating a Node.js function app, if no runtime version is specified, the default runtime version is set to 14 instead of 12

Az.KeyVault
* Provided key size for RSA key [#14819]

Az.Kusto
* Bumped API version to stable 2021-01-01

Az.Maintenance
* Bumped API version to stable 2021-05-01

Az.Migrate
* Fixed an issue in Initialize-AzMigrateReplicationInfrastructure.ps1

Az.Network
* Updated validation to allow passing zero value for saDataSizeKilobytes parameter
    - ''New-AzureRmIpsecPolicy''
* Added optional parameter ''-EdgeZone'' to the following cmdlets:
    - ''New-AzNetworkInterface''
    - ''New-AzPublicIpAddress''
    - ''New-AzVirtualNetwork''

Az.RecoveryServices
* Fixed security issue with SQL restore, this is a necessary breaking change. TargetContainer becomes mandatory for Alternate Location Restore.
* Removed Set-AzRecoveryServicesBackupProperties cmdlet alias, Set-AzRecoveryServicesBackupProperty is supported.
* Removed Get-AzRecoveryServicesBackupJobDetails cmdlet alias, Get-AzRecoveryServicesBackupJobDetail is supported.
* Added support for cross subscription DS Move.
* Azure Site Recovery support for VMware to Azure disaster recovery scenarios using RCM as the control plane.

Az.Resources
* Changed ''-IdentifierUris'' in ''New-AzADApplication'' to optional parameter
* Removed generated ''DisplayName'' of ADApplication created by ''New-AzADServicePrincipal''
* Updated SDK to 3.13.1-preview to use GA TemplateSpecs API version
* Added ''AdditionalProperties'' to PSADUser and PSADGroup [#14568]
* Supported ''CustomKeyIdentifier'' in ''New-AzADAppCredential'' and ''Get-AzADAppCredential'' [#11457], [#13723]
* Changed ''MainTemplate'' to be shown by the default formatter for Template Spec Versions

Az.SecurityInsights
* GA release for ''Az.SecurityInsights''

Az.ServiceFabric
* Removed deprecated cluster certificate commands:
    - ''Add-AzServiceFabricClusterCertificate''
    - ''Remove-AzServiceFabricClusterCertificate''
* Changed PSManagedService model to avoid using the properties parameter directly from sdk.
* Removed deprecated parameters for managed cmdlets:
    - ''ReverseProxyEndpointPort''
    - ''InstanceCloseDelayDuration''
    - ''ServiceDnsName''
    - ''InstanceCloseDelayDuration''
    - ''DropSourceReplicaOnMove''
* Fixed ''Update-AzServiceFabricReliability'' to update correctly the vm instance count of the primary node type on the cluster resource.

Az.Sql
* Updated ''Set-AzSqlDatabaseVulnerabilityAssessmentRuleBaseline'' documentation to include example of define array of array with one inner array.
* Added cmdlet ''Copy-AzSqlDatabaseLongTermRetentionBackup''
    - Copy LTR backups to different servers
* Added cmdlet ''Update-AzSqlDatabaseLongTermRetentionBackup''
    - Update Backup Storage Redundancy values for LTR backups
* Added CurrentBackupStorageRedundancy, RequestedBackupStorageRedundancy to ''Get-AzSqlDatabase'', ''New-AzSqlDatabase'', ''Set-AzSqlDatabase'', ''New-AzSqlDatabaseSecondary'', ''Set-AzSqlDatabaseSecondary'', ''New-AzSqlDatabaseCopy''
    - Changed BackupStorageRedundancy value to CurrentBackupStorageRedundancy, RequestedBackupStorageRedundancy to reflect both the current value and what has been requested if a change was made

Az.Storage
* Supported file share snapshot
    - ''New-AzRmStorageShare''
    - ''Get-AzRmStorageShare''
    - ''Remove-AzRmStorageShare''
* Supported remove file share with it''s snapshot (leased and not leased), by default remove file share will fail when share has snapshot
    - ''Remove-AzRmStorageShare''
* Supported Set/Get/Remove blob inventory policy
    - ''New-AzStorageBlobInventoryPolicyRule''
    - ''Set-AzStorageBlobInventoryPolicy''
    - ''Get-AzStorageBlobInventoryPolicy''
    - ''Remove-AzStorageBlobInventoryPolicy''
* Supported DefaultSharePermission in create/update storage account
    - ''New-AzStorageAccount''
    - ''Set-AzStorageAccount''
* Supported AllowCrossTenantReplication in create/update storage account
    - ''New-AzStorageAccount''
    - ''Set-AzStorageAccount''
* Supported Set Object Replication Policy with SourceAccount/DestinationAccount as Storage account resource Id
    - ''Set-AzStorageObjectReplicationPolicy''
* Supported set SasExpirationPeriod as TimeSpan.Zero
    - ''New-AzStorageAccount''
    - ''Set-AzStorageAccount
* Make sure the correct account name is used when create account credential
    - ''New-AzStorageContext''

Az.StorageSync
* Deprecated ''Invoke-AzStorageSyncFileRecall''
    - Customers should instead use ''Invoke-StorageSyncFileRecall'', a cmdlet that is shipped with the Azure File Sync agent.
* Removed offline data transfer feature in ''New-AzStorageSyncServerEndpoint''.

Az.StreamAnalytics
* Bumped API version to 2017-04-01-preview
* Added StreamAnalytics Cluster support

Az.Websites
* updated ''Set-AzAppServicePlan'' to keep existing Tags when adding new Tags
* Fixed ''Set-AzWebApp'' to set the AppSettings
* updated ''Set-AzWebAppSlot'' to set FtpsState
* Added support for StaticSites.
'

        # Prerelease string of this module
        # Prerelease = ''

        # Flag to indicate whether the module requires explicit user acceptance for install/update/save
        # RequireLicenseAcceptance = $false

        # External dependent modules of this module
        # ExternalModuleDependencies = @()

    } # End of PSData hashtable

 } # End of PrivateData hashtable

# HelpInfo URI of this module
# HelpInfoURI = ''

# Default prefix for commands exported from this module. Override the default prefix using Import-Module -Prefix.
# DefaultCommandPrefix = ''

}
<|MERGE_RESOLUTION|>--- conflicted
+++ resolved
@@ -113,15 +113,9 @@
                @{ModuleName = 'Az.SignalR'; RequiredVersion = '1.2.0'; }, 
                @{ModuleName = 'Az.Sql'; RequiredVersion = '3.1.0'; }, 
                @{ModuleName = 'Az.SqlVirtualMachine'; RequiredVersion = '1.1.0'; }, 
-<<<<<<< HEAD
-#               @{ModuleName = 'Az.Storage'; RequiredVersion = '3.6.0'; },  # Storage removed to support preview
-               @{ModuleName = 'Az.StorageSync'; RequiredVersion = '1.4.0'; }, 
-               @{ModuleName = 'Az.StreamAnalytics'; RequiredVersion = '1.1.0'; }, 
-=======
-               @{ModuleName = 'Az.Storage'; RequiredVersion = '3.7.0'; }, 
+#               @{ModuleName = 'Az.Storage'; RequiredVersion = '3.7.0'; },  # Storage removed to support preview
                @{ModuleName = 'Az.StorageSync'; RequiredVersion = '1.5.0'; }, 
                @{ModuleName = 'Az.StreamAnalytics'; RequiredVersion = '2.0.0'; }, 
->>>>>>> 1afea3b1
                @{ModuleName = 'Az.Support'; RequiredVersion = '1.0.0'; }, 
                @{ModuleName = 'Az.TrafficManager'; RequiredVersion = '1.0.4'; }, 
                @{ModuleName = 'Az.Websites'; RequiredVersion = '2.6.0'; })
