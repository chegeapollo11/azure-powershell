--- conflicted
+++ resolved
@@ -124,24 +124,6 @@
                 return $Type
             }
             $Member = $Type.GetMembers() | Where-Object {$_.Name -eq $Items[$j]}
-<<<<<<< HEAD
-            if($null -eq $Member){
-                if($null -ne $Type.ImplementedInterfaces){
-                    for($i = 0; $i -lt $Type.ImplementedInterfaces.Length; $i++){
-                        $Member = $Type.ImplementedInterfaces[$i].GetMembers() | Where-Object {$_.Name -eq $Items[$j]}
-                        if($null -ne $Member){
-                            break
-                        }
-                    }
-                }
-                if($null -eq $Member){
-                    return $null
-                }
-            }
-            if($Member -is [array]){
-                $Member = $Member[0]
-            }
-=======
             if($null -eq $Member -and $null -ne $Type.ImplementedInterfaces){
                 for($i = 0; $i -lt $Type.ImplementedInterfaces.Length; $i++){
                     $Member = $Type.ImplementedInterfaces[$i].GetMembers() | Where-Object {$_.Name -eq $Items[$j]}
@@ -156,7 +138,6 @@
             if($Member -is [array]){
                 $Member = $Member[0]
             }
->>>>>>> 8ffc6471
             if($null -ne $Member.PropertyType){
                 $Type = $Member.PropertyType
             }
