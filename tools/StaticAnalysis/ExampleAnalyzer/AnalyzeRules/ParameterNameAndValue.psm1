--- conflicted
+++ resolved
@@ -31,16 +31,6 @@
         $ParameterName -in @($_.Name) + @($_.Aliases)
     }).Name
 }
-<<<<<<< HEAD
-
-<#
-    .SYNOPSIS
-    Gets the final actual value from ast.
-#>
-function Get-FinalVariableValue {
-    param([System.Management.Automation.Language.Ast]$CommandElementAst)
-=======
->>>>>>> 6da0f035
 
 <#
     .SYNOPSIS
@@ -125,13 +115,6 @@
     }
     for($j = $Items.Length - 1; $j -ge 0; $j--){
         if($Items[$j] -eq "Target"){
-<<<<<<< HEAD
-            $Type = $Type.GetGenericArguments()[0]
-        }
-        else{
-            $Member = $Type.GetMembers() | Where-Object {$_.Name -eq $Items[$j]}
-            $Type = $Member.PropertyType
-=======
             if($Type.IsGenericType){
                 $Type = $Type.GetGenericArguments()[0]
             }
@@ -166,14 +149,11 @@
             else{
                 return $null
             }
->>>>>>> 6da0f035
         }
     }
     return $Type
 }
 
-<<<<<<< HEAD
-=======
 <#
     .SYNOPSIS
     Measure whether the actual type matches the expected type.
@@ -204,7 +184,6 @@
     .SYNOPSIS
     Gets the expression's actual value and type, if the parameter is assigned with a value.
 #>
->>>>>>> 6da0f035
 function Get-AssignedParameterExpression {
     param (
         [System.Management.Automation.CommandInfo]$GetCommand,
@@ -215,20 +194,12 @@
     $CommandElement_Copy = Get-FinalVariableValue $CommandElement
     while ($CommandElement_Copy -is [System.Management.Automation.Language.VariableExpressionAst]) {
         # Skip Automatic Variable
-<<<<<<< HEAD
-        $VariableName = $CommandElement_Copy.Extent.Text -replace "\$"
-=======
         $VariableName = $CommandElement_Copy.VariablePath
->>>>>>> 6da0f035
         if($null -ne (Get-Variable | Where-Object {$_.Name -eq $VariableName})){
             break
         }
         # Get the actual value
-<<<<<<< HEAD
-        $CommandElement_Copy = Get-FinalVariableValue $global:AssignmentLeftAndRight.($CommandElement_Copy.Extent.Text)
-=======
         $CommandElement_Copy = Get-FinalVariableValue $global:AssignmentLeftAndRight.($CommandElement_Copy.Extent.Text) $CommandElement_Copy
->>>>>>> 6da0f035
         if ($null -eq $CommandElement_Copy) {
             # Variable is not assigned with a value.
             # Unassigned_Variable
@@ -236,8 +207,6 @@
             return $ExpressionToParameter
         }
     }
-<<<<<<< HEAD
-=======
     if($CommandElement_Copy.Extent.Text -match "foreach" -or $CommandElement_Copy.Extent.Text -match "select"){
         Write-Debug "The CommandElement contains 'foreach' or 'select'. This situation can not be handled now."
         return $null
@@ -258,14 +227,10 @@
     if($ExpectedType.IsGenericType){
         $ExpectedType = $ExpectedType.GetGenericArguments()[0]
     }
->>>>>>> 6da0f035
     if ($CommandElement_Copy -is [System.Management.Automation.Language.CommandAst]) {
         # Value is an command
         # If the value is created by "New-Object", then get the type behind "New-Object".
         if($CommandElement_Copy.CommandElements[0].Extent.Text -eq "New-Object"){
-<<<<<<< HEAD
-            $OutputType = $CommandElement_Copy.CommandElements[1].Extent.Text -as [Type]
-=======
             if($CommandElement_Copy.CommandElements[1].Extent.Text -eq "-TypeName"){
                 $TypeName = $CommandElement_Copy.CommandElements[2].Extent.Text -replace "`""
             }
@@ -273,7 +238,6 @@
                 $TypeName = $CommandElement_Copy.CommandElements[1].Extent.Text
             }
             $OutputType = $TypeName -as [Type]
->>>>>>> 6da0f035
             $OutputTypes = @() + $OutputType
         }
         else{
@@ -284,12 +248,6 @@
                 return $null
             }
             $OutputTypes = @()
-<<<<<<< HEAD
-            $j = 0
-            while($GetElementCommand.OutputType[$j]){
-                $OutputTypes += $GetElementCommand.OutputType[$j].Type
-                $j++
-=======
             if($global:UtilityOutputTypePair.ContainsKey($GetElementCommand.Name)){
                 $OutputType = $global:UtilityOutputTypePair.($GetElementCommand.Name)
                 $OutputTypes += $OutputType
@@ -300,7 +258,6 @@
                     $OutputTypes += $GetElementCommand.OutputType[$j].Type
                     $j++
                 }
->>>>>>> 6da0f035
             }
         }
         $flag = $true
@@ -308,28 +265,6 @@
         while($OutputTypes[$j]){
             $ReturnType = $OutputTypes[$j]
             $j++
-<<<<<<< HEAD
-            $ReturnType = Get-RecoveredValueType $CommandElement $ReturnType
-            $ExpectedType = $GetCommand.Parameters.$ParameterNameNotAlias.ParameterType
-            if($null -eq $ReturnType){
-                Continue
-            }
-            if ($ReturnType.IsArray) {
-                $ReturnType = $ReturnType.GetElementType()
-            }
-            if ($ExpectedType.IsArray) {
-                $ExpectedType = $ExpectedType.GetElementType()
-            }
-            if($ReturnType.IsGenericType){
-                $ReturnType = $ReturnType.GetGenericArguments()[0]
-            }
-            if($ExpectedType.IsGenericType){
-                $ExpectedType = $ExpectedType.GetGenericArguments()[0]
-            }
-            if ($ReturnType -eq $ExpectedType -or $ReturnType -is $ExpectedType -or
-            $ReturnType.GetInterfaces().Contains($ExpectedType) -or $ExpectedType.GetInterfaces().Contains($ReturnType)) {
-                $flag = $false
-=======
             $ActualType = Get-RecoveredValueType $CommandElement $ReturnType
             if($null -eq $ActualType){
                 Continue
@@ -337,27 +272,10 @@
             if(Measure-IsTypeMatched $ExpectedType $ActualType){
                 $flag = $false
                 break
->>>>>>> 6da0f035
             }
         }
         if($flag){
             # Mismatched_Parameter_Value_Type
-<<<<<<< HEAD
-            $ExpressionToParameter = $CommandElement.Extent.Text
-            return $ExpressionToParameter
-        }
-            
-    }
-    else {
-        # Value is a constant expression                        
-        $ExpectedType = $GetCommand.Parameters.$ParameterNameNotAlias.ParameterType
-        $ConvertedObject = $CommandElement_Copy.Extent.Text -as $ExpectedType
-        $StaticType = $CommandElement_Copy.StaticType       
-        if ($StaticType -ne $ExpectedType -and $null -eq $ConvertedObject -and
-        !$StaticType.GetInterfaces().Contains($ExpectedType) -and !$ExpectedType.GetInterfaces().Contains($StaticType)) {
-            # Mismatched_Parameter_Value_Type
-            $ExpressionToParameter = $CommandElement.Extent.Text
-=======
             $ExpressionToParameter = "$($CommandElement.Extent.Text)-#-$ExpectedType. Now the type is $ActualType.(Command)"
             return $ExpressionToParameter
         }
@@ -385,7 +303,6 @@
         if (!(Measure-IsTypeMatched $ExpectedType $StaticType) -and $null -eq $ConvertedObject) {
             # Mismatched_Parameter_Value_Type
             $ExpressionToParameter = "$($CommandElement.Extent.Text)-#-$ExpectedType. Now the type is $StaticType.(Static)"
->>>>>>> 6da0f035
             return $ExpressionToParameter
         }
     }
@@ -427,16 +344,12 @@
 
                 if ($Ast -is [System.Management.Automation.Language.AssignmentStatementAst]) {
                     [System.Management.Automation.Language.AssignmentStatementAst]$AssignmentStatementAst = $Ast
-<<<<<<< HEAD
-                    $global:AssignmentLeftAndRight.($AssignmentStatementAst.Left.Extent.Text) = $AssignmentStatementAst.Right
-=======
                     if($AssignmentStatementAst.Left -is [System.Management.Automation.Language.ConvertExpressionAst]){
                         $global:AssignmentLeftAndRight.($AssignmentStatementAst.Left.Child.Extent.Text) = $AssignmentStatementAst.Left.Type
                     }
                     elseif($AssignmentStatementAst.Left -is [System.Management.Automation.Language.VariableExpressionAst]){
                         $global:AssignmentLeftAndRight.($AssignmentStatementAst.Left.Extent.Text) = $AssignmentStatementAst.Right
                     }
->>>>>>> 6da0f035
                 }
 
                 if ($Ast -is [System.Management.Automation.Language.CommandElementAst] -and $Ast.Parent -is [System.Management.Automation.Language.CommandAst]) {
@@ -786,11 +699,7 @@
                     $Remediation = "Assign value for the parameter $($CommandParameterPair[$i].ParameterName)."
                 }
                 elseif ($global:CommandParameterPair[$i].ExpressionToParameter.EndsWith(" is a null-valued parameter value.")) {
-<<<<<<< HEAD
-                    $Message = "$($CommandParameterPair[$i].ModuleCmdletExNum)-#@#$($CommandParameterPair[$i].CommandName) $($CommandParameterPair[$i].ParameterName) $($CommandParameterPair[$i].ExpressionToParameter)"
-=======
                     $Message = "$($CommandParameterPair[$i].ModuleCmdletExNum)-#@#$($CommandParameterPair[$i].CommandName) -$($CommandParameterPair[$i].ParameterName) $($CommandParameterPair[$i].ExpressionToParameter)"
->>>>>>> 6da0f035
                     $RuleName = [RuleNames]::Unassigned_Variable
                     $Severity = "Warning"
                     $RuleSuppressionID = "5110"
@@ -805,13 +714,9 @@
                     $Remediation = "Assign $($CommandParameterPair[$i].ExpressionToParameter) explicitly to the parameter."
                 }
                 else {
-<<<<<<< HEAD
-                    $Message = "$($CommandParameterPair[$i].ModuleCmdletExNum)-#@#$($CommandParameterPair[$i].CommandName) $($CommandParameterPair[$i].ParameterName) $($CommandParameterPair[$i].ExpressionToParameter) is not an expected parameter value type."
-=======
                     $ExpressionToParameter = ($CommandParameterPair[$i].ExpressionToParameter -split "-#-")[0]
                     $ExpectedType = ($CommandParameterPair[$i].ExpressionToParameter -split "-#-")[1]
                     $Message = "$($CommandParameterPair[$i].ModuleCmdletExNum)-#@#$($CommandParameterPair[$i].CommandName) -$($CommandParameterPair[$i].ParameterName) $ExpressionToParameter is not an expected parameter value type."
->>>>>>> 6da0f035
                     $RuleName = [RuleNames]::Mismatched_Parameter_Value_Type
                     $Severity = "Warning"
                     $RuleSuppressionID = "5111"
