# Set script preferences.

$VerbosePreference = "SilentlyContinue"
$ErrorActionPreference = "Stop"

# Results object to pass to jobs.

$results = @{
  totalCount = 0;
  passedCount = 0;
  passedTests = @();
  failedTests = @();
  times = @{};
  startTime = Get-Date;
}
function Run-TestProtectedAsJob
{
  param($script, $testName)

  $job = Start-Job -Name $testName -ScriptBlock { 
    param($script, $testName, $results, $dir)

    Import-AzureRmContext -Path azpsTestContext.json > $null

    $VerbosePreference = "SilentlyContinue"
    $ErrorActionPreference = "Stop"
    function Run-TestProtected
    {
       param($script, $testName, $results)

       $testStart = Get-Date
       try 
       {
         Write-Host  -ForegroundColor Green =====================================
         Write-Host  -ForegroundColor Green "Running test $testName"
         Write-Host  -ForegroundColor Green =====================================
         Write-Host
         & $script > $null
         $results.passedCount = $results.passedCount + 1
         Write-Host
         Write-Host -ForegroundColor Green =====================================
         Write-Host -ForegroundColor Green "Test Passed"
         Write-Host -ForegroundColor Green =====================================
         Write-Host
         $results.passedTests += $testName
       }
       catch
       {
         Out-String -InputObject $_.Exception | Write-Host -ForegroundColor Red
         Write-Host
         Write-Host -ForegroundColor Red =====================================
         Write-Host -ForegroundColor Red "Test Failed"
         Write-Host -ForegroundColor Red =====================================
         Write-Host
         $results.failedTests += $testName
       }
       finally
       {
          $testEnd = Get-Date
          $testElapsed = $testEnd - $testStart
          $results.times[$testName] = $testElapsed
          $results.totalCount = $results.totalCount + 1
       }

       return $results
    }

    # Test helpers.
    . "$dir/Common.ps1"
    . "$dir/Assert.ps1"

    # Profile tests.
    . "$dir/Profile/SubscriptionCmdletTests.ps1"

    # Resources tests.
    . "$dir/Resources/ActiveDirectoryTests.ps1"
    . "$dir/Resources/AuthorizationTests.ps1"
    . "$dir/Resources/DeploymentTests.ps1"
    . "$dir/Resources/LocationTests.ps1"
    . "$dir/Resources/MoveResourceTest.ps1"
    . "$dir/Resources/PolicyTests.ps1"
    . "$dir/Resources/ProviderTests.ps1"
    . "$dir/Resources/ResourceGroupTests.ps1"
    . "$dir/Resources/ResourceLockTests.ps1"
    . "$dir/Resources/ResourceTests.ps1"
    . "$dir/Resources/RoleAssignmentTests.ps1"
    . "$dir/Resources/RoleDefinitionTests.ps1"
    . "$dir/Compute/ComputeTestCommon.ps1"
    . "$dir/Compute/VirtualMachineTests.ps1"
    . "$dir/Websites/Common.ps1"
    . "$dir/Websites/WebAppTests.ps1"

    $block = [Scriptblock]::Create($script)

    return Run-TestProtected $block $testName $results
  } -ArgumentList ($script, $testName, $results, $pwd)

  return $job
}

<<<<<<< HEAD
Connect-AzureRmAccount
Select-AzureRmSubscription -SubscriptionId 00977cdb-163f-435f-9c32-39ec8ae61f4d
=======
# Login or skip if the context exists.
if(!(Test-Path azpsTestContext.json)) {
  Login-AzureRmAccount > $null
  Select-AzureRmSubscription -SubscriptionId c9cbd920-c00c-427c-852b-8aaf38badaeb > $null
  Save-AzureRmContext -Path azpsTestContext.json > $null
}

# Start jobs and add to array.

$jobs = @(

  #Proflie tests.
  (Run-TestProtectedAsJob { Test-GetSubscriptionsEndToEnd } "Test-GetSubscriptionsEndToEnd"),
  (Run-TestProtectedAsJob { Test-PipingWithContext } "Test-PipingWithContext")#, 
  (Run-TestProtectedAsJob { Test-SetAzureRmContextEndToEnd } "Test-SetAzureRmContextEndToEnd"), 
  (Run-TestProtectedAsJob { Test-SetAzureRmContextWithoutSubscription } "Test-SetAzureRmContextWithoutSubscription"), 

  # Resource Groups tests.
  (Run-TestProtectedAsJob { Test-CreatesNewSimpleResourceGroup } "Test-CreatesNewSimpleResourceGroup"), 
  (Run-TestProtectedAsJob { Test-UpdatesExistingResourceGroup} "Test-UpdatesExistingResourceGroup"), 
  (Run-TestProtectedAsJob { Test-AzureTagsEndToEnd } "Test-AzureTagsEndToEnd"), 
  (Run-TestProtectedAsJob { Test-RemoveDeployment } "Test-RemoveDeployment"), 
  (Run-TestProtectedAsJob { Test-MoveAzureResource } "Test-MoveAzureResource"), 

  # Active Directory tests.
  (Run-TestProtectedAsJob { Test-GetADGroupWithSearchString "Azure DevEx Powershell team" } "Test-GetADGroupWithSearchString"), 
  (Run-TestProtectedAsJob { Test-GetADGroupWithBadSearchString } "Test-GetADGroupWithBadSearchString"), 
  (Run-TestProtectedAsJob { Test-GetADGroupWithObjectId "25cda556-8965-4159-aea3-a9391398cc7a" } "Test-GetADGroupWithObjectId"), 
  (Run-TestProtectedAsJob { Test-GetADServicePrincipalWithObjectId "00901ac3-b9b7-4f5e-b89e-178c9266894b" } "Test-GetADServicePrincipalWithObjectId"), 
  (Run-TestProtectedAsJob { Test-GetADUserWithSearchString "Hovsep Mkrtchyan" } "Test-GetADUserWithSearchString"), 

  # Authorization tests.
  (Run-TestProtectedAsJob { Test-AuthorizationEndToEnd } "Test-AuthorizationEndToEnd"), 

  # Resource Group Deployment tests.
  (Run-TestProtectedAsJob { Test-CrossResourceGroupDeploymentFromTemplateFile } "Test-CrossResourceGroupDeploymentFromTemplateFile"), 

  # Locations tests.
  (Run-TestProtectedAsJob { Test-AzureLocation } "Test-AzureLocation"), 

  # Policy tests.
  (Run-TestProtectedAsJob { Test-PolicyDefinitionCRUD } "Test-PolicyDefinitionCRUD"), 
  (Run-TestProtectedAsJob { Test-PolicyAssignmentCRUD } "Test-PolicyAssignmentCRUD"), 

  # RoleDefinition tests.
  (Run-TestProtectedAsJob { Test-RoleDefinitionCreateTests } "Test-RoleDefinitionCreateTests"), 

  # Compute tests.
  (Run-TestProtectedAsJob { Test-VirtualMachine $null $true } "Test-VirtualMachine With Managed Disks"), 
  (Run-TestProtectedAsJob { Test-VirtualMachine $null } "Test-VirtualMachine"), 

  # WebApp tests.
  (Run-TestProtectedAsJob { Test-GetWebApp } "Test-GetWebApp"), 
  (Run-TestProtectedAsJob { Test-GetWebAppMetrics } "Test-GetWebAppMetrics"), 
  (Run-TestProtectedAsJob { Test-StartStopRestartWebApp } "Test-StartStopRestartWebApp"), 
  (Run-TestProtectedAsJob { Test-CloneNewWebAppAndDeploymentSlots } "Test-CloneNewWebAppAndDeploymentSlots"), 
  (Run-TestProtectedAsJob { Test-RemoveWebApp } "Test-RemoveWebApp"), 
  (Run-TestProtectedAsJob { Test-SetWebApp} "Test-SetWebApp")

)

# Wait for all of the jobs we just created (and report progress).

while (($jobs | Where-Object { $_.State -eq "Running" }).Count -gt 0) {
  $running = @($jobs | Where-Object { $_.State -eq "Running" } | Select-Object -ExpandProperty Name)
  $completed = @($jobs | Where-Object { $_.State -eq "Completed" } | Select-Object -ExpandProperty Name)
  $runningString = $running -join ", "
  $completedString = $completed -join ", "

  Write-Progress -Activity "Netcore Tests" -CurrentOperation "Running: $runningString" -Status "Completed: $completedString" -PercentComplete ($completed.Count * 100.0 / $jobs.Count)

  Start-Sleep 5
}

# Receive the jobs and compile data.

$jobs | Receive-Job | ForEach-Object {
  $results.passedTests += $_.passedTests
  $results.passedCount += $_.passedCount
  $results.totalCount += $_.totalCount
  $results.failedTests += $_.failedTests
  $results.times += $_.times
} > $null

# Write results.
>>>>>>> 534bef1a

Write-Host
Write-Host -ForegroundColor Green "${$results.passedCount} / ${$results.totalCount} E2E Scenario Tests Pass"
Write-Host -ForegroundColor Green "============"
Write-Host -ForegroundColor Green "PASSED TESTS"
Write-Host -ForegroundColor Green "============"
$results.passedTests | ForEach-Object { Write-Host -ForegroundColor Green "PASSED "$_": "($results.times[$_]).ToString()}
Write-Host -ForegroundColor Green "============"
Write-Host
if ($results.failedTests.Count -gt 0)
{
  Write-Host -ForegroundColor Red "============"
  Write-Host -ForegroundColor Red "FAILED TESTS"
  Write-Host -ForegroundColor Red "============"
  $results.failedTests | ForEach-Object { Write-Host -ForegroundColor Red "FAILED "$_": "($results.times[$_]).ToString()}
  Write-Host -ForegroundColor Red "============"
  Write-Host
}
$results.endTime = Get-Date
Write-Host -ForegroundColor Green "======="
Write-Host -ForegroundColor Green "TIMES"
Write-Host -ForegroundColor Green "======="
Write-Host
Write-Host -ForegroundColor Green "Start Time: $($results.startTime)"
Write-Host -ForegroundColor Green "End Time: $($results.endTime)"
Write-Host -ForegroundColor Green "Elapsed: "($results.endTime - $results.startTime).ToString()
Write-Host -ForegroundColor Black "============================================================================================="
Write-Host
Write-Host

$ErrorActionPreference = "Continue"<|MERGE_RESOLUTION|>--- conflicted
+++ resolved
@@ -98,13 +98,11 @@
   return $job
 }
 
-<<<<<<< HEAD
 Connect-AzureRmAccount
 Select-AzureRmSubscription -SubscriptionId 00977cdb-163f-435f-9c32-39ec8ae61f4d
-=======
 # Login or skip if the context exists.
 if(!(Test-Path azpsTestContext.json)) {
-  Login-AzureRmAccount > $null
+  Connect-AzureRmAccount > $null
   Select-AzureRmSubscription -SubscriptionId c9cbd920-c00c-427c-852b-8aaf38badaeb > $null
   Save-AzureRmContext -Path azpsTestContext.json > $null
 }
@@ -187,7 +185,6 @@
 } > $null
 
 # Write results.
->>>>>>> 534bef1a
 
 Write-Host
 Write-Host -ForegroundColor Green "${$results.passedCount} / ${$results.totalCount} E2E Scenario Tests Pass"
