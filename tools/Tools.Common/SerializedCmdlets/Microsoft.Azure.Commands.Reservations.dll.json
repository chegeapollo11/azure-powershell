{
  "Cmdlets": [
    {
      "VerbName": "Get",
      "NounName": "AzureRmReservationCatalog",
      "Name": "Get-AzureRmReservationCatalog",
      "ClassName": "Microsoft.Azure.Commands.Reservations.Cmdlets.GetCatalog",
      "SupportsShouldProcess": false,
      "ConfirmImpact": 2,
      "SupportsPaging": false,
      "DefaultParameterSetName": "__AllParameterSets",
      "OutputTypes": [
        {
          "Type": {
            "Namespace": "Microsoft.Azure.Commands.Reservations.Models",
            "Name": "Microsoft.Azure.Commands.Reservations.Models.PSCatalog",
<<<<<<< HEAD
            "AssemblyQualifiedName": "Microsoft.Azure.Commands.Reservations.Models.PSCatalog, Microsoft.Azure.Commands.Reservations, Version=0.1.3.0, Culture=neutral, PublicKeyToken=null",
=======
            "AssemblyQualifiedName": "Microsoft.Azure.Commands.Reservations.Models.PSCatalog, Microsoft.Azure.Commands.Reservations, Version=0.1.4.0, Culture=neutral, PublicKeyToken=null",
>>>>>>> 5dcca670
            "Properties": {
              "SkuProperties": "System.Collections.Generic.IList`1[Microsoft.Azure.Management.Reservations.Models.SkuProperty]",
              "Restrictions": "System.Collections.Generic.IList`1[Microsoft.Azure.Management.Reservations.Models.SkuRestriction]",
              "Terms": "System.Collections.Generic.IList`1[System.String]",
              "Locations": "System.Collections.Generic.IList`1[System.String]",
              "ResourceType": "System.String",
              "Name": "System.String"
            },
            "ElementType": null,
            "GenericTypeArguments": [],
            "Methods": [
              {
                "Name": "PrintTerms",
                "Parameters": [],
                "ReturnType": "System.String"
              },
              {
                "Name": "PrintLocations",
                "Parameters": [],
                "ReturnType": "System.String"
              },
              {
                "Name": "PrintSkuProperties",
                "Parameters": [],
                "ReturnType": "System.String"
              },
              {
                "Name": "PrintRestrictions",
                "Parameters": [],
                "ReturnType": "System.String"
              },
              {
                "Name": "ToString",
                "Parameters": [],
                "ReturnType": "System.String"
              },
              {
                "Name": "Equals",
                "Parameters": [
                  {
                    "Name": "obj",
                    "Type": "System.Reflection.RuntimeParameterInfo"
                  }
                ],
                "ReturnType": "System.Boolean"
              },
              {
                "Name": "GetHashCode",
                "Parameters": [],
                "ReturnType": "System.Int32"
              },
              {
                "Name": "GetType",
                "Parameters": [],
                "ReturnType": "System.Type"
              }
            ],
            "Constructors": [
              {
                "Name": "",
                "ReturnType": null,
                "Parameters": []
              },
              {
                "Name": "",
                "ReturnType": null,
                "Parameters": [
                  {
                    "Name": "catalog",
                    "Type": "System.Reflection.RuntimeParameterInfo"
                  }
                ]
              }
            ]
          },
          "ParameterSets": [
            "__AllParameterSets"
          ]
        }
      ],
      "Parameters": [
        {
          "Name": "SubscriptionId",
          "AliasList": [],
          "Type": {
            "Namespace": "System",
            "Name": "System.Guid",
            "AssemblyQualifiedName": "System.Guid, mscorlib, Version=4.0.0.0, Culture=neutral, PublicKeyToken=b77a5c561934e089",
            "Properties": {},
            "ElementType": null,
            "GenericTypeArguments": [],
            "Methods": [],
            "Constructors": []
          },
          "ValidateSet": [],
          "ValidateRangeMin": null,
          "ValidateRangeMax": null,
          "ValidateNotNullOrEmpty": false
        },
        {
          "Name": "ReservedResourceType",
          "AliasList": [],
          "Type": {
            "Namespace": "System",
            "Name": "System.String",
            "AssemblyQualifiedName": "System.String, mscorlib, Version=4.0.0.0, Culture=neutral, PublicKeyToken=b77a5c561934e089",
            "Properties": {},
            "ElementType": null,
            "GenericTypeArguments": [],
            "Methods": [],
            "Constructors": []
          },
          "ValidateSet": [],
          "ValidateRangeMin": null,
          "ValidateRangeMax": null,
          "ValidateNotNullOrEmpty": true
        },
        {
          "Name": "Location",
          "AliasList": [],
          "Type": {
            "Namespace": "System",
            "Name": "System.String",
            "AssemblyQualifiedName": "System.String, mscorlib, Version=4.0.0.0, Culture=neutral, PublicKeyToken=b77a5c561934e089",
            "Properties": {},
            "ElementType": null,
            "GenericTypeArguments": [],
            "Methods": [],
            "Constructors": []
          },
          "ValidateSet": [],
          "ValidateRangeMin": null,
          "ValidateRangeMax": null,
          "ValidateNotNullOrEmpty": true
        },
        {
          "Name": "DefaultProfile",
          "AliasList": [
            "AzureRmContext",
            "AzureCredential"
          ],
          "Type": {
            "Namespace": "Microsoft.Azure.Commands.Common.Authentication.Abstractions",
            "Name": "Microsoft.Azure.Commands.Common.Authentication.Abstractions.IAzureContextContainer",
            "AssemblyQualifiedName": "Microsoft.Azure.Commands.Common.Authentication.Abstractions.IAzureContextContainer, Microsoft.Azure.Commands.Common.Authentication.Abstractions, Version=1.0.0.0, Culture=neutral, PublicKeyToken=null",
            "Properties": {
              "DefaultContext": "Microsoft.Azure.Commands.Common.Authentication.Abstractions.IAzureContext",
              "Accounts": "System.Collections.Generic.IEnumerable`1[Microsoft.Azure.Commands.Common.Authentication.Abstractions.IAzureAccount]",
              "Environments": "System.Collections.Generic.IEnumerable`1[Microsoft.Azure.Commands.Common.Authentication.Abstractions.IAzureEnvironment]",
              "Subscriptions": "System.Collections.Generic.IEnumerable`1[Microsoft.Azure.Commands.Common.Authentication.Abstractions.IAzureSubscription]"
            },
            "ElementType": null,
            "GenericTypeArguments": [],
            "Methods": [
              {
                "Name": "Clear",
                "Parameters": [],
                "ReturnType": "System.Void"
              }
            ],
            "Constructors": []
          },
          "ValidateSet": [],
          "ValidateRangeMin": null,
          "ValidateRangeMax": null,
          "ValidateNotNullOrEmpty": false
        }
      ],
      "ParameterSets": [
        {
          "Name": "__AllParameterSets",
          "Parameters": [
            {
              "ParameterMetadata": {
                "Name": "SubscriptionId",
                "AliasList": [],
                "Type": {
                  "Namespace": "System",
                  "Name": "System.Guid",
                  "AssemblyQualifiedName": "System.Guid, mscorlib, Version=4.0.0.0, Culture=neutral, PublicKeyToken=b77a5c561934e089",
                  "Properties": {},
                  "ElementType": null,
                  "GenericTypeArguments": [],
                  "Methods": [],
                  "Constructors": []
                },
                "ValidateSet": [],
                "ValidateRangeMin": null,
                "ValidateRangeMax": null,
                "ValidateNotNullOrEmpty": false
              },
              "Mandatory": false,
              "Position": -2147483648,
              "ValueFromPipeline": false,
              "ValueFromPipelineByPropertyName": false
            },
            {
              "ParameterMetadata": {
                "Name": "ReservedResourceType",
                "AliasList": [],
                "Type": {
                  "Namespace": "System",
                  "Name": "System.String",
                  "AssemblyQualifiedName": "System.String, mscorlib, Version=4.0.0.0, Culture=neutral, PublicKeyToken=b77a5c561934e089",
                  "Properties": {},
                  "ElementType": null,
                  "GenericTypeArguments": [],
                  "Methods": [],
                  "Constructors": []
                },
                "ValidateSet": [],
                "ValidateRangeMin": null,
                "ValidateRangeMax": null,
                "ValidateNotNullOrEmpty": true
              },
              "Mandatory": true,
              "Position": -2147483648,
              "ValueFromPipeline": false,
              "ValueFromPipelineByPropertyName": false
            },
            {
              "ParameterMetadata": {
                "Name": "Location",
                "AliasList": [],
                "Type": {
                  "Namespace": "System",
                  "Name": "System.String",
                  "AssemblyQualifiedName": "System.String, mscorlib, Version=4.0.0.0, Culture=neutral, PublicKeyToken=b77a5c561934e089",
                  "Properties": {},
                  "ElementType": null,
                  "GenericTypeArguments": [],
                  "Methods": [],
                  "Constructors": []
                },
                "ValidateSet": [],
                "ValidateRangeMin": null,
                "ValidateRangeMax": null,
                "ValidateNotNullOrEmpty": true
              },
              "Mandatory": false,
              "Position": -2147483648,
              "ValueFromPipeline": false,
              "ValueFromPipelineByPropertyName": false
            },
            {
              "ParameterMetadata": {
                "Name": "DefaultProfile",
                "AliasList": [
                  "AzureRmContext",
                  "AzureCredential"
                ],
                "Type": {
                  "Namespace": "Microsoft.Azure.Commands.Common.Authentication.Abstractions",
                  "Name": "Microsoft.Azure.Commands.Common.Authentication.Abstractions.IAzureContextContainer",
                  "AssemblyQualifiedName": "Microsoft.Azure.Commands.Common.Authentication.Abstractions.IAzureContextContainer, Microsoft.Azure.Commands.Common.Authentication.Abstractions, Version=1.0.0.0, Culture=neutral, PublicKeyToken=null",
                  "Properties": {
                    "DefaultContext": "Microsoft.Azure.Commands.Common.Authentication.Abstractions.IAzureContext",
                    "Accounts": "System.Collections.Generic.IEnumerable`1[Microsoft.Azure.Commands.Common.Authentication.Abstractions.IAzureAccount]",
                    "Environments": "System.Collections.Generic.IEnumerable`1[Microsoft.Azure.Commands.Common.Authentication.Abstractions.IAzureEnvironment]",
                    "Subscriptions": "System.Collections.Generic.IEnumerable`1[Microsoft.Azure.Commands.Common.Authentication.Abstractions.IAzureSubscription]"
                  },
                  "ElementType": null,
                  "GenericTypeArguments": [],
                  "Methods": [
                    {
                      "Name": "Clear",
                      "Parameters": [],
                      "ReturnType": "System.Void"
                    }
                  ],
                  "Constructors": []
                },
                "ValidateSet": [],
                "ValidateRangeMin": null,
                "ValidateRangeMax": null,
                "ValidateNotNullOrEmpty": false
              },
              "Mandatory": false,
              "Position": -2147483648,
              "ValueFromPipeline": false,
              "ValueFromPipelineByPropertyName": false
            }
          ]
        }
      ],
      "AliasList": []
    },
    {
      "VerbName": "Get",
      "NounName": "AzureRmReservationOrderId",
      "Name": "Get-AzureRmReservationOrderId",
      "ClassName": "Microsoft.Azure.Commands.Reservations.Cmdlets.GetReservationOrderId",
      "SupportsShouldProcess": false,
      "ConfirmImpact": 2,
      "SupportsPaging": false,
      "DefaultParameterSetName": "__AllParameterSets",
      "OutputTypes": [
        {
          "Type": {
            "Namespace": "Microsoft.Azure.Management.Reservations.Models",
            "Name": "Microsoft.Azure.Management.Reservations.Models.AppliedReservations",
            "AssemblyQualifiedName": "Microsoft.Azure.Management.Reservations.Models.AppliedReservations, Microsoft.Azure.Management.Reservations, Version=1.0.0.0, Culture=neutral, PublicKeyToken=31bf3856ad364e35",
            "Properties": {
              "ReservationOrderIds": "Microsoft.Azure.Management.Reservations.Models.AppliedReservationList",
              "Id": "System.String",
              "Name": "System.String",
              "Type": "System.String"
            },
            "ElementType": null,
            "GenericTypeArguments": [],
            "Methods": [
              {
                "Name": "ToString",
                "Parameters": [],
                "ReturnType": "System.String"
              },
              {
                "Name": "Equals",
                "Parameters": [
                  {
                    "Name": "obj",
                    "Type": "System.Reflection.RuntimeParameterInfo"
                  }
                ],
                "ReturnType": "System.Boolean"
              },
              {
                "Name": "GetHashCode",
                "Parameters": [],
                "ReturnType": "System.Int32"
              },
              {
                "Name": "GetType",
                "Parameters": [],
                "ReturnType": "System.Type"
              }
            ],
            "Constructors": [
              {
                "Name": "",
                "ReturnType": null,
                "Parameters": []
              },
              {
                "Name": "",
                "ReturnType": null,
                "Parameters": [
                  {
                    "Name": "id",
                    "Type": "System.Reflection.RuntimeParameterInfo"
                  },
                  {
                    "Name": "name",
                    "Type": "System.Reflection.RuntimeParameterInfo"
                  },
                  {
                    "Name": "type",
                    "Type": "System.Reflection.RuntimeParameterInfo"
                  },
                  {
                    "Name": "reservationOrderIds",
                    "Type": "System.Reflection.RuntimeParameterInfo"
                  }
                ]
              }
            ]
          },
          "ParameterSets": [
            "__AllParameterSets"
          ]
        }
      ],
      "Parameters": [
        {
          "Name": "SubscriptionId",
          "AliasList": [],
          "Type": {
            "Namespace": "System",
            "Name": "System.Guid",
            "AssemblyQualifiedName": "System.Guid, mscorlib, Version=4.0.0.0, Culture=neutral, PublicKeyToken=b77a5c561934e089",
            "Properties": {},
            "ElementType": null,
            "GenericTypeArguments": [],
            "Methods": [],
            "Constructors": []
          },
          "ValidateSet": [],
          "ValidateRangeMin": null,
          "ValidateRangeMax": null,
          "ValidateNotNullOrEmpty": false
        },
        {
          "Name": "DefaultProfile",
          "AliasList": [
            "AzureRmContext",
            "AzureCredential"
          ],
          "Type": {
            "Namespace": "Microsoft.Azure.Commands.Common.Authentication.Abstractions",
            "Name": "Microsoft.Azure.Commands.Common.Authentication.Abstractions.IAzureContextContainer",
            "AssemblyQualifiedName": "Microsoft.Azure.Commands.Common.Authentication.Abstractions.IAzureContextContainer, Microsoft.Azure.Commands.Common.Authentication.Abstractions, Version=1.0.0.0, Culture=neutral, PublicKeyToken=null",
            "Properties": {
              "DefaultContext": "Microsoft.Azure.Commands.Common.Authentication.Abstractions.IAzureContext",
              "Accounts": "System.Collections.Generic.IEnumerable`1[Microsoft.Azure.Commands.Common.Authentication.Abstractions.IAzureAccount]",
              "Environments": "System.Collections.Generic.IEnumerable`1[Microsoft.Azure.Commands.Common.Authentication.Abstractions.IAzureEnvironment]",
              "Subscriptions": "System.Collections.Generic.IEnumerable`1[Microsoft.Azure.Commands.Common.Authentication.Abstractions.IAzureSubscription]"
            },
            "ElementType": null,
            "GenericTypeArguments": [],
            "Methods": [
              {
                "Name": "Clear",
                "Parameters": [],
                "ReturnType": "System.Void"
              }
            ],
            "Constructors": []
          },
          "ValidateSet": [],
          "ValidateRangeMin": null,
          "ValidateRangeMax": null,
          "ValidateNotNullOrEmpty": false
        }
      ],
      "ParameterSets": [
        {
          "Name": "__AllParameterSets",
          "Parameters": [
            {
              "ParameterMetadata": {
                "Name": "SubscriptionId",
                "AliasList": [],
                "Type": {
                  "Namespace": "System",
                  "Name": "System.Guid",
                  "AssemblyQualifiedName": "System.Guid, mscorlib, Version=4.0.0.0, Culture=neutral, PublicKeyToken=b77a5c561934e089",
                  "Properties": {},
                  "ElementType": null,
                  "GenericTypeArguments": [],
                  "Methods": [],
                  "Constructors": []
                },
                "ValidateSet": [],
                "ValidateRangeMin": null,
                "ValidateRangeMax": null,
                "ValidateNotNullOrEmpty": false
              },
              "Mandatory": false,
              "Position": -2147483648,
              "ValueFromPipeline": false,
              "ValueFromPipelineByPropertyName": false
            },
            {
              "ParameterMetadata": {
                "Name": "DefaultProfile",
                "AliasList": [
                  "AzureRmContext",
                  "AzureCredential"
                ],
                "Type": {
                  "Namespace": "Microsoft.Azure.Commands.Common.Authentication.Abstractions",
                  "Name": "Microsoft.Azure.Commands.Common.Authentication.Abstractions.IAzureContextContainer",
                  "AssemblyQualifiedName": "Microsoft.Azure.Commands.Common.Authentication.Abstractions.IAzureContextContainer, Microsoft.Azure.Commands.Common.Authentication.Abstractions, Version=1.0.0.0, Culture=neutral, PublicKeyToken=null",
                  "Properties": {
                    "DefaultContext": "Microsoft.Azure.Commands.Common.Authentication.Abstractions.IAzureContext",
                    "Accounts": "System.Collections.Generic.IEnumerable`1[Microsoft.Azure.Commands.Common.Authentication.Abstractions.IAzureAccount]",
                    "Environments": "System.Collections.Generic.IEnumerable`1[Microsoft.Azure.Commands.Common.Authentication.Abstractions.IAzureEnvironment]",
                    "Subscriptions": "System.Collections.Generic.IEnumerable`1[Microsoft.Azure.Commands.Common.Authentication.Abstractions.IAzureSubscription]"
                  },
                  "ElementType": null,
                  "GenericTypeArguments": [],
                  "Methods": [
                    {
                      "Name": "Clear",
                      "Parameters": [],
                      "ReturnType": "System.Void"
                    }
                  ],
                  "Constructors": []
                },
                "ValidateSet": [],
                "ValidateRangeMin": null,
                "ValidateRangeMax": null,
                "ValidateNotNullOrEmpty": false
              },
              "Mandatory": false,
              "Position": -2147483648,
              "ValueFromPipeline": false,
              "ValueFromPipelineByPropertyName": false
            }
          ]
        }
      ],
      "AliasList": []
    },
    {
      "VerbName": "Get",
      "NounName": "AzureRmReservationOrder",
      "Name": "Get-AzureRmReservationOrder",
      "ClassName": "Microsoft.Azure.Commands.Reservations.Cmdlets.GetReservationOrder",
      "SupportsShouldProcess": false,
      "ConfirmImpact": 2,
      "SupportsPaging": false,
      "DefaultParameterSetName": "__AllParameterSets",
      "OutputTypes": [
        {
          "Type": {
            "Namespace": "Microsoft.Azure.Commands.Reservations.Models",
            "Name": "Microsoft.Azure.Commands.Reservations.Models.PSReservationOrderPage",
            "AssemblyQualifiedName": "Microsoft.Azure.Commands.Reservations.Models.PSReservationOrderPage, Microsoft.Azure.Commands.Reservations, Version=0.1.4.0, Culture=neutral, PublicKeyToken=null",
            "Properties": {
              "NextPageLink": "System.String"
            },
            "ElementType": null,
            "GenericTypeArguments": [],
            "Methods": [
              {
                "Name": "GetEnumerator",
                "Parameters": [],
                "ReturnType": "System.Collections.Generic.IEnumerator`1[Microsoft.Azure.Commands.Reservations.Models.PSReservationOrder]"
              },
              {
                "Name": "ToString",
                "Parameters": [],
                "ReturnType": "System.String"
              },
              {
                "Name": "Equals",
                "Parameters": [
                  {
                    "Name": "obj",
                    "Type": "System.Reflection.RuntimeParameterInfo"
                  }
                ],
                "ReturnType": "System.Boolean"
              },
              {
                "Name": "GetHashCode",
                "Parameters": [],
                "ReturnType": "System.Int32"
              },
              {
                "Name": "GetType",
                "Parameters": [],
                "ReturnType": "System.Type"
              }
            ],
            "Constructors": [
              {
                "Name": "",
                "ReturnType": null,
                "Parameters": []
              },
              {
                "Name": "",
                "ReturnType": null,
                "Parameters": [
                  {
                    "Name": "ReservationOrderList",
                    "Type": "System.Reflection.RuntimeParameterInfo"
                  }
                ]
              }
            ]
          },
          "ParameterSets": [
            "__AllParameterSets"
          ]
        },
        {
          "Type": {
            "Namespace": "Microsoft.Azure.Commands.Reservations.Models",
            "Name": "Microsoft.Azure.Commands.Reservations.Models.PSReservationOrder",
            "AssemblyQualifiedName": "Microsoft.Azure.Commands.Reservations.Models.PSReservationOrder, Microsoft.Azure.Commands.Reservations, Version=0.1.4.0, Culture=neutral, PublicKeyToken=null",
            "Properties": {
              "Reservations": "System.Collections.Generic.IList`1[Microsoft.Azure.Management.Reservations.Models.ReservationResponse]",
              "RequestDateTime": "System.Nullable`1[System.DateTime]",
              "CreatedDateTime": "System.Nullable`1[System.DateTime]",
              "ExpiryDate": "System.Nullable`1[System.DateTime]",
              "OriginalQuantity": "System.Nullable`1[System.Int32]",
              "Etag": "System.String",
              "Id": "System.String",
              "Name": "System.String",
              "Type": "System.String",
              "DisplayName": "System.String",
              "Term": "System.String",
              "ProvisioningState": "System.String"
            },
            "ElementType": null,
            "GenericTypeArguments": [],
            "Methods": [
              {
                "Name": "PrintItems",
                "Parameters": [],
                "ReturnType": "System.String"
              },
              {
                "Name": "ToString",
                "Parameters": [],
                "ReturnType": "System.String"
              },
              {
                "Name": "Equals",
                "Parameters": [
                  {
                    "Name": "obj",
                    "Type": "System.Reflection.RuntimeParameterInfo"
                  }
                ],
                "ReturnType": "System.Boolean"
              },
              {
                "Name": "GetHashCode",
                "Parameters": [],
                "ReturnType": "System.Int32"
              },
              {
                "Name": "GetType",
                "Parameters": [],
                "ReturnType": "System.Type"
              }
            ],
            "Constructors": [
              {
                "Name": "",
                "ReturnType": null,
                "Parameters": []
              },
              {
                "Name": "",
                "ReturnType": null,
                "Parameters": [
                  {
                    "Name": "reservation",
                    "Type": "System.Reflection.RuntimeParameterInfo"
                  }
                ]
              }
            ]
          },
          "ParameterSets": [
            "__AllParameterSets"
          ]
        }
      ],
      "Parameters": [
        {
          "Name": "ReservationOrderId",
          "AliasList": [],
          "Type": {
            "Namespace": "System",
            "Name": "System.Guid",
            "AssemblyQualifiedName": "System.Guid, mscorlib, Version=4.0.0.0, Culture=neutral, PublicKeyToken=b77a5c561934e089",
            "Properties": {},
            "ElementType": null,
            "GenericTypeArguments": [],
            "Methods": [],
            "Constructors": []
          },
          "ValidateSet": [],
          "ValidateRangeMin": null,
          "ValidateRangeMax": null,
          "ValidateNotNullOrEmpty": false
        },
        {
          "Name": "DefaultProfile",
          "AliasList": [
            "AzureRmContext",
            "AzureCredential"
          ],
          "Type": {
            "Namespace": "Microsoft.Azure.Commands.Common.Authentication.Abstractions",
            "Name": "Microsoft.Azure.Commands.Common.Authentication.Abstractions.IAzureContextContainer",
            "AssemblyQualifiedName": "Microsoft.Azure.Commands.Common.Authentication.Abstractions.IAzureContextContainer, Microsoft.Azure.Commands.Common.Authentication.Abstractions, Version=1.0.0.0, Culture=neutral, PublicKeyToken=null",
            "Properties": {
              "DefaultContext": "Microsoft.Azure.Commands.Common.Authentication.Abstractions.IAzureContext",
              "Accounts": "System.Collections.Generic.IEnumerable`1[Microsoft.Azure.Commands.Common.Authentication.Abstractions.IAzureAccount]",
              "Environments": "System.Collections.Generic.IEnumerable`1[Microsoft.Azure.Commands.Common.Authentication.Abstractions.IAzureEnvironment]",
              "Subscriptions": "System.Collections.Generic.IEnumerable`1[Microsoft.Azure.Commands.Common.Authentication.Abstractions.IAzureSubscription]"
            },
            "ElementType": null,
            "GenericTypeArguments": [],
            "Methods": [
              {
                "Name": "Clear",
                "Parameters": [],
                "ReturnType": "System.Void"
              }
            ],
            "Constructors": []
          },
          "ValidateSet": [],
          "ValidateRangeMin": null,
          "ValidateRangeMax": null,
          "ValidateNotNullOrEmpty": false
        }
      ],
      "ParameterSets": [
        {
          "Name": "__AllParameterSets",
          "Parameters": [
            {
              "ParameterMetadata": {
                "Name": "ReservationOrderId",
                "AliasList": [],
                "Type": {
                  "Namespace": "System",
                  "Name": "System.Guid",
                  "AssemblyQualifiedName": "System.Guid, mscorlib, Version=4.0.0.0, Culture=neutral, PublicKeyToken=b77a5c561934e089",
                  "Properties": {},
                  "ElementType": null,
                  "GenericTypeArguments": [],
                  "Methods": [],
                  "Constructors": []
                },
                "ValidateSet": [],
                "ValidateRangeMin": null,
                "ValidateRangeMax": null,
                "ValidateNotNullOrEmpty": false
              },
              "Mandatory": false,
              "Position": -2147483648,
              "ValueFromPipeline": false,
              "ValueFromPipelineByPropertyName": false
            },
            {
              "ParameterMetadata": {
                "Name": "DefaultProfile",
                "AliasList": [
                  "AzureRmContext",
                  "AzureCredential"
                ],
                "Type": {
                  "Namespace": "Microsoft.Azure.Commands.Common.Authentication.Abstractions",
                  "Name": "Microsoft.Azure.Commands.Common.Authentication.Abstractions.IAzureContextContainer",
                  "AssemblyQualifiedName": "Microsoft.Azure.Commands.Common.Authentication.Abstractions.IAzureContextContainer, Microsoft.Azure.Commands.Common.Authentication.Abstractions, Version=1.0.0.0, Culture=neutral, PublicKeyToken=null",
                  "Properties": {
                    "DefaultContext": "Microsoft.Azure.Commands.Common.Authentication.Abstractions.IAzureContext",
                    "Accounts": "System.Collections.Generic.IEnumerable`1[Microsoft.Azure.Commands.Common.Authentication.Abstractions.IAzureAccount]",
                    "Environments": "System.Collections.Generic.IEnumerable`1[Microsoft.Azure.Commands.Common.Authentication.Abstractions.IAzureEnvironment]",
                    "Subscriptions": "System.Collections.Generic.IEnumerable`1[Microsoft.Azure.Commands.Common.Authentication.Abstractions.IAzureSubscription]"
                  },
                  "ElementType": null,
                  "GenericTypeArguments": [],
                  "Methods": [
                    {
                      "Name": "Clear",
                      "Parameters": [],
                      "ReturnType": "System.Void"
                    }
                  ],
                  "Constructors": []
                },
                "ValidateSet": [],
                "ValidateRangeMin": null,
                "ValidateRangeMax": null,
                "ValidateNotNullOrEmpty": false
              },
              "Mandatory": false,
              "Position": -2147483648,
              "ValueFromPipeline": false,
              "ValueFromPipelineByPropertyName": false
            }
          ]
        }
      ],
      "AliasList": []
    },
    {
      "VerbName": "Get",
      "NounName": "AzureRmReservationHistory",
      "Name": "Get-AzureRmReservationHistory",
      "ClassName": "Microsoft.Azure.Commands.Reservations.Cmdlets.GetReservationHistory",
      "SupportsShouldProcess": false,
      "ConfirmImpact": 2,
      "SupportsPaging": false,
      "DefaultParameterSetName": "CommandLine",
      "OutputTypes": [
        {
          "Type": {
            "Namespace": "Microsoft.Azure.Commands.Reservations.Models",
            "Name": "Microsoft.Azure.Commands.Reservations.Models.PSReservationPage",
            "AssemblyQualifiedName": "Microsoft.Azure.Commands.Reservations.Models.PSReservationPage, Microsoft.Azure.Commands.Reservations, Version=0.1.4.0, Culture=neutral, PublicKeyToken=null",
            "Properties": {
              "NextPageLink": "System.String"
            },
            "ElementType": null,
            "GenericTypeArguments": [],
            "Methods": [
              {
                "Name": "GetEnumerator",
                "Parameters": [],
                "ReturnType": "System.Collections.Generic.IEnumerator`1[Microsoft.Azure.Commands.Reservations.Models.PSReservation]"
              },
              {
                "Name": "ToString",
                "Parameters": [],
                "ReturnType": "System.String"
              },
              {
                "Name": "Equals",
                "Parameters": [
                  {
                    "Name": "obj",
                    "Type": "System.Reflection.RuntimeParameterInfo"
                  }
                ],
                "ReturnType": "System.Boolean"
              },
              {
                "Name": "GetHashCode",
                "Parameters": [],
                "ReturnType": "System.Int32"
              },
              {
                "Name": "GetType",
                "Parameters": [],
                "ReturnType": "System.Type"
              }
            ],
            "Constructors": [
              {
                "Name": "",
                "ReturnType": null,
                "Parameters": []
              },
              {
                "Name": "",
                "ReturnType": null,
                "Parameters": [
                  {
                    "Name": "reservationItemList",
                    "Type": "System.Reflection.RuntimeParameterInfo"
                  }
                ]
              }
            ]
          },
          "ParameterSets": [
            "__AllParameterSets"
          ]
        }
      ],
      "Parameters": [
        {
          "Name": "ReservationOrderId",
          "AliasList": [],
          "Type": {
            "Namespace": "System",
            "Name": "System.Guid",
            "AssemblyQualifiedName": "System.Guid, mscorlib, Version=4.0.0.0, Culture=neutral, PublicKeyToken=b77a5c561934e089",
            "Properties": {},
            "ElementType": null,
            "GenericTypeArguments": [],
            "Methods": [],
            "Constructors": []
          },
          "ValidateSet": [],
          "ValidateRangeMin": null,
          "ValidateRangeMax": null,
          "ValidateNotNullOrEmpty": false
        },
        {
          "Name": "ReservationId",
          "AliasList": [],
          "Type": {
            "Namespace": "System",
            "Name": "System.Guid",
            "AssemblyQualifiedName": "System.Guid, mscorlib, Version=4.0.0.0, Culture=neutral, PublicKeyToken=b77a5c561934e089",
            "Properties": {},
            "ElementType": null,
            "GenericTypeArguments": [],
            "Methods": [],
            "Constructors": []
          },
          "ValidateSet": [],
          "ValidateRangeMin": null,
          "ValidateRangeMax": null,
          "ValidateNotNullOrEmpty": false
        },
        {
          "Name": "Reservation",
          "AliasList": [],
          "Type": {
            "Namespace": "Microsoft.Azure.Commands.Reservations.Models",
            "Name": "Microsoft.Azure.Commands.Reservations.Models.PSReservation",
            "AssemblyQualifiedName": "Microsoft.Azure.Commands.Reservations.Models.PSReservation, Microsoft.Azure.Commands.Reservations, Version=0.1.4.0, Culture=neutral, PublicKeyToken=null",
            "Properties": {
              "ExtendedStatusInfo": "Microsoft.Azure.Management.Reservations.Models.ExtendedStatusInfo",
              "MergeProperties": "Microsoft.Azure.Management.Reservations.Models.ReservationMergeProperties",
              "SplitProperties": "Microsoft.Azure.Management.Reservations.Models.ReservationSplitProperties",
              "AppliedScopes": "System.Collections.Generic.IList`1[System.String]",
              "EffectiveDateTime": "System.Nullable`1[System.DateTime]",
              "LastUpdatedDateTime": "System.Nullable`1[System.DateTime]",
              "ExpiryDate": "System.Nullable`1[System.DateTime]",
              "Name": "System.String",
              "Type": "System.String",
              "ReservedResourceType": "System.String",
              "InstanceFlexibility": "System.String",
              "DisplayName": "System.String",
              "Etag": "System.String",
              "AppliedScopeType": "System.String",
              "Quantity": "System.String",
              "ProvisioningState": "System.String",
              "SkuDescription": "System.String",
              "Location": "System.String",
              "Id": "System.String",
              "Sku": "System.String"
            },
            "ElementType": null,
            "GenericTypeArguments": [],
            "Methods": [
              {
                "Name": "PrintAppliedScopes",
                "Parameters": [],
                "ReturnType": "System.String"
              },
              {
                "Name": "PrintSplitProperties",
                "Parameters": [],
                "ReturnType": "System.String"
              },
              {
                "Name": "PrintMergeProperties",
                "Parameters": [],
                "ReturnType": "System.String"
              },
              {
                "Name": "PrintStatusInfo",
                "Parameters": [],
                "ReturnType": "System.String"
              },
              {
                "Name": "ToString",
                "Parameters": [],
                "ReturnType": "System.String"
              },
              {
                "Name": "Equals",
                "Parameters": [
                  {
                    "Name": "obj",
                    "Type": "System.Reflection.RuntimeParameterInfo"
                  }
                ],
                "ReturnType": "System.Boolean"
              },
              {
                "Name": "GetHashCode",
                "Parameters": [],
                "ReturnType": "System.Int32"
              },
              {
                "Name": "GetType",
                "Parameters": [],
                "ReturnType": "System.Type"
              }
            ],
            "Constructors": [
              {
                "Name": "",
                "ReturnType": null,
                "Parameters": []
              },
              {
                "Name": "",
                "ReturnType": null,
                "Parameters": [
                  {
                    "Name": "Reservation",
                    "Type": "System.Reflection.RuntimeParameterInfo"
                  }
                ]
              }
            ]
          },
          "ValidateSet": [],
          "ValidateRangeMin": null,
          "ValidateRangeMax": null,
          "ValidateNotNullOrEmpty": false
        },
        {
          "Name": "DefaultProfile",
          "AliasList": [
            "AzureRmContext",
            "AzureCredential"
          ],
          "Type": {
            "Namespace": "Microsoft.Azure.Commands.Common.Authentication.Abstractions",
            "Name": "Microsoft.Azure.Commands.Common.Authentication.Abstractions.IAzureContextContainer",
            "AssemblyQualifiedName": "Microsoft.Azure.Commands.Common.Authentication.Abstractions.IAzureContextContainer, Microsoft.Azure.Commands.Common.Authentication.Abstractions, Version=1.0.0.0, Culture=neutral, PublicKeyToken=null",
            "Properties": {
              "DefaultContext": "Microsoft.Azure.Commands.Common.Authentication.Abstractions.IAzureContext",
              "Accounts": "System.Collections.Generic.IEnumerable`1[Microsoft.Azure.Commands.Common.Authentication.Abstractions.IAzureAccount]",
              "Environments": "System.Collections.Generic.IEnumerable`1[Microsoft.Azure.Commands.Common.Authentication.Abstractions.IAzureEnvironment]",
              "Subscriptions": "System.Collections.Generic.IEnumerable`1[Microsoft.Azure.Commands.Common.Authentication.Abstractions.IAzureSubscription]"
            },
            "ElementType": null,
            "GenericTypeArguments": [],
            "Methods": [
              {
                "Name": "Clear",
                "Parameters": [],
                "ReturnType": "System.Void"
              }
            ],
            "Constructors": []
          },
          "ValidateSet": [],
          "ValidateRangeMin": null,
          "ValidateRangeMax": null,
          "ValidateNotNullOrEmpty": false
        }
      ],
      "ParameterSets": [
        {
          "Name": "CommandLine",
          "Parameters": [
            {
              "ParameterMetadata": {
                "Name": "ReservationOrderId",
                "AliasList": [],
                "Type": {
                  "Namespace": "System",
                  "Name": "System.Guid",
                  "AssemblyQualifiedName": "System.Guid, mscorlib, Version=4.0.0.0, Culture=neutral, PublicKeyToken=b77a5c561934e089",
                  "Properties": {},
                  "ElementType": null,
                  "GenericTypeArguments": [],
                  "Methods": [],
                  "Constructors": []
                },
                "ValidateSet": [],
                "ValidateRangeMin": null,
                "ValidateRangeMax": null,
                "ValidateNotNullOrEmpty": false
              },
              "Mandatory": true,
              "Position": -2147483648,
              "ValueFromPipeline": false,
              "ValueFromPipelineByPropertyName": true
            },
            {
              "ParameterMetadata": {
                "Name": "ReservationId",
                "AliasList": [],
                "Type": {
                  "Namespace": "System",
                  "Name": "System.Guid",
                  "AssemblyQualifiedName": "System.Guid, mscorlib, Version=4.0.0.0, Culture=neutral, PublicKeyToken=b77a5c561934e089",
                  "Properties": {},
                  "ElementType": null,
                  "GenericTypeArguments": [],
                  "Methods": [],
                  "Constructors": []
                },
                "ValidateSet": [],
                "ValidateRangeMin": null,
                "ValidateRangeMax": null,
                "ValidateNotNullOrEmpty": false
              },
              "Mandatory": true,
              "Position": -2147483648,
              "ValueFromPipeline": false,
              "ValueFromPipelineByPropertyName": true
            },
            {
              "ParameterMetadata": {
                "Name": "DefaultProfile",
                "AliasList": [
                  "AzureRmContext",
                  "AzureCredential"
                ],
                "Type": {
                  "Namespace": "Microsoft.Azure.Commands.Common.Authentication.Abstractions",
                  "Name": "Microsoft.Azure.Commands.Common.Authentication.Abstractions.IAzureContextContainer",
                  "AssemblyQualifiedName": "Microsoft.Azure.Commands.Common.Authentication.Abstractions.IAzureContextContainer, Microsoft.Azure.Commands.Common.Authentication.Abstractions, Version=1.0.0.0, Culture=neutral, PublicKeyToken=null",
                  "Properties": {
                    "DefaultContext": "Microsoft.Azure.Commands.Common.Authentication.Abstractions.IAzureContext",
                    "Accounts": "System.Collections.Generic.IEnumerable`1[Microsoft.Azure.Commands.Common.Authentication.Abstractions.IAzureAccount]",
                    "Environments": "System.Collections.Generic.IEnumerable`1[Microsoft.Azure.Commands.Common.Authentication.Abstractions.IAzureEnvironment]",
                    "Subscriptions": "System.Collections.Generic.IEnumerable`1[Microsoft.Azure.Commands.Common.Authentication.Abstractions.IAzureSubscription]"
                  },
                  "ElementType": null,
                  "GenericTypeArguments": [],
                  "Methods": [
                    {
                      "Name": "Clear",
                      "Parameters": [],
                      "ReturnType": "System.Void"
                    }
                  ],
                  "Constructors": []
                },
                "ValidateSet": [],
                "ValidateRangeMin": null,
                "ValidateRangeMax": null,
                "ValidateNotNullOrEmpty": false
              },
              "Mandatory": false,
              "Position": -2147483648,
              "ValueFromPipeline": false,
              "ValueFromPipelineByPropertyName": false
            }
          ]
        },
        {
          "Name": "PipeObject",
          "Parameters": [
            {
              "ParameterMetadata": {
                "Name": "Reservation",
                "AliasList": [],
                "Type": {
                  "Namespace": "Microsoft.Azure.Commands.Reservations.Models",
                  "Name": "Microsoft.Azure.Commands.Reservations.Models.PSReservation",
                  "AssemblyQualifiedName": "Microsoft.Azure.Commands.Reservations.Models.PSReservation, Microsoft.Azure.Commands.Reservations, Version=0.1.4.0, Culture=neutral, PublicKeyToken=null",
                  "Properties": {
                    "ExtendedStatusInfo": "Microsoft.Azure.Management.Reservations.Models.ExtendedStatusInfo",
                    "MergeProperties": "Microsoft.Azure.Management.Reservations.Models.ReservationMergeProperties",
                    "SplitProperties": "Microsoft.Azure.Management.Reservations.Models.ReservationSplitProperties",
                    "AppliedScopes": "System.Collections.Generic.IList`1[System.String]",
                    "EffectiveDateTime": "System.Nullable`1[System.DateTime]",
                    "LastUpdatedDateTime": "System.Nullable`1[System.DateTime]",
                    "ExpiryDate": "System.Nullable`1[System.DateTime]",
                    "Name": "System.String",
                    "Type": "System.String",
                    "ReservedResourceType": "System.String",
                    "InstanceFlexibility": "System.String",
                    "DisplayName": "System.String",
                    "Etag": "System.String",
                    "AppliedScopeType": "System.String",
                    "Quantity": "System.String",
                    "ProvisioningState": "System.String",
                    "SkuDescription": "System.String",
                    "Location": "System.String",
                    "Id": "System.String",
                    "Sku": "System.String"
                  },
                  "ElementType": null,
                  "GenericTypeArguments": [],
                  "Methods": [
                    {
                      "Name": "PrintAppliedScopes",
                      "Parameters": [],
                      "ReturnType": "System.String"
                    },
                    {
                      "Name": "PrintSplitProperties",
                      "Parameters": [],
                      "ReturnType": "System.String"
                    },
                    {
                      "Name": "PrintMergeProperties",
                      "Parameters": [],
                      "ReturnType": "System.String"
                    },
                    {
                      "Name": "PrintStatusInfo",
                      "Parameters": [],
                      "ReturnType": "System.String"
                    },
                    {
                      "Name": "ToString",
                      "Parameters": [],
                      "ReturnType": "System.String"
                    },
                    {
                      "Name": "Equals",
                      "Parameters": [
                        {
                          "Name": "obj",
                          "Type": "System.Reflection.RuntimeParameterInfo"
                        }
                      ],
                      "ReturnType": "System.Boolean"
                    },
                    {
                      "Name": "GetHashCode",
                      "Parameters": [],
                      "ReturnType": "System.Int32"
                    },
                    {
                      "Name": "GetType",
                      "Parameters": [],
                      "ReturnType": "System.Type"
                    }
                  ],
                  "Constructors": [
                    {
                      "Name": "",
                      "ReturnType": null,
                      "Parameters": []
                    },
                    {
                      "Name": "",
                      "ReturnType": null,
                      "Parameters": [
                        {
                          "Name": "Reservation",
                          "Type": "System.Reflection.RuntimeParameterInfo"
                        }
                      ]
                    }
                  ]
                },
                "ValidateSet": [],
                "ValidateRangeMin": null,
                "ValidateRangeMax": null,
                "ValidateNotNullOrEmpty": false
              },
              "Mandatory": true,
              "Position": -2147483648,
              "ValueFromPipeline": true,
              "ValueFromPipelineByPropertyName": false
            },
            {
              "ParameterMetadata": {
                "Name": "DefaultProfile",
                "AliasList": [
                  "AzureRmContext",
                  "AzureCredential"
                ],
                "Type": {
                  "Namespace": "Microsoft.Azure.Commands.Common.Authentication.Abstractions",
                  "Name": "Microsoft.Azure.Commands.Common.Authentication.Abstractions.IAzureContextContainer",
                  "AssemblyQualifiedName": "Microsoft.Azure.Commands.Common.Authentication.Abstractions.IAzureContextContainer, Microsoft.Azure.Commands.Common.Authentication.Abstractions, Version=1.0.0.0, Culture=neutral, PublicKeyToken=null",
                  "Properties": {
                    "DefaultContext": "Microsoft.Azure.Commands.Common.Authentication.Abstractions.IAzureContext",
                    "Accounts": "System.Collections.Generic.IEnumerable`1[Microsoft.Azure.Commands.Common.Authentication.Abstractions.IAzureAccount]",
                    "Environments": "System.Collections.Generic.IEnumerable`1[Microsoft.Azure.Commands.Common.Authentication.Abstractions.IAzureEnvironment]",
                    "Subscriptions": "System.Collections.Generic.IEnumerable`1[Microsoft.Azure.Commands.Common.Authentication.Abstractions.IAzureSubscription]"
                  },
                  "ElementType": null,
                  "GenericTypeArguments": [],
                  "Methods": [
                    {
                      "Name": "Clear",
                      "Parameters": [],
                      "ReturnType": "System.Void"
                    }
                  ],
                  "Constructors": []
                },
                "ValidateSet": [],
                "ValidateRangeMin": null,
                "ValidateRangeMax": null,
                "ValidateNotNullOrEmpty": false
              },
              "Mandatory": false,
              "Position": -2147483648,
              "ValueFromPipeline": false,
              "ValueFromPipelineByPropertyName": false
            }
          ]
        },
        {
          "Name": "__AllParameterSets",
          "Parameters": [
            {
              "ParameterMetadata": {
                "Name": "DefaultProfile",
                "AliasList": [
                  "AzureRmContext",
                  "AzureCredential"
                ],
                "Type": {
                  "Namespace": "Microsoft.Azure.Commands.Common.Authentication.Abstractions",
                  "Name": "Microsoft.Azure.Commands.Common.Authentication.Abstractions.IAzureContextContainer",
                  "AssemblyQualifiedName": "Microsoft.Azure.Commands.Common.Authentication.Abstractions.IAzureContextContainer, Microsoft.Azure.Commands.Common.Authentication.Abstractions, Version=1.0.0.0, Culture=neutral, PublicKeyToken=null",
                  "Properties": {
                    "DefaultContext": "Microsoft.Azure.Commands.Common.Authentication.Abstractions.IAzureContext",
                    "Accounts": "System.Collections.Generic.IEnumerable`1[Microsoft.Azure.Commands.Common.Authentication.Abstractions.IAzureAccount]",
                    "Environments": "System.Collections.Generic.IEnumerable`1[Microsoft.Azure.Commands.Common.Authentication.Abstractions.IAzureEnvironment]",
                    "Subscriptions": "System.Collections.Generic.IEnumerable`1[Microsoft.Azure.Commands.Common.Authentication.Abstractions.IAzureSubscription]"
                  },
                  "ElementType": null,
                  "GenericTypeArguments": [],
                  "Methods": [
                    {
                      "Name": "Clear",
                      "Parameters": [],
                      "ReturnType": "System.Void"
                    }
                  ],
                  "Constructors": []
                },
                "ValidateSet": [],
                "ValidateRangeMin": null,
                "ValidateRangeMax": null,
                "ValidateNotNullOrEmpty": false
              },
              "Mandatory": false,
              "Position": -2147483648,
              "ValueFromPipeline": false,
              "ValueFromPipelineByPropertyName": false
            }
          ]
        }
      ],
      "AliasList": []
    },
    {
      "VerbName": "Get",
      "NounName": "AzureRmReservation",
      "Name": "Get-AzureRmReservation",
      "ClassName": "Microsoft.Azure.Commands.Reservations.Cmdlets.GetReservation",
      "SupportsShouldProcess": false,
      "ConfirmImpact": 2,
      "SupportsPaging": false,
      "DefaultParameterSetName": "CommandLine",
      "OutputTypes": [
        {
          "Type": {
            "Namespace": "Microsoft.Azure.Commands.Reservations.Models",
            "Name": "Microsoft.Azure.Commands.Reservations.Models.PSReservationPage",
            "AssemblyQualifiedName": "Microsoft.Azure.Commands.Reservations.Models.PSReservationPage, Microsoft.Azure.Commands.Reservations, Version=0.1.4.0, Culture=neutral, PublicKeyToken=null",
            "Properties": {
              "NextPageLink": "System.String"
            },
            "ElementType": null,
            "GenericTypeArguments": [],
            "Methods": [
              {
                "Name": "GetEnumerator",
                "Parameters": [],
                "ReturnType": "System.Collections.Generic.IEnumerator`1[Microsoft.Azure.Commands.Reservations.Models.PSReservation]"
              },
              {
                "Name": "ToString",
                "Parameters": [],
                "ReturnType": "System.String"
              },
              {
                "Name": "Equals",
                "Parameters": [
                  {
                    "Name": "obj",
                    "Type": "System.Reflection.RuntimeParameterInfo"
                  }
                ],
                "ReturnType": "System.Boolean"
              },
              {
                "Name": "GetHashCode",
                "Parameters": [],
                "ReturnType": "System.Int32"
              },
              {
                "Name": "GetType",
                "Parameters": [],
                "ReturnType": "System.Type"
              }
            ],
            "Constructors": [
              {
                "Name": "",
                "ReturnType": null,
                "Parameters": []
              },
              {
                "Name": "",
                "ReturnType": null,
                "Parameters": [
                  {
                    "Name": "reservationItemList",
                    "Type": "System.Reflection.RuntimeParameterInfo"
                  }
                ]
              }
            ]
          },
          "ParameterSets": [
            "__AllParameterSets"
          ]
        },
        {
          "Type": {
            "Namespace": "Microsoft.Azure.Commands.Reservations.Models",
            "Name": "Microsoft.Azure.Commands.Reservations.Models.PSReservation",
            "AssemblyQualifiedName": "Microsoft.Azure.Commands.Reservations.Models.PSReservation, Microsoft.Azure.Commands.Reservations, Version=0.1.4.0, Culture=neutral, PublicKeyToken=null",
            "Properties": {
              "ExtendedStatusInfo": "Microsoft.Azure.Management.Reservations.Models.ExtendedStatusInfo",
              "MergeProperties": "Microsoft.Azure.Management.Reservations.Models.ReservationMergeProperties",
              "SplitProperties": "Microsoft.Azure.Management.Reservations.Models.ReservationSplitProperties",
              "AppliedScopes": "System.Collections.Generic.IList`1[System.String]",
              "EffectiveDateTime": "System.Nullable`1[System.DateTime]",
              "LastUpdatedDateTime": "System.Nullable`1[System.DateTime]",
              "ExpiryDate": "System.Nullable`1[System.DateTime]",
              "Name": "System.String",
              "Type": "System.String",
              "ReservedResourceType": "System.String",
              "InstanceFlexibility": "System.String",
              "DisplayName": "System.String",
              "Etag": "System.String",
              "AppliedScopeType": "System.String",
              "Quantity": "System.String",
              "ProvisioningState": "System.String",
              "SkuDescription": "System.String",
              "Location": "System.String",
              "Id": "System.String",
              "Sku": "System.String"
            },
            "ElementType": null,
            "GenericTypeArguments": [],
            "Methods": [
              {
                "Name": "PrintAppliedScopes",
                "Parameters": [],
                "ReturnType": "System.String"
              },
              {
                "Name": "PrintSplitProperties",
                "Parameters": [],
                "ReturnType": "System.String"
              },
              {
                "Name": "PrintMergeProperties",
                "Parameters": [],
                "ReturnType": "System.String"
              },
              {
                "Name": "PrintStatusInfo",
                "Parameters": [],
                "ReturnType": "System.String"
              },
              {
                "Name": "ToString",
                "Parameters": [],
                "ReturnType": "System.String"
              },
              {
                "Name": "Equals",
                "Parameters": [
                  {
                    "Name": "obj",
                    "Type": "System.Reflection.RuntimeParameterInfo"
                  }
                ],
                "ReturnType": "System.Boolean"
              },
              {
                "Name": "GetHashCode",
                "Parameters": [],
                "ReturnType": "System.Int32"
              },
              {
                "Name": "GetType",
                "Parameters": [],
                "ReturnType": "System.Type"
              }
            ],
            "Constructors": [
              {
                "Name": "",
                "ReturnType": null,
                "Parameters": []
              },
              {
                "Name": "",
                "ReturnType": null,
                "Parameters": [
                  {
                    "Name": "Reservation",
                    "Type": "System.Reflection.RuntimeParameterInfo"
                  }
                ]
              }
            ]
          },
          "ParameterSets": [
            "__AllParameterSets"
          ]
        }
      ],
      "Parameters": [
        {
          "Name": "ReservationOrderId",
          "AliasList": [],
          "Type": {
            "Namespace": "System",
            "Name": "System.Guid",
            "AssemblyQualifiedName": "System.Guid, mscorlib, Version=4.0.0.0, Culture=neutral, PublicKeyToken=b77a5c561934e089",
            "Properties": {},
            "ElementType": null,
            "GenericTypeArguments": [],
            "Methods": [],
            "Constructors": []
          },
          "ValidateSet": [],
          "ValidateRangeMin": null,
          "ValidateRangeMax": null,
          "ValidateNotNullOrEmpty": false
        },
        {
          "Name": "ReservationId",
          "AliasList": [],
          "Type": {
            "Namespace": "System",
            "Name": "System.Guid",
            "AssemblyQualifiedName": "System.Guid, mscorlib, Version=4.0.0.0, Culture=neutral, PublicKeyToken=b77a5c561934e089",
            "Properties": {},
            "ElementType": null,
            "GenericTypeArguments": [],
            "Methods": [],
            "Constructors": []
          },
          "ValidateSet": [],
          "ValidateRangeMin": null,
          "ValidateRangeMax": null,
          "ValidateNotNullOrEmpty": false
        },
        {
          "Name": "ReservationOrder",
          "AliasList": [],
          "Type": {
            "Namespace": "Microsoft.Azure.Commands.Reservations.Models",
            "Name": "Microsoft.Azure.Commands.Reservations.Models.PSReservationOrder",
            "AssemblyQualifiedName": "Microsoft.Azure.Commands.Reservations.Models.PSReservationOrder, Microsoft.Azure.Commands.Reservations, Version=0.1.4.0, Culture=neutral, PublicKeyToken=null",
            "Properties": {
              "Reservations": "System.Collections.Generic.IList`1[Microsoft.Azure.Management.Reservations.Models.ReservationResponse]",
              "RequestDateTime": "System.Nullable`1[System.DateTime]",
              "CreatedDateTime": "System.Nullable`1[System.DateTime]",
              "ExpiryDate": "System.Nullable`1[System.DateTime]",
              "OriginalQuantity": "System.Nullable`1[System.Int32]",
              "Etag": "System.String",
              "Id": "System.String",
              "Name": "System.String",
              "Type": "System.String",
              "DisplayName": "System.String",
              "Term": "System.String",
              "ProvisioningState": "System.String"
            },
            "ElementType": null,
            "GenericTypeArguments": [],
            "Methods": [
              {
                "Name": "PrintItems",
                "Parameters": [],
                "ReturnType": "System.String"
              },
              {
                "Name": "ToString",
                "Parameters": [],
                "ReturnType": "System.String"
              },
              {
                "Name": "Equals",
                "Parameters": [
                  {
                    "Name": "obj",
                    "Type": "System.Reflection.RuntimeParameterInfo"
                  }
                ],
                "ReturnType": "System.Boolean"
              },
              {
                "Name": "GetHashCode",
                "Parameters": [],
                "ReturnType": "System.Int32"
              },
              {
                "Name": "GetType",
                "Parameters": [],
                "ReturnType": "System.Type"
              }
            ],
            "Constructors": [
              {
                "Name": "",
                "ReturnType": null,
                "Parameters": []
              },
              {
                "Name": "",
                "ReturnType": null,
                "Parameters": [
                  {
                    "Name": "reservation",
                    "Type": "System.Reflection.RuntimeParameterInfo"
                  }
                ]
              }
            ]
          },
          "ValidateSet": [],
          "ValidateRangeMin": null,
          "ValidateRangeMax": null,
          "ValidateNotNullOrEmpty": false
        },
        {
          "Name": "ReservationOrderPage",
          "AliasList": [],
          "Type": {
            "Namespace": "Microsoft.Azure.Commands.Reservations.Models",
            "Name": "Microsoft.Azure.Commands.Reservations.Models.PSReservationOrderPage",
            "AssemblyQualifiedName": "Microsoft.Azure.Commands.Reservations.Models.PSReservationOrderPage, Microsoft.Azure.Commands.Reservations, Version=0.1.4.0, Culture=neutral, PublicKeyToken=null",
            "Properties": {
              "NextPageLink": "System.String"
            },
            "ElementType": null,
            "GenericTypeArguments": [],
            "Methods": [
              {
                "Name": "GetEnumerator",
                "Parameters": [],
                "ReturnType": "System.Collections.Generic.IEnumerator`1[Microsoft.Azure.Commands.Reservations.Models.PSReservationOrder]"
              },
              {
                "Name": "ToString",
                "Parameters": [],
                "ReturnType": "System.String"
              },
              {
                "Name": "Equals",
                "Parameters": [
                  {
                    "Name": "obj",
                    "Type": "System.Reflection.RuntimeParameterInfo"
                  }
                ],
                "ReturnType": "System.Boolean"
              },
              {
                "Name": "GetHashCode",
                "Parameters": [],
                "ReturnType": "System.Int32"
              },
              {
                "Name": "GetType",
                "Parameters": [],
                "ReturnType": "System.Type"
              }
            ],
            "Constructors": [
              {
                "Name": "",
                "ReturnType": null,
                "Parameters": []
              },
              {
                "Name": "",
                "ReturnType": null,
                "Parameters": [
                  {
                    "Name": "ReservationOrderList",
                    "Type": "System.Reflection.RuntimeParameterInfo"
                  }
                ]
              }
            ]
          },
          "ValidateSet": [],
          "ValidateRangeMin": null,
          "ValidateRangeMax": null,
          "ValidateNotNullOrEmpty": false
        },
        {
          "Name": "DefaultProfile",
          "AliasList": [
            "AzureRmContext",
            "AzureCredential"
          ],
          "Type": {
            "Namespace": "Microsoft.Azure.Commands.Common.Authentication.Abstractions",
            "Name": "Microsoft.Azure.Commands.Common.Authentication.Abstractions.IAzureContextContainer",
            "AssemblyQualifiedName": "Microsoft.Azure.Commands.Common.Authentication.Abstractions.IAzureContextContainer, Microsoft.Azure.Commands.Common.Authentication.Abstractions, Version=1.0.0.0, Culture=neutral, PublicKeyToken=null",
            "Properties": {
              "DefaultContext": "Microsoft.Azure.Commands.Common.Authentication.Abstractions.IAzureContext",
              "Accounts": "System.Collections.Generic.IEnumerable`1[Microsoft.Azure.Commands.Common.Authentication.Abstractions.IAzureAccount]",
              "Environments": "System.Collections.Generic.IEnumerable`1[Microsoft.Azure.Commands.Common.Authentication.Abstractions.IAzureEnvironment]",
              "Subscriptions": "System.Collections.Generic.IEnumerable`1[Microsoft.Azure.Commands.Common.Authentication.Abstractions.IAzureSubscription]"
            },
            "ElementType": null,
            "GenericTypeArguments": [],
            "Methods": [
              {
                "Name": "Clear",
                "Parameters": [],
                "ReturnType": "System.Void"
              }
            ],
            "Constructors": []
          },
          "ValidateSet": [],
          "ValidateRangeMin": null,
          "ValidateRangeMax": null,
          "ValidateNotNullOrEmpty": false
        }
      ],
      "ParameterSets": [
        {
          "Name": "CommandLine",
          "Parameters": [
            {
              "ParameterMetadata": {
                "Name": "ReservationOrderId",
                "AliasList": [],
                "Type": {
                  "Namespace": "System",
                  "Name": "System.Guid",
                  "AssemblyQualifiedName": "System.Guid, mscorlib, Version=4.0.0.0, Culture=neutral, PublicKeyToken=b77a5c561934e089",
                  "Properties": {},
                  "ElementType": null,
                  "GenericTypeArguments": [],
                  "Methods": [],
                  "Constructors": []
                },
                "ValidateSet": [],
                "ValidateRangeMin": null,
                "ValidateRangeMax": null,
                "ValidateNotNullOrEmpty": false
              },
              "Mandatory": true,
              "Position": -2147483648,
              "ValueFromPipeline": false,
              "ValueFromPipelineByPropertyName": true
            },
            {
              "ParameterMetadata": {
                "Name": "ReservationId",
                "AliasList": [],
                "Type": {
                  "Namespace": "System",
                  "Name": "System.Guid",
                  "AssemblyQualifiedName": "System.Guid, mscorlib, Version=4.0.0.0, Culture=neutral, PublicKeyToken=b77a5c561934e089",
                  "Properties": {},
                  "ElementType": null,
                  "GenericTypeArguments": [],
                  "Methods": [],
                  "Constructors": []
                },
                "ValidateSet": [],
                "ValidateRangeMin": null,
                "ValidateRangeMax": null,
                "ValidateNotNullOrEmpty": false
              },
              "Mandatory": false,
              "Position": -2147483648,
              "ValueFromPipeline": false,
              "ValueFromPipelineByPropertyName": false
            },
            {
              "ParameterMetadata": {
                "Name": "DefaultProfile",
                "AliasList": [
                  "AzureRmContext",
                  "AzureCredential"
                ],
                "Type": {
                  "Namespace": "Microsoft.Azure.Commands.Common.Authentication.Abstractions",
                  "Name": "Microsoft.Azure.Commands.Common.Authentication.Abstractions.IAzureContextContainer",
                  "AssemblyQualifiedName": "Microsoft.Azure.Commands.Common.Authentication.Abstractions.IAzureContextContainer, Microsoft.Azure.Commands.Common.Authentication.Abstractions, Version=1.0.0.0, Culture=neutral, PublicKeyToken=null",
                  "Properties": {
                    "DefaultContext": "Microsoft.Azure.Commands.Common.Authentication.Abstractions.IAzureContext",
                    "Accounts": "System.Collections.Generic.IEnumerable`1[Microsoft.Azure.Commands.Common.Authentication.Abstractions.IAzureAccount]",
                    "Environments": "System.Collections.Generic.IEnumerable`1[Microsoft.Azure.Commands.Common.Authentication.Abstractions.IAzureEnvironment]",
                    "Subscriptions": "System.Collections.Generic.IEnumerable`1[Microsoft.Azure.Commands.Common.Authentication.Abstractions.IAzureSubscription]"
                  },
                  "ElementType": null,
                  "GenericTypeArguments": [],
                  "Methods": [
                    {
                      "Name": "Clear",
                      "Parameters": [],
                      "ReturnType": "System.Void"
                    }
                  ],
                  "Constructors": []
                },
                "ValidateSet": [],
                "ValidateRangeMin": null,
                "ValidateRangeMax": null,
                "ValidateNotNullOrEmpty": false
              },
              "Mandatory": false,
              "Position": -2147483648,
              "ValueFromPipeline": false,
              "ValueFromPipelineByPropertyName": false
            }
          ]
        },
        {
          "Name": "PipeObject",
          "Parameters": [
            {
              "ParameterMetadata": {
                "Name": "ReservationOrder",
                "AliasList": [],
                "Type": {
                  "Namespace": "Microsoft.Azure.Commands.Reservations.Models",
                  "Name": "Microsoft.Azure.Commands.Reservations.Models.PSReservationOrder",
                  "AssemblyQualifiedName": "Microsoft.Azure.Commands.Reservations.Models.PSReservationOrder, Microsoft.Azure.Commands.Reservations, Version=0.1.4.0, Culture=neutral, PublicKeyToken=null",
                  "Properties": {
                    "Reservations": "System.Collections.Generic.IList`1[Microsoft.Azure.Management.Reservations.Models.ReservationResponse]",
                    "RequestDateTime": "System.Nullable`1[System.DateTime]",
                    "CreatedDateTime": "System.Nullable`1[System.DateTime]",
                    "ExpiryDate": "System.Nullable`1[System.DateTime]",
                    "OriginalQuantity": "System.Nullable`1[System.Int32]",
                    "Etag": "System.String",
                    "Id": "System.String",
                    "Name": "System.String",
                    "Type": "System.String",
                    "DisplayName": "System.String",
                    "Term": "System.String",
                    "ProvisioningState": "System.String"
                  },
                  "ElementType": null,
                  "GenericTypeArguments": [],
                  "Methods": [
                    {
                      "Name": "PrintItems",
                      "Parameters": [],
                      "ReturnType": "System.String"
                    },
                    {
                      "Name": "ToString",
                      "Parameters": [],
                      "ReturnType": "System.String"
                    },
                    {
                      "Name": "Equals",
                      "Parameters": [
                        {
                          "Name": "obj",
                          "Type": "System.Reflection.RuntimeParameterInfo"
                        }
                      ],
                      "ReturnType": "System.Boolean"
                    },
                    {
                      "Name": "GetHashCode",
                      "Parameters": [],
                      "ReturnType": "System.Int32"
                    },
                    {
                      "Name": "GetType",
                      "Parameters": [],
                      "ReturnType": "System.Type"
                    }
                  ],
                  "Constructors": [
                    {
                      "Name": "",
                      "ReturnType": null,
                      "Parameters": []
                    },
                    {
                      "Name": "",
                      "ReturnType": null,
                      "Parameters": [
                        {
                          "Name": "reservation",
                          "Type": "System.Reflection.RuntimeParameterInfo"
                        }
                      ]
                    }
                  ]
                },
                "ValidateSet": [],
                "ValidateRangeMin": null,
                "ValidateRangeMax": null,
                "ValidateNotNullOrEmpty": false
              },
              "Mandatory": false,
              "Position": -2147483648,
              "ValueFromPipeline": true,
              "ValueFromPipelineByPropertyName": false
            },
            {
              "ParameterMetadata": {
                "Name": "DefaultProfile",
                "AliasList": [
                  "AzureRmContext",
                  "AzureCredential"
                ],
                "Type": {
                  "Namespace": "Microsoft.Azure.Commands.Common.Authentication.Abstractions",
                  "Name": "Microsoft.Azure.Commands.Common.Authentication.Abstractions.IAzureContextContainer",
                  "AssemblyQualifiedName": "Microsoft.Azure.Commands.Common.Authentication.Abstractions.IAzureContextContainer, Microsoft.Azure.Commands.Common.Authentication.Abstractions, Version=1.0.0.0, Culture=neutral, PublicKeyToken=null",
                  "Properties": {
                    "DefaultContext": "Microsoft.Azure.Commands.Common.Authentication.Abstractions.IAzureContext",
                    "Accounts": "System.Collections.Generic.IEnumerable`1[Microsoft.Azure.Commands.Common.Authentication.Abstractions.IAzureAccount]",
                    "Environments": "System.Collections.Generic.IEnumerable`1[Microsoft.Azure.Commands.Common.Authentication.Abstractions.IAzureEnvironment]",
                    "Subscriptions": "System.Collections.Generic.IEnumerable`1[Microsoft.Azure.Commands.Common.Authentication.Abstractions.IAzureSubscription]"
                  },
                  "ElementType": null,
                  "GenericTypeArguments": [],
                  "Methods": [
                    {
                      "Name": "Clear",
                      "Parameters": [],
                      "ReturnType": "System.Void"
                    }
                  ],
                  "Constructors": []
                },
                "ValidateSet": [],
                "ValidateRangeMin": null,
                "ValidateRangeMax": null,
                "ValidateNotNullOrEmpty": false
              },
              "Mandatory": false,
              "Position": -2147483648,
              "ValueFromPipeline": false,
              "ValueFromPipelineByPropertyName": false
            }
          ]
        },
        {
          "Name": "PagePipeObject",
          "Parameters": [
            {
              "ParameterMetadata": {
                "Name": "ReservationOrderPage",
                "AliasList": [],
                "Type": {
                  "Namespace": "Microsoft.Azure.Commands.Reservations.Models",
                  "Name": "Microsoft.Azure.Commands.Reservations.Models.PSReservationOrderPage",
                  "AssemblyQualifiedName": "Microsoft.Azure.Commands.Reservations.Models.PSReservationOrderPage, Microsoft.Azure.Commands.Reservations, Version=0.1.4.0, Culture=neutral, PublicKeyToken=null",
                  "Properties": {
                    "NextPageLink": "System.String"
                  },
                  "ElementType": null,
                  "GenericTypeArguments": [],
                  "Methods": [
                    {
                      "Name": "GetEnumerator",
                      "Parameters": [],
                      "ReturnType": "System.Collections.Generic.IEnumerator`1[Microsoft.Azure.Commands.Reservations.Models.PSReservationOrder]"
                    },
                    {
                      "Name": "ToString",
                      "Parameters": [],
                      "ReturnType": "System.String"
                    },
                    {
                      "Name": "Equals",
                      "Parameters": [
                        {
                          "Name": "obj",
                          "Type": "System.Reflection.RuntimeParameterInfo"
                        }
                      ],
                      "ReturnType": "System.Boolean"
                    },
                    {
                      "Name": "GetHashCode",
                      "Parameters": [],
                      "ReturnType": "System.Int32"
                    },
                    {
                      "Name": "GetType",
                      "Parameters": [],
                      "ReturnType": "System.Type"
                    }
                  ],
                  "Constructors": [
                    {
                      "Name": "",
                      "ReturnType": null,
                      "Parameters": []
                    },
                    {
                      "Name": "",
                      "ReturnType": null,
                      "Parameters": [
                        {
                          "Name": "ReservationOrderList",
                          "Type": "System.Reflection.RuntimeParameterInfo"
                        }
                      ]
                    }
                  ]
                },
                "ValidateSet": [],
                "ValidateRangeMin": null,
                "ValidateRangeMax": null,
                "ValidateNotNullOrEmpty": false
              },
              "Mandatory": false,
              "Position": -2147483648,
              "ValueFromPipeline": true,
              "ValueFromPipelineByPropertyName": false
            },
            {
              "ParameterMetadata": {
                "Name": "DefaultProfile",
                "AliasList": [
                  "AzureRmContext",
                  "AzureCredential"
                ],
                "Type": {
                  "Namespace": "Microsoft.Azure.Commands.Common.Authentication.Abstractions",
                  "Name": "Microsoft.Azure.Commands.Common.Authentication.Abstractions.IAzureContextContainer",
                  "AssemblyQualifiedName": "Microsoft.Azure.Commands.Common.Authentication.Abstractions.IAzureContextContainer, Microsoft.Azure.Commands.Common.Authentication.Abstractions, Version=1.0.0.0, Culture=neutral, PublicKeyToken=null",
                  "Properties": {
                    "DefaultContext": "Microsoft.Azure.Commands.Common.Authentication.Abstractions.IAzureContext",
                    "Accounts": "System.Collections.Generic.IEnumerable`1[Microsoft.Azure.Commands.Common.Authentication.Abstractions.IAzureAccount]",
                    "Environments": "System.Collections.Generic.IEnumerable`1[Microsoft.Azure.Commands.Common.Authentication.Abstractions.IAzureEnvironment]",
                    "Subscriptions": "System.Collections.Generic.IEnumerable`1[Microsoft.Azure.Commands.Common.Authentication.Abstractions.IAzureSubscription]"
                  },
                  "ElementType": null,
                  "GenericTypeArguments": [],
                  "Methods": [
                    {
                      "Name": "Clear",
                      "Parameters": [],
                      "ReturnType": "System.Void"
                    }
                  ],
                  "Constructors": []
                },
                "ValidateSet": [],
                "ValidateRangeMin": null,
                "ValidateRangeMax": null,
                "ValidateNotNullOrEmpty": false
              },
              "Mandatory": false,
              "Position": -2147483648,
              "ValueFromPipeline": false,
              "ValueFromPipelineByPropertyName": false
            }
          ]
        },
        {
          "Name": "__AllParameterSets",
          "Parameters": [
            {
              "ParameterMetadata": {
                "Name": "DefaultProfile",
                "AliasList": [
                  "AzureRmContext",
                  "AzureCredential"
                ],
                "Type": {
                  "Namespace": "Microsoft.Azure.Commands.Common.Authentication.Abstractions",
                  "Name": "Microsoft.Azure.Commands.Common.Authentication.Abstractions.IAzureContextContainer",
                  "AssemblyQualifiedName": "Microsoft.Azure.Commands.Common.Authentication.Abstractions.IAzureContextContainer, Microsoft.Azure.Commands.Common.Authentication.Abstractions, Version=1.0.0.0, Culture=neutral, PublicKeyToken=null",
                  "Properties": {
                    "DefaultContext": "Microsoft.Azure.Commands.Common.Authentication.Abstractions.IAzureContext",
                    "Accounts": "System.Collections.Generic.IEnumerable`1[Microsoft.Azure.Commands.Common.Authentication.Abstractions.IAzureAccount]",
                    "Environments": "System.Collections.Generic.IEnumerable`1[Microsoft.Azure.Commands.Common.Authentication.Abstractions.IAzureEnvironment]",
                    "Subscriptions": "System.Collections.Generic.IEnumerable`1[Microsoft.Azure.Commands.Common.Authentication.Abstractions.IAzureSubscription]"
                  },
                  "ElementType": null,
                  "GenericTypeArguments": [],
                  "Methods": [
                    {
                      "Name": "Clear",
                      "Parameters": [],
                      "ReturnType": "System.Void"
                    }
                  ],
                  "Constructors": []
                },
                "ValidateSet": [],
                "ValidateRangeMin": null,
                "ValidateRangeMax": null,
                "ValidateNotNullOrEmpty": false
              },
              "Mandatory": false,
              "Position": -2147483648,
              "ValueFromPipeline": false,
              "ValueFromPipelineByPropertyName": false
            }
          ]
        }
      ],
      "AliasList": []
    },
    {
      "VerbName": "Merge",
      "NounName": "AzureRmReservation",
      "Name": "Merge-AzureRmReservation",
      "ClassName": "Microsoft.Azure.Commands.Reservations.Cmdlets.MergeReservation",
      "SupportsShouldProcess": true,
      "ConfirmImpact": 2,
      "SupportsPaging": false,
      "DefaultParameterSetName": "CommandLine",
      "OutputTypes": [
        {
          "Type": {
            "Namespace": "Microsoft.Azure.Commands.Reservations.Models",
            "Name": "Microsoft.Azure.Commands.Reservations.Models.PSReservation",
<<<<<<< HEAD
            "AssemblyQualifiedName": "Microsoft.Azure.Commands.Reservations.Models.PSReservation, Microsoft.Azure.Commands.Reservations, Version=0.1.3.0, Culture=neutral, PublicKeyToken=null",
=======
            "AssemblyQualifiedName": "Microsoft.Azure.Commands.Reservations.Models.PSReservation, Microsoft.Azure.Commands.Reservations, Version=0.1.4.0, Culture=neutral, PublicKeyToken=null",
>>>>>>> 5dcca670
            "Properties": {
              "ExtendedStatusInfo": "Microsoft.Azure.Management.Reservations.Models.ExtendedStatusInfo",
              "MergeProperties": "Microsoft.Azure.Management.Reservations.Models.ReservationMergeProperties",
              "SplitProperties": "Microsoft.Azure.Management.Reservations.Models.ReservationSplitProperties",
              "AppliedScopes": "System.Collections.Generic.IList`1[System.String]",
              "EffectiveDateTime": "System.Nullable`1[System.DateTime]",
              "LastUpdatedDateTime": "System.Nullable`1[System.DateTime]",
              "ExpiryDate": "System.Nullable`1[System.DateTime]",
              "Name": "System.String",
              "Type": "System.String",
              "ReservedResourceType": "System.String",
              "InstanceFlexibility": "System.String",
              "DisplayName": "System.String",
              "Etag": "System.String",
              "AppliedScopeType": "System.String",
              "Quantity": "System.String",
              "ProvisioningState": "System.String",
              "SkuDescription": "System.String",
              "Location": "System.String",
              "Id": "System.String",
              "Sku": "System.String"
            },
            "ElementType": null,
            "GenericTypeArguments": [],
            "Methods": [
              {
                "Name": "PrintAppliedScopes",
                "Parameters": [],
                "ReturnType": "System.String"
              },
              {
                "Name": "PrintSplitProperties",
                "Parameters": [],
                "ReturnType": "System.String"
              },
              {
                "Name": "PrintMergeProperties",
                "Parameters": [],
                "ReturnType": "System.String"
              },
              {
                "Name": "PrintStatusInfo",
                "Parameters": [],
                "ReturnType": "System.String"
              },
              {
                "Name": "ToString",
                "Parameters": [],
                "ReturnType": "System.String"
              },
              {
                "Name": "Equals",
                "Parameters": [
                  {
                    "Name": "obj",
                    "Type": "System.Reflection.RuntimeParameterInfo"
                  }
                ],
                "ReturnType": "System.Boolean"
              },
              {
                "Name": "GetHashCode",
                "Parameters": [],
                "ReturnType": "System.Int32"
              },
              {
                "Name": "GetType",
                "Parameters": [],
                "ReturnType": "System.Type"
              }
            ],
            "Constructors": [
              {
                "Name": "",
                "ReturnType": null,
                "Parameters": []
              },
              {
                "Name": "",
                "ReturnType": null,
                "Parameters": [
                  {
                    "Name": "Reservation",
                    "Type": "System.Reflection.RuntimeParameterInfo"
                  }
                ]
              }
            ]
          },
          "ParameterSets": [
            "__AllParameterSets"
          ]
        }
      ],
      "Parameters": [
        {
          "Name": "ReservationOrderId",
          "AliasList": [],
          "Type": {
            "Namespace": "System",
            "Name": "System.Guid",
            "AssemblyQualifiedName": "System.Guid, mscorlib, Version=4.0.0.0, Culture=neutral, PublicKeyToken=b77a5c561934e089",
            "Properties": {},
            "ElementType": null,
            "GenericTypeArguments": [],
            "Methods": [],
            "Constructors": []
          },
          "ValidateSet": [],
          "ValidateRangeMin": null,
          "ValidateRangeMax": null,
          "ValidateNotNullOrEmpty": false
        },
        {
          "Name": "ReservationId",
          "AliasList": [],
          "Type": {
            "Namespace": "System",
            "Name": "System.Guid[]",
            "AssemblyQualifiedName": "System.Guid[], mscorlib, Version=4.0.0.0, Culture=neutral, PublicKeyToken=b77a5c561934e089",
            "Properties": {},
            "ElementType": "System.Guid",
            "GenericTypeArguments": [],
            "Methods": [],
            "Constructors": []
          },
          "ValidateSet": [],
          "ValidateRangeMin": null,
          "ValidateRangeMax": null,
          "ValidateNotNullOrEmpty": false
        },
        {
          "Name": "Reservation",
          "AliasList": [],
          "Type": {
            "Namespace": "Microsoft.Azure.Commands.Reservations.Models",
            "Name": "Microsoft.Azure.Commands.Reservations.Models.PSReservation[]",
            "AssemblyQualifiedName": "Microsoft.Azure.Commands.Reservations.Models.PSReservation[], Microsoft.Azure.Commands.Reservations, Version=0.1.4.0, Culture=neutral, PublicKeyToken=null",
            "Properties": {},
            "ElementType": "Microsoft.Azure.Commands.Reservations.Models.PSReservation",
            "GenericTypeArguments": [],
            "Methods": [],
            "Constructors": []
          },
          "ValidateSet": [],
          "ValidateRangeMin": null,
          "ValidateRangeMax": null,
          "ValidateNotNullOrEmpty": false
        },
        {
          "Name": "DefaultProfile",
          "AliasList": [
            "AzureRmContext",
            "AzureCredential"
          ],
          "Type": {
            "Namespace": "Microsoft.Azure.Commands.Common.Authentication.Abstractions",
            "Name": "Microsoft.Azure.Commands.Common.Authentication.Abstractions.IAzureContextContainer",
            "AssemblyQualifiedName": "Microsoft.Azure.Commands.Common.Authentication.Abstractions.IAzureContextContainer, Microsoft.Azure.Commands.Common.Authentication.Abstractions, Version=1.0.0.0, Culture=neutral, PublicKeyToken=null",
            "Properties": {
              "DefaultContext": "Microsoft.Azure.Commands.Common.Authentication.Abstractions.IAzureContext",
              "Accounts": "System.Collections.Generic.IEnumerable`1[Microsoft.Azure.Commands.Common.Authentication.Abstractions.IAzureAccount]",
              "Environments": "System.Collections.Generic.IEnumerable`1[Microsoft.Azure.Commands.Common.Authentication.Abstractions.IAzureEnvironment]",
              "Subscriptions": "System.Collections.Generic.IEnumerable`1[Microsoft.Azure.Commands.Common.Authentication.Abstractions.IAzureSubscription]"
            },
            "ElementType": null,
            "GenericTypeArguments": [],
            "Methods": [
              {
                "Name": "Clear",
                "Parameters": [],
                "ReturnType": "System.Void"
              }
            ],
            "Constructors": []
          },
          "ValidateSet": [],
          "ValidateRangeMin": null,
          "ValidateRangeMax": null,
          "ValidateNotNullOrEmpty": false
        }
      ],
      "ParameterSets": [
        {
          "Name": "CommandLine",
          "Parameters": [
            {
              "ParameterMetadata": {
                "Name": "ReservationOrderId",
                "AliasList": [],
                "Type": {
                  "Namespace": "System",
                  "Name": "System.Guid",
                  "AssemblyQualifiedName": "System.Guid, mscorlib, Version=4.0.0.0, Culture=neutral, PublicKeyToken=b77a5c561934e089",
                  "Properties": {},
                  "ElementType": null,
                  "GenericTypeArguments": [],
                  "Methods": [],
                  "Constructors": []
                },
                "ValidateSet": [],
                "ValidateRangeMin": null,
                "ValidateRangeMax": null,
                "ValidateNotNullOrEmpty": false
              },
              "Mandatory": true,
              "Position": -2147483648,
              "ValueFromPipeline": false,
              "ValueFromPipelineByPropertyName": false
            },
            {
              "ParameterMetadata": {
                "Name": "ReservationId",
                "AliasList": [],
                "Type": {
                  "Namespace": "System",
                  "Name": "System.Guid[]",
                  "AssemblyQualifiedName": "System.Guid[], mscorlib, Version=4.0.0.0, Culture=neutral, PublicKeyToken=b77a5c561934e089",
                  "Properties": {},
                  "ElementType": "System.Guid",
                  "GenericTypeArguments": [],
                  "Methods": [],
                  "Constructors": []
                },
                "ValidateSet": [],
                "ValidateRangeMin": null,
                "ValidateRangeMax": null,
                "ValidateNotNullOrEmpty": false
              },
              "Mandatory": true,
              "Position": -2147483648,
              "ValueFromPipeline": false,
              "ValueFromPipelineByPropertyName": false
            },
            {
              "ParameterMetadata": {
                "Name": "DefaultProfile",
                "AliasList": [
                  "AzureRmContext",
                  "AzureCredential"
                ],
                "Type": {
                  "Namespace": "Microsoft.Azure.Commands.Common.Authentication.Abstractions",
                  "Name": "Microsoft.Azure.Commands.Common.Authentication.Abstractions.IAzureContextContainer",
                  "AssemblyQualifiedName": "Microsoft.Azure.Commands.Common.Authentication.Abstractions.IAzureContextContainer, Microsoft.Azure.Commands.Common.Authentication.Abstractions, Version=1.0.0.0, Culture=neutral, PublicKeyToken=null",
                  "Properties": {
                    "DefaultContext": "Microsoft.Azure.Commands.Common.Authentication.Abstractions.IAzureContext",
                    "Accounts": "System.Collections.Generic.IEnumerable`1[Microsoft.Azure.Commands.Common.Authentication.Abstractions.IAzureAccount]",
                    "Environments": "System.Collections.Generic.IEnumerable`1[Microsoft.Azure.Commands.Common.Authentication.Abstractions.IAzureEnvironment]",
                    "Subscriptions": "System.Collections.Generic.IEnumerable`1[Microsoft.Azure.Commands.Common.Authentication.Abstractions.IAzureSubscription]"
                  },
                  "ElementType": null,
                  "GenericTypeArguments": [],
                  "Methods": [
                    {
                      "Name": "Clear",
                      "Parameters": [],
                      "ReturnType": "System.Void"
                    }
                  ],
                  "Constructors": []
                },
                "ValidateSet": [],
                "ValidateRangeMin": null,
                "ValidateRangeMax": null,
                "ValidateNotNullOrEmpty": false
              },
              "Mandatory": false,
              "Position": -2147483648,
              "ValueFromPipeline": false,
              "ValueFromPipelineByPropertyName": false
            }
          ]
        },
        {
          "Name": "PipeObject",
          "Parameters": [
            {
              "ParameterMetadata": {
                "Name": "Reservation",
                "AliasList": [],
                "Type": {
                  "Namespace": "Microsoft.Azure.Commands.Reservations.Models",
                  "Name": "Microsoft.Azure.Commands.Reservations.Models.PSReservation[]",
                  "AssemblyQualifiedName": "Microsoft.Azure.Commands.Reservations.Models.PSReservation[], Microsoft.Azure.Commands.Reservations, Version=0.1.4.0, Culture=neutral, PublicKeyToken=null",
                  "Properties": {},
                  "ElementType": "Microsoft.Azure.Commands.Reservations.Models.PSReservation",
                  "GenericTypeArguments": [],
                  "Methods": [],
                  "Constructors": []
                },
                "ValidateSet": [],
                "ValidateRangeMin": null,
                "ValidateRangeMax": null,
                "ValidateNotNullOrEmpty": false
              },
              "Mandatory": true,
              "Position": -2147483648,
              "ValueFromPipeline": false,
              "ValueFromPipelineByPropertyName": false
            },
            {
              "ParameterMetadata": {
                "Name": "DefaultProfile",
                "AliasList": [
                  "AzureRmContext",
                  "AzureCredential"
                ],
                "Type": {
                  "Namespace": "Microsoft.Azure.Commands.Common.Authentication.Abstractions",
                  "Name": "Microsoft.Azure.Commands.Common.Authentication.Abstractions.IAzureContextContainer",
                  "AssemblyQualifiedName": "Microsoft.Azure.Commands.Common.Authentication.Abstractions.IAzureContextContainer, Microsoft.Azure.Commands.Common.Authentication.Abstractions, Version=1.0.0.0, Culture=neutral, PublicKeyToken=null",
                  "Properties": {
                    "DefaultContext": "Microsoft.Azure.Commands.Common.Authentication.Abstractions.IAzureContext",
                    "Accounts": "System.Collections.Generic.IEnumerable`1[Microsoft.Azure.Commands.Common.Authentication.Abstractions.IAzureAccount]",
                    "Environments": "System.Collections.Generic.IEnumerable`1[Microsoft.Azure.Commands.Common.Authentication.Abstractions.IAzureEnvironment]",
                    "Subscriptions": "System.Collections.Generic.IEnumerable`1[Microsoft.Azure.Commands.Common.Authentication.Abstractions.IAzureSubscription]"
                  },
                  "ElementType": null,
                  "GenericTypeArguments": [],
                  "Methods": [
                    {
                      "Name": "Clear",
                      "Parameters": [],
                      "ReturnType": "System.Void"
                    }
                  ],
                  "Constructors": []
                },
                "ValidateSet": [],
                "ValidateRangeMin": null,
                "ValidateRangeMax": null,
                "ValidateNotNullOrEmpty": false
              },
              "Mandatory": false,
              "Position": -2147483648,
              "ValueFromPipeline": false,
              "ValueFromPipelineByPropertyName": false
            }
          ]
        },
        {
          "Name": "__AllParameterSets",
          "Parameters": [
            {
              "ParameterMetadata": {
                "Name": "DefaultProfile",
                "AliasList": [
                  "AzureRmContext",
                  "AzureCredential"
                ],
                "Type": {
                  "Namespace": "Microsoft.Azure.Commands.Common.Authentication.Abstractions",
                  "Name": "Microsoft.Azure.Commands.Common.Authentication.Abstractions.IAzureContextContainer",
                  "AssemblyQualifiedName": "Microsoft.Azure.Commands.Common.Authentication.Abstractions.IAzureContextContainer, Microsoft.Azure.Commands.Common.Authentication.Abstractions, Version=1.0.0.0, Culture=neutral, PublicKeyToken=null",
                  "Properties": {
                    "DefaultContext": "Microsoft.Azure.Commands.Common.Authentication.Abstractions.IAzureContext",
                    "Accounts": "System.Collections.Generic.IEnumerable`1[Microsoft.Azure.Commands.Common.Authentication.Abstractions.IAzureAccount]",
                    "Environments": "System.Collections.Generic.IEnumerable`1[Microsoft.Azure.Commands.Common.Authentication.Abstractions.IAzureEnvironment]",
                    "Subscriptions": "System.Collections.Generic.IEnumerable`1[Microsoft.Azure.Commands.Common.Authentication.Abstractions.IAzureSubscription]"
                  },
                  "ElementType": null,
                  "GenericTypeArguments": [],
                  "Methods": [
                    {
                      "Name": "Clear",
                      "Parameters": [],
                      "ReturnType": "System.Void"
                    }
                  ],
                  "Constructors": []
                },
                "ValidateSet": [],
                "ValidateRangeMin": null,
                "ValidateRangeMax": null,
                "ValidateNotNullOrEmpty": false
              },
              "Mandatory": false,
              "Position": -2147483648,
              "ValueFromPipeline": false,
              "ValueFromPipelineByPropertyName": false
            }
          ]
        }
      ],
      "AliasList": []
    },
    {
      "VerbName": "Update",
      "NounName": "AzureRmReservation",
      "Name": "Update-AzureRmReservation",
      "ClassName": "Microsoft.Azure.Commands.Reservations.Cmdlets.PatchReservation",
      "SupportsShouldProcess": true,
      "ConfirmImpact": 2,
      "SupportsPaging": false,
      "DefaultParameterSetName": "CommandLine",
      "OutputTypes": [
        {
          "Type": {
            "Namespace": "Microsoft.Azure.Commands.Reservations.Models",
            "Name": "Microsoft.Azure.Commands.Reservations.Models.PSReservation",
            "AssemblyQualifiedName": "Microsoft.Azure.Commands.Reservations.Models.PSReservation, Microsoft.Azure.Commands.Reservations, Version=0.1.4.0, Culture=neutral, PublicKeyToken=null",
            "Properties": {
              "ExtendedStatusInfo": "Microsoft.Azure.Management.Reservations.Models.ExtendedStatusInfo",
              "MergeProperties": "Microsoft.Azure.Management.Reservations.Models.ReservationMergeProperties",
              "SplitProperties": "Microsoft.Azure.Management.Reservations.Models.ReservationSplitProperties",
              "AppliedScopes": "System.Collections.Generic.IList`1[System.String]",
              "EffectiveDateTime": "System.Nullable`1[System.DateTime]",
              "LastUpdatedDateTime": "System.Nullable`1[System.DateTime]",
              "ExpiryDate": "System.Nullable`1[System.DateTime]",
              "Name": "System.String",
              "Type": "System.String",
              "ReservedResourceType": "System.String",
              "InstanceFlexibility": "System.String",
              "DisplayName": "System.String",
              "Etag": "System.String",
              "AppliedScopeType": "System.String",
              "Quantity": "System.String",
              "ProvisioningState": "System.String",
              "SkuDescription": "System.String",
              "Location": "System.String",
              "Id": "System.String",
              "Sku": "System.String"
            },
            "ElementType": null,
            "GenericTypeArguments": [],
            "Methods": [
              {
                "Name": "PrintAppliedScopes",
                "Parameters": [],
                "ReturnType": "System.String"
              },
              {
                "Name": "PrintSplitProperties",
                "Parameters": [],
                "ReturnType": "System.String"
              },
              {
                "Name": "PrintMergeProperties",
                "Parameters": [],
                "ReturnType": "System.String"
              },
              {
                "Name": "PrintStatusInfo",
                "Parameters": [],
                "ReturnType": "System.String"
              },
              {
                "Name": "ToString",
                "Parameters": [],
                "ReturnType": "System.String"
              },
              {
                "Name": "Equals",
                "Parameters": [
                  {
                    "Name": "obj",
                    "Type": "System.Reflection.RuntimeParameterInfo"
                  }
                ],
                "ReturnType": "System.Boolean"
              },
              {
                "Name": "GetHashCode",
                "Parameters": [],
                "ReturnType": "System.Int32"
              },
              {
                "Name": "GetType",
                "Parameters": [],
                "ReturnType": "System.Type"
              }
            ],
            "Constructors": [
              {
                "Name": "",
                "ReturnType": null,
                "Parameters": []
              },
              {
                "Name": "",
                "ReturnType": null,
                "Parameters": [
                  {
                    "Name": "Reservation",
                    "Type": "System.Reflection.RuntimeParameterInfo"
                  }
                ]
              }
            ]
          },
          "ParameterSets": [
            "__AllParameterSets"
          ]
        }
      ],
      "Parameters": [
        {
          "Name": "ReservationOrderId",
          "AliasList": [],
          "Type": {
            "Namespace": "System",
            "Name": "System.Guid",
            "AssemblyQualifiedName": "System.Guid, mscorlib, Version=4.0.0.0, Culture=neutral, PublicKeyToken=b77a5c561934e089",
            "Properties": {},
            "ElementType": null,
            "GenericTypeArguments": [],
            "Methods": [],
            "Constructors": []
          },
          "ValidateSet": [],
          "ValidateRangeMin": null,
          "ValidateRangeMax": null,
          "ValidateNotNullOrEmpty": false
        },
        {
          "Name": "ReservationId",
          "AliasList": [],
          "Type": {
            "Namespace": "System",
            "Name": "System.Guid",
            "AssemblyQualifiedName": "System.Guid, mscorlib, Version=4.0.0.0, Culture=neutral, PublicKeyToken=b77a5c561934e089",
            "Properties": {},
            "ElementType": null,
            "GenericTypeArguments": [],
            "Methods": [],
            "Constructors": []
          },
          "ValidateSet": [],
          "ValidateRangeMin": null,
          "ValidateRangeMax": null,
          "ValidateNotNullOrEmpty": false
        },
        {
          "Name": "AppliedScopeType",
          "AliasList": [],
          "Type": {
            "Namespace": "System",
            "Name": "System.String",
            "AssemblyQualifiedName": "System.String, mscorlib, Version=4.0.0.0, Culture=neutral, PublicKeyToken=b77a5c561934e089",
            "Properties": {},
            "ElementType": null,
            "GenericTypeArguments": [],
            "Methods": [],
            "Constructors": []
          },
          "ValidateSet": [],
          "ValidateRangeMin": null,
          "ValidateRangeMax": null,
          "ValidateNotNullOrEmpty": true
        },
        {
          "Name": "AppliedScope",
          "AliasList": [],
          "Type": {
            "Namespace": "System",
            "Name": "System.String",
            "AssemblyQualifiedName": "System.String, mscorlib, Version=4.0.0.0, Culture=neutral, PublicKeyToken=b77a5c561934e089",
            "Properties": {},
            "ElementType": null,
            "GenericTypeArguments": [],
            "Methods": [],
            "Constructors": []
          },
          "ValidateSet": [],
          "ValidateRangeMin": null,
          "ValidateRangeMax": null,
          "ValidateNotNullOrEmpty": false
        },
        {
          "Name": "InstanceFlexibility",
          "AliasList": [],
          "Type": {
            "Namespace": "System",
            "Name": "System.String",
            "AssemblyQualifiedName": "System.String, mscorlib, Version=4.0.0.0, Culture=neutral, PublicKeyToken=b77a5c561934e089",
            "Properties": {},
            "ElementType": null,
            "GenericTypeArguments": [],
            "Methods": [],
            "Constructors": []
          },
          "ValidateSet": [],
          "ValidateRangeMin": null,
          "ValidateRangeMax": null,
          "ValidateNotNullOrEmpty": true
        },
        {
          "Name": "Reservation",
          "AliasList": [],
          "Type": {
            "Namespace": "Microsoft.Azure.Commands.Reservations.Models",
            "Name": "Microsoft.Azure.Commands.Reservations.Models.PSReservation",
            "AssemblyQualifiedName": "Microsoft.Azure.Commands.Reservations.Models.PSReservation, Microsoft.Azure.Commands.Reservations, Version=0.1.4.0, Culture=neutral, PublicKeyToken=null",
            "Properties": {
              "ExtendedStatusInfo": "Microsoft.Azure.Management.Reservations.Models.ExtendedStatusInfo",
              "MergeProperties": "Microsoft.Azure.Management.Reservations.Models.ReservationMergeProperties",
              "SplitProperties": "Microsoft.Azure.Management.Reservations.Models.ReservationSplitProperties",
              "AppliedScopes": "System.Collections.Generic.IList`1[System.String]",
              "EffectiveDateTime": "System.Nullable`1[System.DateTime]",
              "LastUpdatedDateTime": "System.Nullable`1[System.DateTime]",
              "ExpiryDate": "System.Nullable`1[System.DateTime]",
              "Name": "System.String",
              "Type": "System.String",
              "ReservedResourceType": "System.String",
              "InstanceFlexibility": "System.String",
              "DisplayName": "System.String",
              "Etag": "System.String",
              "AppliedScopeType": "System.String",
              "Quantity": "System.String",
              "ProvisioningState": "System.String",
              "SkuDescription": "System.String",
              "Location": "System.String",
              "Id": "System.String",
              "Sku": "System.String"
            },
            "ElementType": null,
            "GenericTypeArguments": [],
            "Methods": [
              {
                "Name": "PrintAppliedScopes",
                "Parameters": [],
                "ReturnType": "System.String"
              },
              {
                "Name": "PrintSplitProperties",
                "Parameters": [],
                "ReturnType": "System.String"
              },
              {
                "Name": "PrintMergeProperties",
                "Parameters": [],
                "ReturnType": "System.String"
              },
              {
                "Name": "PrintStatusInfo",
                "Parameters": [],
                "ReturnType": "System.String"
              },
              {
                "Name": "ToString",
                "Parameters": [],
                "ReturnType": "System.String"
              },
              {
                "Name": "Equals",
                "Parameters": [
                  {
                    "Name": "obj",
                    "Type": "System.Reflection.RuntimeParameterInfo"
                  }
                ],
                "ReturnType": "System.Boolean"
              },
              {
                "Name": "GetHashCode",
                "Parameters": [],
                "ReturnType": "System.Int32"
              },
              {
                "Name": "GetType",
                "Parameters": [],
                "ReturnType": "System.Type"
              }
            ],
            "Constructors": [
              {
                "Name": "",
                "ReturnType": null,
                "Parameters": []
              },
              {
                "Name": "",
                "ReturnType": null,
                "Parameters": [
                  {
                    "Name": "Reservation",
                    "Type": "System.Reflection.RuntimeParameterInfo"
                  }
                ]
              }
            ]
          },
          "ValidateSet": [],
          "ValidateRangeMin": null,
          "ValidateRangeMax": null,
          "ValidateNotNullOrEmpty": false
        },
        {
          "Name": "DefaultProfile",
          "AliasList": [
            "AzureRmContext",
            "AzureCredential"
          ],
          "Type": {
            "Namespace": "Microsoft.Azure.Commands.Common.Authentication.Abstractions",
            "Name": "Microsoft.Azure.Commands.Common.Authentication.Abstractions.IAzureContextContainer",
            "AssemblyQualifiedName": "Microsoft.Azure.Commands.Common.Authentication.Abstractions.IAzureContextContainer, Microsoft.Azure.Commands.Common.Authentication.Abstractions, Version=1.0.0.0, Culture=neutral, PublicKeyToken=null",
            "Properties": {
              "DefaultContext": "Microsoft.Azure.Commands.Common.Authentication.Abstractions.IAzureContext",
              "Accounts": "System.Collections.Generic.IEnumerable`1[Microsoft.Azure.Commands.Common.Authentication.Abstractions.IAzureAccount]",
              "Environments": "System.Collections.Generic.IEnumerable`1[Microsoft.Azure.Commands.Common.Authentication.Abstractions.IAzureEnvironment]",
              "Subscriptions": "System.Collections.Generic.IEnumerable`1[Microsoft.Azure.Commands.Common.Authentication.Abstractions.IAzureSubscription]"
            },
            "ElementType": null,
            "GenericTypeArguments": [],
            "Methods": [
              {
                "Name": "Clear",
                "Parameters": [],
                "ReturnType": "System.Void"
              }
            ],
            "Constructors": []
          },
          "ValidateSet": [],
          "ValidateRangeMin": null,
          "ValidateRangeMax": null,
          "ValidateNotNullOrEmpty": false
        }
      ],
      "ParameterSets": [
        {
          "Name": "CommandLine",
          "Parameters": [
            {
              "ParameterMetadata": {
                "Name": "ReservationOrderId",
                "AliasList": [],
                "Type": {
                  "Namespace": "System",
                  "Name": "System.Guid",
                  "AssemblyQualifiedName": "System.Guid, mscorlib, Version=4.0.0.0, Culture=neutral, PublicKeyToken=b77a5c561934e089",
                  "Properties": {},
                  "ElementType": null,
                  "GenericTypeArguments": [],
                  "Methods": [],
                  "Constructors": []
                },
                "ValidateSet": [],
                "ValidateRangeMin": null,
                "ValidateRangeMax": null,
                "ValidateNotNullOrEmpty": false
              },
              "Mandatory": true,
              "Position": -2147483648,
              "ValueFromPipeline": false,
              "ValueFromPipelineByPropertyName": false
            },
            {
              "ParameterMetadata": {
                "Name": "ReservationId",
                "AliasList": [],
                "Type": {
                  "Namespace": "System",
                  "Name": "System.Guid",
                  "AssemblyQualifiedName": "System.Guid, mscorlib, Version=4.0.0.0, Culture=neutral, PublicKeyToken=b77a5c561934e089",
                  "Properties": {},
                  "ElementType": null,
                  "GenericTypeArguments": [],
                  "Methods": [],
                  "Constructors": []
                },
                "ValidateSet": [],
                "ValidateRangeMin": null,
                "ValidateRangeMax": null,
                "ValidateNotNullOrEmpty": false
              },
              "Mandatory": true,
              "Position": -2147483648,
              "ValueFromPipeline": false,
              "ValueFromPipelineByPropertyName": false
            },
            {
              "ParameterMetadata": {
                "Name": "AppliedScopeType",
                "AliasList": [],
                "Type": {
                  "Namespace": "System",
                  "Name": "System.String",
                  "AssemblyQualifiedName": "System.String, mscorlib, Version=4.0.0.0, Culture=neutral, PublicKeyToken=b77a5c561934e089",
                  "Properties": {},
                  "ElementType": null,
                  "GenericTypeArguments": [],
                  "Methods": [],
                  "Constructors": []
                },
                "ValidateSet": [],
                "ValidateRangeMin": null,
                "ValidateRangeMax": null,
                "ValidateNotNullOrEmpty": true
              },
              "Mandatory": true,
              "Position": -2147483648,
              "ValueFromPipeline": false,
              "ValueFromPipelineByPropertyName": false
            },
            {
              "ParameterMetadata": {
                "Name": "AppliedScope",
                "AliasList": [],
                "Type": {
                  "Namespace": "System",
                  "Name": "System.String",
                  "AssemblyQualifiedName": "System.String, mscorlib, Version=4.0.0.0, Culture=neutral, PublicKeyToken=b77a5c561934e089",
                  "Properties": {},
                  "ElementType": null,
                  "GenericTypeArguments": [],
                  "Methods": [],
                  "Constructors": []
                },
                "ValidateSet": [],
                "ValidateRangeMin": null,
                "ValidateRangeMax": null,
                "ValidateNotNullOrEmpty": false
              },
              "Mandatory": false,
              "Position": -2147483648,
              "ValueFromPipeline": false,
              "ValueFromPipelineByPropertyName": false
            },
            {
              "ParameterMetadata": {
                "Name": "InstanceFlexibility",
                "AliasList": [],
                "Type": {
                  "Namespace": "System",
                  "Name": "System.String",
                  "AssemblyQualifiedName": "System.String, mscorlib, Version=4.0.0.0, Culture=neutral, PublicKeyToken=b77a5c561934e089",
                  "Properties": {},
                  "ElementType": null,
                  "GenericTypeArguments": [],
                  "Methods": [],
                  "Constructors": []
                },
                "ValidateSet": [],
                "ValidateRangeMin": null,
                "ValidateRangeMax": null,
                "ValidateNotNullOrEmpty": true
              },
              "Mandatory": false,
              "Position": -2147483648,
              "ValueFromPipeline": false,
              "ValueFromPipelineByPropertyName": false
            },
            {
              "ParameterMetadata": {
                "Name": "DefaultProfile",
                "AliasList": [
                  "AzureRmContext",
                  "AzureCredential"
                ],
                "Type": {
                  "Namespace": "Microsoft.Azure.Commands.Common.Authentication.Abstractions",
                  "Name": "Microsoft.Azure.Commands.Common.Authentication.Abstractions.IAzureContextContainer",
                  "AssemblyQualifiedName": "Microsoft.Azure.Commands.Common.Authentication.Abstractions.IAzureContextContainer, Microsoft.Azure.Commands.Common.Authentication.Abstractions, Version=1.0.0.0, Culture=neutral, PublicKeyToken=null",
                  "Properties": {
                    "DefaultContext": "Microsoft.Azure.Commands.Common.Authentication.Abstractions.IAzureContext",
                    "Accounts": "System.Collections.Generic.IEnumerable`1[Microsoft.Azure.Commands.Common.Authentication.Abstractions.IAzureAccount]",
                    "Environments": "System.Collections.Generic.IEnumerable`1[Microsoft.Azure.Commands.Common.Authentication.Abstractions.IAzureEnvironment]",
                    "Subscriptions": "System.Collections.Generic.IEnumerable`1[Microsoft.Azure.Commands.Common.Authentication.Abstractions.IAzureSubscription]"
                  },
                  "ElementType": null,
                  "GenericTypeArguments": [],
                  "Methods": [
                    {
                      "Name": "Clear",
                      "Parameters": [],
                      "ReturnType": "System.Void"
                    }
                  ],
                  "Constructors": []
                },
                "ValidateSet": [],
                "ValidateRangeMin": null,
                "ValidateRangeMax": null,
                "ValidateNotNullOrEmpty": false
              },
              "Mandatory": false,
              "Position": -2147483648,
              "ValueFromPipeline": false,
              "ValueFromPipelineByPropertyName": false
            }
          ]
        },
        {
          "Name": "__AllParameterSets",
          "Parameters": [
            {
              "ParameterMetadata": {
                "Name": "AppliedScopeType",
                "AliasList": [],
                "Type": {
                  "Namespace": "System",
                  "Name": "System.String",
                  "AssemblyQualifiedName": "System.String, mscorlib, Version=4.0.0.0, Culture=neutral, PublicKeyToken=b77a5c561934e089",
                  "Properties": {},
                  "ElementType": null,
                  "GenericTypeArguments": [],
                  "Methods": [],
                  "Constructors": []
                },
                "ValidateSet": [],
                "ValidateRangeMin": null,
                "ValidateRangeMax": null,
                "ValidateNotNullOrEmpty": true
              },
              "Mandatory": true,
              "Position": -2147483648,
              "ValueFromPipeline": false,
              "ValueFromPipelineByPropertyName": false
            },
            {
              "ParameterMetadata": {
                "Name": "AppliedScope",
                "AliasList": [],
                "Type": {
                  "Namespace": "System",
                  "Name": "System.String",
                  "AssemblyQualifiedName": "System.String, mscorlib, Version=4.0.0.0, Culture=neutral, PublicKeyToken=b77a5c561934e089",
                  "Properties": {},
                  "ElementType": null,
                  "GenericTypeArguments": [],
                  "Methods": [],
                  "Constructors": []
                },
                "ValidateSet": [],
                "ValidateRangeMin": null,
                "ValidateRangeMax": null,
                "ValidateNotNullOrEmpty": false
              },
              "Mandatory": false,
              "Position": -2147483648,
              "ValueFromPipeline": false,
              "ValueFromPipelineByPropertyName": false
            },
            {
              "ParameterMetadata": {
                "Name": "InstanceFlexibility",
                "AliasList": [],
                "Type": {
                  "Namespace": "System",
                  "Name": "System.String",
                  "AssemblyQualifiedName": "System.String, mscorlib, Version=4.0.0.0, Culture=neutral, PublicKeyToken=b77a5c561934e089",
                  "Properties": {},
                  "ElementType": null,
                  "GenericTypeArguments": [],
                  "Methods": [],
                  "Constructors": []
                },
                "ValidateSet": [],
                "ValidateRangeMin": null,
                "ValidateRangeMax": null,
                "ValidateNotNullOrEmpty": true
              },
              "Mandatory": false,
              "Position": -2147483648,
              "ValueFromPipeline": false,
              "ValueFromPipelineByPropertyName": false
            },
            {
              "ParameterMetadata": {
                "Name": "DefaultProfile",
                "AliasList": [
                  "AzureRmContext",
                  "AzureCredential"
                ],
                "Type": {
                  "Namespace": "Microsoft.Azure.Commands.Common.Authentication.Abstractions",
                  "Name": "Microsoft.Azure.Commands.Common.Authentication.Abstractions.IAzureContextContainer",
                  "AssemblyQualifiedName": "Microsoft.Azure.Commands.Common.Authentication.Abstractions.IAzureContextContainer, Microsoft.Azure.Commands.Common.Authentication.Abstractions, Version=1.0.0.0, Culture=neutral, PublicKeyToken=null",
                  "Properties": {
                    "DefaultContext": "Microsoft.Azure.Commands.Common.Authentication.Abstractions.IAzureContext",
                    "Accounts": "System.Collections.Generic.IEnumerable`1[Microsoft.Azure.Commands.Common.Authentication.Abstractions.IAzureAccount]",
                    "Environments": "System.Collections.Generic.IEnumerable`1[Microsoft.Azure.Commands.Common.Authentication.Abstractions.IAzureEnvironment]",
                    "Subscriptions": "System.Collections.Generic.IEnumerable`1[Microsoft.Azure.Commands.Common.Authentication.Abstractions.IAzureSubscription]"
                  },
                  "ElementType": null,
                  "GenericTypeArguments": [],
                  "Methods": [
                    {
                      "Name": "Clear",
                      "Parameters": [],
                      "ReturnType": "System.Void"
                    }
                  ],
                  "Constructors": []
                },
                "ValidateSet": [],
                "ValidateRangeMin": null,
                "ValidateRangeMax": null,
                "ValidateNotNullOrEmpty": false
              },
              "Mandatory": false,
              "Position": -2147483648,
              "ValueFromPipeline": false,
              "ValueFromPipelineByPropertyName": false
            }
          ]
        },
        {
          "Name": "PipeObject",
          "Parameters": [
            {
              "ParameterMetadata": {
                "Name": "Reservation",
                "AliasList": [],
                "Type": {
                  "Namespace": "Microsoft.Azure.Commands.Reservations.Models",
                  "Name": "Microsoft.Azure.Commands.Reservations.Models.PSReservation",
                  "AssemblyQualifiedName": "Microsoft.Azure.Commands.Reservations.Models.PSReservation, Microsoft.Azure.Commands.Reservations, Version=0.1.4.0, Culture=neutral, PublicKeyToken=null",
                  "Properties": {
                    "ExtendedStatusInfo": "Microsoft.Azure.Management.Reservations.Models.ExtendedStatusInfo",
                    "MergeProperties": "Microsoft.Azure.Management.Reservations.Models.ReservationMergeProperties",
                    "SplitProperties": "Microsoft.Azure.Management.Reservations.Models.ReservationSplitProperties",
                    "AppliedScopes": "System.Collections.Generic.IList`1[System.String]",
                    "EffectiveDateTime": "System.Nullable`1[System.DateTime]",
                    "LastUpdatedDateTime": "System.Nullable`1[System.DateTime]",
                    "ExpiryDate": "System.Nullable`1[System.DateTime]",
                    "Name": "System.String",
                    "Type": "System.String",
                    "ReservedResourceType": "System.String",
                    "InstanceFlexibility": "System.String",
                    "DisplayName": "System.String",
                    "Etag": "System.String",
                    "AppliedScopeType": "System.String",
                    "Quantity": "System.String",
                    "ProvisioningState": "System.String",
                    "SkuDescription": "System.String",
                    "Location": "System.String",
                    "Id": "System.String",
                    "Sku": "System.String"
                  },
                  "ElementType": null,
                  "GenericTypeArguments": [],
                  "Methods": [
                    {
                      "Name": "PrintAppliedScopes",
                      "Parameters": [],
                      "ReturnType": "System.String"
                    },
                    {
                      "Name": "PrintSplitProperties",
                      "Parameters": [],
                      "ReturnType": "System.String"
                    },
                    {
                      "Name": "PrintMergeProperties",
                      "Parameters": [],
                      "ReturnType": "System.String"
                    },
                    {
                      "Name": "PrintStatusInfo",
                      "Parameters": [],
                      "ReturnType": "System.String"
                    },
                    {
                      "Name": "ToString",
                      "Parameters": [],
                      "ReturnType": "System.String"
                    },
                    {
                      "Name": "Equals",
                      "Parameters": [
                        {
                          "Name": "obj",
                          "Type": "System.Reflection.RuntimeParameterInfo"
                        }
                      ],
                      "ReturnType": "System.Boolean"
                    },
                    {
                      "Name": "GetHashCode",
                      "Parameters": [],
                      "ReturnType": "System.Int32"
                    },
                    {
                      "Name": "GetType",
                      "Parameters": [],
                      "ReturnType": "System.Type"
                    }
                  ],
                  "Constructors": [
                    {
                      "Name": "",
                      "ReturnType": null,
                      "Parameters": []
                    },
                    {
                      "Name": "",
                      "ReturnType": null,
                      "Parameters": [
                        {
                          "Name": "Reservation",
                          "Type": "System.Reflection.RuntimeParameterInfo"
                        }
                      ]
                    }
                  ]
                },
                "ValidateSet": [],
                "ValidateRangeMin": null,
                "ValidateRangeMax": null,
                "ValidateNotNullOrEmpty": false
              },
              "Mandatory": true,
              "Position": -2147483648,
              "ValueFromPipeline": true,
              "ValueFromPipelineByPropertyName": false
            },
            {
              "ParameterMetadata": {
                "Name": "AppliedScopeType",
                "AliasList": [],
                "Type": {
                  "Namespace": "System",
                  "Name": "System.String",
                  "AssemblyQualifiedName": "System.String, mscorlib, Version=4.0.0.0, Culture=neutral, PublicKeyToken=b77a5c561934e089",
                  "Properties": {},
                  "ElementType": null,
                  "GenericTypeArguments": [],
                  "Methods": [],
                  "Constructors": []
                },
                "ValidateSet": [],
                "ValidateRangeMin": null,
                "ValidateRangeMax": null,
                "ValidateNotNullOrEmpty": true
              },
              "Mandatory": true,
              "Position": -2147483648,
              "ValueFromPipeline": false,
              "ValueFromPipelineByPropertyName": false
            },
            {
              "ParameterMetadata": {
                "Name": "AppliedScope",
                "AliasList": [],
                "Type": {
                  "Namespace": "System",
                  "Name": "System.String",
                  "AssemblyQualifiedName": "System.String, mscorlib, Version=4.0.0.0, Culture=neutral, PublicKeyToken=b77a5c561934e089",
                  "Properties": {},
                  "ElementType": null,
                  "GenericTypeArguments": [],
                  "Methods": [],
                  "Constructors": []
                },
                "ValidateSet": [],
                "ValidateRangeMin": null,
                "ValidateRangeMax": null,
                "ValidateNotNullOrEmpty": false
              },
              "Mandatory": false,
              "Position": -2147483648,
              "ValueFromPipeline": false,
              "ValueFromPipelineByPropertyName": false
            },
            {
              "ParameterMetadata": {
                "Name": "InstanceFlexibility",
                "AliasList": [],
                "Type": {
                  "Namespace": "System",
                  "Name": "System.String",
                  "AssemblyQualifiedName": "System.String, mscorlib, Version=4.0.0.0, Culture=neutral, PublicKeyToken=b77a5c561934e089",
                  "Properties": {},
                  "ElementType": null,
                  "GenericTypeArguments": [],
                  "Methods": [],
                  "Constructors": []
                },
                "ValidateSet": [],
                "ValidateRangeMin": null,
                "ValidateRangeMax": null,
                "ValidateNotNullOrEmpty": true
              },
              "Mandatory": false,
              "Position": -2147483648,
              "ValueFromPipeline": false,
              "ValueFromPipelineByPropertyName": false
            },
            {
              "ParameterMetadata": {
                "Name": "DefaultProfile",
                "AliasList": [
                  "AzureRmContext",
                  "AzureCredential"
                ],
                "Type": {
                  "Namespace": "Microsoft.Azure.Commands.Common.Authentication.Abstractions",
                  "Name": "Microsoft.Azure.Commands.Common.Authentication.Abstractions.IAzureContextContainer",
                  "AssemblyQualifiedName": "Microsoft.Azure.Commands.Common.Authentication.Abstractions.IAzureContextContainer, Microsoft.Azure.Commands.Common.Authentication.Abstractions, Version=1.0.0.0, Culture=neutral, PublicKeyToken=null",
                  "Properties": {
                    "DefaultContext": "Microsoft.Azure.Commands.Common.Authentication.Abstractions.IAzureContext",
                    "Accounts": "System.Collections.Generic.IEnumerable`1[Microsoft.Azure.Commands.Common.Authentication.Abstractions.IAzureAccount]",
                    "Environments": "System.Collections.Generic.IEnumerable`1[Microsoft.Azure.Commands.Common.Authentication.Abstractions.IAzureEnvironment]",
                    "Subscriptions": "System.Collections.Generic.IEnumerable`1[Microsoft.Azure.Commands.Common.Authentication.Abstractions.IAzureSubscription]"
                  },
                  "ElementType": null,
                  "GenericTypeArguments": [],
                  "Methods": [
                    {
                      "Name": "Clear",
                      "Parameters": [],
                      "ReturnType": "System.Void"
                    }
                  ],
                  "Constructors": []
                },
                "ValidateSet": [],
                "ValidateRangeMin": null,
                "ValidateRangeMax": null,
                "ValidateNotNullOrEmpty": false
              },
              "Mandatory": false,
              "Position": -2147483648,
              "ValueFromPipeline": false,
              "ValueFromPipelineByPropertyName": false
            }
          ]
        }
      ],
      "AliasList": []
    },
    {
      "VerbName": "Split",
      "NounName": "AzureRmReservation",
      "Name": "Split-AzureRmReservation",
      "ClassName": "Microsoft.Azure.Commands.Reservations.Cmdlets.SplitReservation",
      "SupportsShouldProcess": true,
      "ConfirmImpact": 2,
      "SupportsPaging": false,
      "DefaultParameterSetName": "CommandLine",
      "OutputTypes": [
        {
          "Type": {
            "Namespace": "Microsoft.Azure.Commands.Reservations.Models",
            "Name": "Microsoft.Azure.Commands.Reservations.Models.PSReservation",
<<<<<<< HEAD
            "AssemblyQualifiedName": "Microsoft.Azure.Commands.Reservations.Models.PSReservation, Microsoft.Azure.Commands.Reservations, Version=0.1.3.0, Culture=neutral, PublicKeyToken=null",
=======
            "AssemblyQualifiedName": "Microsoft.Azure.Commands.Reservations.Models.PSReservation, Microsoft.Azure.Commands.Reservations, Version=0.1.4.0, Culture=neutral, PublicKeyToken=null",
>>>>>>> 5dcca670
            "Properties": {
              "ExtendedStatusInfo": "Microsoft.Azure.Management.Reservations.Models.ExtendedStatusInfo",
              "MergeProperties": "Microsoft.Azure.Management.Reservations.Models.ReservationMergeProperties",
              "SplitProperties": "Microsoft.Azure.Management.Reservations.Models.ReservationSplitProperties",
              "AppliedScopes": "System.Collections.Generic.IList`1[System.String]",
              "EffectiveDateTime": "System.Nullable`1[System.DateTime]",
              "LastUpdatedDateTime": "System.Nullable`1[System.DateTime]",
              "ExpiryDate": "System.Nullable`1[System.DateTime]",
              "Name": "System.String",
              "Type": "System.String",
              "ReservedResourceType": "System.String",
              "InstanceFlexibility": "System.String",
              "DisplayName": "System.String",
              "Etag": "System.String",
              "AppliedScopeType": "System.String",
              "Quantity": "System.String",
              "ProvisioningState": "System.String",
              "SkuDescription": "System.String",
              "Location": "System.String",
              "Id": "System.String",
              "Sku": "System.String"
            },
            "ElementType": null,
            "GenericTypeArguments": [],
            "Methods": [
              {
                "Name": "PrintAppliedScopes",
                "Parameters": [],
                "ReturnType": "System.String"
              },
              {
                "Name": "PrintSplitProperties",
                "Parameters": [],
                "ReturnType": "System.String"
              },
              {
                "Name": "PrintMergeProperties",
                "Parameters": [],
                "ReturnType": "System.String"
              },
              {
                "Name": "PrintStatusInfo",
                "Parameters": [],
                "ReturnType": "System.String"
              },
              {
                "Name": "ToString",
                "Parameters": [],
                "ReturnType": "System.String"
              },
              {
                "Name": "Equals",
                "Parameters": [
                  {
                    "Name": "obj",
                    "Type": "System.Reflection.RuntimeParameterInfo"
                  }
                ],
                "ReturnType": "System.Boolean"
              },
              {
                "Name": "GetHashCode",
                "Parameters": [],
                "ReturnType": "System.Int32"
              },
              {
                "Name": "GetType",
                "Parameters": [],
                "ReturnType": "System.Type"
              }
            ],
            "Constructors": [
              {
                "Name": "",
                "ReturnType": null,
                "Parameters": []
              },
              {
                "Name": "",
                "ReturnType": null,
                "Parameters": [
                  {
                    "Name": "Reservation",
                    "Type": "System.Reflection.RuntimeParameterInfo"
                  }
                ]
              }
            ]
          },
          "ParameterSets": [
            "__AllParameterSets"
          ]
        }
      ],
      "Parameters": [
        {
          "Name": "ReservationOrderId",
          "AliasList": [],
          "Type": {
            "Namespace": "System",
            "Name": "System.Guid",
            "AssemblyQualifiedName": "System.Guid, mscorlib, Version=4.0.0.0, Culture=neutral, PublicKeyToken=b77a5c561934e089",
            "Properties": {},
            "ElementType": null,
            "GenericTypeArguments": [],
            "Methods": [],
            "Constructors": []
          },
          "ValidateSet": [],
          "ValidateRangeMin": null,
          "ValidateRangeMax": null,
          "ValidateNotNullOrEmpty": false
        },
        {
          "Name": "ReservationId",
          "AliasList": [],
          "Type": {
            "Namespace": "System",
            "Name": "System.Guid",
            "AssemblyQualifiedName": "System.Guid, mscorlib, Version=4.0.0.0, Culture=neutral, PublicKeyToken=b77a5c561934e089",
            "Properties": {},
            "ElementType": null,
            "GenericTypeArguments": [],
            "Methods": [],
            "Constructors": []
          },
          "ValidateSet": [],
          "ValidateRangeMin": null,
          "ValidateRangeMax": null,
          "ValidateNotNullOrEmpty": false
        },
        {
          "Name": "Quantity",
          "AliasList": [],
          "Type": {
            "Namespace": "System",
            "Name": "System.Int32[]",
            "AssemblyQualifiedName": "System.Int32[], mscorlib, Version=4.0.0.0, Culture=neutral, PublicKeyToken=b77a5c561934e089",
            "Properties": {},
            "ElementType": "System.Int32",
            "GenericTypeArguments": [],
            "Methods": [],
            "Constructors": []
          },
          "ValidateSet": [],
          "ValidateRangeMin": null,
          "ValidateRangeMax": null,
          "ValidateNotNullOrEmpty": false
        },
        {
          "Name": "Reservation",
          "AliasList": [],
          "Type": {
            "Namespace": "Microsoft.Azure.Commands.Reservations.Models",
            "Name": "Microsoft.Azure.Commands.Reservations.Models.PSReservation",
            "AssemblyQualifiedName": "Microsoft.Azure.Commands.Reservations.Models.PSReservation, Microsoft.Azure.Commands.Reservations, Version=0.1.4.0, Culture=neutral, PublicKeyToken=null",
            "Properties": {
              "ExtendedStatusInfo": "Microsoft.Azure.Management.Reservations.Models.ExtendedStatusInfo",
              "MergeProperties": "Microsoft.Azure.Management.Reservations.Models.ReservationMergeProperties",
              "SplitProperties": "Microsoft.Azure.Management.Reservations.Models.ReservationSplitProperties",
              "AppliedScopes": "System.Collections.Generic.IList`1[System.String]",
              "EffectiveDateTime": "System.Nullable`1[System.DateTime]",
              "LastUpdatedDateTime": "System.Nullable`1[System.DateTime]",
              "ExpiryDate": "System.Nullable`1[System.DateTime]",
              "Name": "System.String",
              "Type": "System.String",
              "ReservedResourceType": "System.String",
              "InstanceFlexibility": "System.String",
              "DisplayName": "System.String",
              "Etag": "System.String",
              "AppliedScopeType": "System.String",
              "Quantity": "System.String",
              "ProvisioningState": "System.String",
              "SkuDescription": "System.String",
              "Location": "System.String",
              "Id": "System.String",
              "Sku": "System.String"
            },
            "ElementType": null,
            "GenericTypeArguments": [],
            "Methods": [
              {
                "Name": "PrintAppliedScopes",
                "Parameters": [],
                "ReturnType": "System.String"
              },
              {
                "Name": "PrintSplitProperties",
                "Parameters": [],
                "ReturnType": "System.String"
              },
              {
                "Name": "PrintMergeProperties",
                "Parameters": [],
                "ReturnType": "System.String"
              },
              {
                "Name": "PrintStatusInfo",
                "Parameters": [],
                "ReturnType": "System.String"
              },
              {
                "Name": "ToString",
                "Parameters": [],
                "ReturnType": "System.String"
              },
              {
                "Name": "Equals",
                "Parameters": [
                  {
                    "Name": "obj",
                    "Type": "System.Reflection.RuntimeParameterInfo"
                  }
                ],
                "ReturnType": "System.Boolean"
              },
              {
                "Name": "GetHashCode",
                "Parameters": [],
                "ReturnType": "System.Int32"
              },
              {
                "Name": "GetType",
                "Parameters": [],
                "ReturnType": "System.Type"
              }
            ],
            "Constructors": [
              {
                "Name": "",
                "ReturnType": null,
                "Parameters": []
              },
              {
                "Name": "",
                "ReturnType": null,
                "Parameters": [
                  {
                    "Name": "Reservation",
                    "Type": "System.Reflection.RuntimeParameterInfo"
                  }
                ]
              }
            ]
          },
          "ValidateSet": [],
          "ValidateRangeMin": null,
          "ValidateRangeMax": null,
          "ValidateNotNullOrEmpty": false
        },
        {
          "Name": "DefaultProfile",
          "AliasList": [
            "AzureRmContext",
            "AzureCredential"
          ],
          "Type": {
            "Namespace": "Microsoft.Azure.Commands.Common.Authentication.Abstractions",
            "Name": "Microsoft.Azure.Commands.Common.Authentication.Abstractions.IAzureContextContainer",
            "AssemblyQualifiedName": "Microsoft.Azure.Commands.Common.Authentication.Abstractions.IAzureContextContainer, Microsoft.Azure.Commands.Common.Authentication.Abstractions, Version=1.0.0.0, Culture=neutral, PublicKeyToken=null",
            "Properties": {
              "DefaultContext": "Microsoft.Azure.Commands.Common.Authentication.Abstractions.IAzureContext",
              "Accounts": "System.Collections.Generic.IEnumerable`1[Microsoft.Azure.Commands.Common.Authentication.Abstractions.IAzureAccount]",
              "Environments": "System.Collections.Generic.IEnumerable`1[Microsoft.Azure.Commands.Common.Authentication.Abstractions.IAzureEnvironment]",
              "Subscriptions": "System.Collections.Generic.IEnumerable`1[Microsoft.Azure.Commands.Common.Authentication.Abstractions.IAzureSubscription]"
            },
            "ElementType": null,
            "GenericTypeArguments": [],
            "Methods": [
              {
                "Name": "Clear",
                "Parameters": [],
                "ReturnType": "System.Void"
              }
            ],
            "Constructors": []
          },
          "ValidateSet": [],
          "ValidateRangeMin": null,
          "ValidateRangeMax": null,
          "ValidateNotNullOrEmpty": false
        }
      ],
      "ParameterSets": [
        {
          "Name": "CommandLine",
          "Parameters": [
            {
              "ParameterMetadata": {
                "Name": "ReservationOrderId",
                "AliasList": [],
                "Type": {
                  "Namespace": "System",
                  "Name": "System.Guid",
                  "AssemblyQualifiedName": "System.Guid, mscorlib, Version=4.0.0.0, Culture=neutral, PublicKeyToken=b77a5c561934e089",
                  "Properties": {},
                  "ElementType": null,
                  "GenericTypeArguments": [],
                  "Methods": [],
                  "Constructors": []
                },
                "ValidateSet": [],
                "ValidateRangeMin": null,
                "ValidateRangeMax": null,
                "ValidateNotNullOrEmpty": false
              },
              "Mandatory": true,
              "Position": -2147483648,
              "ValueFromPipeline": false,
              "ValueFromPipelineByPropertyName": false
            },
            {
              "ParameterMetadata": {
                "Name": "ReservationId",
                "AliasList": [],
                "Type": {
                  "Namespace": "System",
                  "Name": "System.Guid",
                  "AssemblyQualifiedName": "System.Guid, mscorlib, Version=4.0.0.0, Culture=neutral, PublicKeyToken=b77a5c561934e089",
                  "Properties": {},
                  "ElementType": null,
                  "GenericTypeArguments": [],
                  "Methods": [],
                  "Constructors": []
                },
                "ValidateSet": [],
                "ValidateRangeMin": null,
                "ValidateRangeMax": null,
                "ValidateNotNullOrEmpty": false
              },
              "Mandatory": true,
              "Position": -2147483648,
              "ValueFromPipeline": false,
              "ValueFromPipelineByPropertyName": false
            },
            {
              "ParameterMetadata": {
                "Name": "Quantity",
                "AliasList": [],
                "Type": {
                  "Namespace": "System",
                  "Name": "System.Int32[]",
                  "AssemblyQualifiedName": "System.Int32[], mscorlib, Version=4.0.0.0, Culture=neutral, PublicKeyToken=b77a5c561934e089",
                  "Properties": {},
                  "ElementType": "System.Int32",
                  "GenericTypeArguments": [],
                  "Methods": [],
                  "Constructors": []
                },
                "ValidateSet": [],
                "ValidateRangeMin": null,
                "ValidateRangeMax": null,
                "ValidateNotNullOrEmpty": false
              },
              "Mandatory": true,
              "Position": -2147483648,
              "ValueFromPipeline": false,
              "ValueFromPipelineByPropertyName": false
            },
            {
              "ParameterMetadata": {
                "Name": "DefaultProfile",
                "AliasList": [
                  "AzureRmContext",
                  "AzureCredential"
                ],
                "Type": {
                  "Namespace": "Microsoft.Azure.Commands.Common.Authentication.Abstractions",
                  "Name": "Microsoft.Azure.Commands.Common.Authentication.Abstractions.IAzureContextContainer",
                  "AssemblyQualifiedName": "Microsoft.Azure.Commands.Common.Authentication.Abstractions.IAzureContextContainer, Microsoft.Azure.Commands.Common.Authentication.Abstractions, Version=1.0.0.0, Culture=neutral, PublicKeyToken=null",
                  "Properties": {
                    "DefaultContext": "Microsoft.Azure.Commands.Common.Authentication.Abstractions.IAzureContext",
                    "Accounts": "System.Collections.Generic.IEnumerable`1[Microsoft.Azure.Commands.Common.Authentication.Abstractions.IAzureAccount]",
                    "Environments": "System.Collections.Generic.IEnumerable`1[Microsoft.Azure.Commands.Common.Authentication.Abstractions.IAzureEnvironment]",
                    "Subscriptions": "System.Collections.Generic.IEnumerable`1[Microsoft.Azure.Commands.Common.Authentication.Abstractions.IAzureSubscription]"
                  },
                  "ElementType": null,
                  "GenericTypeArguments": [],
                  "Methods": [
                    {
                      "Name": "Clear",
                      "Parameters": [],
                      "ReturnType": "System.Void"
                    }
                  ],
                  "Constructors": []
                },
                "ValidateSet": [],
                "ValidateRangeMin": null,
                "ValidateRangeMax": null,
                "ValidateNotNullOrEmpty": false
              },
              "Mandatory": false,
              "Position": -2147483648,
              "ValueFromPipeline": false,
              "ValueFromPipelineByPropertyName": false
            }
          ]
        },
        {
          "Name": "__AllParameterSets",
          "Parameters": [
            {
              "ParameterMetadata": {
                "Name": "Quantity",
                "AliasList": [],
                "Type": {
                  "Namespace": "System",
                  "Name": "System.Int32[]",
                  "AssemblyQualifiedName": "System.Int32[], mscorlib, Version=4.0.0.0, Culture=neutral, PublicKeyToken=b77a5c561934e089",
                  "Properties": {},
                  "ElementType": "System.Int32",
                  "GenericTypeArguments": [],
                  "Methods": [],
                  "Constructors": []
                },
                "ValidateSet": [],
                "ValidateRangeMin": null,
                "ValidateRangeMax": null,
                "ValidateNotNullOrEmpty": false
              },
              "Mandatory": true,
              "Position": -2147483648,
              "ValueFromPipeline": false,
              "ValueFromPipelineByPropertyName": false
            },
            {
              "ParameterMetadata": {
                "Name": "DefaultProfile",
                "AliasList": [
                  "AzureRmContext",
                  "AzureCredential"
                ],
                "Type": {
                  "Namespace": "Microsoft.Azure.Commands.Common.Authentication.Abstractions",
                  "Name": "Microsoft.Azure.Commands.Common.Authentication.Abstractions.IAzureContextContainer",
                  "AssemblyQualifiedName": "Microsoft.Azure.Commands.Common.Authentication.Abstractions.IAzureContextContainer, Microsoft.Azure.Commands.Common.Authentication.Abstractions, Version=1.0.0.0, Culture=neutral, PublicKeyToken=null",
                  "Properties": {
                    "DefaultContext": "Microsoft.Azure.Commands.Common.Authentication.Abstractions.IAzureContext",
                    "Accounts": "System.Collections.Generic.IEnumerable`1[Microsoft.Azure.Commands.Common.Authentication.Abstractions.IAzureAccount]",
                    "Environments": "System.Collections.Generic.IEnumerable`1[Microsoft.Azure.Commands.Common.Authentication.Abstractions.IAzureEnvironment]",
                    "Subscriptions": "System.Collections.Generic.IEnumerable`1[Microsoft.Azure.Commands.Common.Authentication.Abstractions.IAzureSubscription]"
                  },
                  "ElementType": null,
                  "GenericTypeArguments": [],
                  "Methods": [
                    {
                      "Name": "Clear",
                      "Parameters": [],
                      "ReturnType": "System.Void"
                    }
                  ],
                  "Constructors": []
                },
                "ValidateSet": [],
                "ValidateRangeMin": null,
                "ValidateRangeMax": null,
                "ValidateNotNullOrEmpty": false
              },
              "Mandatory": false,
              "Position": -2147483648,
              "ValueFromPipeline": false,
              "ValueFromPipelineByPropertyName": false
            }
          ]
        },
        {
          "Name": "PipeObject",
          "Parameters": [
            {
              "ParameterMetadata": {
                "Name": "Reservation",
                "AliasList": [],
                "Type": {
                  "Namespace": "Microsoft.Azure.Commands.Reservations.Models",
                  "Name": "Microsoft.Azure.Commands.Reservations.Models.PSReservation",
                  "AssemblyQualifiedName": "Microsoft.Azure.Commands.Reservations.Models.PSReservation, Microsoft.Azure.Commands.Reservations, Version=0.1.4.0, Culture=neutral, PublicKeyToken=null",
                  "Properties": {
                    "ExtendedStatusInfo": "Microsoft.Azure.Management.Reservations.Models.ExtendedStatusInfo",
                    "MergeProperties": "Microsoft.Azure.Management.Reservations.Models.ReservationMergeProperties",
                    "SplitProperties": "Microsoft.Azure.Management.Reservations.Models.ReservationSplitProperties",
                    "AppliedScopes": "System.Collections.Generic.IList`1[System.String]",
                    "EffectiveDateTime": "System.Nullable`1[System.DateTime]",
                    "LastUpdatedDateTime": "System.Nullable`1[System.DateTime]",
                    "ExpiryDate": "System.Nullable`1[System.DateTime]",
                    "Name": "System.String",
                    "Type": "System.String",
                    "ReservedResourceType": "System.String",
                    "InstanceFlexibility": "System.String",
                    "DisplayName": "System.String",
                    "Etag": "System.String",
                    "AppliedScopeType": "System.String",
                    "Quantity": "System.String",
                    "ProvisioningState": "System.String",
                    "SkuDescription": "System.String",
                    "Location": "System.String",
                    "Id": "System.String",
                    "Sku": "System.String"
                  },
                  "ElementType": null,
                  "GenericTypeArguments": [],
                  "Methods": [
                    {
                      "Name": "PrintAppliedScopes",
                      "Parameters": [],
                      "ReturnType": "System.String"
                    },
                    {
                      "Name": "PrintSplitProperties",
                      "Parameters": [],
                      "ReturnType": "System.String"
                    },
                    {
                      "Name": "PrintMergeProperties",
                      "Parameters": [],
                      "ReturnType": "System.String"
                    },
                    {
                      "Name": "PrintStatusInfo",
                      "Parameters": [],
                      "ReturnType": "System.String"
                    },
                    {
                      "Name": "ToString",
                      "Parameters": [],
                      "ReturnType": "System.String"
                    },
                    {
                      "Name": "Equals",
                      "Parameters": [
                        {
                          "Name": "obj",
                          "Type": "System.Reflection.RuntimeParameterInfo"
                        }
                      ],
                      "ReturnType": "System.Boolean"
                    },
                    {
                      "Name": "GetHashCode",
                      "Parameters": [],
                      "ReturnType": "System.Int32"
                    },
                    {
                      "Name": "GetType",
                      "Parameters": [],
                      "ReturnType": "System.Type"
                    }
                  ],
                  "Constructors": [
                    {
                      "Name": "",
                      "ReturnType": null,
                      "Parameters": []
                    },
                    {
                      "Name": "",
                      "ReturnType": null,
                      "Parameters": [
                        {
                          "Name": "Reservation",
                          "Type": "System.Reflection.RuntimeParameterInfo"
                        }
                      ]
                    }
                  ]
                },
                "ValidateSet": [],
                "ValidateRangeMin": null,
                "ValidateRangeMax": null,
                "ValidateNotNullOrEmpty": false
              },
              "Mandatory": true,
              "Position": -2147483648,
              "ValueFromPipeline": true,
              "ValueFromPipelineByPropertyName": false
            },
            {
              "ParameterMetadata": {
                "Name": "Quantity",
                "AliasList": [],
                "Type": {
                  "Namespace": "System",
                  "Name": "System.Int32[]",
                  "AssemblyQualifiedName": "System.Int32[], mscorlib, Version=4.0.0.0, Culture=neutral, PublicKeyToken=b77a5c561934e089",
                  "Properties": {},
                  "ElementType": "System.Int32",
                  "GenericTypeArguments": [],
                  "Methods": [],
                  "Constructors": []
                },
                "ValidateSet": [],
                "ValidateRangeMin": null,
                "ValidateRangeMax": null,
                "ValidateNotNullOrEmpty": false
              },
              "Mandatory": true,
              "Position": -2147483648,
              "ValueFromPipeline": false,
              "ValueFromPipelineByPropertyName": false
            },
            {
              "ParameterMetadata": {
                "Name": "DefaultProfile",
                "AliasList": [
                  "AzureRmContext",
                  "AzureCredential"
                ],
                "Type": {
                  "Namespace": "Microsoft.Azure.Commands.Common.Authentication.Abstractions",
                  "Name": "Microsoft.Azure.Commands.Common.Authentication.Abstractions.IAzureContextContainer",
                  "AssemblyQualifiedName": "Microsoft.Azure.Commands.Common.Authentication.Abstractions.IAzureContextContainer, Microsoft.Azure.Commands.Common.Authentication.Abstractions, Version=1.0.0.0, Culture=neutral, PublicKeyToken=null",
                  "Properties": {
                    "DefaultContext": "Microsoft.Azure.Commands.Common.Authentication.Abstractions.IAzureContext",
                    "Accounts": "System.Collections.Generic.IEnumerable`1[Microsoft.Azure.Commands.Common.Authentication.Abstractions.IAzureAccount]",
                    "Environments": "System.Collections.Generic.IEnumerable`1[Microsoft.Azure.Commands.Common.Authentication.Abstractions.IAzureEnvironment]",
                    "Subscriptions": "System.Collections.Generic.IEnumerable`1[Microsoft.Azure.Commands.Common.Authentication.Abstractions.IAzureSubscription]"
                  },
                  "ElementType": null,
                  "GenericTypeArguments": [],
                  "Methods": [
                    {
                      "Name": "Clear",
                      "Parameters": [],
                      "ReturnType": "System.Void"
                    }
                  ],
                  "Constructors": []
                },
                "ValidateSet": [],
                "ValidateRangeMin": null,
                "ValidateRangeMax": null,
                "ValidateNotNullOrEmpty": false
              },
              "Mandatory": false,
              "Position": -2147483648,
              "ValueFromPipeline": false,
              "ValueFromPipelineByPropertyName": false
            }
          ]
        }
      ],
      "AliasList": []
    }
  ],
  "TypeDictionary": {
    "System.String": {
      "Namespace": null,
      "Name": "System.String",
      "AssemblyQualifiedName": null,
      "Properties": {},
      "ElementType": null,
      "GenericTypeArguments": [],
      "Methods": [],
      "Constructors": []
    },
    "System.Boolean": {
      "Namespace": null,
      "Name": "System.Boolean",
      "AssemblyQualifiedName": null,
      "Properties": {},
      "ElementType": null,
      "GenericTypeArguments": [],
      "Methods": [],
      "Constructors": []
    },
    "System.Byte": {
      "Namespace": null,
      "Name": "System.Byte",
      "AssemblyQualifiedName": null,
      "Properties": {},
      "ElementType": null,
      "GenericTypeArguments": [],
      "Methods": [],
      "Constructors": []
    },
    "System.SByte": {
      "Namespace": null,
      "Name": "System.SByte",
      "AssemblyQualifiedName": null,
      "Properties": {},
      "ElementType": null,
      "GenericTypeArguments": [],
      "Methods": [],
      "Constructors": []
    },
    "System.Int16": {
      "Namespace": null,
      "Name": "System.Int16",
      "AssemblyQualifiedName": null,
      "Properties": {},
      "ElementType": null,
      "GenericTypeArguments": [],
      "Methods": [],
      "Constructors": []
    },
    "System.UInt16": {
      "Namespace": null,
      "Name": "System.UInt16",
      "AssemblyQualifiedName": null,
      "Properties": {},
      "ElementType": null,
      "GenericTypeArguments": [],
      "Methods": [],
      "Constructors": []
    },
    "System.Int32": {
      "Namespace": null,
      "Name": "System.Int32",
      "AssemblyQualifiedName": null,
      "Properties": {},
      "ElementType": null,
      "GenericTypeArguments": [],
      "Methods": [],
      "Constructors": []
    },
    "System.UInt32": {
      "Namespace": null,
      "Name": "System.UInt32",
      "AssemblyQualifiedName": null,
      "Properties": {},
      "ElementType": null,
      "GenericTypeArguments": [],
      "Methods": [],
      "Constructors": []
    },
    "System.Int64": {
      "Namespace": null,
      "Name": "System.Int64",
      "AssemblyQualifiedName": null,
      "Properties": {},
      "ElementType": null,
      "GenericTypeArguments": [],
      "Methods": [],
      "Constructors": []
    },
    "System.UInt64": {
      "Namespace": null,
      "Name": "System.UInt64",
      "AssemblyQualifiedName": null,
      "Properties": {},
      "ElementType": null,
      "GenericTypeArguments": [],
      "Methods": [],
      "Constructors": []
    },
    "System.Single": {
      "Namespace": null,
      "Name": "System.Single",
      "AssemblyQualifiedName": null,
      "Properties": {},
      "ElementType": null,
      "GenericTypeArguments": [],
      "Methods": [],
      "Constructors": []
    },
    "System.Double": {
      "Namespace": null,
      "Name": "System.Double",
      "AssemblyQualifiedName": null,
      "Properties": {},
      "ElementType": null,
      "GenericTypeArguments": [],
      "Methods": [],
      "Constructors": []
    },
    "System.Decimal": {
      "Namespace": null,
      "Name": "System.Decimal",
      "AssemblyQualifiedName": null,
      "Properties": {},
      "ElementType": null,
      "GenericTypeArguments": [],
      "Methods": [],
      "Constructors": []
    },
    "System.Char": {
      "Namespace": null,
      "Name": "System.Char",
      "AssemblyQualifiedName": null,
      "Properties": {},
      "ElementType": null,
      "GenericTypeArguments": [],
      "Methods": [],
      "Constructors": []
    },
    "System.Collections.Generic.IList`1[Microsoft.Azure.Management.Reservations.Models.SkuProperty]": {
      "Namespace": "System.Collections.Generic",
      "Name": "System.Collections.Generic.IList`1[Microsoft.Azure.Management.Reservations.Models.SkuProperty]",
      "AssemblyQualifiedName": "System.Collections.Generic.IList`1[[Microsoft.Azure.Management.Reservations.Models.SkuProperty, Microsoft.Azure.Management.Reservations, Version=1.0.0.0, Culture=neutral, PublicKeyToken=31bf3856ad364e35]], mscorlib, Version=4.0.0.0, Culture=neutral, PublicKeyToken=b77a5c561934e089",
      "Properties": {},
      "ElementType": null,
      "GenericTypeArguments": [
        "Microsoft.Azure.Management.Reservations.Models.SkuProperty"
      ],
      "Methods": [],
      "Constructors": []
    },
    "Microsoft.Azure.Management.Reservations.Models.SkuProperty": {
      "Namespace": "Microsoft.Azure.Management.Reservations.Models",
      "Name": "Microsoft.Azure.Management.Reservations.Models.SkuProperty",
      "AssemblyQualifiedName": "Microsoft.Azure.Management.Reservations.Models.SkuProperty, Microsoft.Azure.Management.Reservations, Version=1.0.0.0, Culture=neutral, PublicKeyToken=31bf3856ad364e35",
      "Properties": {
        "Name": "System.String",
        "Value": "System.String"
      },
      "ElementType": null,
      "GenericTypeArguments": [],
      "Methods": [
        {
          "Name": "ToString",
          "Parameters": [],
          "ReturnType": "System.String"
        },
        {
          "Name": "Equals",
          "Parameters": [
            {
              "Name": "obj",
              "Type": "System.Reflection.RuntimeParameterInfo"
            }
          ],
          "ReturnType": "System.Boolean"
        },
        {
          "Name": "GetHashCode",
          "Parameters": [],
          "ReturnType": "System.Int32"
        },
        {
          "Name": "GetType",
          "Parameters": [],
          "ReturnType": "System.Type"
        }
      ],
      "Constructors": [
        {
          "Name": "",
          "ReturnType": null,
          "Parameters": []
        },
        {
          "Name": "",
          "ReturnType": null,
          "Parameters": [
            {
              "Name": "name",
              "Type": "System.Reflection.RuntimeParameterInfo"
            },
            {
              "Name": "value",
              "Type": "System.Reflection.RuntimeParameterInfo"
            }
          ]
        }
      ]
    },
    "System.Type": {
      "Namespace": "System",
      "Name": "System.Type",
      "AssemblyQualifiedName": "System.Type, mscorlib, Version=4.0.0.0, Culture=neutral, PublicKeyToken=b77a5c561934e089",
      "Properties": {},
      "ElementType": null,
      "GenericTypeArguments": [],
      "Methods": [],
      "Constructors": []
    },
    "System.Collections.Generic.IList`1[Microsoft.Azure.Management.Reservations.Models.SkuRestriction]": {
      "Namespace": "System.Collections.Generic",
      "Name": "System.Collections.Generic.IList`1[Microsoft.Azure.Management.Reservations.Models.SkuRestriction]",
      "AssemblyQualifiedName": "System.Collections.Generic.IList`1[[Microsoft.Azure.Management.Reservations.Models.SkuRestriction, Microsoft.Azure.Management.Reservations, Version=1.0.0.0, Culture=neutral, PublicKeyToken=31bf3856ad364e35]], mscorlib, Version=4.0.0.0, Culture=neutral, PublicKeyToken=b77a5c561934e089",
      "Properties": {},
      "ElementType": null,
      "GenericTypeArguments": [
        "Microsoft.Azure.Management.Reservations.Models.SkuRestriction"
      ],
      "Methods": [],
      "Constructors": []
    },
    "Microsoft.Azure.Management.Reservations.Models.SkuRestriction": {
      "Namespace": "Microsoft.Azure.Management.Reservations.Models",
      "Name": "Microsoft.Azure.Management.Reservations.Models.SkuRestriction",
      "AssemblyQualifiedName": "Microsoft.Azure.Management.Reservations.Models.SkuRestriction, Microsoft.Azure.Management.Reservations, Version=1.0.0.0, Culture=neutral, PublicKeyToken=31bf3856ad364e35",
      "Properties": {
        "Values": "System.Collections.Generic.IList`1[System.String]",
        "Type": "System.String",
        "ReasonCode": "System.String"
      },
      "ElementType": null,
      "GenericTypeArguments": [],
      "Methods": [
        {
          "Name": "ToString",
          "Parameters": [],
          "ReturnType": "System.String"
        },
        {
          "Name": "Equals",
          "Parameters": [
            {
              "Name": "obj",
              "Type": "System.Reflection.RuntimeParameterInfo"
            }
          ],
          "ReturnType": "System.Boolean"
        },
        {
          "Name": "GetHashCode",
          "Parameters": [],
          "ReturnType": "System.Int32"
        },
        {
          "Name": "GetType",
          "Parameters": [],
          "ReturnType": "System.Type"
        }
      ],
      "Constructors": [
        {
          "Name": "",
          "ReturnType": null,
          "Parameters": []
        },
        {
          "Name": "",
          "ReturnType": null,
          "Parameters": [
            {
              "Name": "type",
              "Type": "System.Reflection.RuntimeParameterInfo"
            },
            {
              "Name": "values",
              "Type": "System.Reflection.RuntimeParameterInfo"
            },
            {
              "Name": "reasonCode",
              "Type": "System.Reflection.RuntimeParameterInfo"
            }
          ]
        }
      ]
    },
    "System.Collections.Generic.IList`1[System.String]": {
      "Namespace": "System.Collections.Generic",
      "Name": "System.Collections.Generic.IList`1[System.String]",
      "AssemblyQualifiedName": "System.Collections.Generic.IList`1[[System.String, mscorlib, Version=4.0.0.0, Culture=neutral, PublicKeyToken=b77a5c561934e089]], mscorlib, Version=4.0.0.0, Culture=neutral, PublicKeyToken=b77a5c561934e089",
      "Properties": {},
      "ElementType": null,
      "GenericTypeArguments": [
        "System.String"
      ],
      "Methods": [],
      "Constructors": []
    },
    "Microsoft.Azure.Commands.Common.Authentication.Abstractions.IAzureContext": {
      "Namespace": "Microsoft.Azure.Commands.Common.Authentication.Abstractions",
      "Name": "Microsoft.Azure.Commands.Common.Authentication.Abstractions.IAzureContext",
      "AssemblyQualifiedName": "Microsoft.Azure.Commands.Common.Authentication.Abstractions.IAzureContext, Microsoft.Azure.Commands.Common.Authentication.Abstractions, Version=1.0.0.0, Culture=neutral, PublicKeyToken=null",
      "Properties": {
        "Account": "Microsoft.Azure.Commands.Common.Authentication.Abstractions.IAzureAccount",
        "Environment": "Microsoft.Azure.Commands.Common.Authentication.Abstractions.IAzureEnvironment",
        "Subscription": "Microsoft.Azure.Commands.Common.Authentication.Abstractions.IAzureSubscription",
        "Tenant": "Microsoft.Azure.Commands.Common.Authentication.Abstractions.IAzureTenant",
        "TokenCache": "Microsoft.Azure.Commands.Common.Authentication.Abstractions.IAzureTokenCache",
        "VersionProfile": "System.String"
      },
      "ElementType": null,
      "GenericTypeArguments": [],
      "Methods": [],
      "Constructors": []
    },
    "Microsoft.Azure.Commands.Common.Authentication.Abstractions.IAzureAccount": {
      "Namespace": "Microsoft.Azure.Commands.Common.Authentication.Abstractions",
      "Name": "Microsoft.Azure.Commands.Common.Authentication.Abstractions.IAzureAccount",
      "AssemblyQualifiedName": "Microsoft.Azure.Commands.Common.Authentication.Abstractions.IAzureAccount, Microsoft.Azure.Commands.Common.Authentication.Abstractions, Version=1.0.0.0, Culture=neutral, PublicKeyToken=null",
      "Properties": {
        "TenantMap": "System.Collections.Generic.IDictionary`2[System.String,System.String]",
        "Id": "System.String",
        "Credential": "System.String",
        "Type": "System.String"
      },
      "ElementType": null,
      "GenericTypeArguments": [],
      "Methods": [],
      "Constructors": []
    },
    "System.Collections.Generic.IDictionary`2[System.String,System.String]": {
      "Namespace": "System.Collections.Generic",
      "Name": "System.Collections.Generic.IDictionary`2[System.String,System.String]",
      "AssemblyQualifiedName": "System.Collections.Generic.IDictionary`2[[System.String, mscorlib, Version=4.0.0.0, Culture=neutral, PublicKeyToken=b77a5c561934e089],[System.String, mscorlib, Version=4.0.0.0, Culture=neutral, PublicKeyToken=b77a5c561934e089]], mscorlib, Version=4.0.0.0, Culture=neutral, PublicKeyToken=b77a5c561934e089",
      "Properties": {},
      "ElementType": null,
      "GenericTypeArguments": [
        "System.String",
        "System.String"
      ],
      "Methods": [],
      "Constructors": []
    },
    "Microsoft.Azure.Commands.Common.Authentication.Abstractions.IAzureEnvironment": {
      "Namespace": "Microsoft.Azure.Commands.Common.Authentication.Abstractions",
      "Name": "Microsoft.Azure.Commands.Common.Authentication.Abstractions.IAzureEnvironment",
      "AssemblyQualifiedName": "Microsoft.Azure.Commands.Common.Authentication.Abstractions.IAzureEnvironment, Microsoft.Azure.Commands.Common.Authentication.Abstractions, Version=1.0.0.0, Culture=neutral, PublicKeyToken=null",
      "Properties": {
        "OnPremise": "System.Boolean",
        "VersionProfiles": "System.Collections.Generic.IList`1[System.String]",
        "AzureDataLakeStoreFileSystemEndpointSuffix": "System.String",
        "AzureDataLakeAnalyticsCatalogAndJobEndpointSuffix": "System.String",
        "BatchEndpointResourceId": "System.String",
        "DataLakeEndpointResourceId": "System.String",
        "GraphEndpointResourceId": "System.String",
        "AzureKeyVaultServiceEndpointResourceId": "System.String",
        "AzureKeyVaultDnsSuffix": "System.String",
        "TrafficManagerDnsSuffix": "System.String",
        "SqlDatabaseDnsSuffix": "System.String",
        "StorageEndpointSuffix": "System.String",
        "ActiveDirectoryServiceEndpointResourceId": "System.String",
        "GraphUrl": "System.String",
        "GalleryUrl": "System.String",
        "ActiveDirectoryAuthority": "System.String",
        "PublishSettingsFileUrl": "System.String",
        "ManagementPortalUrl": "System.String",
        "ResourceManagerUrl": "System.String",
        "ServiceManagementUrl": "System.String",
        "AdTenant": "System.String",
        "Name": "System.String"
      },
      "ElementType": null,
      "GenericTypeArguments": [],
      "Methods": [],
      "Constructors": []
    },
    "Microsoft.Azure.Commands.Common.Authentication.Abstractions.IAzureSubscription": {
      "Namespace": "Microsoft.Azure.Commands.Common.Authentication.Abstractions",
      "Name": "Microsoft.Azure.Commands.Common.Authentication.Abstractions.IAzureSubscription",
      "AssemblyQualifiedName": "Microsoft.Azure.Commands.Common.Authentication.Abstractions.IAzureSubscription, Microsoft.Azure.Commands.Common.Authentication.Abstractions, Version=1.0.0.0, Culture=neutral, PublicKeyToken=null",
      "Properties": {
        "Id": "System.String",
        "Name": "System.String",
        "State": "System.String"
      },
      "ElementType": null,
      "GenericTypeArguments": [],
      "Methods": [],
      "Constructors": []
    },
    "Microsoft.Azure.Commands.Common.Authentication.Abstractions.IAzureTenant": {
      "Namespace": "Microsoft.Azure.Commands.Common.Authentication.Abstractions",
      "Name": "Microsoft.Azure.Commands.Common.Authentication.Abstractions.IAzureTenant",
      "AssemblyQualifiedName": "Microsoft.Azure.Commands.Common.Authentication.Abstractions.IAzureTenant, Microsoft.Azure.Commands.Common.Authentication.Abstractions, Version=1.0.0.0, Culture=neutral, PublicKeyToken=null",
      "Properties": {
        "Id": "System.String",
        "Directory": "System.String"
      },
      "ElementType": null,
      "GenericTypeArguments": [],
      "Methods": [],
      "Constructors": []
    },
    "Microsoft.Azure.Commands.Common.Authentication.Abstractions.IAzureTokenCache": {
      "Namespace": "Microsoft.Azure.Commands.Common.Authentication.Abstractions",
      "Name": "Microsoft.Azure.Commands.Common.Authentication.Abstractions.IAzureTokenCache",
      "AssemblyQualifiedName": "Microsoft.Azure.Commands.Common.Authentication.Abstractions.IAzureTokenCache, Microsoft.Azure.Commands.Common.Authentication.Abstractions, Version=1.0.0.0, Culture=neutral, PublicKeyToken=null",
      "Properties": {
        "CacheData": "System.Byte[]"
      },
      "ElementType": null,
      "GenericTypeArguments": [],
      "Methods": [
        {
          "Name": "Clear",
          "Parameters": [],
          "ReturnType": "System.Void"
        }
      ],
      "Constructors": []
    },
    "System.Byte[]": {
      "Namespace": "System",
      "Name": "System.Byte[]",
      "AssemblyQualifiedName": "System.Byte[], mscorlib, Version=4.0.0.0, Culture=neutral, PublicKeyToken=b77a5c561934e089",
      "Properties": {},
      "ElementType": "System.Byte",
      "GenericTypeArguments": [],
      "Methods": [],
      "Constructors": []
    },
    "System.Void": {
      "Namespace": "System",
      "Name": "System.Void",
      "AssemblyQualifiedName": "System.Void, mscorlib, Version=4.0.0.0, Culture=neutral, PublicKeyToken=b77a5c561934e089",
      "Properties": {},
      "ElementType": null,
      "GenericTypeArguments": [],
      "Methods": [],
      "Constructors": []
    },
    "System.Collections.Generic.IEnumerable`1[Microsoft.Azure.Commands.Common.Authentication.Abstractions.IAzureAccount]": {
      "Namespace": "System.Collections.Generic",
      "Name": "System.Collections.Generic.IEnumerable`1[Microsoft.Azure.Commands.Common.Authentication.Abstractions.IAzureAccount]",
      "AssemblyQualifiedName": "System.Collections.Generic.IEnumerable`1[[Microsoft.Azure.Commands.Common.Authentication.Abstractions.IAzureAccount, Microsoft.Azure.Commands.Common.Authentication.Abstractions, Version=1.0.0.0, Culture=neutral, PublicKeyToken=null]], mscorlib, Version=4.0.0.0, Culture=neutral, PublicKeyToken=b77a5c561934e089",
      "Properties": {},
      "ElementType": null,
      "GenericTypeArguments": [
        "Microsoft.Azure.Commands.Common.Authentication.Abstractions.IAzureAccount"
      ],
      "Methods": [],
      "Constructors": []
    },
    "System.Collections.Generic.IEnumerable`1[Microsoft.Azure.Commands.Common.Authentication.Abstractions.IAzureEnvironment]": {
      "Namespace": "System.Collections.Generic",
      "Name": "System.Collections.Generic.IEnumerable`1[Microsoft.Azure.Commands.Common.Authentication.Abstractions.IAzureEnvironment]",
      "AssemblyQualifiedName": "System.Collections.Generic.IEnumerable`1[[Microsoft.Azure.Commands.Common.Authentication.Abstractions.IAzureEnvironment, Microsoft.Azure.Commands.Common.Authentication.Abstractions, Version=1.0.0.0, Culture=neutral, PublicKeyToken=null]], mscorlib, Version=4.0.0.0, Culture=neutral, PublicKeyToken=b77a5c561934e089",
      "Properties": {},
      "ElementType": null,
      "GenericTypeArguments": [
        "Microsoft.Azure.Commands.Common.Authentication.Abstractions.IAzureEnvironment"
      ],
      "Methods": [],
      "Constructors": []
    },
    "System.Collections.Generic.IEnumerable`1[Microsoft.Azure.Commands.Common.Authentication.Abstractions.IAzureSubscription]": {
      "Namespace": "System.Collections.Generic",
      "Name": "System.Collections.Generic.IEnumerable`1[Microsoft.Azure.Commands.Common.Authentication.Abstractions.IAzureSubscription]",
      "AssemblyQualifiedName": "System.Collections.Generic.IEnumerable`1[[Microsoft.Azure.Commands.Common.Authentication.Abstractions.IAzureSubscription, Microsoft.Azure.Commands.Common.Authentication.Abstractions, Version=1.0.0.0, Culture=neutral, PublicKeyToken=null]], mscorlib, Version=4.0.0.0, Culture=neutral, PublicKeyToken=b77a5c561934e089",
      "Properties": {},
      "ElementType": null,
      "GenericTypeArguments": [
        "Microsoft.Azure.Commands.Common.Authentication.Abstractions.IAzureSubscription"
      ],
      "Methods": [],
      "Constructors": []
    },
    "Microsoft.Azure.Management.Reservations.Models.AppliedReservationList": {
      "Namespace": "Microsoft.Azure.Management.Reservations.Models",
      "Name": "Microsoft.Azure.Management.Reservations.Models.AppliedReservationList",
      "AssemblyQualifiedName": "Microsoft.Azure.Management.Reservations.Models.AppliedReservationList, Microsoft.Azure.Management.Reservations, Version=1.0.0.0, Culture=neutral, PublicKeyToken=31bf3856ad364e35",
      "Properties": {
        "Value": "System.Collections.Generic.IList`1[System.String]",
        "NextLink": "System.String"
      },
      "ElementType": null,
      "GenericTypeArguments": [],
      "Methods": [
        {
          "Name": "ToString",
          "Parameters": [],
          "ReturnType": "System.String"
        },
        {
          "Name": "Equals",
          "Parameters": [
            {
              "Name": "obj",
              "Type": "System.Reflection.RuntimeParameterInfo"
            }
          ],
          "ReturnType": "System.Boolean"
        },
        {
          "Name": "GetHashCode",
          "Parameters": [],
          "ReturnType": "System.Int32"
        },
        {
          "Name": "GetType",
          "Parameters": [],
          "ReturnType": "System.Type"
        }
      ],
      "Constructors": [
        {
          "Name": "",
          "ReturnType": null,
          "Parameters": []
        },
        {
          "Name": "",
          "ReturnType": null,
          "Parameters": [
            {
              "Name": "value",
              "Type": "System.Reflection.RuntimeParameterInfo"
            },
            {
              "Name": "nextLink",
              "Type": "System.Reflection.RuntimeParameterInfo"
            }
          ]
        }
      ]
    },
    "System.Collections.Generic.IEnumerator`1[Microsoft.Azure.Commands.Reservations.Models.PSReservationOrder]": {
      "Namespace": "System.Collections.Generic",
      "Name": "System.Collections.Generic.IEnumerator`1[Microsoft.Azure.Commands.Reservations.Models.PSReservationOrder]",
      "AssemblyQualifiedName": "System.Collections.Generic.IEnumerator`1[[Microsoft.Azure.Commands.Reservations.Models.PSReservationOrder, Microsoft.Azure.Commands.Reservations, Version=0.1.4.0, Culture=neutral, PublicKeyToken=null]], mscorlib, Version=4.0.0.0, Culture=neutral, PublicKeyToken=b77a5c561934e089",
      "Properties": {},
      "ElementType": null,
      "GenericTypeArguments": [
        "Microsoft.Azure.Commands.Reservations.Models.PSReservationOrder"
      ],
      "Methods": [],
      "Constructors": []
    },
    "Microsoft.Azure.Commands.Reservations.Models.PSReservationOrder": {
      "Namespace": "Microsoft.Azure.Commands.Reservations.Models",
      "Name": "Microsoft.Azure.Commands.Reservations.Models.PSReservationOrder",
      "AssemblyQualifiedName": "Microsoft.Azure.Commands.Reservations.Models.PSReservationOrder, Microsoft.Azure.Commands.Reservations, Version=0.1.4.0, Culture=neutral, PublicKeyToken=null",
      "Properties": {
        "Reservations": "System.Collections.Generic.IList`1[Microsoft.Azure.Management.Reservations.Models.ReservationResponse]",
        "RequestDateTime": "System.Nullable`1[System.DateTime]",
        "CreatedDateTime": "System.Nullable`1[System.DateTime]",
        "ExpiryDate": "System.Nullable`1[System.DateTime]",
        "OriginalQuantity": "System.Nullable`1[System.Int32]",
        "Etag": "System.String",
        "Id": "System.String",
        "Name": "System.String",
        "Type": "System.String",
        "DisplayName": "System.String",
        "Term": "System.String",
        "ProvisioningState": "System.String"
      },
      "ElementType": null,
      "GenericTypeArguments": [],
      "Methods": [
        {
          "Name": "PrintItems",
          "Parameters": [],
          "ReturnType": "System.String"
        },
        {
          "Name": "ToString",
          "Parameters": [],
          "ReturnType": "System.String"
        },
        {
          "Name": "Equals",
          "Parameters": [
            {
              "Name": "obj",
              "Type": "System.Reflection.RuntimeParameterInfo"
            }
          ],
          "ReturnType": "System.Boolean"
        },
        {
          "Name": "GetHashCode",
          "Parameters": [],
          "ReturnType": "System.Int32"
        },
        {
          "Name": "GetType",
          "Parameters": [],
          "ReturnType": "System.Type"
        }
      ],
      "Constructors": [
        {
          "Name": "",
          "ReturnType": null,
          "Parameters": []
        },
        {
          "Name": "",
          "ReturnType": null,
          "Parameters": [
            {
              "Name": "reservation",
              "Type": "System.Reflection.RuntimeParameterInfo"
            }
          ]
        }
      ]
    },
    "System.Collections.Generic.IList`1[Microsoft.Azure.Management.Reservations.Models.ReservationResponse]": {
      "Namespace": "System.Collections.Generic",
      "Name": "System.Collections.Generic.IList`1[Microsoft.Azure.Management.Reservations.Models.ReservationResponse]",
      "AssemblyQualifiedName": "System.Collections.Generic.IList`1[[Microsoft.Azure.Management.Reservations.Models.ReservationResponse, Microsoft.Azure.Management.Reservations, Version=1.0.0.0, Culture=neutral, PublicKeyToken=31bf3856ad364e35]], mscorlib, Version=4.0.0.0, Culture=neutral, PublicKeyToken=b77a5c561934e089",
      "Properties": {},
      "ElementType": null,
      "GenericTypeArguments": [
        "Microsoft.Azure.Management.Reservations.Models.ReservationResponse"
      ],
      "Methods": [],
      "Constructors": []
    },
    "Microsoft.Azure.Management.Reservations.Models.ReservationResponse": {
      "Namespace": "Microsoft.Azure.Management.Reservations.Models",
      "Name": "Microsoft.Azure.Management.Reservations.Models.ReservationResponse",
      "AssemblyQualifiedName": "Microsoft.Azure.Management.Reservations.Models.ReservationResponse, Microsoft.Azure.Management.Reservations, Version=1.0.0.0, Culture=neutral, PublicKeyToken=31bf3856ad364e35",
      "Properties": {
        "Properties": "Microsoft.Azure.Management.Reservations.Models.ReservationProperties",
        "Sku": "Microsoft.Azure.Management.Reservations.Models.SkuName",
        "Etag": "System.Nullable`1[System.Int32]",
        "Location": "System.String",
        "Id": "System.String",
        "Name": "System.String",
        "Type": "System.String"
      },
      "ElementType": null,
      "GenericTypeArguments": [],
      "Methods": [
        {
          "Name": "ToString",
          "Parameters": [],
          "ReturnType": "System.String"
        },
        {
          "Name": "Equals",
          "Parameters": [
            {
              "Name": "obj",
              "Type": "System.Reflection.RuntimeParameterInfo"
            }
          ],
          "ReturnType": "System.Boolean"
        },
        {
          "Name": "GetHashCode",
          "Parameters": [],
          "ReturnType": "System.Int32"
        },
        {
          "Name": "GetType",
          "Parameters": [],
          "ReturnType": "System.Type"
        }
      ],
      "Constructors": [
        {
          "Name": "",
          "ReturnType": null,
          "Parameters": []
        },
        {
          "Name": "",
          "ReturnType": null,
          "Parameters": [
            {
              "Name": "location",
              "Type": "System.Reflection.RuntimeParameterInfo"
            },
            {
              "Name": "etag",
              "Type": "System.Reflection.RuntimeParameterInfo"
            },
            {
              "Name": "id",
              "Type": "System.Reflection.RuntimeParameterInfo"
            },
            {
              "Name": "name",
              "Type": "System.Reflection.RuntimeParameterInfo"
            },
            {
              "Name": "sku",
              "Type": "System.Reflection.RuntimeParameterInfo"
            },
            {
              "Name": "properties",
              "Type": "System.Reflection.RuntimeParameterInfo"
            },
            {
              "Name": "type",
              "Type": "System.Reflection.RuntimeParameterInfo"
            }
          ]
        }
      ]
    },
    "Microsoft.Azure.Management.Reservations.Models.ReservationProperties": {
      "Namespace": "Microsoft.Azure.Management.Reservations.Models",
      "Name": "Microsoft.Azure.Management.Reservations.Models.ReservationProperties",
      "AssemblyQualifiedName": "Microsoft.Azure.Management.Reservations.Models.ReservationProperties, Microsoft.Azure.Management.Reservations, Version=1.0.0.0, Culture=neutral, PublicKeyToken=31bf3856ad364e35",
      "Properties": {
        "ExtendedStatusInfo": "Microsoft.Azure.Management.Reservations.Models.ExtendedStatusInfo",
        "MergeProperties": "Microsoft.Azure.Management.Reservations.Models.ReservationMergeProperties",
        "SplitProperties": "Microsoft.Azure.Management.Reservations.Models.ReservationSplitProperties",
        "AppliedScopes": "System.Collections.Generic.IList`1[System.String]",
        "EffectiveDateTime": "System.Nullable`1[System.DateTime]",
        "LastUpdatedDateTime": "System.Nullable`1[System.DateTime]",
        "ExpiryDate": "System.Nullable`1[System.DateTime]",
        "Quantity": "System.Nullable`1[System.Int32]",
        "ReservedResourceType": "System.String",
        "InstanceFlexibility": "System.String",
        "DisplayName": "System.String",
        "AppliedScopeType": "System.String",
        "ProvisioningState": "System.String",
        "SkuDescription": "System.String"
      },
      "ElementType": null,
      "GenericTypeArguments": [],
      "Methods": [
        {
          "Name": "ToString",
          "Parameters": [],
          "ReturnType": "System.String"
        },
        {
          "Name": "Equals",
          "Parameters": [
            {
              "Name": "obj",
              "Type": "System.Reflection.RuntimeParameterInfo"
            }
          ],
          "ReturnType": "System.Boolean"
        },
        {
          "Name": "GetHashCode",
          "Parameters": [],
          "ReturnType": "System.Int32"
        },
        {
          "Name": "GetType",
          "Parameters": [],
          "ReturnType": "System.Type"
        }
      ],
      "Constructors": [
        {
          "Name": "",
          "ReturnType": null,
          "Parameters": []
        },
        {
          "Name": "",
          "ReturnType": null,
          "Parameters": [
            {
              "Name": "reservedResourceType",
              "Type": "System.Reflection.RuntimeParameterInfo"
            },
            {
              "Name": "instanceFlexibility",
              "Type": "System.Reflection.RuntimeParameterInfo"
            },
            {
              "Name": "displayName",
              "Type": "System.Reflection.RuntimeParameterInfo"
            },
            {
              "Name": "appliedScopes",
              "Type": "System.Reflection.RuntimeParameterInfo"
            },
            {
              "Name": "appliedScopeType",
              "Type": "System.Reflection.RuntimeParameterInfo"
            },
            {
              "Name": "quantity",
              "Type": "System.Reflection.RuntimeParameterInfo"
            },
            {
              "Name": "provisioningState",
              "Type": "System.Reflection.RuntimeParameterInfo"
            },
            {
              "Name": "effectiveDateTime",
              "Type": "System.Reflection.RuntimeParameterInfo"
            },
            {
              "Name": "lastUpdatedDateTime",
              "Type": "System.Reflection.RuntimeParameterInfo"
            },
            {
              "Name": "expiryDate",
              "Type": "System.Reflection.RuntimeParameterInfo"
            },
            {
              "Name": "skuDescription",
              "Type": "System.Reflection.RuntimeParameterInfo"
            },
            {
              "Name": "extendedStatusInfo",
              "Type": "System.Reflection.RuntimeParameterInfo"
            },
            {
              "Name": "splitProperties",
              "Type": "System.Reflection.RuntimeParameterInfo"
            },
            {
              "Name": "mergeProperties",
              "Type": "System.Reflection.RuntimeParameterInfo"
            }
          ]
        }
      ]
    },
    "Microsoft.Azure.Management.Reservations.Models.ExtendedStatusInfo": {
      "Namespace": "Microsoft.Azure.Management.Reservations.Models",
      "Name": "Microsoft.Azure.Management.Reservations.Models.ExtendedStatusInfo",
      "AssemblyQualifiedName": "Microsoft.Azure.Management.Reservations.Models.ExtendedStatusInfo, Microsoft.Azure.Management.Reservations, Version=1.0.0.0, Culture=neutral, PublicKeyToken=31bf3856ad364e35",
      "Properties": {
        "StatusCode": "System.String",
        "Message": "System.String"
      },
      "ElementType": null,
      "GenericTypeArguments": [],
      "Methods": [
        {
          "Name": "ToString",
          "Parameters": [],
          "ReturnType": "System.String"
        },
        {
          "Name": "Equals",
          "Parameters": [
            {
              "Name": "obj",
              "Type": "System.Reflection.RuntimeParameterInfo"
            }
          ],
          "ReturnType": "System.Boolean"
        },
        {
          "Name": "GetHashCode",
          "Parameters": [],
          "ReturnType": "System.Int32"
        },
        {
          "Name": "GetType",
          "Parameters": [],
          "ReturnType": "System.Type"
        }
      ],
      "Constructors": [
        {
          "Name": "",
          "ReturnType": null,
          "Parameters": []
        },
        {
          "Name": "",
          "ReturnType": null,
          "Parameters": [
            {
              "Name": "statusCode",
              "Type": "System.Reflection.RuntimeParameterInfo"
            },
            {
              "Name": "message",
              "Type": "System.Reflection.RuntimeParameterInfo"
            }
          ]
        }
      ]
    },
    "Microsoft.Azure.Management.Reservations.Models.ReservationMergeProperties": {
      "Namespace": "Microsoft.Azure.Management.Reservations.Models",
      "Name": "Microsoft.Azure.Management.Reservations.Models.ReservationMergeProperties",
      "AssemblyQualifiedName": "Microsoft.Azure.Management.Reservations.Models.ReservationMergeProperties, Microsoft.Azure.Management.Reservations, Version=1.0.0.0, Culture=neutral, PublicKeyToken=31bf3856ad364e35",
      "Properties": {
        "MergeSources": "System.Collections.Generic.IList`1[System.String]",
        "MergeDestination": "System.String"
      },
      "ElementType": null,
      "GenericTypeArguments": [],
      "Methods": [
        {
          "Name": "ToString",
          "Parameters": [],
          "ReturnType": "System.String"
        },
        {
          "Name": "Equals",
          "Parameters": [
            {
              "Name": "obj",
              "Type": "System.Reflection.RuntimeParameterInfo"
            }
          ],
          "ReturnType": "System.Boolean"
        },
        {
          "Name": "GetHashCode",
          "Parameters": [],
          "ReturnType": "System.Int32"
        },
        {
          "Name": "GetType",
          "Parameters": [],
          "ReturnType": "System.Type"
        }
      ],
      "Constructors": [
        {
          "Name": "",
          "ReturnType": null,
          "Parameters": []
        },
        {
          "Name": "",
          "ReturnType": null,
          "Parameters": [
            {
              "Name": "mergeDestination",
              "Type": "System.Reflection.RuntimeParameterInfo"
            },
            {
              "Name": "mergeSources",
              "Type": "System.Reflection.RuntimeParameterInfo"
            }
          ]
        }
      ]
    },
    "Microsoft.Azure.Management.Reservations.Models.ReservationSplitProperties": {
      "Namespace": "Microsoft.Azure.Management.Reservations.Models",
      "Name": "Microsoft.Azure.Management.Reservations.Models.ReservationSplitProperties",
      "AssemblyQualifiedName": "Microsoft.Azure.Management.Reservations.Models.ReservationSplitProperties, Microsoft.Azure.Management.Reservations, Version=1.0.0.0, Culture=neutral, PublicKeyToken=31bf3856ad364e35",
      "Properties": {
        "SplitDestinations": "System.Collections.Generic.IList`1[System.String]",
        "SplitSource": "System.String"
      },
      "ElementType": null,
      "GenericTypeArguments": [],
      "Methods": [
        {
          "Name": "ToString",
          "Parameters": [],
          "ReturnType": "System.String"
        },
        {
          "Name": "Equals",
          "Parameters": [
            {
              "Name": "obj",
              "Type": "System.Reflection.RuntimeParameterInfo"
            }
          ],
          "ReturnType": "System.Boolean"
        },
        {
          "Name": "GetHashCode",
          "Parameters": [],
          "ReturnType": "System.Int32"
        },
        {
          "Name": "GetType",
          "Parameters": [],
          "ReturnType": "System.Type"
        }
      ],
      "Constructors": [
        {
          "Name": "",
          "ReturnType": null,
          "Parameters": []
        },
        {
          "Name": "",
          "ReturnType": null,
          "Parameters": [
            {
              "Name": "splitDestinations",
              "Type": "System.Reflection.RuntimeParameterInfo"
            },
            {
              "Name": "splitSource",
              "Type": "System.Reflection.RuntimeParameterInfo"
            }
          ]
        }
      ]
    },
    "System.Nullable`1[System.DateTime]": {
      "Namespace": "System",
      "Name": "System.Nullable`1[System.DateTime]",
      "AssemblyQualifiedName": "System.Nullable`1[[System.DateTime, mscorlib, Version=4.0.0.0, Culture=neutral, PublicKeyToken=b77a5c561934e089]], mscorlib, Version=4.0.0.0, Culture=neutral, PublicKeyToken=b77a5c561934e089",
      "Properties": {},
      "ElementType": null,
      "GenericTypeArguments": [
        "System.DateTime"
      ],
      "Methods": [],
      "Constructors": []
    },
    "System.DateTime": {
      "Namespace": "System",
      "Name": "System.DateTime",
      "AssemblyQualifiedName": "System.DateTime, mscorlib, Version=4.0.0.0, Culture=neutral, PublicKeyToken=b77a5c561934e089",
      "Properties": {},
      "ElementType": null,
      "GenericTypeArguments": [],
      "Methods": [],
      "Constructors": []
    },
    "System.Nullable`1[System.Int32]": {
      "Namespace": "System",
      "Name": "System.Nullable`1[System.Int32]",
      "AssemblyQualifiedName": "System.Nullable`1[[System.Int32, mscorlib, Version=4.0.0.0, Culture=neutral, PublicKeyToken=b77a5c561934e089]], mscorlib, Version=4.0.0.0, Culture=neutral, PublicKeyToken=b77a5c561934e089",
      "Properties": {},
      "ElementType": null,
      "GenericTypeArguments": [
        "System.Int32"
      ],
      "Methods": [],
      "Constructors": []
    },
    "Microsoft.Azure.Management.Reservations.Models.SkuName": {
      "Namespace": "Microsoft.Azure.Management.Reservations.Models",
      "Name": "Microsoft.Azure.Management.Reservations.Models.SkuName",
      "AssemblyQualifiedName": "Microsoft.Azure.Management.Reservations.Models.SkuName, Microsoft.Azure.Management.Reservations, Version=1.0.0.0, Culture=neutral, PublicKeyToken=31bf3856ad364e35",
      "Properties": {
        "Name": "System.String"
      },
      "ElementType": null,
      "GenericTypeArguments": [],
      "Methods": [
        {
          "Name": "ToString",
          "Parameters": [],
          "ReturnType": "System.String"
        },
        {
          "Name": "Equals",
          "Parameters": [
            {
              "Name": "obj",
              "Type": "System.Reflection.RuntimeParameterInfo"
            }
          ],
          "ReturnType": "System.Boolean"
        },
        {
          "Name": "GetHashCode",
          "Parameters": [],
          "ReturnType": "System.Int32"
        },
        {
          "Name": "GetType",
          "Parameters": [],
          "ReturnType": "System.Type"
        }
      ],
      "Constructors": [
        {
          "Name": "",
          "ReturnType": null,
          "Parameters": []
        },
        {
          "Name": "",
          "ReturnType": null,
          "Parameters": [
            {
              "Name": "name",
              "Type": "System.Reflection.RuntimeParameterInfo"
            }
          ]
        }
      ]
    },
    "System.Collections.Generic.IEnumerator`1[Microsoft.Azure.Commands.Reservations.Models.PSReservation]": {
      "Namespace": "System.Collections.Generic",
      "Name": "System.Collections.Generic.IEnumerator`1[Microsoft.Azure.Commands.Reservations.Models.PSReservation]",
      "AssemblyQualifiedName": "System.Collections.Generic.IEnumerator`1[[Microsoft.Azure.Commands.Reservations.Models.PSReservation, Microsoft.Azure.Commands.Reservations, Version=0.1.4.0, Culture=neutral, PublicKeyToken=null]], mscorlib, Version=4.0.0.0, Culture=neutral, PublicKeyToken=b77a5c561934e089",
      "Properties": {},
      "ElementType": null,
      "GenericTypeArguments": [
        "Microsoft.Azure.Commands.Reservations.Models.PSReservation"
      ],
      "Methods": [],
      "Constructors": []
    },
    "Microsoft.Azure.Commands.Reservations.Models.PSReservation": {
      "Namespace": "Microsoft.Azure.Commands.Reservations.Models",
      "Name": "Microsoft.Azure.Commands.Reservations.Models.PSReservation",
      "AssemblyQualifiedName": "Microsoft.Azure.Commands.Reservations.Models.PSReservation, Microsoft.Azure.Commands.Reservations, Version=0.1.4.0, Culture=neutral, PublicKeyToken=null",
      "Properties": {
        "ExtendedStatusInfo": "Microsoft.Azure.Management.Reservations.Models.ExtendedStatusInfo",
        "MergeProperties": "Microsoft.Azure.Management.Reservations.Models.ReservationMergeProperties",
        "SplitProperties": "Microsoft.Azure.Management.Reservations.Models.ReservationSplitProperties",
        "AppliedScopes": "System.Collections.Generic.IList`1[System.String]",
        "EffectiveDateTime": "System.Nullable`1[System.DateTime]",
        "LastUpdatedDateTime": "System.Nullable`1[System.DateTime]",
        "ExpiryDate": "System.Nullable`1[System.DateTime]",
        "Name": "System.String",
        "Type": "System.String",
        "ReservedResourceType": "System.String",
        "InstanceFlexibility": "System.String",
        "DisplayName": "System.String",
        "Etag": "System.String",
        "AppliedScopeType": "System.String",
        "Quantity": "System.String",
        "ProvisioningState": "System.String",
        "SkuDescription": "System.String",
        "Location": "System.String",
        "Id": "System.String",
        "Sku": "System.String"
      },
      "ElementType": null,
      "GenericTypeArguments": [],
      "Methods": [
        {
          "Name": "PrintAppliedScopes",
          "Parameters": [],
          "ReturnType": "System.String"
        },
        {
          "Name": "PrintSplitProperties",
          "Parameters": [],
          "ReturnType": "System.String"
        },
        {
          "Name": "PrintMergeProperties",
          "Parameters": [],
          "ReturnType": "System.String"
        },
        {
          "Name": "PrintStatusInfo",
          "Parameters": [],
          "ReturnType": "System.String"
        },
        {
          "Name": "ToString",
          "Parameters": [],
          "ReturnType": "System.String"
        },
        {
          "Name": "Equals",
          "Parameters": [
            {
              "Name": "obj",
              "Type": "System.Reflection.RuntimeParameterInfo"
            }
          ],
          "ReturnType": "System.Boolean"
        },
        {
          "Name": "GetHashCode",
          "Parameters": [],
          "ReturnType": "System.Int32"
        },
        {
          "Name": "GetType",
          "Parameters": [],
          "ReturnType": "System.Type"
        }
      ],
      "Constructors": [
        {
          "Name": "",
          "ReturnType": null,
          "Parameters": []
        },
        {
          "Name": "",
          "ReturnType": null,
          "Parameters": [
            {
              "Name": "Reservation",
              "Type": "System.Reflection.RuntimeParameterInfo"
            }
          ]
        }
      ]
    },
    "System.Guid": {
      "Namespace": "System",
      "Name": "System.Guid",
      "AssemblyQualifiedName": "System.Guid, mscorlib, Version=4.0.0.0, Culture=neutral, PublicKeyToken=b77a5c561934e089",
      "Properties": {},
      "ElementType": null,
      "GenericTypeArguments": [],
      "Methods": [],
      "Constructors": []
    }
  }
}<|MERGE_RESOLUTION|>--- conflicted
+++ resolved
@@ -14,11 +14,7 @@
           "Type": {
             "Namespace": "Microsoft.Azure.Commands.Reservations.Models",
             "Name": "Microsoft.Azure.Commands.Reservations.Models.PSCatalog",
-<<<<<<< HEAD
-            "AssemblyQualifiedName": "Microsoft.Azure.Commands.Reservations.Models.PSCatalog, Microsoft.Azure.Commands.Reservations, Version=0.1.3.0, Culture=neutral, PublicKeyToken=null",
-=======
             "AssemblyQualifiedName": "Microsoft.Azure.Commands.Reservations.Models.PSCatalog, Microsoft.Azure.Commands.Reservations, Version=0.1.4.0, Culture=neutral, PublicKeyToken=null",
->>>>>>> 5dcca670
             "Properties": {
               "SkuProperties": "System.Collections.Generic.IList`1[Microsoft.Azure.Management.Reservations.Models.SkuProperty]",
               "Restrictions": "System.Collections.Generic.IList`1[Microsoft.Azure.Management.Reservations.Models.SkuRestriction]",
@@ -2104,11 +2100,7 @@
           "Type": {
             "Namespace": "Microsoft.Azure.Commands.Reservations.Models",
             "Name": "Microsoft.Azure.Commands.Reservations.Models.PSReservation",
-<<<<<<< HEAD
-            "AssemblyQualifiedName": "Microsoft.Azure.Commands.Reservations.Models.PSReservation, Microsoft.Azure.Commands.Reservations, Version=0.1.3.0, Culture=neutral, PublicKeyToken=null",
-=======
             "AssemblyQualifiedName": "Microsoft.Azure.Commands.Reservations.Models.PSReservation, Microsoft.Azure.Commands.Reservations, Version=0.1.4.0, Culture=neutral, PublicKeyToken=null",
->>>>>>> 5dcca670
             "Properties": {
               "ExtendedStatusInfo": "Microsoft.Azure.Management.Reservations.Models.ExtendedStatusInfo",
               "MergeProperties": "Microsoft.Azure.Management.Reservations.Models.ReservationMergeProperties",
@@ -3348,11 +3340,7 @@
           "Type": {
             "Namespace": "Microsoft.Azure.Commands.Reservations.Models",
             "Name": "Microsoft.Azure.Commands.Reservations.Models.PSReservation",
-<<<<<<< HEAD
-            "AssemblyQualifiedName": "Microsoft.Azure.Commands.Reservations.Models.PSReservation, Microsoft.Azure.Commands.Reservations, Version=0.1.3.0, Culture=neutral, PublicKeyToken=null",
-=======
             "AssemblyQualifiedName": "Microsoft.Azure.Commands.Reservations.Models.PSReservation, Microsoft.Azure.Commands.Reservations, Version=0.1.4.0, Culture=neutral, PublicKeyToken=null",
->>>>>>> 5dcca670
             "Properties": {
               "ExtendedStatusInfo": "Microsoft.Azure.Management.Reservations.Models.ExtendedStatusInfo",
               "MergeProperties": "Microsoft.Azure.Management.Reservations.Models.ReservationMergeProperties",
