--- conflicted
+++ resolved
@@ -76,16 +76,6 @@
     Publish-Module -Path $modulePath -NuGetApiKey $apiKey -Repository $repoName -Tags ("Azure")
 } 
 
-<<<<<<< HEAD
-if (($scope -eq 'All') -or ($scope -eq 'AzureStorage')) {
-    $modulePath = "$packageFolder\$buildConfig\Storage\Azure.Storage"
-    # Publish AzureStorage module
-    Write-Host "Publishing AzureStorage module from $modulePath"
-    Publish-Module -Path $modulePath -NuGetApiKey $apiKey -Repository $repoName -Tags ("Azure")
-} 
-
-=======
->>>>>>> 2981a229
 $resourceManagerModules = Get-ChildItem -Path $resourceManagerRootFolder -Directory
 if ($scope -eq 'All') {  
     foreach ($module in $resourceManagerModules) {
