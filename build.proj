<?xml version="1.0" encoding="utf-8"?>
<!--
  Available Targets:

  /t:Clean
    Removes temporary build outputs.

  /t:Build
    Builds assemblies.

  /t:Test
    Runs tests

  /t:Publish
    Creates local nuget packages and MSI

  /p:CodeSign=True
    Code sign binaries, mainly for official release. Default is false.

  /p:CodeSign=True;DelaySign=True
    Test the code sign workflow locally.

  /p:Scope
    'ServiceManagement': service management
    'AzureStorage': storage data plane cmdlets
    'Stack': Azure Stack cmdlets
    'Subfolder under src\ResourceManager': An individual cmdlet module
    By default, it builds everything

  /p:SkipHelp=True
    Skips help generation, mainly for local builds to save time.

  /p:SkipNugetRestore=True
    Skips nuget restore, mainly for local builds to save time when you have already restored nugets.

  /p:SkipDependencyAnalysis=True
    Skips build validation, mainly for local builds to save time.

  /p:QuickBuild=true
    Same thing as doing SkipHelp, SkipNugetRestore, and SkipDependencyAnalysis
-->
<Project DefaultTargets="Build" ToolsVersion="4.0" xmlns="http://schemas.microsoft.com/developer/msbuild/2003">

  <Import Project="$(MSBuildThisFileDirectory)Repo.props" />

  <!-- Define default build properties -->
  <PropertyGroup>
    <LibraryRoot>$(MSBuildThisFileDirectory)</LibraryRoot>
    <LibrarySourceFolder>$(LibraryRoot)src</LibrarySourceFolder>
    <LibraryToolsFolder>$(LibraryRoot)tools</LibraryToolsFolder>
    <LocalFeedFolder>$(LibraryToolsFolder)\LocalFeed</LocalFeedFolder>
    <Configuration Condition=" '$(Configuration)' != 'Release'">Debug</Configuration>
    <CodeSign>false</CodeSign>
    <!--Set this true only if you want to test the code sign workflow locally-->
    <DelaySign Condition =" '$(DelaySign)' == '' ">false</DelaySign>
    <SignedOutputRootDir>$(LibraryRoot)signed</SignedOutputRootDir>
    <PackageDirectory>$(LibraryRoot)\artifacts</PackageDirectory>
    <TestOutputDirectory>$(PackageDirectory)\Test</TestOutputDirectory>
    <BuildInParallel Condition="'$(BuildInParallel)' == ''">true</BuildInParallel>
    <NuGetPublishingSource Condition=" '$(NuGetPublishingSource)' == '' ">$(LibrarySourceFolder)</NuGetPublishingSource>
    <Scope Condition="$(Scope) == ''" >All</Scope>
    <BuildTasksPath>$(LibraryToolsFolder)\BuildPackagesTask\Microsoft.Azure.Build.Tasks\bin\$(Configuration)\netstandard2.0</BuildTasksPath>
    <PackageDirectory>$(LibrarySourceFolder)\Package</PackageDirectory>
    <StackPackageFolder>$(LibrarySourceFolder)\Stack</StackPackageFolder>
    <NetCore Condition="'$(NetCore)' != 'true'">false</NetCore>
  </PropertyGroup>

  <PropertyGroup Condition="$(NetCore) == 'true' ">
    <Scope>Netcore</Scope>
  </PropertyGroup>

  <!-- Set Skips -->
  <PropertyGroup>
    <SkipHelp Condition =" '$(SkipHelp)' != 'true' ">false</SkipHelp>
    <SkipNugetRestore Condition="'$(SkipNugetRestore)' != 'true' ">false</SkipNugetRestore>
    <SkipDependencyAnalysis Condition="'$(SkipDependencyAnalysis)' != 'true' ">false</SkipDependencyAnalysis>
  </PropertyGroup>

  <!-- Skip everything that is not build/test/publish/etc -->
  <PropertyGroup Condition="'$(QuickBuild)' == 'true'">
    <SkipHelp>true</SkipHelp>
    <SkipNugetRestore>true</SkipNugetRestore>
    <SkipDependencyAnalysis>true</SkipDependencyAnalysis>
  </PropertyGroup>

  <ItemGroup>
    <StackSolution    Include="$(LibrarySourceFolder)\StackAdmin\Stack.sln" Condition="'$(Scope)' == 'All' or '$(Scope)' == 'Stack'" />
    <StaticAnalysis   Include=".\tools\StaticAnalysis\StaticAnalysis.sln" />
    <StaticAnalysisNetcore   Include=".\tools\StaticAnalysis\StaticAnalysisNetcore.sln" />
    <LocalBuildTasks  Include="$(LibraryToolsFolder)\BuildPackagesTask\Microsoft.Azure.Build.Tasks.Netcore.sln" />
  </ItemGroup>

  <!-- Tasks -->
  <UsingTask TaskName="ValidateStrongNameSignatureTask" AssemblyFile="$(BuildTasksPath)\Microsoft.Azure.Build.Tasks.dll" />
  <UsingTask TaskName="FilterOutAutoRestLibraries" AssemblyFile="$(BuildTasksPath)\Microsoft.Azure.Build.Tasks.dll" />
  <UsingTask TaskName="DebugTask" AssemblyFile="$(BuildTasksPath)\Microsoft.Azure.Build.Tasks.dll" />
  <UsingTask TaskName="FilesChangedTask" AssemblyFile="$(BuildTasksPath)\Microsoft.Azure.Build.Tasks.dll" />
  <UsingTask TaskName="FilterTask" AssemblyFile="$(BuildTasksPath)\Microsoft.Azure.Build.Tasks.dll" />
  <UsingTask TaskName="SetEnvVar" TaskFactory="CodeTaskFactory" AssemblyFile="$(MSBuildToolsPath)\Microsoft.Build.Tasks.Core.dll" >
    <ParameterGroup>
      <EnvName ParameterType="System.String" Required="true" />
      <EnvValue ParameterType="System.String" Required="true" />
    </ParameterGroup>
    <Task>
      <Using Namespace="System" />
      <Code Type="Fragment" Language="cs">
        <![CDATA[System.Environment.SetEnvironmentVariable(EnvName, EnvValue);]]>
      </Code>
    </Task>
  </UsingTask>

  <!-- CI build related -->
  <PropertyGroup>
    <!--OnPremiseBuildTasks is not a good name, but CI server is using that, will update across soon-->
    <CIToolsPath>$(OnPremiseBuildTasks)</CIToolsPath>
    <OnPremiseBuild Condition=" Exists($(OnPremiseBuildTasks)) ">true</OnPremiseBuild>
    <OnPremiseBuild Condition=" ! Exists($(OnPremiseBuildTasks)) ">false</OnPremiseBuild>
  </PropertyGroup>

  <UsingTask Condition=" $(OnPremiseBuild) " TaskName="CorporateValidation" AssemblyFile="$(CIToolsPath)\Microsoft.WindowsAzure.Tools.Build.Tasks.OnPremise.dll" />
  <Import Condition=" $(OnPremiseBuild) " Project="$(CIToolsPath)\Microsoft.WindowsAzure.Build.OnPremise.msbuild" />
  <Import Project="CodeSign.targets"/>

  <UsingTask AssemblyFile="$(MSBuildProjectDirectory)\packages\xunit.runner.msbuild.2.1.0\build\portable-net45+win8+wp8+wpa81\xunit.runner.msbuild.dll" TaskName="Xunit.Runner.MSBuild.xunit" />

  <!-- Clean the build in all configurations -->
  <Target Name="Clean">
    <Message Importance="high" Text="Cleaning Cmdlets..." />

    <!-- Clean out the NuGet cache -->
    <Exec Command="$(PowerShellCoreCommandPrefix) &quot;Remove-Item -Path (Join-Path ($env:USERPROFILE) .nuget packages) -Recurse -Force -Confirm:$false -ErrorAction Ignore&quot;" ContinueOnError="WarnAndContinue" IgnoreExitCode="true" />

    <!-- Remove Package, Publish, bin, obj, and TestResults directories -->
    <Exec Command="$(PowerShellCoreCommandPrefix) &quot;Remove-Item -Path $(PackageDirectory) -Recurse -Force -Confirm:$false -ErrorAction Ignore&quot;" ContinueOnError="WarnAndContinue" IgnoreExitCode="true" />
    <Exec Command="$(PowerShellCoreCommandPrefix) &quot;Get-ChildItem -Path $(MSBuildThisFileDirectory) -Recurse -Include 'bin','obj','TestResults' | Remove-Item -Recurse -Force -Confirm:$false -ErrorAction Ignore&quot;" ContinueOnError="WarnAndContinue" IgnoreExitCode="true" />
  </Target>

  <PropertyGroup>
    <NuGetCommand>$(MSBuildProjectDirectory)\tools\NuGet.exe</NuGetCommand>
    <LibraryNugetPackageFolder>$(LibrarySourceFolder)\packages</LibraryNugetPackageFolder>
    <NuGetRestoreConfigFile>$(MSBuildProjectDirectory)\NuGet.Config</NuGetRestoreConfigFile>
    <NuGetRestoreConfigSwitch>-ConfigFile &quot;$(NuGetRestoreConfigFile)&quot;</NuGetRestoreConfigSwitch>
    <NuGetRestorePackageSetting>-PackagesDirectory $(LibraryNugetPackageFolder)</NuGetRestorePackageSetting>
    <NuGetLocalBuildTaskPackages>-PackagesDirectory $(LibraryToolsFolder)\BuildPackagesTask\packages</NuGetLocalBuildTaskPackages>
    <NuGetRepoTasksPackages>-PackagesDirectory $(LibraryToolsFolder)\RepoTasks\packages</NuGetRepoTasksPackages>

    <PowerShellCommand Condition=" '$(PowerShellCommand)' == '' ">C:\Windows\System32\WindowsPowerShell\v1.0\powershell.exe</PowerShellCommand>
    <PowerShellCoreCommand Condition=" '$(PowerShellCoreCommand)' == '' ">pwsh</PowerShellCoreCommand>
    <!-- All PowerShell commands have this prefix  -->
    <PowerShellCommandPrefix>&quot;$(PowerShellCommand)&quot; -NonInteractive -NoLogo -NoProfile -Command</PowerShellCommandPrefix>
    <PowerShellCoreCommandPrefix>$(PowerShellCoreCommand) -NonInteractive -NoLogo -NoProfile -Command</PowerShellCoreCommandPrefix>
  </PropertyGroup>

  <Target Name="FilterBuild">
    <Exec ContinueOnError="false" Command="$(PowerShellCoreCommandPrefix) &quot; . $(LibraryToolsFolder)\CreateFilterMappings.ps1 &quot;" />

    <!-- Get all of the files changed in the given pull request -->
    <FilesChangedTask RepositoryOwner="Azure" RepositoryName="azure-powershell" PullRequestNumber="$(PullRequestNumber)">
      <Output TaskParameter="FilesChanged" ItemName="FilesChanged" />
    </FilesChangedTask>

    <!-- Get the list of modules changed -->
    <FilterTask FilesChanged="@(FilesChanged)" MapFilePath=".\ModuleMappings.json">
      <Output TaskParameter="Output" ItemName="ModulesChanged" />
    </FilterTask>
    <Message Text="Filtering help generation and StaticAnalysis by the following modules:" />
    <Message Text="%(ModulesChanged.Identity)" />
    <Message Text="Total: @(ModulesChanged->Count())" />
    <Message Text="" />

    <!-- Get the list of projects to build and publish -->
    <FilterTask FilesChanged="@(FilesChanged)" MapFilePath=".\CsprojNoTestMappings.json">
      <Output TaskParameter="Output" ItemName="ProjectsNoTestToBuild" />
    </FilterTask>
    <Message Text="Filtering projects to build and publish by the following:" />
    <Message Text="%(ProjectsNoTestToBuild.Identity)" />
    <Message Text="Total: @(ProjectsNoTestToBuild->Count())" />
    <Message Text="" />

    <!-- Get the list of all projects to build for testing -->
    <FilterTask FilesChanged="@(FilesChanged)" MapFilePath=".\CsprojMappings.json">
      <Output TaskParameter="Output" ItemName="ProjectsToBuild" />
    </FilterTask>
    <Message Text="Filtering projects to build for testing by the following:" />
    <Message Text="%(ProjectsToBuild.Identity)" />
    <Message Text="Total: @(ProjectsToBuild->Count())" />
    <Message Text="" />

    <!--Get the list of tests to be run based on files changed from a specified PullRequestNumber. Mapping between paths and test DLLs is used to produce the list.-->
    <FilterTask FilesChanged="@(FilesChanged)" MapFilePath=".\TestMappings.json">
      <Output TaskParameter="Output" ItemName="XUnitTests" />
    </FilterTask>
    <Message Text="Using these test assemblies:" />
    <Message Text="%(XUnitTests.Identity)" />
    <Message Text="Total: @(XunitTests->Count())" />
    <Message Text="" />
  </Target>

  <!-- Build all flavors of the Cmdlets -->
  <!-- <Target Name="Build" DependsOnTargets="RestoreNugetPackages;BuildMsBuildTask;FilterBuild"> -->
  <Target Name="Build" DependsOnTargets="BuildMsBuildTask;FilterBuild">
    <Message Importance="high" Text="Building Cmdlets..." />
    <PropertyGroup>
      <Scope>Netcore</Scope>
    </PropertyGroup>
    <MakeDir Directories="$(PackageDirectory)" Condition="'$(Scope)' != 'Stack'" />

    <!-- Investigate why the ChangeLogCheck target removes the 8080th character -->
    <!-- <CallTarget targets="ChangeLogCheck" ContinueOnError="false" /> -->

    <!-- Build and create package content -->
    <Exec Command="dotnet --version" />
    <Exec Command="dotnet new sln -n Azure.PowerShell --force" />
<<<<<<< HEAD
    <Exec Command="dotnet sln Azure.PowerShell.sln add @(ProjectsNoTestToBuild, ' ')" Condition="'@(ProjectsNoTestToBuild)' != ''" />
=======
    <ItemGroup>
      <ModuleCsprojFiles Include="$(LibraryRoot)src/**/*.csproj" Exclude="$(LibraryRoot)src/**/*.Test.csproj" />
    </ItemGroup>
    <Exec Command="dotnet sln Azure.PowerShell.sln add @(ModuleCsprojFiles->'%(FullPath)', ' ')" />
>>>>>>> 1bcbe7b1
    <Exec Command="dotnet sln Azure.PowerShell.sln add $(LibraryRoot)tools/Tools.Common/Tools.Common.Netcore.csproj $(LibraryRoot)tools/StaticAnalysis/StaticAnalysis.Netcore.csproj" />
    <Exec Command="dotnet publish Azure.PowerShell.sln -c $(Configuration)" />


    <!-- TODO: <REMOVE THIS SECTION> -->
    <!-- Delete powershell runtime files -->
    <ItemGroup>
      <RedundantDlls Include="$(PackageDirectory)\**\publish\Microsoft.Powershell.*.dll" />
      <RedundantDlls Include="$(PackageDirectory)\**\publish\System*.dll" Exclude="$(PackageDirectory)\**\publish\System.Security.Cryptography.ProtectedData.dll" />
      <RedundantDlls Include="$(PackageDirectory)\**\publish\Microsoft.VisualBasic.dll" />
      <RedundantDlls Include="$(PackageDirectory)\**\publish\Microsoft.CSharp.dll" />
      <RedundantDlls Include="$(PackageDirectory)\**\publish\Microsoft.CodeAnalysis.dll" />
      <RedundantDlls Include="$(PackageDirectory)\**\publish\Microsoft.CodeAnalysis.CSharp.dll" />
    </ItemGroup>
    <Delete Files="@(RedundantDlls->'%(FullPath)')" />

    <!-- Copy content of the publish folder one folders up -->
    <ItemGroup>
      <PackageContent Include="$(PackageDirectory)\**\publish\*.*" />
      <SourceFile Include="@(PackageContent)">
        <DestinationFolder>$([System.IO.Path]::Combine('%(RelativeDir)', '..', '%(FileName)%(Extension)'))</DestinationFolder>
      </SourceFile>
    </ItemGroup>
    <Copy SourceFiles="@(SourceFile->'%(FullPath)')" DestinationFiles="@(SourceFile->'%(DestinationFolder)')" SkipUnchangedFiles="true" />

    <!-- Delete build artifacts -->
    <ItemGroup>
      <GetAllFiles Include="$(PackageDirectory)\**\publish\*.*" />
      <Artifacts Include="@(GetAllFiles->'%(RootDir)%(Directory)'->Distinct())" />
    </ItemGroup>
    <RemoveDir Directories="%(Artifacts.Identity)" ContinueOnError="true" />
    <!-- TODO: </REMOVE THIS SECTION> -->


    <!-- Update module manifests. -->
    <Exec Command="$(PowerShellCoreCommandPrefix) &quot;. $(LibraryToolsFolder)\UpdateModules.ps1 -BuildConfig $(Configuration) -Scope $(Scope)&quot;" Condition="'$(CodeSign)' == 'false'" ContinueOnError="false" />
    <!-- Generate the Help -->
    <Exec Command="$(PowerShellCoreCommandPrefix) &quot;Set-Variable -Name ProgressPreference -Value 'SilentlyContinue';. $(LibraryToolsFolder)\GenerateHelp.ps1 -ValidateMarkdownHelp -GenerateMamlHelp -BuildConfig $(Configuration) -FilteredModules '@(ModulesChanged)'&quot;" Condition="'$(SkipHelp)' == 'false' And '$(RunStaticAnalysis)' == 'true' And '@(ModulesChanged)' != ''" ContinueOnError="false" />

    <Exec ContinueOnError="false"
      Command="$(PowerShellCoreCommandPrefix) &quot;. $(LibraryToolsFolder)\NewOutputTypeIndex.ps1 -OutputFile $(PackageDirectory)\outputtypes.json -BuildConfig $(Configuration) &quot;" 
      Condition="'$(CodeSign)' == 'true'"/>

    <CallTarget targets="DependencyAnalysisNetcore" ContinueOnError="ErrorAndContinue" Condition="'$(RunStaticAnalysis)' == 'true'" />
    <Exec Command="$(PowerShellCommandPrefix) &quot;. $(LibraryToolsFolder)\CheckAssemblies.ps1 -BuildConfig $(Configuration) &quot;" Condition="'$(RunStaticAnalysis)' == 'true'" />

    <!-- Cleanup extraneous files. -->
    <Exec Command="$(PowerShellCoreCommandPrefix) &quot;. $(LibraryToolsFolder)\CleanupBuild.ps1 -BuildConfig $(Configuration)&quot;" />

    <Exec ContinueOnError="false"
          Command="$(PowerShellCoreCommandPrefix) &quot; . $(LibraryToolsFolder)\NewHelpIndex.ps1 -OutputFile $(PackageDirectory)\index.json -BuildConfig $(Configuration) &quot;" 
          Condition="'$(CodeSign)' == 'true'"/>

    <CallTarget Targets="BinScopeCheck" Condition="'$(OnPremiseBuild)'" />

    <CallTarget Targets="RunPoliCheck" Condition="'$(OnPremiseBuild)'" />

    <CallTarget Targets="CodeSignBinaries" Condition="'$(CodeSign)' == 'true'" />

    <Exec ContinueOnError="false" Command="$(PowerShellCoreCommandPrefix) &quot;. $(LibraryToolsFolder)\NewOutputTypeIndex.ps1 -OutputFile $(PackageDirectory)\outputtypes.json -BuildConfig $(Configuration)&quot;" Condition="('$(Scope)' == 'All' or '$(Scope)' == 'Latest') and $(CodeSign) == 'true'" />

    <!-- TODO: Implement CheckAssemblies.ps1 for Az. -->
    <!-- <Exec Command="$(PowerShellCoreCommandPrefix) &quot;. $(LibraryToolsFolder)\CheckAssemblies.ps1 -BuildConfig $(Configuration) &quot;" /> -->

    <Exec ContinueOnError="false" Command="$(PowerShellCoreCommandPrefix) &quot;. $(LibraryToolsFolder)\NewHelpIndex.ps1 -OutputFile $(PackageDirectory)\index.json -BuildConfig $(Configuration)&quot;" Condition="('$(Scope)' == 'All' or '$(Scope)' == 'Latest') and $(CodeSign) == 'true'" />
  </Target>

  <!-- Do everything possible except Publish -->
  <Target Name="Full" DependsOnTargets="Clean;Build;Test" />

  <Target Name="BuildMsBuildTask">
  	<Exec Command="dotnet build @(LocalBuildTasks) -c $(Configuration)" />
  </Target>

  <Target Name="BuildInstaller" Condition="'$(Scope)' == 'All' or '$(Scope)' == 'Latest' or '$(Scope)' == 'Netcore'">
    <Exec Command="$(PowerShellCommandPrefix) &quot;. Register-PSRepository -Name MSIcreationrepository -SourceLocation $(PackageDirectory) -InstallationPolicy Trusted &quot; " />
    <Exec Command="$(PowerShellCommandPrefix) &quot;. $(LibraryRoot)\setup\generate.ps1 -repository MSIcreationrepository &quot; " />
    <Exec Command="$(PowerShellCommandPrefix) &quot;. Unregister-PSRepository -Name MSIcreationrepository &quot; " />
    <CallTarget Targets="CodeSignInstaller" Condition=" '$(CodeSign)' == 'true'" />
  </Target>

  <!-- Run Validation -->
  <Target Name="DependencyAnalysisNetcore"
          Condition="'$(SkipDependencyAnalysis)' == 'false'">

    <MSBuild  Projects="@(StaticAnalysisNetcore)"
              Targets="Build"
              Properties="Configuration=Debug;Platform=Any CPU"
              ContinueOnError="false" />

    <Message Importance="high" Text="Running dependency analysis..." />

    <PropertyGroup>
        <SkipHelpValue Condition=" '$(SkipHelp)' == 'true' ">-s</SkipHelpValue>
    </PropertyGroup>
    <Exec Command="dotnet $(MSBuildProjectDirectory)\artifacts\StaticAnalysis.Netcore.dll -p $(MSBuildProjectDirectory)\artifacts\$(Configuration) -r $(MSBuildProjectDirectory)\artifacts $(SkipHelpValue) -u -m @(ModulesChanged)" Condition="'@(ModulesChanged)' != ''"/>

    <OnError ExecuteTargets="StaticAnalysisErrorMessage"/>
  </Target>

  <Target Name="StaticAnalysisErrorMessage">
    <Error Text="StaticAnalysis has failed. Please follow the instructions on this doc: https://github.com/Azure/azure-powershell/blob/master/documentation/Debugging-StaticAnalysis-Errors.md" />
  </Target>

  <Target Name="ChangeLogCheck">
    <Exec Command="$(PowerShellCoreCommandPrefix) &quot;. $(LibraryToolsFolder)\CheckChangeLog.ps1 -FilesChanged '@(FilesChanged)'&quot;" ContinueOnError="false" Condition=" '$(Scope)' == 'All' or '$(Scope)' == 'Latest' " />
    <OnError ExecuteTargets="ChangeLogErrorMessage" />
  </Target>

  <Target Name="ChangeLogErrorMessage">
    <Error Text="Modified files were found with no update to their change log. Please add a snippet to the affected modules' change log." />
  </Target>

  <!-- Publish all packages -->
  <Target Name="Publish">
    <Message Importance="high" Text="Publishing Cmdlets using $(Scope) scope" />

    <Error Condition=" '$(NuGetKey)' == '' " Text="You must provide the NuGetKey parameter to the build: /p:NuGetKey=YOUR_PUBLISHING_KEY" />

    <Exec Command="$(PowerShellCommandPrefix) &quot;. $(LibraryToolsFolder)\PublishModules.ps1 -IsNetCore:$$(NetCore) -BuildConfig $(Configuration) -Scope $(Scope) -ApiKey $(NuGetKey) -RepositoryLocation \&quot;$(NuGetPublishingSource)\&quot; &quot; -NugetExe $(NuGetCommand)"
          Condition="'$(Scope)' != 'Stack'"
          ContinueOnError="false" />

    <CallTarget Targets="BuildInstaller" Condition="'$(Scope)' =='All' or '$(Scope)' == 'Netcore'" />
  </Target>

  <Target Name="Test">
    <Message Importance="high" Text="Running check in tests..." />

    <CallTarget Targets="BinScopeCheck" Condition="'$(OnPremiseBuild)'" />
    <CallTarget Targets="RunPoliCheck" Condition="'$(OnPremiseBuild)'" />

    <MakeDir Directories="$(TestOutputDirectory)" ContinueOnError="false" />
    <Exec Command="dotnet new sln -n Azure.PowerShell --force" />
<<<<<<< HEAD
    <Exec Command="dotnet sln Azure.PowerShell.sln add @(ProjectsToBuild, ' ')" Condition="'@(ProjectsToBuild)' != ''" />
=======
    <ItemGroup>
      <ModuleCsprojFiles Include="$(LibraryRoot)src/**/*.csproj" />
    </ItemGroup>
    <Exec Command="dotnet sln Azure.PowerShell.sln add @(ModuleCsprojFiles->'%(FullPath)', ' ')" />
>>>>>>> 1bcbe7b1
    <!-- https://github.com/Microsoft/msbuild/issues/3157#issuecomment-378002971 -->
    <!-- https://github.com/xunit/xunit/issues/1154#issuecomment-405366373 -->
    <Exec Command="dotnet test Azure.PowerShell.sln --filter &quot;AcceptanceType=CheckIn%26RunType!=DesktopOnly&quot; --configuration $(Configuration) --framework netcoreapp2.0 --logger trx" />

    <ItemGroup>
      <TestResults Include="$(LibraryRoot)src/**/TestResults/*.trx" />
    </ItemGroup>
    <Copy SourceFiles="@(TestResults)" DestinationFolder="$(TestOutputDirectory)" />

    <OnError ExecuteTargets="TestFailureErrorMessage" />
  </Target>

  <Target Name="TestFailureErrorMessage">
    <Error Text="Test failures occured, check the files in artifacts/Test" />
  </Target>

  <Target Name="BinScopeCheck">
    <Exec Command="$(PowerShellCoreCommandPrefix) &quot;$(MSBuildProjectDirectory)\tools\CheckBinScope.ps1 -BuildConfig $(Configuration) -CIToolsPath $(CIToolsPath)&quot;" ContinueOnError="False" />
    <OnError ExecuteTargets="BinScopeErrorMessage" />
  </Target>

  <Target Name="BinScopeErrorMessage">
    <Error Text="Binscope failed, please check the files in artifacts/BinScope" />
  </Target>

  <Target Name="RunPoliCheck">
    <Exec Command="$(PowerShellCoreCommandPrefix) &quot;$(MSBuildProjectDirectory)\tools\CheckPoliCheck.ps1 -BuildConfig $(Configuration) -CIToolsPath $(CIToolsPath)&quot;" ContinueOnError="False" />
    <OnError ExecuteTargets="PoliCheckErrorMessage" />
  </Target>

  <Target Name="PoliCheckErrorMessage">
    <Error Text="PoliCheck failed with a Severity 1 issue, please check the report at in artifacts/PoliCheck-Scan.html" />
  </Target>

</Project><|MERGE_RESOLUTION|>--- conflicted
+++ resolved
@@ -211,14 +211,7 @@
     <!-- Build and create package content -->
     <Exec Command="dotnet --version" />
     <Exec Command="dotnet new sln -n Azure.PowerShell --force" />
-<<<<<<< HEAD
     <Exec Command="dotnet sln Azure.PowerShell.sln add @(ProjectsNoTestToBuild, ' ')" Condition="'@(ProjectsNoTestToBuild)' != ''" />
-=======
-    <ItemGroup>
-      <ModuleCsprojFiles Include="$(LibraryRoot)src/**/*.csproj" Exclude="$(LibraryRoot)src/**/*.Test.csproj" />
-    </ItemGroup>
-    <Exec Command="dotnet sln Azure.PowerShell.sln add @(ModuleCsprojFiles->'%(FullPath)', ' ')" />
->>>>>>> 1bcbe7b1
     <Exec Command="dotnet sln Azure.PowerShell.sln add $(LibraryRoot)tools/Tools.Common/Tools.Common.Netcore.csproj $(LibraryRoot)tools/StaticAnalysis/StaticAnalysis.Netcore.csproj" />
     <Exec Command="dotnet publish Azure.PowerShell.sln -c $(Configuration)" />
 
@@ -353,14 +346,7 @@
 
     <MakeDir Directories="$(TestOutputDirectory)" ContinueOnError="false" />
     <Exec Command="dotnet new sln -n Azure.PowerShell --force" />
-<<<<<<< HEAD
     <Exec Command="dotnet sln Azure.PowerShell.sln add @(ProjectsToBuild, ' ')" Condition="'@(ProjectsToBuild)' != ''" />
-=======
-    <ItemGroup>
-      <ModuleCsprojFiles Include="$(LibraryRoot)src/**/*.csproj" />
-    </ItemGroup>
-    <Exec Command="dotnet sln Azure.PowerShell.sln add @(ModuleCsprojFiles->'%(FullPath)', ' ')" />
->>>>>>> 1bcbe7b1
     <!-- https://github.com/Microsoft/msbuild/issues/3157#issuecomment-378002971 -->
     <!-- https://github.com/xunit/xunit/issues/1154#issuecomment-405366373 -->
     <Exec Command="dotnet test Azure.PowerShell.sln --filter &quot;AcceptanceType=CheckIn%26RunType!=DesktopOnly&quot; --configuration $(Configuration) --framework netcoreapp2.0 --logger trx" />
