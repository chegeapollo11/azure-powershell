--- conflicted
+++ resolved
@@ -1,8 +1,3 @@
 # To make sure Network PRs go to the right branch, e.g. network-april
-<<<<<<< HEAD
 /src/Network/    @MikhailTryakhov
-=======
-/src/Network/    @number213
-
-/src/Compute/    @bilaakpan-ms @sandido @dkulkarni-ms @haagha @madewithsmiles @MS-syh2qs @grizzlytheodore
->>>>>>> a3a5e56e
+/src/Compute/    @bilaakpan-ms @sandido @dkulkarni-ms @haagha @madewithsmiles @MS-syh2qs @grizzlytheodore