<?xml version="1.0" encoding="utf-8"?>
<Include xmlns="http://schemas.microsoft.com/wix/2006/wi">
    <Fragment>
        <DirectoryRef Id="PowerShellFolder">
            <Directory Id="dirB60B5B1F56FA5598EFFC960CA393FDCE" Name="ResourceManager">
                <Directory Id="dir9E409EB63EF03736275B51044C819FD8" Name="AzureResourceManager">
                    <Component Id="cmp96F13C307DA6E4AAC35F3D147F21553F" Guid="*">
                        <File Id="fil96C82365E5F5A2F2747805236B563DF0" KeyPath="yes" Source="$(var.sourceDir)\ResourceManager\AzureResourceManager\AzureResourceManager.psd1" />
                    </Component>
                    <Directory Id="dir2BEEAACE1371947984B11E66ADCB80DD" Name="Batch">
                        <Component Id="cmp7D23FBEE3847FF584460769B5AE3E319" Guid="*">
                            <File Id="filDAA85018E0B209874BB796A169C0F372" KeyPath="yes" Source="$(var.sourceDir)\ResourceManager\AzureResourceManager\Batch\Hyak.Common.dll" />
                        </Component>
                        <Component Id="cmp0F050B6B9709FCF0F3A1624615831882" Guid="*">
                            <File Id="fil3D3419D398A3FD197106806B91C976B4" KeyPath="yes" Source="$(var.sourceDir)\ResourceManager\AzureResourceManager\Batch\Microsoft.Azure.Batch.dll" />
                        </Component>
                        <Component Id="cmp8E2BA91A40B8D59412A2943485B811AE" Guid="*">
                            <File Id="fil3E9CA69732AFBF2986E7668590D4C711" KeyPath="yes" Source="$(var.sourceDir)\ResourceManager\AzureResourceManager\Batch\Microsoft.Azure.Commands.Batch.dll" />
                        </Component>
                        <Component Id="cmp56ACCF91F66425C1037C7062BA383B3A" Guid="*">
                            <File Id="filA475415DDE3879CB50D2D0AA94E4A0BE" KeyPath="yes" Source="$(var.sourceDir)\ResourceManager\AzureResourceManager\Batch\Microsoft.Azure.Commands.Batch.dll-Help.xml" />
                        </Component>
                        <Component Id="cmpCD547779F6F6A3C6A4C63424758C4779" Guid="*">
                            <File Id="filECDA110DA4701CD07A0CFD1F131F4727" KeyPath="yes" Source="$(var.sourceDir)\ResourceManager\AzureResourceManager\Batch\Microsoft.Azure.Commands.Batch.format.ps1xml" />
                        </Component>
                        <Component Id="cmp8B79EDA1D92F43B2C534A46F697302BE" Guid="*">
                            <File Id="fil8BB9C5BB5F6B65EE738228315681D6AA" KeyPath="yes" Source="$(var.sourceDir)\ResourceManager\AzureResourceManager\Batch\Microsoft.Azure.Common.Authentication.dll" />
                        </Component>
                        <Component Id="cmpCEE0001EFFEB1251D3C050C012D82C0A" Guid="*">
                            <File Id="fil94E921383821891E9BEEC43DE026AA50" KeyPath="yes" Source="$(var.sourceDir)\ResourceManager\AzureResourceManager\Batch\Microsoft.Azure.Common.dll" />
                        </Component>
                        <Component Id="cmpE76C18CD6E7A1621CB83C4FDBA75A1D9" Guid="*">
                            <File Id="filBAE155B6754D51B8CC5A754C39AA16F2" KeyPath="yes" Source="$(var.sourceDir)\ResourceManager\AzureResourceManager\Batch\Microsoft.Azure.Common.NetFramework.dll" />
                        </Component>
                        <Component Id="cmp41EB1BD4922D5F73CF3D111A30735FAA" Guid="*">
                            <File Id="fil2E5F260A3D7FD4CC7728B4E9A061C542" KeyPath="yes" Source="$(var.sourceDir)\ResourceManager\AzureResourceManager\Batch\Microsoft.Azure.Management.Batch.dll" />
                        </Component>
                        <Component Id="cmp43312667CE807A774BE498BF2F4B3591" Guid="*">
                            <File Id="fil1A4EAEADD6D5C51A6D2752E49F49086D" KeyPath="yes" Source="$(var.sourceDir)\ResourceManager\AzureResourceManager\Batch\Microsoft.Azure.ResourceManager.dll" />
                        </Component>
                        <Component Id="cmp45F575F2D0829F3701C0A1F5B3E611C4" Guid="*">
                            <File Id="fil0D3192A64CDC7FD8D418189A835CF27E" KeyPath="yes" Source="$(var.sourceDir)\ResourceManager\AzureResourceManager\Batch\Microsoft.Data.Edm.dll" />
                        </Component>
                        <Component Id="cmp4C5941CA23DD8059CCC8E4A5E69F836F" Guid="*">
                            <File Id="fil05F2FB26843134F8182A19099E304D19" KeyPath="yes" Source="$(var.sourceDir)\ResourceManager\AzureResourceManager\Batch\Microsoft.Data.OData.dll" />
                        </Component>
                        <Component Id="cmp5C18A13D5529635634CBF8D20BE625E9" Guid="*">
                            <File Id="fil43A27D589D71CE247B524C92003D2332" KeyPath="yes" Source="$(var.sourceDir)\ResourceManager\AzureResourceManager\Batch\Microsoft.Data.Services.Client.dll" />
                        </Component>
                        <Component Id="cmpF0D4DCA1A233C6B0FF57EE1ECED903FF" Guid="*">
                            <File Id="fil8490A1876721FDC06024B0688304BB8A" KeyPath="yes" Source="$(var.sourceDir)\ResourceManager\AzureResourceManager\Batch\Microsoft.IdentityModel.Clients.ActiveDirectory.dll" />
                        </Component>
                        <Component Id="cmp29AB9A2E4CD21A574E9DBEA49BC39BD7" Guid="*">
                            <File Id="filEE18D14567521D590144B3C9005A59D7" KeyPath="yes" Source="$(var.sourceDir)\ResourceManager\AzureResourceManager\Batch\Microsoft.IdentityModel.Clients.ActiveDirectory.WindowsForms.dll" />
                        </Component>
                        <Component Id="cmp00B8781FFCA509BA7E91A799102619B8" Guid="*">
                            <File Id="fil05FA017E0D19C6DFD8FF9DD44AA7E9A7" KeyPath="yes" Source="$(var.sourceDir)\ResourceManager\AzureResourceManager\Batch\Microsoft.Threading.Tasks.dll" />
                        </Component>
                        <Component Id="cmpE45C589BDF02585850A84D19F1C64207" Guid="*">
                            <File Id="fil16954B29A2BEE84B9F5435FA3F270FB7" KeyPath="yes" Source="$(var.sourceDir)\ResourceManager\AzureResourceManager\Batch\Microsoft.Threading.Tasks.Extensions.Desktop.dll" />
                        </Component>
                        <Component Id="cmp8C936982E09C2E3DFCD8A10D48F5BEA7" Guid="*">
                            <File Id="filA0C84A7EF6ACA76813D90B583D0B7C4D" KeyPath="yes" Source="$(var.sourceDir)\ResourceManager\AzureResourceManager\Batch\Microsoft.Threading.Tasks.Extensions.dll" />
                        </Component>
                        <Component Id="cmp732ED6285E136B55594D7025192C1083" Guid="*">
                            <File Id="filBE297BAC2F72AF992CD9635C5A1CA7A5" KeyPath="yes" Source="$(var.sourceDir)\ResourceManager\AzureResourceManager\Batch\Microsoft.WindowsAzure.Commands.Common.dll" />
                        </Component>
                        <Component Id="cmp3DBD20DFAECB43D5E08F37DD851D940A" Guid="*">
                            <File Id="fil3D7E75CCF9B5DB2F22DD594D099C5C4A" KeyPath="yes" Source="$(var.sourceDir)\ResourceManager\AzureResourceManager\Batch\Microsoft.WindowsAzure.Configuration.dll" />
                        </Component>
                        <Component Id="cmpDCC2D18CD2906785A9B84E415FDDF53A" Guid="*">
                            <File Id="fil175B411AA6D5E213A50275AC3F300F2D" KeyPath="yes" Source="$(var.sourceDir)\ResourceManager\AzureResourceManager\Batch\Microsoft.WindowsAzure.Management.dll" />
                        </Component>
                        <Component Id="cmp62C3EC6B9B48367966D9022BFEEE40B4" Guid="*">
                            <File Id="fil8D0EBBDC9DFC0936D6B7192A8AC911A7" KeyPath="yes" Source="$(var.sourceDir)\ResourceManager\AzureResourceManager\Batch\Microsoft.WindowsAzure.Storage.dll" />
                        </Component>
                        <Component Id="cmp8405C6675181F577BECE0BC14A6B78AF" Guid="*">
                            <File Id="fil02ABBD132A6F54547B0DB9CDBF08601A" KeyPath="yes" Source="$(var.sourceDir)\ResourceManager\AzureResourceManager\Batch\Newtonsoft.Json.dll" />
                        </Component>
                        <Component Id="cmp1080AE7EE64EE09F5084344782F732C4" Guid="*">
                            <File Id="fil06158AAC72E98C22B26D66FC3AA5402D" KeyPath="yes" Source="$(var.sourceDir)\ResourceManager\AzureResourceManager\Batch\System.Net.Http.Extensions.dll" />
                        </Component>
                        <Component Id="cmp23BAA5F27F989B6A570DA6BAB5AF6468" Guid="*">
                            <File Id="fil696569EA64AEAD96C2F6B1A67958F7D9" KeyPath="yes" Source="$(var.sourceDir)\ResourceManager\AzureResourceManager\Batch\System.Net.Http.Formatting.dll" />
                        </Component>
                        <Component Id="cmpEE1426977F06792DC1DF6EC28AA3443B" Guid="*">
                            <File Id="filF464C694C4B0CCC59A6B0ECC63E7D689" KeyPath="yes" Source="$(var.sourceDir)\ResourceManager\AzureResourceManager\Batch\System.Net.Http.Primitives.dll" />
                        </Component>
                        <Component Id="cmp512146B64C58DFB3AB394B1E97621A38" Guid="*">
                            <File Id="filEBBE8436C3F2FF4F42CC86017505E956" KeyPath="yes" Source="$(var.sourceDir)\ResourceManager\AzureResourceManager\Batch\System.Spatial.dll" />
                        </Component>
                    </Directory>
                    <Directory Id="dirEBD7A4117888434C36B892FF6EDB3661" Name="DataFactories">
                        <Component Id="cmpC96B648A7266F17B0891CD7D4481E3FA" Guid="*">
                            <File Id="filDBA51D1708A10BFA11528F677928B997" KeyPath="yes" Source="$(var.sourceDir)\ResourceManager\AzureResourceManager\DataFactories\Hyak.Common.dll" />
                        </Component>
                        <Component Id="cmp69B5D16DE6EF4B99D65D60F42E874739" Guid="*">
                            <File Id="filFE310252466EB096CAC21C421BD762E6" KeyPath="yes" Source="$(var.sourceDir)\ResourceManager\AzureResourceManager\DataFactories\Microsoft.Azure.Commands.DataFactories.dll" />
                        </Component>
                        <Component Id="cmpB64AC9D08A5FE63C06D1E33CEF7E7B9A" Guid="*">
                            <File Id="fil3E17809661C4F4CB97352E5E530DED21" KeyPath="yes" Source="$(var.sourceDir)\ResourceManager\AzureResourceManager\DataFactories\Microsoft.Azure.Commands.DataFactories.dll-Help.xml" />
                        </Component>
                        <Component Id="cmp1E9EDAA945A9718A74AEEE58D2995CF3" Guid="*">
                            <File Id="fil84D986E6C556F2A5B6196E2AE952D138" KeyPath="yes" Source="$(var.sourceDir)\ResourceManager\AzureResourceManager\DataFactories\Microsoft.Azure.Commands.DataFactories.format.ps1xml" />
                        </Component>
                        <Component Id="cmp3DB912B6A09100A73727A863FD646519" Guid="*">
                            <File Id="filAB6CDA93154EDB9FAFB3DDDB535E5E0D" KeyPath="yes" Source="$(var.sourceDir)\ResourceManager\AzureResourceManager\DataFactories\Microsoft.Azure.Common.Authentication.dll" />
                        </Component>
                        <Component Id="cmpD476BDF5A43E924936D6CC41ED8D4D7F" Guid="*">
                            <File Id="fil6E342A558F9E908AB2C756AD33A7326E" KeyPath="yes" Source="$(var.sourceDir)\ResourceManager\AzureResourceManager\DataFactories\Microsoft.Azure.Common.dll" />
                        </Component>
                        <Component Id="cmp17C8052411378D4FBD409F0DBF5A3AAB" Guid="*">
                            <File Id="fil2E35075DE57E122E9A32BCFB07EFEB7F" KeyPath="yes" Source="$(var.sourceDir)\ResourceManager\AzureResourceManager\DataFactories\Microsoft.Azure.Common.NetFramework.dll" />
                        </Component>
                        <Component Id="cmp951B200A49755FC237755AA2C77A0E32" Guid="*">
                            <File Id="filE680233863704425D29C310A831A89B0" KeyPath="yes" Source="$(var.sourceDir)\ResourceManager\AzureResourceManager\DataFactories\Microsoft.Azure.Management.DataFactories.dll" />
                        </Component>
                        <Component Id="cmp1D51F57A02A3C8949E02ED001784388C" Guid="*">
                            <File Id="fil1D9D6C76E1B943389910123884F80E38" KeyPath="yes" Source="$(var.sourceDir)\ResourceManager\AzureResourceManager\DataFactories\Microsoft.Azure.ResourceManager.dll" />
                        </Component>
                        <Component Id="cmp0E60A03D189105D6E7A23E5B6943A5C4" Guid="*">
                            <File Id="fil0114E75108ED068529C5ADCBB1BFD9DF" KeyPath="yes" Source="$(var.sourceDir)\ResourceManager\AzureResourceManager\DataFactories\Microsoft.Data.Edm.dll" />
                        </Component>
                        <Component Id="cmp0EE9B6E82BF354ED584258F3D7524FCC" Guid="*">
                            <File Id="filF058DF83A3C7D1C1E4C33B68B512C589" KeyPath="yes" Source="$(var.sourceDir)\ResourceManager\AzureResourceManager\DataFactories\Microsoft.Data.OData.dll" />
                        </Component>
                        <Component Id="cmp3EF2308A3A5D4416CF0A37CF350381A2" Guid="*">
                            <File Id="filBD789B715F4C6F58DFFACC4839072346" KeyPath="yes" Source="$(var.sourceDir)\ResourceManager\AzureResourceManager\DataFactories\Microsoft.Data.Services.Client.dll" />
                        </Component>
                        <Component Id="cmp8549E2CC25A35DDCAD1C042F4E80E254" Guid="*">
                            <File Id="filF8F961D8FC629431B44B43A76538C334" KeyPath="yes" Source="$(var.sourceDir)\ResourceManager\AzureResourceManager\DataFactories\Microsoft.DataFactories.Runtime.dll" />
                        </Component>
                        <Component Id="cmp2E106693251FC564A4D03DA3778E26F7" Guid="*">
                            <File Id="fil3F27EAE226BD87840D5E9CE662DE26F9" KeyPath="yes" Source="$(var.sourceDir)\ResourceManager\AzureResourceManager\DataFactories\Microsoft.DataTransfer.Gateway.Encryption.dll" />
                        </Component>
                        <Component Id="cmp7BF776718E3154F969306B3FB853D175" Guid="*">
                            <File Id="filE8DDA2F351E7F1B31911D503BF77AD0A" KeyPath="yes" Source="$(var.sourceDir)\ResourceManager\AzureResourceManager\DataFactories\Microsoft.IdentityModel.Clients.ActiveDirectory.dll" />
                        </Component>
                        <Component Id="cmp4F6E42879531C2B7A830BA3B4FF4033B" Guid="*">
                            <File Id="filB2D464A1CD8CD5E2A5E4F2E9DD959AEE" KeyPath="yes" Source="$(var.sourceDir)\ResourceManager\AzureResourceManager\DataFactories\Microsoft.IdentityModel.Clients.ActiveDirectory.WindowsForms.dll" />
                        </Component>
                        <Component Id="cmp5C0CE57E06ACF1B3E7CA7B8F63249A30" Guid="*">
                            <File Id="fil5E6943D0CF72740FD64FAB8E9B9F458E" KeyPath="yes" Source="$(var.sourceDir)\ResourceManager\AzureResourceManager\DataFactories\Microsoft.Threading.Tasks.dll" />
                        </Component>
                        <Component Id="cmp651DD7B429A8B09A5D43100CF239BF8F" Guid="*">
                            <File Id="filCFE6FEF85610CFE44653B00A52E6228B" KeyPath="yes" Source="$(var.sourceDir)\ResourceManager\AzureResourceManager\DataFactories\Microsoft.Threading.Tasks.Extensions.Desktop.dll" />
                        </Component>
                        <Component Id="cmp85AEF17DDAF661788B486FB492EA54CF" Guid="*">
                            <File Id="filF00476CD93FE7C96E1B4B98546920964" KeyPath="yes" Source="$(var.sourceDir)\ResourceManager\AzureResourceManager\DataFactories\Microsoft.Threading.Tasks.Extensions.dll" />
                        </Component>
                        <Component Id="cmpB968911FB871451CA08D9C75E232EB4F" Guid="*">
                            <File Id="fil2BAF0B40F178928197483DA059D9FAFC" KeyPath="yes" Source="$(var.sourceDir)\ResourceManager\AzureResourceManager\DataFactories\Microsoft.WindowsAzure.Commands.Common.dll" />
                        </Component>
                        <Component Id="cmp560294B84C321846B8EAD5A79F702D29" Guid="*">
                            <File Id="filD84039D3A094A4DED13D1F8583A14211" KeyPath="yes" Source="$(var.sourceDir)\ResourceManager\AzureResourceManager\DataFactories\Microsoft.WindowsAzure.Commands.Common.Storage.dll" />
                        </Component>
                        <Component Id="cmp3E8E747FAA6B7858FFCA940740658BD5" Guid="*">
                            <File Id="fil7628CD55E7CD7C22AAA6792B2AFFE264" KeyPath="yes" Source="$(var.sourceDir)\ResourceManager\AzureResourceManager\DataFactories\Microsoft.WindowsAzure.Commands.Profile.dll" />
                        </Component>
                        <Component Id="cmp5364EF7068CE1CD568984E413222A1B9" Guid="*">
                            <File Id="fil9AF16681E67496A9343BC8228AA5759D" KeyPath="yes" Source="$(var.sourceDir)\ResourceManager\AzureResourceManager\DataFactories\Microsoft.WindowsAzure.Commands.Profile.dll-Help.xml" />
                        </Component>
                        <Component Id="cmp667B7A1CD97B13D70F6CFA9D955799A6" Guid="*">
                            <File Id="fil51C0DF0D652E5ADBF17624B351AD692B" KeyPath="yes" Source="$(var.sourceDir)\ResourceManager\AzureResourceManager\DataFactories\Microsoft.WindowsAzure.Commands.Profile.format.ps1xml" />
                        </Component>
                        <Component Id="cmpC8BA74B745B52059308DE7A6D162EE8F" Guid="*">
                            <File Id="filFB97CF0896BE2E3AD239ECD2BEB749C2" KeyPath="yes" Source="$(var.sourceDir)\ResourceManager\AzureResourceManager\DataFactories\Microsoft.WindowsAzure.Management.dll" />
                        </Component>
                        <Component Id="cmp76BB7CDB96C84A2462BB6AE77257DDF6" Guid="*">
                            <File Id="fil30E3A131129C4AFB0F4E148A582D0D86" KeyPath="yes" Source="$(var.sourceDir)\ResourceManager\AzureResourceManager\DataFactories\Microsoft.WindowsAzure.Management.Storage.dll" />
                        </Component>
                        <Component Id="cmp5B21FDE396B40BC62C2A08FB8F9ECFFB" Guid="*">
                            <File Id="filEC3C8E54DC4792DDDF0ECB7E21C5C356" KeyPath="yes" Source="$(var.sourceDir)\ResourceManager\AzureResourceManager\DataFactories\Microsoft.WindowsAzure.Storage.dll" />
                        </Component>
                        <Component Id="cmp62D2C50BEF5EE702BB419A14ACC5981E" Guid="*">
                            <File Id="fil3A7A9CE9EDFF14737D871BD1D69F0A9F" KeyPath="yes" Source="$(var.sourceDir)\ResourceManager\AzureResourceManager\DataFactories\Newtonsoft.Json.dll" />
                        </Component>
                        <Component Id="cmp8282F9914A4F7E56681C687F1D67D605" Guid="*">
                            <File Id="fil6F6F514C87A7B8F4948EB56A4104F2E6" KeyPath="yes" Source="$(var.sourceDir)\ResourceManager\AzureResourceManager\DataFactories\System.Net.Http.Extensions.dll" />
                        </Component>
                        <Component Id="cmp2A19DE198514C78DDD94294C7681FCF5" Guid="*">
                            <File Id="fil37FA4BAE4E4D5BCB8FCE6240693BCE7E" KeyPath="yes" Source="$(var.sourceDir)\ResourceManager\AzureResourceManager\DataFactories\System.Net.Http.Formatting.dll" />
                        </Component>
                        <Component Id="cmpBFF3EE7A4627288C2D2424BA1DF0FCE1" Guid="*">
                            <File Id="fil094ED52FC1222B3EA96BEDA2EFFFA0D0" KeyPath="yes" Source="$(var.sourceDir)\ResourceManager\AzureResourceManager\DataFactories\System.Net.Http.Primitives.dll" />
                        </Component>
                        <Component Id="cmpC04498A4FB0FD84163A4FABEFAFC86C4" Guid="*">
                            <File Id="fil105666233D87C5D0098CF9541550A134" KeyPath="yes" Source="$(var.sourceDir)\ResourceManager\AzureResourceManager\DataFactories\System.Spatial.dll" />
                        </Component>
                    </Directory>
                    <Directory Id="dirFAE3F0C22DEB252015DFAAAB1EA44EF4" Name="Insights">
                        <Component Id="cmpA809ADAC0A4221DBCEF0DC8BC564464F" Guid="*">
                            <File Id="filA5BAA26B96CBD44D93FA6A1D5BC9C858" KeyPath="yes" Source="$(var.sourceDir)\ResourceManager\AzureResourceManager\Insights\Hyak.Common.dll" />
                        </Component>
                        <Component Id="cmp3DC823D21FE7D8A4098DED6A595F897A" Guid="*">
                            <File Id="filB380BC3C038FED07C89B9EDB1DF32C78" KeyPath="yes" Source="$(var.sourceDir)\ResourceManager\AzureResourceManager\Insights\Microsoft.Azure.Commands.Insights.dll" />
                        </Component>
                        <Component Id="cmpE531D72001E366953479990C798AD906" Guid="*">
                            <File Id="filB370846DAEC6B043E71737768B5D06FB" KeyPath="yes" Source="$(var.sourceDir)\ResourceManager\AzureResourceManager\Insights\Microsoft.Azure.Commands.Insights.dll-Help.xml" />
                        </Component>
                        <Component Id="cmp9DC850AA7CBDB8F32FAAE882ACF1C4D9" Guid="*">
                            <File Id="fil48A0531FE0939B67D6A4D4ADDC16E10C" KeyPath="yes" Source="$(var.sourceDir)\ResourceManager\AzureResourceManager\Insights\Microsoft.Azure.Common.Authentication.dll" />
                        </Component>
                        <Component Id="cmp3720A4CCA2E5F4D2EC35291198D4BEE3" Guid="*">
                            <File Id="filF654DAD00F33DFFC7F1CAAA9BBDD9504" KeyPath="yes" Source="$(var.sourceDir)\ResourceManager\AzureResourceManager\Insights\Microsoft.Azure.Common.dll" />
                        </Component>
                        <Component Id="cmpB6D50CCF3757EBDA9602AA570BCE0D1E" Guid="*">
                            <File Id="filB4742E7CF6BD5A71AD5FF5CB5DE44395" KeyPath="yes" Source="$(var.sourceDir)\ResourceManager\AzureResourceManager\Insights\Microsoft.Azure.Common.NetFramework.dll" />
                        </Component>
                        <Component Id="cmp04F046DCD3C191FC98D9F1338855F823" Guid="*">
                            <File Id="fil2726BF25C508F620D514549EED9C51DB" KeyPath="yes" Source="$(var.sourceDir)\ResourceManager\AzureResourceManager\Insights\Microsoft.Azure.Insights.dll" />
                        </Component>
                        <Component Id="cmp2591E42374FAC2E1ECB763DEBCAD6CA6" Guid="*">
                            <File Id="fil026AC17EB4E84AFA3C77F14CA14F4EF8" KeyPath="yes" Source="$(var.sourceDir)\ResourceManager\AzureResourceManager\Insights\Microsoft.Data.Edm.dll" />
                        </Component>
                        <Component Id="cmp32AF78F6912DCA522A0FFAC8FD603B2F" Guid="*">
                            <File Id="filEC137547A5F97E0CEB774FDE22C6D0BE" KeyPath="yes" Source="$(var.sourceDir)\ResourceManager\AzureResourceManager\Insights\Microsoft.Data.OData.dll" />
                        </Component>
                        <Component Id="cmp27231928A2D67FBC8D981AB504BD21F1" Guid="*">
                            <File Id="fil469AB2B99910FBDB757FB64FAA43EEF2" KeyPath="yes" Source="$(var.sourceDir)\ResourceManager\AzureResourceManager\Insights\Microsoft.Data.Services.Client.dll" />
                        </Component>
                        <Component Id="cmpE4D93F3591A5E0258D9F3BC7B60DAB6A" Guid="*">
                            <File Id="fil080BD0B87E23FB9630A97BC7403CF375" KeyPath="yes" Source="$(var.sourceDir)\ResourceManager\AzureResourceManager\Insights\Microsoft.IdentityModel.Clients.ActiveDirectory.dll" />
                        </Component>
                        <Component Id="cmp969D3C7FCFB07B7318A8A57FCD133108" Guid="*">
                            <File Id="fil2AFA8C38D1FF3E159E6C425158ECD083" KeyPath="yes" Source="$(var.sourceDir)\ResourceManager\AzureResourceManager\Insights\Microsoft.IdentityModel.Clients.ActiveDirectory.WindowsForms.dll" />
                        </Component>
                        <Component Id="cmp209CCEE0DCF9E72717C6DEDE4C8984E1" Guid="*">
                            <File Id="filB3488A11432720CCC778EEDE53A35520" KeyPath="yes" Source="$(var.sourceDir)\ResourceManager\AzureResourceManager\Insights\Microsoft.WindowsAzure.Commands.Common.dll" />
                        </Component>
                        <Component Id="cmp7BECB13532E43A81AFC0959E29FF1F56" Guid="*">
                            <File Id="fil4562ECD0CE4E517A3B3EE8FB5DD93915" KeyPath="yes" Source="$(var.sourceDir)\ResourceManager\AzureResourceManager\Insights\Microsoft.WindowsAzure.Configuration.dll" />
                        </Component>
                        <Component Id="cmp5CEBB63124C5833CCFA24A6D28E11CC9" Guid="*">
                            <File Id="filDB364E77519F6ACAA5B9CE685AB1AFB4" KeyPath="yes" Source="$(var.sourceDir)\ResourceManager\AzureResourceManager\Insights\Microsoft.WindowsAzure.Storage.dll" />
                        </Component>
                        <Component Id="cmpF5AF8CEC5E3C01F32D02BF852FD840AC" Guid="*">
                            <File Id="fil3E19CAF38E35341A8646C8D13141B4E5" KeyPath="yes" Source="$(var.sourceDir)\ResourceManager\AzureResourceManager\Insights\Newtonsoft.Json.dll" />
                        </Component>
                        <Component Id="cmp5D4BF2AFED5DA226237313E9C2F8099B" Guid="*">
                            <File Id="filC27FF716D5D45BE809FDF4A013ED221B" KeyPath="yes" Source="$(var.sourceDir)\ResourceManager\AzureResourceManager\Insights\System.Net.Http.Formatting.dll" />
                        </Component>
                        <Component Id="cmp0BBA12BCAEC94783EC690D768E1A9476" Guid="*">
                            <File Id="fil1AD7EC261964401DA187C10AFD95DF02" KeyPath="yes" Source="$(var.sourceDir)\ResourceManager\AzureResourceManager\Insights\System.Spatial.dll" />
                        </Component>
                    </Directory>
                    <Directory Id="dirF32F5B70B51A29EED3B6A42F959BE600" Name="KeyVault">
                        <Component Id="cmpF691ECE2E61383DFBF997C509D946386" Guid="*">
                            <File Id="fil8D04904202E8A8B478164132F5534E5E" KeyPath="yes" Source="$(var.sourceDir)\ResourceManager\AzureResourceManager\KeyVault\Hyak.Common.dll" />
                        </Component>
                        <Component Id="cmp4384DC163B139D10A7988F6DCE10A880" Guid="*">
                            <File Id="fil93B13FEC3D2F0E6C24EEA5A88743673E" KeyPath="yes" Source="$(var.sourceDir)\ResourceManager\AzureResourceManager\KeyVault\Microsoft.Azure.Commands.KeyVault.dll" />
                        </Component>
                        <Component Id="cmp0635B54B2B3E0564FEA476E0C9A701C7" Guid="*">
                            <File Id="filFDF773E6F57B1638C65002482D788E13" KeyPath="yes" Source="$(var.sourceDir)\ResourceManager\AzureResourceManager\KeyVault\Microsoft.Azure.Commands.KeyVault.dll-Help.xml" />
                        </Component>
                        <Component Id="cmp92D53BB85B8D42A3C0F2FD08233102D5" Guid="*">
                            <File Id="fil74E9585A41297A7784BF077B4E9E0783" KeyPath="yes" Source="$(var.sourceDir)\ResourceManager\AzureResourceManager\KeyVault\Microsoft.Azure.Commands.KeyVault.format.ps1xml" />
                        </Component>
                        <Component Id="cmpDC57306B3AFF355EE5DFF7378BD06B5D" Guid="*">
                            <File Id="fil7D33BCB5A56E8C56D3F3A8BF1287545E" KeyPath="yes" Source="$(var.sourceDir)\ResourceManager\AzureResourceManager\KeyVault\Microsoft.Azure.Common.Authentication.dll" />
                        </Component>
                        <Component Id="cmp06B1E73DD89C32A6359580BBC00FA199" Guid="*">
                            <File Id="fil02A6B777772BCABCFD54A8FD41462834" KeyPath="yes" Source="$(var.sourceDir)\ResourceManager\AzureResourceManager\KeyVault\Microsoft.Azure.Common.dll" />
                        </Component>
                        <Component Id="cmpBA50088476D481806FA8A46CA2C5CEBE" Guid="*">
                            <File Id="fil21E8691D4482B7702FD47A93501119F7" KeyPath="yes" Source="$(var.sourceDir)\ResourceManager\AzureResourceManager\KeyVault\Microsoft.Azure.Common.NetFramework.dll" />
                        </Component>
                        <Component Id="cmpE98C5E961AE569F1BB93B80CA0520B55" Guid="*">
                            <File Id="fil0E05BBFC00F0DB47B28ABE41B41B5609" KeyPath="yes" Source="$(var.sourceDir)\ResourceManager\AzureResourceManager\KeyVault\Microsoft.Azure.ResourceManager.dll" />
                        </Component>
                        <Component Id="cmp23368001E71D590284E662F949393266" Guid="*">
                            <File Id="fil191DABD480047452338C26366EE93D79" KeyPath="yes" Source="$(var.sourceDir)\ResourceManager\AzureResourceManager\KeyVault\Microsoft.Data.Edm.dll" />
                        </Component>
                        <Component Id="cmp8885D62E14E2D7967F6F1C56F44E4821" Guid="*">
                            <File Id="fil163E249277134C1B630AF3297EBD554B" KeyPath="yes" Source="$(var.sourceDir)\ResourceManager\AzureResourceManager\KeyVault\Microsoft.Data.OData.dll" />
                        </Component>
                        <Component Id="cmpF688538124E45386E4034F5FBC575335" Guid="*">
                            <File Id="fil334AD72B2486A530EB484FDF25A179D3" KeyPath="yes" Source="$(var.sourceDir)\ResourceManager\AzureResourceManager\KeyVault\Microsoft.Data.Services.Client.dll" />
                        </Component>
                        <Component Id="cmp1CF758FE0016953D21E5F77BDBACAD67" Guid="*">
                            <File Id="filF0F2384641B1265D7C3EE17F535C5AB6" KeyPath="yes" Source="$(var.sourceDir)\ResourceManager\AzureResourceManager\KeyVault\Microsoft.IdentityModel.Clients.ActiveDirectory.dll" />
                        </Component>
                        <Component Id="cmp91A6B21E16B5043E5E7006E53FFA7DB9" Guid="*">
                            <File Id="filA3D88DC5C8808CD728F963993C17ED9B" KeyPath="yes" Source="$(var.sourceDir)\ResourceManager\AzureResourceManager\KeyVault\Microsoft.IdentityModel.Clients.ActiveDirectory.WindowsForms.dll" />
                        </Component>
                        <Component Id="cmp9769FB9AE18A4E4577D1BD7E3403CB34" Guid="*">
                            <File Id="fil2CEB17E423541A3D671422B358DDE064" KeyPath="yes" Source="$(var.sourceDir)\ResourceManager\AzureResourceManager\KeyVault\Microsoft.Threading.Tasks.dll" />
                        </Component>
                        <Component Id="cmpB9D75E456981F55A2AD9326C06FA5569" Guid="*">
                            <File Id="filA22F6804ED22F8D1AAED17988066E2DA" KeyPath="yes" Source="$(var.sourceDir)\ResourceManager\AzureResourceManager\KeyVault\Microsoft.Threading.Tasks.Extensions.Desktop.dll" />
                        </Component>
                        <Component Id="cmp44B0C78318DD9232407385356323964F" Guid="*">
                            <File Id="fil6B39F48FEEBDDE0298267C0C8765278D" KeyPath="yes" Source="$(var.sourceDir)\ResourceManager\AzureResourceManager\KeyVault\Microsoft.Threading.Tasks.Extensions.dll" />
                        </Component>
                        <Component Id="cmp01D967E215717DA062831574058294CE" Guid="*">
                            <File Id="fil4873A279298A05B8040EF70A0DB026D6" KeyPath="yes" Source="$(var.sourceDir)\ResourceManager\AzureResourceManager\KeyVault\Microsoft.WindowsAzure.Commands.Common.dll" />
                        </Component>
                        <Component Id="cmp1496C1F7B5BF9E8A5598E8126F87355B" Guid="*">
                            <File Id="fil9A9122819D20D87139841590AE83C4D2" KeyPath="yes" Source="$(var.sourceDir)\ResourceManager\AzureResourceManager\KeyVault\Microsoft.WindowsAzure.Management.dll" />
                        </Component>
                        <Component Id="cmp092B990A20E8B0B33D4450EBA12B9AB4" Guid="*">
                            <File Id="fil4CCFA35C51816A35D00C8371811EDE94" KeyPath="yes" Source="$(var.sourceDir)\ResourceManager\AzureResourceManager\KeyVault\Newtonsoft.Json.dll" />
                        </Component>
                        <Component Id="cmp5CDCB0785A318F614D9422554B3F4ED2" Guid="*">
                            <File Id="fil273B7FB1C198C0F151940A2EAF215BD2" KeyPath="yes" Source="$(var.sourceDir)\ResourceManager\AzureResourceManager\KeyVault\System.Net.Http.Extensions.dll" />
                        </Component>
                        <Component Id="cmpE90D51E3A3C747163C7F1D6DC5409800" Guid="*">
                            <File Id="fil83D1EC98075E0993A83C3C6C200B4976" KeyPath="yes" Source="$(var.sourceDir)\ResourceManager\AzureResourceManager\KeyVault\System.Net.Http.Formatting.dll" />
                        </Component>
                        <Component Id="cmpAD51B1C903B9CB0DB18004F97CD8ADBA" Guid="*">
                            <File Id="fil3208D4A9BD36690D97F5BC942D634247" KeyPath="yes" Source="$(var.sourceDir)\ResourceManager\AzureResourceManager\KeyVault\System.Net.Http.Primitives.dll" />
                        </Component>
                        <Component Id="cmp03F452B7335FA9F557105A7C423D8695" Guid="*">
                            <File Id="filA1447FC0D40ED88A76676B51C5DCD116" KeyPath="yes" Source="$(var.sourceDir)\ResourceManager\AzureResourceManager\KeyVault\System.Spatial.dll" />
                        </Component>
                    </Directory>
                    <Directory Id="dir8CC0FAD05155C42F124B6D0BCA0E7D61" Name="RedisCache">
                        <Component Id="cmp69C36860BD8B6FC1A4C57B49FD96943F" Guid="*">
                            <File Id="filACA5D02EE16651D23B268766D6777C81" KeyPath="yes" Source="$(var.sourceDir)\ResourceManager\AzureResourceManager\RedisCache\Hyak.Common.dll" />
                        </Component>
                        <Component Id="cmp7D5E86930E84748A0DD514885305713B" Guid="*">
                            <File Id="fil131E2C8103D8D211C808ED2DDD8C1973" KeyPath="yes" Source="$(var.sourceDir)\ResourceManager\AzureResourceManager\RedisCache\Microsoft.Azure.Commands.RedisCache.dll" />
                        </Component>
                        <Component Id="cmpB7F69E2328CC8CB1B9E69DAE4C52B988" Guid="*">
                            <File Id="fil3245CC5C7354DEF7D00A5822BEAFE4E7" KeyPath="yes" Source="$(var.sourceDir)\ResourceManager\AzureResourceManager\RedisCache\Microsoft.Azure.Commands.RedisCache.dll-Help.xml" />
                        </Component>
                        <Component Id="cmpEEB3A1BBC45DAB3A9DF37AFE5BA15B72" Guid="*">
                            <File Id="fil3EB9E8CE9A47DA1C3DEF207E61B1311A" KeyPath="yes" Source="$(var.sourceDir)\ResourceManager\AzureResourceManager\RedisCache\Microsoft.Azure.Commands.RedisCache.format.ps1xml" />
                        </Component>
                        <Component Id="cmp4885DC77094EAD3D62367A16F0BFC6AD" Guid="*">
                            <File Id="filF7A2CBFA7A0F6D9F1A548129DC85DE41" KeyPath="yes" Source="$(var.sourceDir)\ResourceManager\AzureResourceManager\RedisCache\Microsoft.Azure.Common.Authentication.dll" />
                        </Component>
                        <Component Id="cmp7626ECC660D8BB44389645B7BE7B1AEB" Guid="*">
                            <File Id="filB57964B6A710424BC3278D25B9908D1B" KeyPath="yes" Source="$(var.sourceDir)\ResourceManager\AzureResourceManager\RedisCache\Microsoft.Azure.Common.dll" />
                        </Component>
                        <Component Id="cmpC685313F6F9A6D1F74D1F6E5C7845756" Guid="*">
                            <File Id="fil14DE0BEEB1164395CEFA6A735A32BAC8" KeyPath="yes" Source="$(var.sourceDir)\ResourceManager\AzureResourceManager\RedisCache\Microsoft.Azure.Common.NetFramework.dll" />
                        </Component>
                        <Component Id="cmpFFECC72315DE4AF8E90A309B65045D14" Guid="*">
                            <File Id="fil3B0E615A216A891D2FDD91C1F49190E8" KeyPath="yes" Source="$(var.sourceDir)\ResourceManager\AzureResourceManager\RedisCache\Microsoft.Azure.Management.Redis.dll" />
                        </Component>
                        <Component Id="cmp0A242CB7F78FA9A86DB05C843A7D680C" Guid="*">
                            <File Id="fil26EA8FC5A561521BF650EF6D654401FD" KeyPath="yes" Source="$(var.sourceDir)\ResourceManager\AzureResourceManager\RedisCache\Microsoft.Azure.ResourceManager.dll" />
                        </Component>
                        <Component Id="cmpE357EADF06DCA342293159E136F6353E" Guid="*">
                            <File Id="fil25C8B8F745F96E4F75C2B9412F1C0CEF" KeyPath="yes" Source="$(var.sourceDir)\ResourceManager\AzureResourceManager\RedisCache\Microsoft.IdentityModel.Clients.ActiveDirectory.dll" />
                        </Component>
                        <Component Id="cmp8C38EE1D6EB37310BF142B965FBC21C2" Guid="*">
                            <File Id="fil571550947B2C18732D7D4FA6F5489B53" KeyPath="yes" Source="$(var.sourceDir)\ResourceManager\AzureResourceManager\RedisCache\Microsoft.IdentityModel.Clients.ActiveDirectory.WindowsForms.dll" />
                        </Component>
                        <Component Id="cmpB2794F718A9476684D768A3166F0FD50" Guid="*">
                            <File Id="fil04AA71D6A6B6832E8AE61AA3CBF9D716" KeyPath="yes" Source="$(var.sourceDir)\ResourceManager\AzureResourceManager\RedisCache\Microsoft.Threading.Tasks.dll" />
                        </Component>
                        <Component Id="cmp899B2DCF1DF2395438CD62B9FB2EC09F" Guid="*">
                            <File Id="filA8139790A4986A9A5739D775BE4A5CEE" KeyPath="yes" Source="$(var.sourceDir)\ResourceManager\AzureResourceManager\RedisCache\Microsoft.Threading.Tasks.Extensions.Desktop.dll" />
                        </Component>
                        <Component Id="cmpEE4A2BAEC5568986667C5E556013AFAD" Guid="*">
                            <File Id="filECCBF3D5C90A45EF77C9F3CEE8906CCE" KeyPath="yes" Source="$(var.sourceDir)\ResourceManager\AzureResourceManager\RedisCache\Microsoft.Threading.Tasks.Extensions.dll" />
                        </Component>
                        <Component Id="cmpA93566CFE9D76033607CD41BAA707D7E" Guid="*">
                            <File Id="fil75585961FDA98980C706A4F208631730" KeyPath="yes" Source="$(var.sourceDir)\ResourceManager\AzureResourceManager\RedisCache\Microsoft.WindowsAzure.Commands.Common.dll" />
                        </Component>
                        <Component Id="cmp33B9E674E25760B27008F7E0173E9BF7" Guid="*">
                            <File Id="filB36BA1F89A69C85C9E1C60BFBDF2E247" KeyPath="yes" Source="$(var.sourceDir)\ResourceManager\AzureResourceManager\RedisCache\Microsoft.WindowsAzure.Commands.Profile.dll" />
                        </Component>
                        <Component Id="cmp762502142BBFE32FEED1689641652E0C" Guid="*">
                            <File Id="filEDB39D51654950F9C40DAB5687BC3691" KeyPath="yes" Source="$(var.sourceDir)\ResourceManager\AzureResourceManager\RedisCache\Microsoft.WindowsAzure.Commands.Profile.dll-Help.xml" />
                        </Component>
                        <Component Id="cmp4F13880335E5A945AC4D9871979DBE9D" Guid="*">
                            <File Id="fil2679F8A091915C7153F1E60CA1FB5D81" KeyPath="yes" Source="$(var.sourceDir)\ResourceManager\AzureResourceManager\RedisCache\Microsoft.WindowsAzure.Commands.Profile.format.ps1xml" />
                        </Component>
                        <Component Id="cmp6BF8987BC4CDCB18EC1C7F909A830728" Guid="*">
                            <File Id="fil920F92BCBBE3428A4A847A56BC91FCC6" KeyPath="yes" Source="$(var.sourceDir)\ResourceManager\AzureResourceManager\RedisCache\Microsoft.WindowsAzure.Management.dll" />
                        </Component>
                        <Component Id="cmp0080B0E79CF939DA491D97948DA6A045" Guid="*">
                            <File Id="fil2337B04380F0A1703AD1EFFF79FC5D08" KeyPath="yes" Source="$(var.sourceDir)\ResourceManager\AzureResourceManager\RedisCache\Newtonsoft.Json.dll" />
                        </Component>
                        <Component Id="cmp0E413D6D37193329AE9010F9FA2890C5" Guid="*">
                            <File Id="fil51F2FB78266A338838750DF4A03D29D7" KeyPath="yes" Source="$(var.sourceDir)\ResourceManager\AzureResourceManager\RedisCache\System.Net.Http.Extensions.dll" />
                        </Component>
                        <Component Id="cmpB0B297F0299FD28B4E6A8D7DD9C09488" Guid="*">
                            <File Id="fil5754B4F4B42FEABCCD5C6D1A12BD70BB" KeyPath="yes" Source="$(var.sourceDir)\ResourceManager\AzureResourceManager\RedisCache\System.Net.Http.Formatting.dll" />
                        </Component>
                        <Component Id="cmp5213FD510F56FD8BB9F7937D8F0F4B7E" Guid="*">
                            <File Id="filA285606FDF7819DFF4D2CC3872D131C8" KeyPath="yes" Source="$(var.sourceDir)\ResourceManager\AzureResourceManager\RedisCache\System.Net.Http.Primitives.dll" />
                        </Component>
                    </Directory>
                    <Directory Id="dir373C860472263629CD07E0A04D948706" Name="Resources">
                        <Component Id="cmp647C05D40FC63AFB623D0FB38EFC4C83" Guid="*">
                            <File Id="filEB8AD3600236EB7DD88616C58B5A157E" KeyPath="yes" Source="$(var.sourceDir)\ResourceManager\AzureResourceManager\Resources\Hyak.Common.dll" />
                        </Component>
                        <Component Id="cmpD3996833EE0ED6DF85A62755BA364799" Guid="*">
                            <File Id="fil3917108E95F006713FABF2F78C0ABDAE" KeyPath="yes" Source="$(var.sourceDir)\ResourceManager\AzureResourceManager\Resources\Microsoft.Azure.Batch.dll" />
                        </Component>
                        <Component Id="cmp52B4C6C34E55FFC84846006FBFF66323" Guid="*">
                            <File Id="fil5CD22B4406C5EBE89BC1D35703AA94A9" KeyPath="yes" Source="$(var.sourceDir)\ResourceManager\AzureResourceManager\Resources\Microsoft.Azure.Commands.Batch.dll" />
                        </Component>
                        <Component Id="cmp7F1D26F455AA981C1C86ACFA401241D3" Guid="*">
                            <File Id="fil98967F85D5F46C4E51018F7E7304702C" KeyPath="yes" Source="$(var.sourceDir)\ResourceManager\AzureResourceManager\Resources\Microsoft.Azure.Commands.Batch.dll-Help.xml" />
                        </Component>
                        <Component Id="cmpBC5FC2169331517CC80DA5FEB5DE1FBA" Guid="*">
                            <File Id="filE167246B00C6B04FC419FABE5D1ADC19" KeyPath="yes" Source="$(var.sourceDir)\ResourceManager\AzureResourceManager\Resources\Microsoft.Azure.Commands.Batch.format.ps1xml" />
                        </Component>
                        <Component Id="cmp809D26C691A60E1563E59D6A76569E88" Guid="*">
                            <File Id="fil034280E99EFDD1E751CC839A83CCC6B5" KeyPath="yes" Source="$(var.sourceDir)\ResourceManager\AzureResourceManager\Resources\Microsoft.Azure.Commands.Insights.dll" />
                        </Component>
                        <Component Id="cmpF2890054CDE29CD78C17ADD5C540EC48" Guid="*">
                            <File Id="fil6888BF65081748083DC231F9545389D1" KeyPath="yes" Source="$(var.sourceDir)\ResourceManager\AzureResourceManager\Resources\Microsoft.Azure.Commands.Insights.dll-Help.xml" />
                        </Component>
                        <Component Id="cmp1003E73C58ABAC590D60C9084A39511A" Guid="*">
                            <File Id="fil861D37487B03BF6C4E7C8D3C25C3CC29" KeyPath="yes" Source="$(var.sourceDir)\ResourceManager\AzureResourceManager\Resources\Microsoft.Azure.Commands.KeyVault.dll" />
                        </Component>
                        <Component Id="cmp4244D588029B72515BF245E3F873A6FA" Guid="*">
                            <File Id="fil5AA7297932EFE5F67228D010A680D73C" KeyPath="yes" Source="$(var.sourceDir)\ResourceManager\AzureResourceManager\Resources\Microsoft.Azure.Commands.KeyVault.dll-Help.xml" />
                        </Component>
                        <Component Id="cmp57D0542363843977C8AC200D8C36C431" Guid="*">
                            <File Id="filCBD984AD7006F38C69F3C0B777373256" KeyPath="yes" Source="$(var.sourceDir)\ResourceManager\AzureResourceManager\Resources\Microsoft.Azure.Commands.KeyVault.format.ps1xml" />
                        </Component>
                        <Component Id="cmp519FA93A87044E1F6B5096B295370488" Guid="*">
                            <File Id="filA5A191EF8334D604B0E84AB68E089999" KeyPath="yes" Source="$(var.sourceDir)\ResourceManager\AzureResourceManager\Resources\Microsoft.Azure.Commands.RedisCache.dll" />
                        </Component>
                        <Component Id="cmp676F99A118173C700AFBDC73848BD83B" Guid="*">
                            <File Id="filEA209BA4E78CB275230EFB3686205A53" KeyPath="yes" Source="$(var.sourceDir)\ResourceManager\AzureResourceManager\Resources\Microsoft.Azure.Commands.RedisCache.dll-Help.xml" />
                        </Component>
                        <Component Id="cmp13A9EC661F7AC7FA9D243ADFFC00A3A2" Guid="*">
                            <File Id="fil9C49954FC1D7A0F8B58EBE2243987470" KeyPath="yes" Source="$(var.sourceDir)\ResourceManager\AzureResourceManager\Resources\Microsoft.Azure.Commands.RedisCache.format.ps1xml" />
                        </Component>
                        <Component Id="cmpE26272EE838769BD2FFEA9C0C34D98A1" Guid="*">
                            <File Id="filCC6184C17424259A3F35CE11A1AFE043" KeyPath="yes" Source="$(var.sourceDir)\ResourceManager\AzureResourceManager\Resources\Microsoft.Azure.Commands.RemoteApp.dll" />
                        </Component>
<<<<<<< HEAD
=======
                        <Component Id="cmp516068C60B9103EEF550824AF08E3480" Guid="*">
                            <File Id="filFBEC2AF221D002244AD02A9017846EB3" KeyPath="yes" Source="$(var.sourceDir)\ResourceManager\AzureResourceManager\Resources\Microsoft.Azure.Commands.RemoteApp.dll-help.xml" />
                        </Component>
>>>>>>> 103f62f5
                        <Component Id="cmp73768AE8C93638B2530E9F74B6FA5470" Guid="*">
                            <File Id="fil2112A41C953308499BCC1D706AA6FC6F" KeyPath="yes" Source="$(var.sourceDir)\ResourceManager\AzureResourceManager\Resources\Microsoft.Azure.Commands.Resources.dll" />
                        </Component>
                        <Component Id="cmp43B198DD7ECA39F95FF5CD09BD732D67" Guid="*">
                            <File Id="fil637BE3C98A675F4C395C7AB20065ED0B" KeyPath="yes" Source="$(var.sourceDir)\ResourceManager\AzureResourceManager\Resources\Microsoft.Azure.Commands.Resources.dll-Help.xml" />
                        </Component>
                        <Component Id="cmpF723A612E44FEF81A6FD35D6F83156E4" Guid="*">
                            <File Id="fil71FEAD6012A4857551B2F73A73BB4B15" KeyPath="yes" Source="$(var.sourceDir)\ResourceManager\AzureResourceManager\Resources\Microsoft.Azure.Commands.Resources.format.ps1xml" />
                        </Component>
                        <Component Id="cmp22C4CFD61DF234A2D32CF6255ED9022F" Guid="*">
                            <File Id="fil76001061C1C82095D4211F6689F13B22" KeyPath="yes" Source="$(var.sourceDir)\ResourceManager\AzureResourceManager\Resources\Microsoft.Azure.Commands.Sql.dll" />
                        </Component>
                        <Component Id="cmp2D4903DFD9808EC073684DBE490CDCA6" Guid="*">
                            <File Id="fil8CEC7F377D72364450A45C1489D795CA" KeyPath="yes" Source="$(var.sourceDir)\ResourceManager\AzureResourceManager\Resources\Microsoft.Azure.Commands.Sql.dll-Help.xml" />
                        </Component>
                        <Component Id="cmp38E0EF8681E335666800EB19BAAA2536" Guid="*">
                            <File Id="filCC49C1E829B78BB7FAA3D9842054C321" KeyPath="yes" Source="$(var.sourceDir)\ResourceManager\AzureResourceManager\Resources\Microsoft.Azure.Commands.StreamAnalytics.dll" />
                        </Component>
                        <Component Id="cmp45A71B619D79898B664D4A5FA00D2661" Guid="*">
                            <File Id="fil6BB198A23E415356DEB5A09DC4BD780B" KeyPath="yes" Source="$(var.sourceDir)\ResourceManager\AzureResourceManager\Resources\Microsoft.Azure.Commands.StreamAnalytics.dll-Help.xml" />
                        </Component>
                        <Component Id="cmpB8D13C9F81CA1BE2887AC1A76BD20A1F" Guid="*">
                            <File Id="fil311F8FEE1C6613CEA97AF6B3E203F655" KeyPath="yes" Source="$(var.sourceDir)\ResourceManager\AzureResourceManager\Resources\Microsoft.Azure.Commands.StreamAnalytics.format.ps1xml" />
                        </Component>
                        <Component Id="cmp39A9BF8F58FB19C317032EAC52A3ADC5" Guid="*">
                            <File Id="fil11A51B8EC65D16A67EADE116CF3715D2" KeyPath="yes" Source="$(var.sourceDir)\ResourceManager\AzureResourceManager\Resources\Microsoft.Azure.Commands.Tags.dll" />
                        </Component>
                        <Component Id="cmp94FBFFF5E19FFFAE995EDD8FD6E47BDB" Guid="*">
                            <File Id="filC88E7C804F94525EE22460B7DAAA9669" KeyPath="yes" Source="$(var.sourceDir)\ResourceManager\AzureResourceManager\Resources\Microsoft.Azure.Commands.Tags.dll-help.xml" />
                        </Component>
                        <Component Id="cmp106E84D49572C18BADC96B258C409E0E" Guid="*">
                            <File Id="fil016ECA84A1C725696A538ED0A855569C" KeyPath="yes" Source="$(var.sourceDir)\ResourceManager\AzureResourceManager\Resources\Microsoft.Azure.Commands.Tags.format.ps1xml" />
                        </Component>
                        <Component Id="cmpA69E9B5A11D4C44CE28F76A1DB21AD19" Guid="*">
                            <File Id="fil0C9D425FE1E8BB4C164294C3B638FE3A" KeyPath="yes" Source="$(var.sourceDir)\ResourceManager\AzureResourceManager\Resources\Microsoft.Azure.Commands.Websites.dll" />
                        </Component>
                        <Component Id="cmp3638B01B671465E7992B986AE4CB2D04" Guid="*">
                            <File Id="filFDE966F859DFA54C2A7BE690CFD157CA" KeyPath="yes" Source="$(var.sourceDir)\ResourceManager\AzureResourceManager\Resources\Microsoft.Azure.Commands.Websites.dll-Help.xml" />
                        </Component>
                        <Component Id="cmp89AF2325F191D92FC1AE897679765E69" Guid="*">
                            <File Id="filDE12B205708841456598FFC469156174" KeyPath="yes" Source="$(var.sourceDir)\ResourceManager\AzureResourceManager\Resources\Microsoft.Azure.Common.Authentication.dll" />
                        </Component>
                        <Component Id="cmpD167995768EFAFCA47AC55A90FE656B6" Guid="*">
                            <File Id="filAE71192D4C3379FE539A02BDAE51BFE8" KeyPath="yes" Source="$(var.sourceDir)\ResourceManager\AzureResourceManager\Resources\Microsoft.Azure.Common.dll" />
                        </Component>
                        <Component Id="cmpF2DEF9C932BBA13B4976DA039F73E689" Guid="*">
                            <File Id="fil50B184B7EF3CDA8D8BD6D7652E10CA04" KeyPath="yes" Source="$(var.sourceDir)\ResourceManager\AzureResourceManager\Resources\Microsoft.Azure.Common.NetFramework.dll" />
                        </Component>
                        <Component Id="cmp1B6C63CF8B463CAEE1556B5E75652E2C" Guid="*">
                            <File Id="filD2B71C2527565DFE5D95E2B3BFCC729D" KeyPath="yes" Source="$(var.sourceDir)\ResourceManager\AzureResourceManager\Resources\Microsoft.Azure.Gallery.dll" />
                        </Component>
                        <Component Id="cmp317D72948C627EE46943444F82EE25DA" Guid="*">
                            <File Id="fil158543F35C5C73810AE13F9D17F5D12E" KeyPath="yes" Source="$(var.sourceDir)\ResourceManager\AzureResourceManager\Resources\Microsoft.Azure.Graph.RBAC.dll" />
                        </Component>
                        <Component Id="cmpBF03D440F3166C4B3A79E2F55D521AD5" Guid="*">
                            <File Id="fil6FA7216211014B7BDB65DF8ADF444201" KeyPath="yes" Source="$(var.sourceDir)\ResourceManager\AzureResourceManager\Resources\Microsoft.Azure.Insights.dll" />
                        </Component>
                        <Component Id="cmp8FEE3315C970FDADD6195DE7DEC9F62C" Guid="*">
                            <File Id="fil8AD6BBF17DBD67E48178440D5B81250E" KeyPath="yes" Source="$(var.sourceDir)\ResourceManager\AzureResourceManager\Resources\Microsoft.Azure.Management.Authorization.dll" />
                        </Component>
                        <Component Id="cmp42A50186F4AFE110F82ED0DBF18A271E" Guid="*">
                            <File Id="fil367F9428280E404ABE5701EFB2B19614" KeyPath="yes" Source="$(var.sourceDir)\ResourceManager\AzureResourceManager\Resources\Microsoft.Azure.Management.Batch.dll" />
                        </Component>
                        <Component Id="cmp7513A156C71ECD5FD6BE7BEBC3DB024B" Guid="*">
                            <File Id="fil8EA604CD246FD926A5EB987107705884" KeyPath="yes" Source="$(var.sourceDir)\ResourceManager\AzureResourceManager\Resources\Microsoft.Azure.Management.Redis.dll" />
                        </Component>
                        <Component Id="cmp03437FBF8AA7C12F8B06FC71B5806FD0" Guid="*">
                            <File Id="filFD84316FF13DB5AB769F0D77F9B3D596" KeyPath="yes" Source="$(var.sourceDir)\ResourceManager\AzureResourceManager\Resources\Microsoft.Azure.Management.RemoteApp.dll" />
                        </Component>
                        <Component Id="cmp1E110B3A62CD167B9B41556BD0F2CD6F" Guid="*">
                            <File Id="fil4653A5682BB54F2C6DCEA81F1A9E76A6" KeyPath="yes" Source="$(var.sourceDir)\ResourceManager\AzureResourceManager\Resources\Microsoft.Azure.Management.Sql.dll" />
                        </Component>
                        <Component Id="cmpE1BF6EAEEB822D9D73DBCFAB13791982" Guid="*">
                            <File Id="fil47DD93EC96872BF4DB0787041BBDFCF9" KeyPath="yes" Source="$(var.sourceDir)\ResourceManager\AzureResourceManager\Resources\Microsoft.Azure.Management.StreamAnalytics.dll" />
                        </Component>
                        <Component Id="cmpB571FD86C3A85FE12327FC783A65BC2E" Guid="*">
                            <File Id="fil19CC8540C4BC2263C6986A353982762E" KeyPath="yes" Source="$(var.sourceDir)\ResourceManager\AzureResourceManager\Resources\Microsoft.Azure.Management.WebSites.dll" />
                        </Component>
                        <Component Id="cmpBF4C7868DB8CE8B4B50CAF51B647E2B1" Guid="*">
                            <File Id="fil19BB25F9DA24781AACDA2274CE28507D" KeyPath="yes" Source="$(var.sourceDir)\ResourceManager\AzureResourceManager\Resources\Microsoft.Azure.ResourceManager.dll" />
                        </Component>
                        <Component Id="cmpA937677C4B398F4B7A4CF18B5A1E292D" Guid="*">
                            <File Id="fil850F0FF63537F0428126B3E04D5A49E6" KeyPath="yes" Source="$(var.sourceDir)\ResourceManager\AzureResourceManager\Resources\Microsoft.Data.Edm.dll" />
                        </Component>
                        <Component Id="cmp49A15EDF3D2E72E177EF373D2E9AB2DE" Guid="*">
                            <File Id="fil0C59FE29ED0B33F9B8BCA7B9EFA453C2" KeyPath="yes" Source="$(var.sourceDir)\ResourceManager\AzureResourceManager\Resources\Microsoft.Data.OData.dll" />
                        </Component>
                        <Component Id="cmpABB2FE63524DC4243E6F2FCDF24C7D5D" Guid="*">
                            <File Id="filB09D1539CCB60FACBC1A4134C2FA31AF" KeyPath="yes" Source="$(var.sourceDir)\ResourceManager\AzureResourceManager\Resources\Microsoft.Data.Services.Client.dll" />
                        </Component>
                        <Component Id="cmp3F61F18D6C072A4C001EB2E9AC4DA285" Guid="*">
                            <File Id="fil13B48C7E8D2086EE58727B777EDCF250" KeyPath="yes" Source="$(var.sourceDir)\ResourceManager\AzureResourceManager\Resources\Microsoft.IdentityModel.Clients.ActiveDirectory.dll" />
                        </Component>
                        <Component Id="cmpE7396D3C1C29168AEE4870C9146437BD" Guid="*">
                            <File Id="fil0E08B214ECA57F6568B57B9D0DD2AE45" KeyPath="yes" Source="$(var.sourceDir)\ResourceManager\AzureResourceManager\Resources\Microsoft.IdentityModel.Clients.ActiveDirectory.WindowsForms.dll" />
                        </Component>
                        <Component Id="cmpEFA6723DE788649C36CFD4875ED618EA" Guid="*">
                            <File Id="fil78AAA3947F601D3ADDB76B379E3EBF8E" KeyPath="yes" Source="$(var.sourceDir)\ResourceManager\AzureResourceManager\Resources\Microsoft.Threading.Tasks.dll" />
                        </Component>
                        <Component Id="cmp460A69220930FF8C24C3EF4152E98389" Guid="*">
                            <File Id="filDB9098D6FBAA77F7BF0653764D58A045" KeyPath="yes" Source="$(var.sourceDir)\ResourceManager\AzureResourceManager\Resources\Microsoft.Threading.Tasks.Extensions.Desktop.dll" />
                        </Component>
                        <Component Id="cmp7ED34ED999B020C904F2E11980F66271" Guid="*">
                            <File Id="filE3011A2A1F8D8643D3C01869CED7F278" KeyPath="yes" Source="$(var.sourceDir)\ResourceManager\AzureResourceManager\Resources\Microsoft.Threading.Tasks.Extensions.dll" />
                        </Component>
                        <Component Id="cmp84FB5F55BE1B4F7124AE57985266903C" Guid="*">
                            <File Id="filFA6E9A172594D5B03F48BEFA95D97BF6" KeyPath="yes" Source="$(var.sourceDir)\ResourceManager\AzureResourceManager\Resources\Microsoft.WindowsAzure.Commands.Common.dll" />
                        </Component>
                        <Component Id="cmp26F4066347E6CA1B1E70CEA8367A2F06" Guid="*">
                            <File Id="filE7FAEF8ECCD2AF2CF5C509C92294A29F" KeyPath="yes" Source="$(var.sourceDir)\ResourceManager\AzureResourceManager\Resources\Microsoft.WindowsAzure.Commands.Profile.dll" />
                        </Component>
                        <Component Id="cmpDE2CAD173015DC031FE311F1E2471EA6" Guid="*">
                            <File Id="fil54505D643509C59FD0765643C2A8F3BE" KeyPath="yes" Source="$(var.sourceDir)\ResourceManager\AzureResourceManager\Resources\Microsoft.WindowsAzure.Commands.Profile.dll-Help.xml" />
                        </Component>
                        <Component Id="cmpFC3EB6ABEC249B231E7692A65B39E121" Guid="*">
                            <File Id="fil143B5D149B3EBF31ABF5B326994DB758" KeyPath="yes" Source="$(var.sourceDir)\ResourceManager\AzureResourceManager\Resources\Microsoft.WindowsAzure.Commands.Profile.format.ps1xml" />
                        </Component>
                        <Component Id="cmp41DD99937FCAACD05C1E4E7BE3A04532" Guid="*">
                            <File Id="filFFEB3146199B78636786DD4A006D2D07" KeyPath="yes" Source="$(var.sourceDir)\ResourceManager\AzureResourceManager\Resources\Microsoft.WindowsAzure.Commands.StorSimple.dll" />
                        </Component>
                        <Component Id="cmp324B90D4B088D87E4F11B86F299C1C4A" Guid="*">
                            <File Id="fil4258BBFD2F3134F91EC449D577FADD4F" KeyPath="yes" Source="$(var.sourceDir)\ResourceManager\AzureResourceManager\Resources\Microsoft.WindowsAzure.Commands.StorSimple.dll-help.xml" />
                        </Component>
                        <Component Id="cmpA2D0B95472DAC9EEDEC0CC473F3138B6" Guid="*">
                            <File Id="filBA8A6C454E13EDED5C76A72DF055C141" KeyPath="yes" Source="$(var.sourceDir)\ResourceManager\AzureResourceManager\Resources\Microsoft.WindowsAzure.Management.Compute.dll" />
                        </Component>
                        <Component Id="cmp820458093C358621EA214A7362ACCE1D" Guid="*">
                            <File Id="filA2B55531433CC808B17C5D3B97AC4AFB" KeyPath="yes" Source="$(var.sourceDir)\ResourceManager\AzureResourceManager\Resources\Microsoft.WindowsAzure.Management.dll" />
                        </Component>
                        <Component Id="cmpE231A51CC41F80C051BC0663E08339BC" Guid="*">
                            <File Id="fil954A0A3A5F9CFF0071F19B1555B09940" KeyPath="yes" Source="$(var.sourceDir)\ResourceManager\AzureResourceManager\Resources\Microsoft.WindowsAzure.Management.Network.dll" />
                        </Component>
                        <Component Id="cmp0308F0BCCC45D37858315B38CEC3127D" Guid="*">
                            <File Id="filA9785D55AE0D9EBF6D9D248D28925024" KeyPath="yes" Source="$(var.sourceDir)\ResourceManager\AzureResourceManager\Resources\Microsoft.WindowsAzure.Management.Scheduler.dll" />
                        </Component>
                        <Component Id="cmpF750706356EAB58C8C81ED96B57288C8" Guid="*">
                            <File Id="fil8D685FEB0876E6E1411E69E03A3CDB8F" KeyPath="yes" Source="$(var.sourceDir)\ResourceManager\AzureResourceManager\Resources\Microsoft.WindowsAzure.Management.Storage.dll" />
                        </Component>
                        <Component Id="cmp32A0C53BFC04028B9D6A48690191D6B3" Guid="*">
                            <File Id="fil8E5F14631FFC90E7DABCD8CED70B99DF" KeyPath="yes" Source="$(var.sourceDir)\ResourceManager\AzureResourceManager\Resources\Microsoft.WindowsAzure.Management.StorSimple.dll" />
                        </Component>
                        <Component Id="cmp607260D321DBB6DC85249332ACCCDF1E" Guid="*">
                            <File Id="fil407E99E341C057EBEAA7597A7276562B" KeyPath="yes" Source="$(var.sourceDir)\ResourceManager\AzureResourceManager\Resources\Microsoft.WindowsAzure.Storage.dll" />
                        </Component>
                        <Component Id="cmp81ACE07255D539B22EAAE5C07BF9C6B7" Guid="*">
                            <File Id="fil20BBB718A749C1E485E5AAC0700CB59C" KeyPath="yes" Source="$(var.sourceDir)\ResourceManager\AzureResourceManager\Resources\Newtonsoft.Json.dll" />
                        </Component>
                        <Component Id="cmp5B024A4E29BF400F1ED3DE2CE1F2E0DD" Guid="*">
                            <File Id="filBDA4AC7C21781E73732383C29552E770" KeyPath="yes" Source="$(var.sourceDir)\ResourceManager\AzureResourceManager\Resources\System.Net.Http.Extensions.dll" />
                        </Component>
                        <Component Id="cmp997A920A652163E94E56A412D2BEC28C" Guid="*">
                            <File Id="fil69C3CB63AAAB5B87BB1A0EF1927DDB44" KeyPath="yes" Source="$(var.sourceDir)\ResourceManager\AzureResourceManager\Resources\System.Net.Http.Formatting.dll" />
                        </Component>
                        <Component Id="cmp353F25E254A7722E3CADF046790D3C4D" Guid="*">
                            <File Id="filBBAEBE5F5EEA3669E221D2C320887E4A" KeyPath="yes" Source="$(var.sourceDir)\ResourceManager\AzureResourceManager\Resources\System.Net.Http.Primitives.dll" />
                        </Component>
                        <Component Id="cmpCADE67F2ED98E9D37A3889AE074E65ED" Guid="*">
                            <File Id="fil59FE45D1790EB33DE9F5C7E23E2F7100" KeyPath="yes" Source="$(var.sourceDir)\ResourceManager\AzureResourceManager\Resources\System.Spatial.dll" />
                        </Component>
                    </Directory>
                    <Directory Id="dir70AE8239A404E2C5D5621DBCDA6733C9" Name="Sql">
                        <Component Id="cmp5746A3BAD258D8EA1473730146C01F1D" Guid="*">
                            <File Id="filC77480943AC17C0B5A6742189E2B9D60" KeyPath="yes" Source="$(var.sourceDir)\ResourceManager\AzureResourceManager\Sql\Hyak.Common.dll" />
                        </Component>
                        <Component Id="cmp56F52674BB946225BB64533814DCF37F" Guid="*">
                            <File Id="filE707C4AE9FAE6D8A25DCB3F401BDB6A4" KeyPath="yes" Source="$(var.sourceDir)\ResourceManager\AzureResourceManager\Sql\Microsoft.Azure.Commands.Sql.dll" />
                        </Component>
                        <Component Id="cmp499092B04619C0EDE4686B78E1128605" Guid="*">
                            <File Id="fil9E595049BBFB9413DD757D01D9D71D3E" KeyPath="yes" Source="$(var.sourceDir)\ResourceManager\AzureResourceManager\Sql\Microsoft.Azure.Commands.Sql.dll-Help.xml" />
                        </Component>
                        <Component Id="cmp4345BAF62C4935A6C763E439913D5EF1" Guid="*">
                            <File Id="fil7A2E85A4308692430EBF0FF8501B017A" KeyPath="yes" Source="$(var.sourceDir)\ResourceManager\AzureResourceManager\Sql\Microsoft.Azure.Common.Authentication.dll" />
                        </Component>
                        <Component Id="cmpDA20E40FD1BE07A113851AFDBA89787D" Guid="*">
                            <File Id="filE991471C60545FA490D8B538A60200C0" KeyPath="yes" Source="$(var.sourceDir)\ResourceManager\AzureResourceManager\Sql\Microsoft.Azure.Common.dll" />
                        </Component>
                        <Component Id="cmp2C144B41FAE124CE1C9921E8B7DB9776" Guid="*">
                            <File Id="fil51DFA1EBD383C7255F27902642A86751" KeyPath="yes" Source="$(var.sourceDir)\ResourceManager\AzureResourceManager\Sql\Microsoft.Azure.Common.NetFramework.dll" />
                        </Component>
                        <Component Id="cmp95CE3E0A8DCAF570E9BB97BACD5D3D37" Guid="*">
                            <File Id="fil6C841008462630CCAC59CB99E8D9FFB1" KeyPath="yes" Source="$(var.sourceDir)\ResourceManager\AzureResourceManager\Sql\Microsoft.Azure.Management.Sql.dll" />
                        </Component>
                        <Component Id="cmpEC1BF12EB3CCE29C1628238CC52B4380" Guid="*">
                            <File Id="fil6B289741EE9328CDED33E1F242EF95C6" KeyPath="yes" Source="$(var.sourceDir)\ResourceManager\AzureResourceManager\Sql\Microsoft.Azure.ResourceManager.dll" />
                        </Component>
                        <Component Id="cmp818CABBA9AFBAC0A3B15EBA346EF1EDD" Guid="*">
                            <File Id="filADF8E3E9E42AB941BFB9BDF64B1CF513" KeyPath="yes" Source="$(var.sourceDir)\ResourceManager\AzureResourceManager\Sql\Microsoft.Data.Edm.dll" />
                        </Component>
                        <Component Id="cmpD1FFC10879A7E53D48A22EEACFB20B99" Guid="*">
                            <File Id="fil6C02C0B0F887586D5EE8F7FBB021E88F" KeyPath="yes" Source="$(var.sourceDir)\ResourceManager\AzureResourceManager\Sql\Microsoft.Data.OData.dll" />
                        </Component>
                        <Component Id="cmpBD0D767832F902CB7A4A57DBC3761E1E" Guid="*">
                            <File Id="fil8EBA7EC162B7D7237CE5DA3E21872ACF" KeyPath="yes" Source="$(var.sourceDir)\ResourceManager\AzureResourceManager\Sql\Microsoft.Data.Services.Client.dll" />
                        </Component>
                        <Component Id="cmp0893D9E09B980CCC1BF6D135F3970613" Guid="*">
                            <File Id="filB97E69B003A4696B675CDC4D63FB3D1F" KeyPath="yes" Source="$(var.sourceDir)\ResourceManager\AzureResourceManager\Sql\Microsoft.IdentityModel.Clients.ActiveDirectory.dll" />
                        </Component>
                        <Component Id="cmp41E69FD69F8767437B30E6DCC9567E0A" Guid="*">
                            <File Id="fil52A6D69B9623994025059FA3175238FD" KeyPath="yes" Source="$(var.sourceDir)\ResourceManager\AzureResourceManager\Sql\Microsoft.IdentityModel.Clients.ActiveDirectory.WindowsForms.dll" />
                        </Component>
                        <Component Id="cmpDDE620440EB1F0EF86DB62FF00D53311" Guid="*">
                            <File Id="fil498485698757F335ECBE11B972950EC3" KeyPath="yes" Source="$(var.sourceDir)\ResourceManager\AzureResourceManager\Sql\Microsoft.Threading.Tasks.dll" />
                        </Component>
                        <Component Id="cmp72AD64E6E7232E9E6A1F1E4C94BC1A8E" Guid="*">
                            <File Id="fil4A1BB8BEACDEB90A259392D7FFCA9375" KeyPath="yes" Source="$(var.sourceDir)\ResourceManager\AzureResourceManager\Sql\Microsoft.WindowsAzure.Commands.Common.dll" />
                        </Component>
                        <Component Id="cmpC776AA57ED554E393EBDC9D954C334F1" Guid="*">
                            <File Id="fil2F0F5FF5506E082A869993E7878C9BB5" KeyPath="yes" Source="$(var.sourceDir)\ResourceManager\AzureResourceManager\Sql\Microsoft.WindowsAzure.Configuration.dll" />
                        </Component>
                        <Component Id="cmp065231833ED7F79076A52CD25D56A82A" Guid="*">
                            <File Id="filE5F18E9AEF78E835488340B07B72EA99" KeyPath="yes" Source="$(var.sourceDir)\ResourceManager\AzureResourceManager\Sql\Microsoft.WindowsAzure.Management.dll" />
                        </Component>
                        <Component Id="cmp8C0DF1745653F945C73BC15F542934F5" Guid="*">
                            <File Id="filE952B9A947188F7E426A12B5BFC3A25F" KeyPath="yes" Source="$(var.sourceDir)\ResourceManager\AzureResourceManager\Sql\Microsoft.WindowsAzure.Management.Storage.dll" />
                        </Component>
                        <Component Id="cmpA676D2E30C269D3A04D234CF51788CE3" Guid="*">
                            <File Id="filB9D2254B19547C473493236C25765301" KeyPath="yes" Source="$(var.sourceDir)\ResourceManager\AzureResourceManager\Sql\Microsoft.WindowsAzure.Storage.dll" />
                        </Component>
                        <Component Id="cmp0F3F9DA12614FFE40AA8CB2486AD837A" Guid="*">
                            <File Id="fil67AD8E8FB9C19137603E175CC6FD1D2A" KeyPath="yes" Source="$(var.sourceDir)\ResourceManager\AzureResourceManager\Sql\Newtonsoft.Json.dll" />
                        </Component>
                        <Component Id="cmp66678C8D6CE44CBC3FCD5D6A48F0B417" Guid="*">
                            <File Id="fil6CC19F269777E44CD31849A7F53F0AC2" KeyPath="yes" Source="$(var.sourceDir)\ResourceManager\AzureResourceManager\Sql\System.Net.Http.Extensions.dll" />
                        </Component>
                        <Component Id="cmpCEA0B6B326B2B5FCB604E6998DD01FB3" Guid="*">
                            <File Id="filC338D1C621FB23ADEAB1765CA25DA99A" KeyPath="yes" Source="$(var.sourceDir)\ResourceManager\AzureResourceManager\Sql\System.Net.Http.Formatting.dll" />
                        </Component>
                        <Component Id="cmp329D251034D48C44DBF8DF110F11EDB4" Guid="*">
                            <File Id="fil087B4C6DCFBFFC474D0FADBC64C92539" KeyPath="yes" Source="$(var.sourceDir)\ResourceManager\AzureResourceManager\Sql\System.Net.Http.Primitives.dll" />
                        </Component>
                        <Component Id="cmp47EB259B731D91876249F0E7E3FB00E4" Guid="*">
                            <File Id="fil7A32AD86FBDEEFC451F2A733F565CCA0" KeyPath="yes" Source="$(var.sourceDir)\ResourceManager\AzureResourceManager\Sql\System.Spatial.dll" />
                        </Component>
                    </Directory>
                    <Directory Id="dir8413049F81D0CDE9406A994992EE6182" Name="StreamAnalytics">
                        <Component Id="cmp22CBF7AB5FADA57EFE27CC8028DDE792" Guid="*">
                            <File Id="fil1D23C5C26B6D69DF6B8D07F0B2FBE43E" KeyPath="yes" Source="$(var.sourceDir)\ResourceManager\AzureResourceManager\StreamAnalytics\Hyak.Common.dll" />
                        </Component>
                        <Component Id="cmp6B22A40C943D2FF94326E5E13B8D5C54" Guid="*">
                            <File Id="filA70A7118534B0D6285CAE98FF8550089" KeyPath="yes" Source="$(var.sourceDir)\ResourceManager\AzureResourceManager\StreamAnalytics\Microsoft.Azure.Commands.StreamAnalytics.dll" />
                        </Component>
                        <Component Id="cmpB92948BBDA4B1E777561DB20002367CE" Guid="*">
                            <File Id="fil7AC32270FB8D56B300FB9ED3D8B9B02D" KeyPath="yes" Source="$(var.sourceDir)\ResourceManager\AzureResourceManager\StreamAnalytics\Microsoft.Azure.Commands.StreamAnalytics.dll-Help.xml" />
                        </Component>
                        <Component Id="cmp388AD78CF7937136A17720755BE732CB" Guid="*">
                            <File Id="filCF644B09510F3838CFFEA40AD3BAD809" KeyPath="yes" Source="$(var.sourceDir)\ResourceManager\AzureResourceManager\StreamAnalytics\Microsoft.Azure.Commands.StreamAnalytics.format.ps1xml" />
                        </Component>
                        <Component Id="cmp4D6CA62AC11F3A5D4EB07AF549EC9FF3" Guid="*">
                            <File Id="fil46FD9C5E038A7A3BAE53F7E197BC3746" KeyPath="yes" Source="$(var.sourceDir)\ResourceManager\AzureResourceManager\StreamAnalytics\Microsoft.Azure.Common.Authentication.dll" />
                        </Component>
                        <Component Id="cmp2EB43FE3263FAFA784BB30AF91E07037" Guid="*">
                            <File Id="fil964434CA0455AFB87C7693CC685F6635" KeyPath="yes" Source="$(var.sourceDir)\ResourceManager\AzureResourceManager\StreamAnalytics\Microsoft.Azure.Common.dll" />
                        </Component>
                        <Component Id="cmp4C4A177B8EA12C43941AF159F0A16E07" Guid="*">
                            <File Id="filF04DF221394957BD9BD32EB75B606B20" KeyPath="yes" Source="$(var.sourceDir)\ResourceManager\AzureResourceManager\StreamAnalytics\Microsoft.Azure.Common.NetFramework.dll" />
                        </Component>
                        <Component Id="cmpDE1CE796EE504A069B56DCA4A16FD2D7" Guid="*">
                            <File Id="filCC133340F0F6EE3F99B0F8465F1DDDCC" KeyPath="yes" Source="$(var.sourceDir)\ResourceManager\AzureResourceManager\StreamAnalytics\Microsoft.Azure.Management.StreamAnalytics.dll" />
                        </Component>
                        <Component Id="cmp455BD6804E7AFF3C169D8BBEA142F350" Guid="*">
                            <File Id="filB6DAF827AA3819E3724603968C47E81B" KeyPath="yes" Source="$(var.sourceDir)\ResourceManager\AzureResourceManager\StreamAnalytics\Microsoft.Azure.ResourceManager.dll" />
                        </Component>
                        <Component Id="cmpBB7EA343079FE26FE38927CF77F2C51A" Guid="*">
                            <File Id="fil19775EBEA08FEB2645E093B3FB5DF062" KeyPath="yes" Source="$(var.sourceDir)\ResourceManager\AzureResourceManager\StreamAnalytics\Microsoft.Data.Edm.dll" />
                        </Component>
                        <Component Id="cmp85D01ED2294B536D8472C9A5B5491A95" Guid="*">
                            <File Id="filF8E63A75266C8CB45DFCCC0A0F1DC92E" KeyPath="yes" Source="$(var.sourceDir)\ResourceManager\AzureResourceManager\StreamAnalytics\Microsoft.Data.OData.dll" />
                        </Component>
                        <Component Id="cmp0A8A301216E191E94F3BCB9F34E1AF69" Guid="*">
                            <File Id="filC2B7D5513C8D5D1E0A7DD3F14874E7B7" KeyPath="yes" Source="$(var.sourceDir)\ResourceManager\AzureResourceManager\StreamAnalytics\Microsoft.Data.Services.Client.dll" />
                        </Component>
                        <Component Id="cmpFA850AB1FD136DBF5C2B996258D7951E" Guid="*">
                            <File Id="fil9F13D09ABC703F20DA1AF7819335EE2A" KeyPath="yes" Source="$(var.sourceDir)\ResourceManager\AzureResourceManager\StreamAnalytics\Microsoft.IdentityModel.Clients.ActiveDirectory.dll" />
                        </Component>
                        <Component Id="cmpB5D013974F5418F70273380DBDD9266F" Guid="*">
                            <File Id="fil9C341E2703467B2079763B1BE706DC12" KeyPath="yes" Source="$(var.sourceDir)\ResourceManager\AzureResourceManager\StreamAnalytics\Microsoft.IdentityModel.Clients.ActiveDirectory.WindowsForms.dll" />
                        </Component>
                        <Component Id="cmp13BB804F8DBF8DC64F33621628AE0FEA" Guid="*">
                            <File Id="filE4D798CFC2887D52F579AA7000569D1D" KeyPath="yes" Source="$(var.sourceDir)\ResourceManager\AzureResourceManager\StreamAnalytics\Microsoft.Threading.Tasks.dll" />
                        </Component>
                        <Component Id="cmpB65D4B1257A1847145DA2B586821DD51" Guid="*">
                            <File Id="fil766F4B0E81B5432913B2D6F2670DED2A" KeyPath="yes" Source="$(var.sourceDir)\ResourceManager\AzureResourceManager\StreamAnalytics\Microsoft.WindowsAzure.Commands.Common.dll" />
                        </Component>
                        <Component Id="cmpD02E3DCEDD014C0A3068C44857DD9712" Guid="*">
                            <File Id="fil0234B59B76F039C87DA8CE493C25C30C" KeyPath="yes" Source="$(var.sourceDir)\ResourceManager\AzureResourceManager\StreamAnalytics\Microsoft.WindowsAzure.Commands.Common.Storage.dll" />
                        </Component>
                        <Component Id="cmp07AAE83D7AB784DEF2482743A904A656" Guid="*">
                            <File Id="fil72A8AB3AD989E1AEC9D60425BA66F2C5" KeyPath="yes" Source="$(var.sourceDir)\ResourceManager\AzureResourceManager\StreamAnalytics\Microsoft.WindowsAzure.Commands.Profile.dll" />
                        </Component>
                        <Component Id="cmpA6269058AD07EC84DD573E192B4A56B9" Guid="*">
                            <File Id="filA8BAC5C6A331C08866E2F427289477FF" KeyPath="yes" Source="$(var.sourceDir)\ResourceManager\AzureResourceManager\StreamAnalytics\Microsoft.WindowsAzure.Commands.Profile.dll-Help.xml" />
                        </Component>
                        <Component Id="cmp55D02154CBD597E4C34E832780CAB861" Guid="*">
                            <File Id="filA716691369DC23F18A82F5CC795AA248" KeyPath="yes" Source="$(var.sourceDir)\ResourceManager\AzureResourceManager\StreamAnalytics\Microsoft.WindowsAzure.Commands.Profile.format.ps1xml" />
                        </Component>
                        <Component Id="cmpC1532ADE5FB25EC226C31BD06FDC7C20" Guid="*">
                            <File Id="fil3A690321104497483F4E01E040E5BFBD" KeyPath="yes" Source="$(var.sourceDir)\ResourceManager\AzureResourceManager\StreamAnalytics\Microsoft.WindowsAzure.Management.dll" />
                        </Component>
                        <Component Id="cmp97FEBF68F374AAB490FD2806F831D8E1" Guid="*">
                            <File Id="fil436CDD4B88D6D3044DA873688BF854EA" KeyPath="yes" Source="$(var.sourceDir)\ResourceManager\AzureResourceManager\StreamAnalytics\Microsoft.WindowsAzure.Management.Storage.dll" />
                        </Component>
                        <Component Id="cmp80FE7A56B007BCFE285874C5F279A7FB" Guid="*">
                            <File Id="filDED44D3200EAED0687CFC0919F75F233" KeyPath="yes" Source="$(var.sourceDir)\ResourceManager\AzureResourceManager\StreamAnalytics\Microsoft.WindowsAzure.Storage.dll" />
                        </Component>
                        <Component Id="cmp2F5B98EB85EFC125CC7046BCB73064BD" Guid="*">
                            <File Id="fil85E0AA796E77BDCA68B2A8AE335D61FB" KeyPath="yes" Source="$(var.sourceDir)\ResourceManager\AzureResourceManager\StreamAnalytics\Newtonsoft.Json.dll" />
                        </Component>
                        <Component Id="cmp79186A81BC669D6024CCF1A09E2E2C5A" Guid="*">
                            <File Id="fil8DA3199067CDF797AA3E17BF3AC8F3C0" KeyPath="yes" Source="$(var.sourceDir)\ResourceManager\AzureResourceManager\StreamAnalytics\System.Net.Http.Extensions.dll" />
                        </Component>
                        <Component Id="cmp5A3BD827A14F986178D0A9A181EF2AA5" Guid="*">
                            <File Id="fil537B7CA3B4516CBF82CA12409B2224B5" KeyPath="yes" Source="$(var.sourceDir)\ResourceManager\AzureResourceManager\StreamAnalytics\System.Net.Http.Formatting.dll" />
                        </Component>
                        <Component Id="cmp50F7BE65E6B760565BEA45A1FD026E5A" Guid="*">
                            <File Id="fil58ECD5D8224B64964939E2B6FFF6CEAC" KeyPath="yes" Source="$(var.sourceDir)\ResourceManager\AzureResourceManager\StreamAnalytics\System.Net.Http.Primitives.dll" />
                        </Component>
                        <Component Id="cmp39C80C84537D91210F1CD95CE24DDD6D" Guid="*">
                            <File Id="fil32E37469BB7EA0E12E1503A1B5B901F3" KeyPath="yes" Source="$(var.sourceDir)\ResourceManager\AzureResourceManager\StreamAnalytics\System.Spatial.dll" />
                        </Component>
                    </Directory>
                    <Directory Id="dirB7A521425BBDC8EB5AA06380BBC1E2B3" Name="Tags">
                        <Component Id="cmp4AC5851471CC40284384D744CCDD8C50" Guid="*">
                            <File Id="fil72D78A42AD21198060E9076046A1EC34" KeyPath="yes" Source="$(var.sourceDir)\ResourceManager\AzureResourceManager\Tags\Hyak.Common.dll" />
                        </Component>
                        <Component Id="cmpE1EF08FBA8BC9006E225B9DD83DF428F" Guid="*">
                            <File Id="filFFA94A7CC4A59738320684A89028E777" KeyPath="yes" Source="$(var.sourceDir)\ResourceManager\AzureResourceManager\Tags\Microsoft.Azure.Commands.Tags.dll" />
                        </Component>
                        <Component Id="cmp019CEEDFCC1D69922E8F00B5A76B7560" Guid="*">
                            <File Id="filA054C5AC3D9C7F31A46535B75D865932" KeyPath="yes" Source="$(var.sourceDir)\ResourceManager\AzureResourceManager\Tags\Microsoft.Azure.Commands.Tags.dll-help.xml" />
                        </Component>
                        <Component Id="cmp61D54A0098125545EC349AD24CFCFA25" Guid="*">
                            <File Id="fil0D632995BEBCAAFABB16A238D204321F" KeyPath="yes" Source="$(var.sourceDir)\ResourceManager\AzureResourceManager\Tags\Microsoft.Azure.Commands.Tags.format.ps1xml" />
                        </Component>
                        <Component Id="cmp7EDD336FF223F149EE90C90F26B98A8A" Guid="*">
                            <File Id="filABB07F02D2EF3170D3B1056CF0666BF0" KeyPath="yes" Source="$(var.sourceDir)\ResourceManager\AzureResourceManager\Tags\Microsoft.Azure.Common.Authentication.dll" />
                        </Component>
                        <Component Id="cmp4251D77EBE420E1B57342C4B106347DF" Guid="*">
                            <File Id="fil6FDDF0E35C0B8F28517C4C887FE65F42" KeyPath="yes" Source="$(var.sourceDir)\ResourceManager\AzureResourceManager\Tags\Microsoft.Azure.Common.dll" />
                        </Component>
                        <Component Id="cmpB6083B5CE8CED6F1724591BB34F19995" Guid="*">
                            <File Id="fil46D3230BBAA55CB775751019D1F76864" KeyPath="yes" Source="$(var.sourceDir)\ResourceManager\AzureResourceManager\Tags\Microsoft.Azure.Common.NetFramework.dll" />
                        </Component>
                        <Component Id="cmpE919700CB5B034A7EB8AAB83FC165430" Guid="*">
                            <File Id="fil0BEB5E6A469AC6BD4021B4E1E9B62302" KeyPath="yes" Source="$(var.sourceDir)\ResourceManager\AzureResourceManager\Tags\Microsoft.Azure.ResourceManager.dll" />
                        </Component>
                        <Component Id="cmpD1256920B6ACD5E65F843AD14D11EEB1" Guid="*">
                            <File Id="fil2C6E098AA0FB763C3719A37B4D159992" KeyPath="yes" Source="$(var.sourceDir)\ResourceManager\AzureResourceManager\Tags\Microsoft.Data.Edm.dll" />
                        </Component>
                        <Component Id="cmp1292FE4D2BE814CC1BB13C08A2FC8568" Guid="*">
                            <File Id="fil77F626644BFB8B4AA65B1DC0E368160C" KeyPath="yes" Source="$(var.sourceDir)\ResourceManager\AzureResourceManager\Tags\Microsoft.Data.OData.dll" />
                        </Component>
                        <Component Id="cmpAB3033015892ACCBACCAEEA2C8CFD2D6" Guid="*">
                            <File Id="fil5D0E544C25CA4B12915BCE97E1D64D7B" KeyPath="yes" Source="$(var.sourceDir)\ResourceManager\AzureResourceManager\Tags\Microsoft.Data.Services.Client.dll" />
                        </Component>
                        <Component Id="cmp871822AAB4C8D518CD3B101C9564E8FE" Guid="*">
                            <File Id="fil9058AF255EF85B7DF4BFBD96CA127488" KeyPath="yes" Source="$(var.sourceDir)\ResourceManager\AzureResourceManager\Tags\Microsoft.IdentityModel.Clients.ActiveDirectory.dll" />
                        </Component>
                        <Component Id="cmpD305B7937B5CC7706A8CEE1FEC97C545" Guid="*">
                            <File Id="filDB0D06A0C813E33429A2B7EA1C31758C" KeyPath="yes" Source="$(var.sourceDir)\ResourceManager\AzureResourceManager\Tags\Microsoft.IdentityModel.Clients.ActiveDirectory.WindowsForms.dll" />
                        </Component>
                        <Component Id="cmp4F426E4F2C1AC2C394B87FABEFDC5664" Guid="*">
                            <File Id="filC5F60E158E024CF2723FD18965A986E0" KeyPath="yes" Source="$(var.sourceDir)\ResourceManager\AzureResourceManager\Tags\Microsoft.Threading.Tasks.dll" />
                        </Component>
                        <Component Id="cmp410E533797A0F92276BB50FCD8811E2A" Guid="*">
                            <File Id="filB0350A1F9F4689A47871FFA76B2BCE62" KeyPath="yes" Source="$(var.sourceDir)\ResourceManager\AzureResourceManager\Tags\Microsoft.Threading.Tasks.Extensions.Desktop.dll" />
                        </Component>
                        <Component Id="cmp4B1E01F0F4B825E0AFEAACDB49097052" Guid="*">
                            <File Id="fil25878231BDF8FB966019EA5B2649855C" KeyPath="yes" Source="$(var.sourceDir)\ResourceManager\AzureResourceManager\Tags\Microsoft.Threading.Tasks.Extensions.dll" />
                        </Component>
                        <Component Id="cmpEABAD0753F1F1C787AA5BA4838EEBDF4" Guid="*">
                            <File Id="fil2C298B51D1654A995E588245FBEBB4D4" KeyPath="yes" Source="$(var.sourceDir)\ResourceManager\AzureResourceManager\Tags\Microsoft.WindowsAzure.Commands.Common.dll" />
                        </Component>
                        <Component Id="cmp40C39D0D46866F76475770F690E2F1F1" Guid="*">
                            <File Id="fil80DCD3946709E66EF476B1B5B7D45AB6" KeyPath="yes" Source="$(var.sourceDir)\ResourceManager\AzureResourceManager\Tags\Microsoft.WindowsAzure.Commands.Common.Storage.dll" />
                        </Component>
                        <Component Id="cmp025F897BC58AD533F76E04ABA7B87B02" Guid="*">
                            <File Id="fil6CC0BE15D741E040C4A7A2641773B39C" KeyPath="yes" Source="$(var.sourceDir)\ResourceManager\AzureResourceManager\Tags\Microsoft.WindowsAzure.Commands.Profile.dll" />
                        </Component>
                        <Component Id="cmp905C88A8580641F017C6A280A3736FF8" Guid="*">
                            <File Id="fil688DFC24FAD6C457BE4BDD256E92F166" KeyPath="yes" Source="$(var.sourceDir)\ResourceManager\AzureResourceManager\Tags\Microsoft.WindowsAzure.Commands.Profile.dll-Help.xml" />
                        </Component>
                        <Component Id="cmp3718925DE19AD6C9BD871FDE9EC1DE1A" Guid="*">
                            <File Id="fil2726D982E1DD7225FE32A5AE48544C86" KeyPath="yes" Source="$(var.sourceDir)\ResourceManager\AzureResourceManager\Tags\Microsoft.WindowsAzure.Commands.Profile.format.ps1xml" />
                        </Component>
                        <Component Id="cmpE00A0DD29D83D02ADE9B6F8237D53009" Guid="*">
                            <File Id="filA07AED6A5ECA93DC0EC03C5309ADAD63" KeyPath="yes" Source="$(var.sourceDir)\ResourceManager\AzureResourceManager\Tags\Microsoft.WindowsAzure.Management.dll" />
                        </Component>
                        <Component Id="cmpD0098DF265ACE00F78B7467A9C21C392" Guid="*">
                            <File Id="fil95E7BDEC54AA6BBB54EC92A62EF9A83E" KeyPath="yes" Source="$(var.sourceDir)\ResourceManager\AzureResourceManager\Tags\Microsoft.WindowsAzure.Management.Storage.dll" />
                        </Component>
                        <Component Id="cmpDABCC4EC828CB3A90B6544319086AA9B" Guid="*">
                            <File Id="fil58A91CD76060E09825E4480110B88218" KeyPath="yes" Source="$(var.sourceDir)\ResourceManager\AzureResourceManager\Tags\Microsoft.WindowsAzure.Storage.dll" />
                        </Component>
                        <Component Id="cmp4EE133225743EE66A52BE7CD77B56151" Guid="*">
                            <File Id="fil1C9EF19A69F7327640B51C3DE5B7AD95" KeyPath="yes" Source="$(var.sourceDir)\ResourceManager\AzureResourceManager\Tags\Newtonsoft.Json.dll" />
                        </Component>
                        <Component Id="cmp4F9FB9324C1FEBFE32FE3430D05F4B62" Guid="*">
                            <File Id="fil55A5736FC0A091C1EB4507DDD618EBEC" KeyPath="yes" Source="$(var.sourceDir)\ResourceManager\AzureResourceManager\Tags\System.Net.Http.Extensions.dll" />
                        </Component>
                        <Component Id="cmp73F733B6769D6142F627750A4BF8A304" Guid="*">
                            <File Id="filF5C186A4A80A7F792E8B97D961E4A56F" KeyPath="yes" Source="$(var.sourceDir)\ResourceManager\AzureResourceManager\Tags\System.Net.Http.Formatting.dll" />
                        </Component>
                        <Component Id="cmp1B114EC22E279C9430B23AB28AEE58EC" Guid="*">
                            <File Id="filDB8694878081E11E606B5028C02F9816" KeyPath="yes" Source="$(var.sourceDir)\ResourceManager\AzureResourceManager\Tags\System.Net.Http.Primitives.dll" />
                        </Component>
                        <Component Id="cmp82A0A44868270FCB8A12BD4E0346621F" Guid="*">
                            <File Id="fil658EB945BB104A3BB6E54EB9D7CC76AE" KeyPath="yes" Source="$(var.sourceDir)\ResourceManager\AzureResourceManager\Tags\System.Spatial.dll" />
                        </Component>
                    </Directory>
                    <Directory Id="dirC50ADFE5CD118426F389B9B2CD995BF6" Name="Websites">
                        <Component Id="cmpCB9C95BF2FE6D784EC47F78CEA8714FE" Guid="*">
                            <File Id="fil6C3554ACEEBC9EA8063C3E75065A9154" KeyPath="yes" Source="$(var.sourceDir)\ResourceManager\AzureResourceManager\Websites\Hyak.Common.dll" />
                        </Component>
                        <Component Id="cmpAA3B522375D7F8190EF55B87EB1EB8D4" Guid="*">
                            <File Id="fil99B879BE9A3C6D6061D734323081BA30" KeyPath="yes" Source="$(var.sourceDir)\ResourceManager\AzureResourceManager\Websites\Microsoft.Azure.Commands.Websites.dll" />
                        </Component>
                        <Component Id="cmp1A3E551E9A3F632A9FF29E4347C0E07F" Guid="*">
                            <File Id="fil54429D9642BEE7F1A31C389739C91837" KeyPath="yes" Source="$(var.sourceDir)\ResourceManager\AzureResourceManager\Websites\Microsoft.Azure.Commands.Websites.dll-Help.xml" />
                        </Component>
                        <Component Id="cmp2287034B4046CF6ED7B5F14C0141B934" Guid="*">
                            <File Id="filC5C25B2679C5D1CFFAAFCAB680910A25" KeyPath="yes" Source="$(var.sourceDir)\ResourceManager\AzureResourceManager\Websites\Microsoft.Azure.Common.Authentication.dll" />
                        </Component>
                        <Component Id="cmp69A301D252AE955508C48079D82B6134" Guid="*">
                            <File Id="filE3C3910C06D2D6464BBF33A51946D37F" KeyPath="yes" Source="$(var.sourceDir)\ResourceManager\AzureResourceManager\Websites\Microsoft.Azure.Common.dll" />
                        </Component>
                        <Component Id="cmpBF6ADAEC58819DA15AC2FF95A48A3884" Guid="*">
                            <File Id="fil2AFE58F18DE3182BE4134B732F6265CD" KeyPath="yes" Source="$(var.sourceDir)\ResourceManager\AzureResourceManager\Websites\Microsoft.Azure.Common.NetFramework.dll" />
                        </Component>
                        <Component Id="cmpC3DEBAB03B2506BAE8978D16895AE395" Guid="*">
                            <File Id="fil76DB5BECA8CA848922E9284538462C5F" KeyPath="yes" Source="$(var.sourceDir)\ResourceManager\AzureResourceManager\Websites\Microsoft.Azure.Gallery.dll" />
                        </Component>
                        <Component Id="cmp5C19489ED3B949946920EC5F5A9217EB" Guid="*">
                            <File Id="filF18A12F1FEB6D505CF0FA5A413D71034" KeyPath="yes" Source="$(var.sourceDir)\ResourceManager\AzureResourceManager\Websites\Microsoft.Azure.Graph.RBAC.dll" />
                        </Component>
                        <Component Id="cmp201C54171A3BD519AA9BD7BB900E4096" Guid="*">
                            <File Id="fil3AE0AF054BD0179A49E96C860993C0B5" KeyPath="yes" Source="$(var.sourceDir)\ResourceManager\AzureResourceManager\Websites\Microsoft.Azure.Management.Authorization.dll" />
                        </Component>
                        <Component Id="cmpE3E6C196CDEA9C3D16246435777124FA" Guid="*">
                            <File Id="filFF4DCEF340DBA61A2D7CCC57B7749CE1" KeyPath="yes" Source="$(var.sourceDir)\ResourceManager\AzureResourceManager\Websites\Microsoft.Azure.Management.WebSites.dll" />
                        </Component>
                        <Component Id="cmpCF437A6A7BBE0460DE705471CB8EB65D" Guid="*">
                            <File Id="fil6EE281F577D5A1F8A25309475F7CEFBA" KeyPath="yes" Source="$(var.sourceDir)\ResourceManager\AzureResourceManager\Websites\Microsoft.Azure.ResourceManager.dll" />
                        </Component>
                        <Component Id="cmp3A46C449133D07A3557D4548F68A1A1B" Guid="*">
                            <File Id="fil021CB40E47934AA2950F5F2A5D6C1BE8" KeyPath="yes" Source="$(var.sourceDir)\ResourceManager\AzureResourceManager\Websites\Microsoft.IdentityModel.Clients.ActiveDirectory.dll" />
                        </Component>
                        <Component Id="cmp0EEB8DE607E59C179657914DCEF23469" Guid="*">
                            <File Id="fil4475F13C7AED10EBEE47D448CD6CB8B3" KeyPath="yes" Source="$(var.sourceDir)\ResourceManager\AzureResourceManager\Websites\Microsoft.IdentityModel.Clients.ActiveDirectory.WindowsForms.dll" />
                        </Component>
                        <Component Id="cmpE9BDDA71266296FE7DD9684C915C537C" Guid="*">
                            <File Id="fil6AB5D2FE83B57870A6014ADF888E4555" KeyPath="yes" Source="$(var.sourceDir)\ResourceManager\AzureResourceManager\Websites\Microsoft.Threading.Tasks.dll" />
                        </Component>
                        <Component Id="cmpFFFCD58A5DB0E19A9E2609FBE2410C09" Guid="*">
                            <File Id="fil6407C80B520810473829DCB3370779C7" KeyPath="yes" Source="$(var.sourceDir)\ResourceManager\AzureResourceManager\Websites\Microsoft.Threading.Tasks.Extensions.Desktop.dll" />
                        </Component>
                        <Component Id="cmp4ABAE69FE7F32B747C276E27CBD08B11" Guid="*">
                            <File Id="fil7BEED5F0ECF67EEB1EDEC90A34ECB130" KeyPath="yes" Source="$(var.sourceDir)\ResourceManager\AzureResourceManager\Websites\Microsoft.Threading.Tasks.Extensions.dll" />
                        </Component>
                        <Component Id="cmpD1207E6C71B252DEA35A0F21BD18C739" Guid="*">
                            <File Id="filAB602D03DC2C505D7E6A30F218B1E357" KeyPath="yes" Source="$(var.sourceDir)\ResourceManager\AzureResourceManager\Websites\Microsoft.WindowsAzure.Commands.Common.dll" />
                        </Component>
                        <Component Id="cmpEF310754D1C69EB41F0EA968BF00DBB9" Guid="*">
                            <File Id="fil375767A5125510DB24B62A452A56A6B1" KeyPath="yes" Source="$(var.sourceDir)\ResourceManager\AzureResourceManager\Websites\Microsoft.WindowsAzure.Management.dll" />
                        </Component>
                        <Component Id="cmp4DA3B101B35F9FABD0EC784559AC44A2" Guid="*">
                            <File Id="filC3A5D2133C37B5039EDB68C498FDEC52" KeyPath="yes" Source="$(var.sourceDir)\ResourceManager\AzureResourceManager\Websites\Newtonsoft.Json.dll" />
                        </Component>
                        <Component Id="cmpFE7DE66BD1CE262C145D66A0E7250779" Guid="*">
                            <File Id="filEE6152978C4CBCBFB0A89480C49B738B" KeyPath="yes" Source="$(var.sourceDir)\ResourceManager\AzureResourceManager\Websites\System.Net.Http.Extensions.dll" />
                        </Component>
                        <Component Id="cmp151EB3269F28F00EB83778675AD2C3BA" Guid="*">
                            <File Id="filA978B0263DBBA32908ABD701E8293226" KeyPath="yes" Source="$(var.sourceDir)\ResourceManager\AzureResourceManager\Websites\System.Net.Http.Formatting.dll" />
                        </Component>
                        <Component Id="cmp0F820EB6FA3680A0C874FB8D22CA3F0C" Guid="*">
                            <File Id="filC0A4ED6AAB3A74F69C5F183FDDD570CE" KeyPath="yes" Source="$(var.sourceDir)\ResourceManager\AzureResourceManager\Websites\System.Net.Http.Primitives.dll" />
                        </Component>
                    </Directory>
                </Directory>
            </Directory>
            <Directory Id="dirBD6E354CD1B8F27BC050A454CE071EF2" Name="ServiceManagement">
                <Directory Id="dirF914F75CF42E1096AEFB68FF4D9C3FE0" Name="Azure">
                    <Component Id="cmp5DFC4ECCB8BBF842D8069F3036386B84" Guid="*">
                        <File Id="fil5E21D53B44D4AF82925C213318480319" KeyPath="yes" Source="$(var.sourceDir)\ServiceManagement\Azure\Azure.psd1" />
                    </Component>
                    <Directory Id="dir023BB58B2A71DC3FC9AFE98E2CD36D3A" Name="Automation">
                        <Component Id="cmp215D8C03C711DF4FF42B3D06ED14C790" Guid="*">
                            <File Id="fil2BD54DE720D9C71E65F90D9020ECEDD2" KeyPath="yes" Source="$(var.sourceDir)\ServiceManagement\Azure\Automation\Hyak.Common.dll" />
                        </Component>
                        <Component Id="cmp2885A72095CC4D23D58804836236D163" Guid="*">
                            <File Id="fil519809FB46E7EC3B65D40553F469D6BD" KeyPath="yes" Source="$(var.sourceDir)\ServiceManagement\Azure\Automation\Microsoft.Azure.Commands.Automation.dll" />
                        </Component>
                        <Component Id="cmp855703EFA2A131AD51B3A278DB9B705C" Guid="*">
                            <File Id="fil5D4A33057918AD90FBA0027C7366323B" KeyPath="yes" Source="$(var.sourceDir)\ServiceManagement\Azure\Automation\Microsoft.Azure.Commands.Automation.dll-help.xml" />
                        </Component>
                        <Component Id="cmpBE427673ACDFD9FB2C5A1BB58CC793AA" Guid="*">
                            <File Id="fil24BC63FA8EA31E8E990515C14D902E0B" KeyPath="yes" Source="$(var.sourceDir)\ServiceManagement\Azure\Automation\Microsoft.Azure.Common.Authentication.dll" />
                        </Component>
                        <Component Id="cmp614E0ECB4B4D1ACFBAA7502B66CB53AB" Guid="*">
                            <File Id="filE2B318C5CB0FDBA05F158B7AEDAB6A5B" KeyPath="yes" Source="$(var.sourceDir)\ServiceManagement\Azure\Automation\Microsoft.Azure.Common.dll" />
                        </Component>
                        <Component Id="cmpCFF660734313D3C9592DB86F0D4B4EFE" Guid="*">
                            <File Id="filD8D1F471ACDC72E34B1D13DA591F7B3F" KeyPath="yes" Source="$(var.sourceDir)\ServiceManagement\Azure\Automation\Microsoft.Azure.Common.NetFramework.dll" />
                        </Component>
                        <Component Id="cmp86A3FC330AB128431B87D9FC2A1D3109" Guid="*">
                            <File Id="fil08829B0CC57BEE7E650F0AE7867D27EE" KeyPath="yes" Source="$(var.sourceDir)\ServiceManagement\Azure\Automation\Microsoft.Azure.ResourceManager.dll" />
                        </Component>
                        <Component Id="cmp1D87896B8DB222621598E697ABAF8676" Guid="*">
                            <File Id="filEE64D33AA9FFAAD706E543ADAFA24D29" KeyPath="yes" Source="$(var.sourceDir)\ServiceManagement\Azure\Automation\Microsoft.IdentityModel.Clients.ActiveDirectory.dll" />
                        </Component>
                        <Component Id="cmpAAA3BFC9B04B6FC095AE39235747D692" Guid="*">
                            <File Id="fil87FF9899D5797734F583AD1BC88C1480" KeyPath="yes" Source="$(var.sourceDir)\ServiceManagement\Azure\Automation\Microsoft.IdentityModel.Clients.ActiveDirectory.WindowsForms.dll" />
                        </Component>
                        <Component Id="cmp69914982EC2B4590B0A7EB3CFBAB4E06" Guid="*">
                            <File Id="fil1A4D5BE1B165197AF53CC39445361AE0" KeyPath="yes" Source="$(var.sourceDir)\ServiceManagement\Azure\Automation\Microsoft.Threading.Tasks.dll" />
                        </Component>
                        <Component Id="cmpCE16EF6388EB7390B5991F43E5609278" Guid="*">
                            <File Id="fil245E33492EC1D0CF1EEE147138B96D5D" KeyPath="yes" Source="$(var.sourceDir)\ServiceManagement\Azure\Automation\Microsoft.Threading.Tasks.Extensions.Desktop.dll" />
                        </Component>
                        <Component Id="cmp043C277BDC681C299BAA6E5E03E5960E" Guid="*">
                            <File Id="fil791CAF6963FFA10E4B92F8657AC1769C" KeyPath="yes" Source="$(var.sourceDir)\ServiceManagement\Azure\Automation\Microsoft.Threading.Tasks.Extensions.dll" />
                        </Component>
                        <Component Id="cmp2AC34B496C31586E724E662B247950AF" Guid="*">
                            <File Id="fil75C80AFB99C723F07FE74AA1C3858CED" KeyPath="yes" Source="$(var.sourceDir)\ServiceManagement\Azure\Automation\Microsoft.WindowsAzure.Commands.Common.dll" />
                        </Component>
                        <Component Id="cmp72C8C02E06862525059DA2F6A04D5FE4" Guid="*">
                            <File Id="filB12098DE4A2799A544C86635B4965210" KeyPath="yes" Source="$(var.sourceDir)\ServiceManagement\Azure\Automation\Microsoft.WindowsAzure.Management.Automation.dll" />
                        </Component>
                        <Component Id="cmp79ECBE22B99E0C170107AAF0FE1ADE25" Guid="*">
                            <File Id="filE4BFF743509EADFFFD4646D165D8065C" KeyPath="yes" Source="$(var.sourceDir)\ServiceManagement\Azure\Automation\Microsoft.WindowsAzure.Management.dll" />
                        </Component>
                        <Component Id="cmp674E543C58A62BC6BC8ECF44BCA31A9D" Guid="*">
                            <File Id="fil9001E4EB305B9BDCC1E0575CB54A1D50" KeyPath="yes" Source="$(var.sourceDir)\ServiceManagement\Azure\Automation\Newtonsoft.Json.dll" />
                        </Component>
                        <Component Id="cmpB6773EA3F58057B9F419BA6DBF13CBED" Guid="*">
                            <File Id="fil990E37FB457E4299F1915EF0BFA12B83" KeyPath="yes" Source="$(var.sourceDir)\ServiceManagement\Azure\Automation\System.Net.Http.Extensions.dll" />
                        </Component>
                        <Component Id="cmp01E003A3FA26FB81C6B89817FE7250BE" Guid="*">
                            <File Id="fil2FBB312DFBE56000962BD6901E59DCA0" KeyPath="yes" Source="$(var.sourceDir)\ServiceManagement\Azure\Automation\System.Net.Http.Formatting.dll" />
                        </Component>
                        <Component Id="cmp5E7A927FFF2CD1AC2D9A4D4746132F63" Guid="*">
                            <File Id="filB8CC7F54EE2670B3FC479E8BE465C61C" KeyPath="yes" Source="$(var.sourceDir)\ServiceManagement\Azure\Automation\System.Net.Http.Primitives.dll" />
                        </Component>
                    </Directory>
                    <Directory Id="dir933E2F60BC4A32B6B44E2AD79A5970F7" Name="Compute">
                        <Component Id="cmpD31EE6D7925E4DAECBC12F02B2C896AA" Guid="*">
                            <File Id="fil5E38548DB973410FC004A041113E5421" KeyPath="yes" Source="$(var.sourceDir)\ServiceManagement\Azure\Compute\AutoMapper.dll" />
                        </Component>
                        <Component Id="cmpDFC157C3442E97BDF0570FFD8C7B977D" Guid="*">
                            <File Id="filCDCF5E4FDFBA13866B504E33B24C6195" KeyPath="yes" Source="$(var.sourceDir)\ServiceManagement\Azure\Compute\AutoMapper.Net4.dll" />
                        </Component>
                        <Component Id="cmp4BF22B003CB6023A1EABDD3AE357872E" Guid="*">
                            <File Id="filAFC87FC699D2AD74AA2D8FB62EE910B0" KeyPath="yes" Source="$(var.sourceDir)\ServiceManagement\Azure\Compute\Azure.psd1" />
                        </Component>
                        <Component Id="cmp51ECC6BA35E7D95A12F581DD08E66F64" Guid="*">
                            <File Id="fil8E8B0758A3F332CE3B5257ECC1EE7CF3" KeyPath="yes" Source="$(var.sourceDir)\ServiceManagement\Azure\Compute\AzurePreview.psd1" />
                        </Component>
                        <Component Id="cmp28CB51C576059DF757256E5626E5A87F" Guid="*">
                            <File Id="fil61E4E395AA14EDB779CCE2285055EED2" KeyPath="yes" Source="$(var.sourceDir)\ServiceManagement\Azure\Compute\AzureResourceManager.psd1" />
                        </Component>
                        <Component Id="cmpECEA3A8AB38FEEEC397A918E3448B3FF" Guid="*">
                            <File Id="fil8FDE63B83D29265A149D5E441B5AF581" KeyPath="yes" Source="$(var.sourceDir)\ServiceManagement\Azure\Compute\Hyak.Common.dll" />
                        </Component>
                        <Component Id="cmp75FC2B6D6C89E140FED596D2C4AB5D73" Guid="*">
                            <File Id="fil4613EEBDCA0FD5F2C846084852517673" KeyPath="yes" Source="$(var.sourceDir)\ServiceManagement\Azure\Compute\Microsoft.Azure.Commands.Batch.dll-Help.xml" />
                        </Component>
                        <Component Id="cmp9BB704A34E478064B5AEA018BAE986CA" Guid="*">
                            <File Id="filC63EB870E043EAB3E5874E4BDCC76FCF" KeyPath="yes" Source="$(var.sourceDir)\ServiceManagement\Azure\Compute\Microsoft.Azure.Commands.Batch.format.ps1xml" />
                        </Component>
                        <Component Id="cmp304FFA44E8132650BEB77CF156872E26" Guid="*">
                            <File Id="fil1E1E61F4907CA2D5067716323DC0D683" KeyPath="yes" Source="$(var.sourceDir)\ServiceManagement\Azure\Compute\Microsoft.Azure.Commands.Insights.dll-Help.xml" />
                        </Component>
                        <Component Id="cmpC6750DE6908003A036E7C24FF3978D57" Guid="*">
                            <File Id="filAEB06D979A725AB772825DEABC1F9407" KeyPath="yes" Source="$(var.sourceDir)\ServiceManagement\Azure\Compute\Microsoft.Azure.Commands.KeyVault.dll-Help.xml" />
                        </Component>
                        <Component Id="cmp40C1DC009EF95E711F9B291AC3B7156A" Guid="*">
                            <File Id="fil3EB5601BA3890FB0F09E757EFC4A488E" KeyPath="yes" Source="$(var.sourceDir)\ServiceManagement\Azure\Compute\Microsoft.Azure.Commands.KeyVault.format.ps1xml" />
                        </Component>
                        <Component Id="cmp54514D36BA8821CF1149D4647C9F34BA" Guid="*">
                            <File Id="fil133B69D4144D718FE7E559FF1AA9673B" KeyPath="yes" Source="$(var.sourceDir)\ServiceManagement\Azure\Compute\Microsoft.Azure.Commands.Network.dll" />
                        </Component>
                        <Component Id="cmp40C5FD8B583CA05AA7EC5F1FCF0E3E92" Guid="*">
                            <File Id="fil813CB6FE82DAC50B66F7775533F7CB99" KeyPath="yes" Source="$(var.sourceDir)\ServiceManagement\Azure\Compute\Microsoft.Azure.Commands.Network.dll-help.xml" />
                        </Component>
                        <Component Id="cmp92D521CCBFF0A4064A70115D4DBE13C4" Guid="*">
                            <File Id="filF6C9F9970C59B38828F1E813670BCB7F" KeyPath="yes" Source="$(var.sourceDir)\ServiceManagement\Azure\Compute\Microsoft.Azure.Commands.Network.format.ps1xml" />
                        </Component>
                        <Component Id="cmp9DBA37B38077942A2856B006B0D29A0A" Guid="*">
                            <File Id="filB4747D5A0F54ADFA571957547041F5AD" KeyPath="yes" Source="$(var.sourceDir)\ServiceManagement\Azure\Compute\Microsoft.Azure.Commands.RedisCache.dll-Help.xml" />
                        </Component>
                        <Component Id="cmp0C0FC77DAEF2A45138590D65DCDD21B8" Guid="*">
                            <File Id="filE55E8D836BD5E6F609EECF27B26CBB7E" KeyPath="yes" Source="$(var.sourceDir)\ServiceManagement\Azure\Compute\Microsoft.Azure.Commands.RedisCache.format.ps1xml" />
                        </Component>
                        <Component Id="cmp34F1D9B669A6CA987B6CC8630DCE6782" Guid="*">
                            <File Id="filE56D9DC9E5A05381E5FBA8CBD056B17A" KeyPath="yes" Source="$(var.sourceDir)\ServiceManagement\Azure\Compute\Microsoft.Azure.Commands.RemoteApp.dll-help.xml" />
                        </Component>
                        <Component Id="cmp5ACBDDEE7EBFF87A502B9FCF53520122" Guid="*">
                            <File Id="fil05622093B9BAD4063FDC52C4CADD209C" KeyPath="yes" Source="$(var.sourceDir)\ServiceManagement\Azure\Compute\Microsoft.Azure.Commands.Resources.dll-Help.xml" />
                        </Component>
                        <Component Id="cmpB496235CB74DCC1B3E4B9B0A4A99DB7E" Guid="*">
                            <File Id="fil421151B9E6E13BC40C21CA9E435C7A0C" KeyPath="yes" Source="$(var.sourceDir)\ServiceManagement\Azure\Compute\Microsoft.Azure.Commands.Resources.format.ps1xml" />
                        </Component>
                        <Component Id="cmp958759CE2C3C0A31E905D81FB0A84070" Guid="*">
                            <File Id="fil9AA6AD59D67F1A8A7549DFAB3856116A" KeyPath="yes" Source="$(var.sourceDir)\ServiceManagement\Azure\Compute\Microsoft.Azure.Commands.Sql.dll-Help.xml" />
                        </Component>
                        <Component Id="cmpEA0824393A8B3E7304F785D01FA6A52B" Guid="*">
                            <File Id="fil8AFEBFE451536D83C2047F73F9BE450C" KeyPath="yes" Source="$(var.sourceDir)\ServiceManagement\Azure\Compute\Microsoft.Azure.Commands.StreamAnalytics.dll-Help.xml" />
                        </Component>
                        <Component Id="cmp95B26B03ABE9C794BA62FCACA3B1B24D" Guid="*">
                            <File Id="fil18D8A7976F2F2EC78027C9FB84A54EE4" KeyPath="yes" Source="$(var.sourceDir)\ServiceManagement\Azure\Compute\Microsoft.Azure.Commands.StreamAnalytics.format.ps1xml" />
                        </Component>
                        <Component Id="cmpB79894F1F10C9E75B06623A1684E361C" Guid="*">
                            <File Id="fil224075C67491010C766CA82390D19E11" KeyPath="yes" Source="$(var.sourceDir)\ServiceManagement\Azure\Compute\Microsoft.Azure.Commands.Tags.dll-help.xml" />
                        </Component>
                        <Component Id="cmpFE4978FF7C3A65969F45E2D05C8B81EA" Guid="*">
                            <File Id="fil38152C360BA6EB810A4CF794568E11BE" KeyPath="yes" Source="$(var.sourceDir)\ServiceManagement\Azure\Compute\Microsoft.Azure.Commands.Tags.format.ps1xml" />
                        </Component>
                        <Component Id="cmpD70F75CADF2BF8D0CC8C105E25C52404" Guid="*">
                            <File Id="fil0F636E3DC847659086013DC3A6EF6B6C" KeyPath="yes" Source="$(var.sourceDir)\ServiceManagement\Azure\Compute\Microsoft.Azure.Commands.Websites.dll-Help.xml" />
                        </Component>
                        <Component Id="cmp7AAE7BA21799D1BAFA96134E30059981" Guid="*">
                            <File Id="fil309577BCB21CE9AE5268FA20AE90A336" KeyPath="yes" Source="$(var.sourceDir)\ServiceManagement\Azure\Compute\Microsoft.Azure.Common.Authentication.dll" />
                        </Component>
                        <Component Id="cmpBCF3C38FB8142F10977444858EFAF20D" Guid="*">
                            <File Id="fil0B1361097C92E2D0E34AA5248E7CD4C7" KeyPath="yes" Source="$(var.sourceDir)\ServiceManagement\Azure\Compute\Microsoft.Azure.Common.dll" />
                        </Component>
                        <Component Id="cmp42FE31D214E88600BC5DE868A244BA20" Guid="*">
                            <File Id="filD6668B53C1E9BB018419C62B94B1EDCC" KeyPath="yes" Source="$(var.sourceDir)\ServiceManagement\Azure\Compute\Microsoft.Azure.Common.NetFramework.dll" />
                        </Component>
                        <Component Id="cmp9BE4A14F2E050EFD14F849753F4D0C80" Guid="*">
                            <File Id="filF37AF7FAE1E4FAD4D16EDA8BC0CF45D5" KeyPath="yes" Source="$(var.sourceDir)\ServiceManagement\Azure\Compute\Microsoft.Azure.ResourceManager.dll" />
                        </Component>
                        <Component Id="cmpC4B0F527C50AAE1765CBAD30D27B8A40" Guid="*">
                            <File Id="fil85C84D9C45DE9447D92AFD9E25B47A8D" KeyPath="yes" Source="$(var.sourceDir)\ServiceManagement\Azure\Compute\Microsoft.Data.Edm.dll" />
                        </Component>
                        <Component Id="cmp137E88F14FE19BC371D0B55830162E31" Guid="*">
                            <File Id="fil4D73A35F04FA5FE6B4BA25A8509A7211" KeyPath="yes" Source="$(var.sourceDir)\ServiceManagement\Azure\Compute\Microsoft.Data.OData.dll" />
                        </Component>
                        <Component Id="cmp899A60ACAFA623E14E1F155D97CEB7C3" Guid="*">
                            <File Id="fil6B0A26331E1C5DE2071862EF37CB8858" KeyPath="yes" Source="$(var.sourceDir)\ServiceManagement\Azure\Compute\Microsoft.Data.Services.Client.dll" />
                        </Component>
                        <Component Id="cmpD22DBA7200894217034A180E7C4C9B46" Guid="*">
                            <File Id="fil65E28AE652EB3D8C755A1C7EEB7BBD66" KeyPath="yes" Source="$(var.sourceDir)\ServiceManagement\Azure\Compute\Microsoft.IdentityModel.Clients.ActiveDirectory.dll" />
                        </Component>
                        <Component Id="cmpA502125DDBF8DEF0298D97A71F423DDA" Guid="*">
                            <File Id="fil0AFF63CA05CC413301CF267AE9DFDBC0" KeyPath="yes" Source="$(var.sourceDir)\ServiceManagement\Azure\Compute\Microsoft.IdentityModel.Clients.ActiveDirectory.WindowsForms.dll" />
                        </Component>
                        <Component Id="cmp4305AC8141F9492E6C050EF12BD727D7" Guid="*">
                            <File Id="fil2E050B0E23ED4505A69C8B578413256D" KeyPath="yes" Source="$(var.sourceDir)\ServiceManagement\Azure\Compute\Microsoft.ServiceBus.dll" />
                        </Component>
                        <Component Id="cmpD3DE395231435F48A6F7DF9C1D608B76" Guid="*">
                            <File Id="fil38E749CE8CAA20BCD5141A1545BAF9E2" KeyPath="yes" Source="$(var.sourceDir)\ServiceManagement\Azure\Compute\Microsoft.Threading.Tasks.dll" />
                        </Component>
                        <Component Id="cmp93F20DACAFBC092E0D2A5B04417BA424" Guid="*">
                            <File Id="filD815F775F5B2536CC947C04C2EE7E203" KeyPath="yes" Source="$(var.sourceDir)\ServiceManagement\Azure\Compute\Microsoft.Threading.Tasks.Extensions.Desktop.dll" />
                        </Component>
                        <Component Id="cmp522D512305D9188F54B6A183D2BD575C" Guid="*">
                            <File Id="fil8035ED58A13AA7C583944E376E1B4C29" KeyPath="yes" Source="$(var.sourceDir)\ServiceManagement\Azure\Compute\Microsoft.Threading.Tasks.Extensions.dll" />
                        </Component>
                        <Component Id="cmpE414847AC21B8E9A582B483372F2F07B" Guid="*">
                            <File Id="fil084ED0B7AA033D49DE804C6DFF97B8F2" KeyPath="yes" Source="$(var.sourceDir)\ServiceManagement\Azure\Compute\Microsoft.WindowsAzure.Commands.CloudService.format.ps1xml" />
                        </Component>
                        <Component Id="cmp4E9C25E24595E39CD2761CFD8070E6D6" Guid="*">
                            <File Id="fil3FEB29E977C4788092F02B1431D97488" KeyPath="yes" Source="$(var.sourceDir)\ServiceManagement\Azure\Compute\Microsoft.WindowsAzure.Commands.Common.dll" />
                        </Component>
                        <Component Id="cmp6C8488CFB60AC37A37F888FBD49AC005" Guid="*">
                            <File Id="filEB8EB02491E7E1B02CB1C5076BC1B5FA" KeyPath="yes" Source="$(var.sourceDir)\ServiceManagement\Azure\Compute\Microsoft.WindowsAzure.Commands.Common.Storage.dll" />
                        </Component>
                        <Component Id="cmp8916716F8AF85CB44F673582CEEC0694" Guid="*">
                            <File Id="fil245C14D1F2BA073E8DB32D5E6B227739" KeyPath="yes" Source="$(var.sourceDir)\ServiceManagement\Azure\Compute\Microsoft.WindowsAzure.Commands.dll" />
                        </Component>
                        <Component Id="cmp6C08835374BBF76F072F0CE42C5010A8" Guid="*">
                            <File Id="filA2C8ABFE4AA69FE9884C2555293C3D72" KeyPath="yes" Source="$(var.sourceDir)\ServiceManagement\Azure\Compute\Microsoft.WindowsAzure.Commands.dll-Help.xml" />
                        </Component>
                        <Component Id="cmp0CF86D0405E5727AC34ED922F02F04CD" Guid="*">
                            <File Id="fil648CB699DA8F7BE2CF85A9F549500BEB" KeyPath="yes" Source="$(var.sourceDir)\ServiceManagement\Azure\Compute\Microsoft.WindowsAzure.Commands.Profile.dll-Help.xml" />
                        </Component>
                        <Component Id="cmp668AA5A99C3DFD7FF96B00AB7E91B4F6" Guid="*">
                            <File Id="filFD504754EC98DB28E5CB013F06623968" KeyPath="yes" Source="$(var.sourceDir)\ServiceManagement\Azure\Compute\Microsoft.WindowsAzure.Commands.Profile.format.ps1xml" />
                        </Component>
                        <Component Id="cmp6DDC880A0EA4C0E5542D8648069F8762" Guid="*">
                            <File Id="filB071180083B9B218532C0F44B81E9786" KeyPath="yes" Source="$(var.sourceDir)\ServiceManagement\Azure\Compute\Microsoft.WindowsAzure.Commands.Scheduler.format.ps1xml" />
                        </Component>
                        <Component Id="cmp1628DE381C65F8AB92B97241DE6CA93A" Guid="*">
                            <File Id="fil3BB13182F9B5F1EDD1704BC8148EDB08" KeyPath="yes" Source="$(var.sourceDir)\ServiceManagement\Azure\Compute\Microsoft.WindowsAzure.Commands.ServiceBus.format.ps1xml" />
                        </Component>
                        <Component Id="cmpB0A69AFDE26C8491938D0D489D35A434" Guid="*">
                            <File Id="fil0D1FA3D2A5075FDB8374CD0F657118C7" KeyPath="yes" Source="$(var.sourceDir)\ServiceManagement\Azure\Compute\Microsoft.WindowsAzure.Commands.ServiceManagement.dll" />
                        </Component>
                        <Component Id="cmp70D1D6B3A151E5DA4EBA09BA3F9FAD5F" Guid="*">
                            <File Id="fil105C755F49826C5EC24D443B4D307214" KeyPath="yes" Source="$(var.sourceDir)\ServiceManagement\Azure\Compute\Microsoft.WindowsAzure.Commands.ServiceManagement.dll-Help.xml" />
                        </Component>
                        <Component Id="cmpAC5C284B13829839B2AD819221131DB0" Guid="*">
                            <File Id="fil7718263622AE2E427A33B82A85F5FC49" KeyPath="yes" Source="$(var.sourceDir)\ServiceManagement\Azure\Compute\Microsoft.WindowsAzure.Commands.ServiceManagement.format.ps1xml" />
                        </Component>
                        <Component Id="cmpF7ADD37722F45985B5323202F35958F2" Guid="*">
                            <File Id="fil0FA91D9C31AF07DCD03BFB842FE2B77E" KeyPath="yes" Source="$(var.sourceDir)\ServiceManagement\Azure\Compute\Microsoft.WindowsAzure.Commands.ServiceManagement.PlatformImageRepository.dll" />
                        </Component>
                        <Component Id="cmp9D64A1111722F25BC100121E73BE039E" Guid="*">
                            <File Id="filD9BAD7BE2D8E9E1E7DDA9BAED346E4B7" KeyPath="yes" Source="$(var.sourceDir)\ServiceManagement\Azure\Compute\Microsoft.WindowsAzure.Commands.ServiceManagement.PlatformImageRepository.dll-Help.xml" />
                        </Component>
                        <Component Id="cmpE52498FB0431A601DD9FDE6F082DF1D4" Guid="*">
                            <File Id="fil1C2DE4A7227BA117EC30E177CDE33EBA" KeyPath="yes" Source="$(var.sourceDir)\ServiceManagement\Azure\Compute\Microsoft.WindowsAzure.Commands.ServiceManagement.Preview.dll" />
                        </Component>
                        <Component Id="cmpFD1814D8F2D73854649A52268A2C2A83" Guid="*">
                            <File Id="fil84D1B77FA55EFCD4484D8AD09043589F" KeyPath="yes" Source="$(var.sourceDir)\ServiceManagement\Azure\Compute\Microsoft.WindowsAzure.Commands.ServiceManagement.Preview.dll-Help.xml" />
                        </Component>
                        <Component Id="cmp44D7FF7B300E1FDFF7EDCFF4DA736373" Guid="*">
                            <File Id="fil2A38767DE0ADEA01833D5D3B6ECE675F" KeyPath="yes" Source="$(var.sourceDir)\ServiceManagement\Azure\Compute\Microsoft.WindowsAzure.Commands.Store.format.ps1xml" />
                        </Component>
                        <Component Id="cmp7AE53D0D4BD5D50A37C76961C6DE0502" Guid="*">
                            <File Id="filD01F01F7AC6D7A5CB0F9E9D73FA4F874" KeyPath="yes" Source="$(var.sourceDir)\ServiceManagement\Azure\Compute\Microsoft.WindowsAzure.Commands.StorSimple.dll-help.xml" />
                        </Component>
                        <Component Id="cmp5E2D1458EED1C843527BFFA8D0231514" Guid="*">
                            <File Id="filFE4F6E105E84238D717D4CAD42F89455" KeyPath="yes" Source="$(var.sourceDir)\ServiceManagement\Azure\Compute\Microsoft.WindowsAzure.Commands.Sync.dll" />
                        </Component>
                        <Component Id="cmpFB99C8144E83C73ADF06A4C987432388" Guid="*">
                            <File Id="fil4AAE564BD9CDD1B8E32B92AF36297D30" KeyPath="yes" Source="$(var.sourceDir)\ServiceManagement\Azure\Compute\Microsoft.WindowsAzure.Commands.Tools.Vhd.dll" />
                        </Component>
                        <Component Id="cmp938EA70970CE66830F3407F473B581C6" Guid="*">
                            <File Id="filE89BEE67D7423642B9D520E1ECDCF5B9" KeyPath="yes" Source="$(var.sourceDir)\ServiceManagement\Azure\Compute\Microsoft.WindowsAzure.Commands.Utilities.dll" />
                        </Component>
                        <Component Id="cmpA931A4E3C9AD9149FF4C6B396B839D92" Guid="*">
                            <File Id="fil79827AD26F649729B4F60DFD1302C22E" KeyPath="yes" Source="$(var.sourceDir)\ServiceManagement\Azure\Compute\Microsoft.WindowsAzure.Commands.WebSites.format.ps1xml" />
                        </Component>
                        <Component Id="cmp98924F52C7531B79D9520F54F08F5889" Guid="*">
                            <File Id="fil6913A203F568DE03B9782EFB2050D7D7" KeyPath="yes" Source="$(var.sourceDir)\ServiceManagement\Azure\Compute\Microsoft.WindowsAzure.Commands.WebSites.Types.ps1xml" />
                        </Component>
                        <Component Id="cmp926C2960D97834189D8652A10D1427CA" Guid="*">
                            <File Id="filB504F62F2F8BEE9E9F85588458B99EA6" KeyPath="yes" Source="$(var.sourceDir)\ServiceManagement\Azure\Compute\Microsoft.WindowsAzure.Configuration.dll" />
                        </Component>
                        <Component Id="cmp866A669313EDF744CEF1BE7107491736" Guid="*">
                            <File Id="fil2BA41E19C8718EF564F7D778AE92F135" KeyPath="yes" Source="$(var.sourceDir)\ServiceManagement\Azure\Compute\Microsoft.WindowsAzure.Management.Compute.dll" />
                        </Component>
                        <Component Id="cmpC69298C18651E590B3F2BD9F62C79FE2" Guid="*">
                            <File Id="filAE228E3329051E21D659389602EA992A" KeyPath="yes" Source="$(var.sourceDir)\ServiceManagement\Azure\Compute\Microsoft.WindowsAzure.Management.dll" />
                        </Component>
                        <Component Id="cmp123452BA468D10BE082E96FF04A2A89D" Guid="*">
                            <File Id="filD42D381E12CDB1DC34231ACD724E6016" KeyPath="yes" Source="$(var.sourceDir)\ServiceManagement\Azure\Compute\Microsoft.WindowsAzure.Management.MediaServices.dll" />
                        </Component>
                        <Component Id="cmp1F9F1C15A2E3F0D367BCAB26E5189AFC" Guid="*">
                            <File Id="fil0F389C246E9C34FBE6001E854D2BAFBE" KeyPath="yes" Source="$(var.sourceDir)\ServiceManagement\Azure\Compute\Microsoft.WindowsAzure.Management.Network.dll" />
                        </Component>
                        <Component Id="cmpB3851AAF800C7B990585BB1F05719DDF" Guid="*">
                            <File Id="filB88BE560CB67DCE7E80E0DDC0E073A38" KeyPath="yes" Source="$(var.sourceDir)\ServiceManagement\Azure\Compute\Microsoft.WindowsAzure.Management.Scheduler.dll" />
                        </Component>
                        <Component Id="cmp5DD66662117FA1781ADDC8FBCF486A4B" Guid="*">
                            <File Id="filF79D7B9492AA110C7B7CBA405E93BB80" KeyPath="yes" Source="$(var.sourceDir)\ServiceManagement\Azure\Compute\Microsoft.WindowsAzure.Management.ServiceBus.dll" />
                        </Component>
                        <Component Id="cmpB54EB3379A293A1FC56FDDBFC4BA3A47" Guid="*">
                            <File Id="fil47CC6518811F2E80DB163D1CFA31EBC1" KeyPath="yes" Source="$(var.sourceDir)\ServiceManagement\Azure\Compute\Microsoft.WindowsAzure.Management.Storage.dll" />
                        </Component>
                        <Component Id="cmp14B7B02D87115DC1789445F49D8EC9B8" Guid="*">
                            <File Id="filB8DCA9E8370F2808DF65E370BB739094" KeyPath="yes" Source="$(var.sourceDir)\ServiceManagement\Azure\Compute\Microsoft.WindowsAzure.Management.Store.dll" />
                        </Component>
                        <Component Id="cmpBFA5705441B7DF4264EFE1632A830DF1" Guid="*">
                            <File Id="fil21E9628E41456408623C1262FFF0BD3D" KeyPath="yes" Source="$(var.sourceDir)\ServiceManagement\Azure\Compute\Microsoft.WindowsAzure.Management.WebSites.dll" />
                        </Component>
                        <Component Id="cmpA7662EDC9DDCCFD0290DDB9350660A6B" Guid="*">
                            <File Id="filBBC85BF8CA1C3CF1C439419E6F85F69B" KeyPath="yes" Source="$(var.sourceDir)\ServiceManagement\Azure\Compute\Microsoft.WindowsAzure.Storage.dll" />
                        </Component>
                        <Component Id="cmp7F9F978DBE7D6715FA75FFB3BE40806E" Guid="*">
                            <File Id="filD8D9BC2D74630E2A6A9438D81BEBFE40" KeyPath="yes" Source="$(var.sourceDir)\ServiceManagement\Azure\Compute\Newtonsoft.Json.dll" />
                        </Component>
                        <Component Id="cmp4AA539549D58FD2D5DD3C404556F3DBB" Guid="*">
                            <File Id="fil4D8DA0FB6E8B4E47BD5A37E758BFC156" KeyPath="yes" Source="$(var.sourceDir)\ServiceManagement\Azure\Compute\PIR.psd1" />
                        </Component>
                        <Component Id="cmp348131C92750A7166DCA75757E409378" Guid="*">
                            <File Id="fil4C89A8A3AA200315DD08D7FD6DA12286" KeyPath="yes" Source="$(var.sourceDir)\ServiceManagement\Azure\Compute\ServiceManagementStartup.ps1" />
                        </Component>
                        <Component Id="cmp289352966E5E4647DF24D7FFCEA4200F" Guid="*">
                            <File Id="fil3B5D6F848E72CEECD11DD333384540F4" KeyPath="yes" Source="$(var.sourceDir)\ServiceManagement\Azure\Compute\ShortcutStartup.ps1" />
                        </Component>
                        <Component Id="cmpA497DCDAF4262858EF7BF8F3E4A03F30" Guid="*">
                            <File Id="filBCB9767EF344A376444393701303EA1A" KeyPath="yes" Source="$(var.sourceDir)\ServiceManagement\Azure\Compute\System.Net.Http.Extensions.dll" />
                        </Component>
                        <Component Id="cmp37A980D1D9994A0D167DE162CAE14563" Guid="*">
                            <File Id="fil25D6CBCD3CEA64E339ECABBCCA452EC9" KeyPath="yes" Source="$(var.sourceDir)\ServiceManagement\Azure\Compute\System.Net.Http.Formatting.dll" />
                        </Component>
                        <Component Id="cmp15057E46DBC2EC95718BB05763490EB0" Guid="*">
                            <File Id="filF379A930A56BC6C45D8AFC9AF1D6E949" KeyPath="yes" Source="$(var.sourceDir)\ServiceManagement\Azure\Compute\System.Net.Http.Primitives.dll" />
                        </Component>
                        <Component Id="cmp48D635437A02076A25FC10E3123EEA84" Guid="*">
                            <File Id="fil79B38209D29CF810DC4CAAA108F595E4" KeyPath="yes" Source="$(var.sourceDir)\ServiceManagement\Azure\Compute\System.Spatial.dll" />
                        </Component>
                    </Directory>
                    <Directory Id="dir66096BC576F58AE4DB3A35D3B30E3E96" Name="ExpressRoute">
                        <Component Id="cmp83BF2BE446B53D1262934BEDEDCA0A49" Guid="*">
                            <File Id="filC6511CD255876BC58C6A1CF2E94D759B" KeyPath="yes" Source="$(var.sourceDir)\ServiceManagement\Azure\ExpressRoute\ExpressRoute.psd1" />
                        </Component>
                        <Component Id="cmpB763E41A7087AB6535F869DE6FA530B9" Guid="*">
                            <File Id="fil8DEC6C5DF11D2700D713519314D98EE0" KeyPath="yes" Source="$(var.sourceDir)\ServiceManagement\Azure\ExpressRoute\Hyak.Common.dll" />
                        </Component>
                        <Component Id="cmp481D53FC7566DBB615B18C137E6A83C6" Guid="*">
                            <File Id="fil5EFB6B6E86A0E0C372211A61A9FB5466" KeyPath="yes" Source="$(var.sourceDir)\ServiceManagement\Azure\ExpressRoute\Microsoft.Azure.Common.Authentication.dll" />
                        </Component>
                        <Component Id="cmp545437FAEFB14D6F2392ABDAAD90F3C7" Guid="*">
                            <File Id="fil5E6D60B396C852A77892E64E72D65A91" KeyPath="yes" Source="$(var.sourceDir)\ServiceManagement\Azure\ExpressRoute\Microsoft.Azure.Common.dll" />
                        </Component>
                        <Component Id="cmp63899C7FF83CD37A1CB64BED258A0C47" Guid="*">
                            <File Id="fil5057B5C924EE1B09D3B270C03B2E5548" KeyPath="yes" Source="$(var.sourceDir)\ServiceManagement\Azure\ExpressRoute\Microsoft.Azure.Common.NetFramework.dll" />
                        </Component>
                        <Component Id="cmpAD0D6F02EBA3855DF8C31C7AC90E468C" Guid="*">
                            <File Id="fil29BA7142718A57A619B702C7231C5264" KeyPath="yes" Source="$(var.sourceDir)\ServiceManagement\Azure\ExpressRoute\Microsoft.Azure.ResourceManager.dll" />
                        </Component>
                        <Component Id="cmp9E90BD9AECEF01B2B4132041FE7AEB20" Guid="*">
                            <File Id="fil8EF91FDDBFE4388A86054BCBC8C68B89" KeyPath="yes" Source="$(var.sourceDir)\ServiceManagement\Azure\ExpressRoute\Microsoft.IdentityModel.Clients.ActiveDirectory.dll" />
                        </Component>
                        <Component Id="cmpB26C40E6728D8FCE39AF2F238B63B96A" Guid="*">
                            <File Id="fil45EF9C0DEC1B67D8006FF02AB900DA19" KeyPath="yes" Source="$(var.sourceDir)\ServiceManagement\Azure\ExpressRoute\Microsoft.IdentityModel.Clients.ActiveDirectory.WindowsForms.dll" />
                        </Component>
                        <Component Id="cmp879BD0BC9A650B649F03FB5CB2BDAD35" Guid="*">
                            <File Id="fil20AB5EC5C67E83E2DB4F4206B0886256" KeyPath="yes" Source="$(var.sourceDir)\ServiceManagement\Azure\ExpressRoute\Microsoft.Threading.Tasks.dll" />
                        </Component>
                        <Component Id="cmp610C6F4AE10BA5FCFF3E45DB2251D7DE" Guid="*">
                            <File Id="fil6BC2CD3287C20A739137B0C59C823E1A" KeyPath="yes" Source="$(var.sourceDir)\ServiceManagement\Azure\ExpressRoute\Microsoft.Threading.Tasks.Extensions.Desktop.dll" />
                        </Component>
                        <Component Id="cmp3716AB11CCDF90299D759FC5D3BE3236" Guid="*">
                            <File Id="fil67C2CF700FBD24A58697D927A28DA599" KeyPath="yes" Source="$(var.sourceDir)\ServiceManagement\Azure\ExpressRoute\Microsoft.Threading.Tasks.Extensions.dll" />
                        </Component>
                        <Component Id="cmpF09C98DF697A29CBA316DD5245BDDC02" Guid="*">
                            <File Id="fil6375B62978DC770AEA65DC1D8B3EA5B2" KeyPath="yes" Source="$(var.sourceDir)\ServiceManagement\Azure\ExpressRoute\Microsoft.WindowsAzure.Commands.Common.dll" />
                        </Component>
                        <Component Id="cmp9D415E1A42FBCE635C54A154726252E2" Guid="*">
                            <File Id="filC83306CF58BF24D18C9FEAC25295E911" KeyPath="yes" Source="$(var.sourceDir)\ServiceManagement\Azure\ExpressRoute\Microsoft.WindowsAzure.Commands.ExpressRoute.dll" />
                        </Component>
                        <Component Id="cmpC642A2E254CCF6203F9C18C833CB1133" Guid="*">
                            <File Id="fil375800ED52AFC3376BA5C08B3B0FAE74" KeyPath="yes" Source="$(var.sourceDir)\ServiceManagement\Azure\ExpressRoute\Microsoft.WindowsAzure.Commands.ExpressRoute.dll-Help.xml" />
                        </Component>
                        <Component Id="cmpC0053F6DD5EB5B50CFE68AC843E054A4" Guid="*">
                            <File Id="filA1533E3C03C108F044D2C466E62155DB" KeyPath="yes" Source="$(var.sourceDir)\ServiceManagement\Azure\ExpressRoute\Microsoft.WindowsAzure.Commands.ExpressRoute.format.ps1xml" />
                        </Component>
                        <Component Id="cmpA70527D9FB52626A72A5BAF66CE3130C" Guid="*">
                            <File Id="filADFCCD22368E66137C2217A886F18545" KeyPath="yes" Source="$(var.sourceDir)\ServiceManagement\Azure\ExpressRoute\Microsoft.WindowsAzure.Management.dll" />
                        </Component>
                        <Component Id="cmpDF279A32B785A3402516861915A22A0C" Guid="*">
                            <File Id="fil74BF24F4E65CEF216F97F6D7686F06FF" KeyPath="yes" Source="$(var.sourceDir)\ServiceManagement\Azure\ExpressRoute\Microsoft.WindowsAzure.Management.ExpressRoute.dll" />
                        </Component>
                        <Component Id="cmp3F22B799509911A4ECF3C28BE25DC1A8" Guid="*">
                            <File Id="filA7622D3E189663E957B2F510148EA3A9" KeyPath="yes" Source="$(var.sourceDir)\ServiceManagement\Azure\ExpressRoute\Newtonsoft.Json.dll" />
                        </Component>
                        <Component Id="cmpCCC5976D4AE7141FB6D3C6650AD0C40E" Guid="*">
                            <File Id="filF58B7314E27B74F27DE746D49FA7D723" KeyPath="yes" Source="$(var.sourceDir)\ServiceManagement\Azure\ExpressRoute\System.Net.Http.Extensions.dll" />
                        </Component>
                        <Component Id="cmp1D3D3FE8D3C4513B1536EB8B0AACEBE1" Guid="*">
                            <File Id="filB7C1C3BBA13CA71008CC771C6080BC84" KeyPath="yes" Source="$(var.sourceDir)\ServiceManagement\Azure\ExpressRoute\System.Net.Http.Formatting.dll" />
                        </Component>
                        <Component Id="cmpB0718E71D7A15CCA7375389A12F7D568" Guid="*">
                            <File Id="fil9CF3B7FD9BFFADE7CE7C0B4B09018E8A" KeyPath="yes" Source="$(var.sourceDir)\ServiceManagement\Azure\ExpressRoute\System.Net.Http.Primitives.dll" />
                        </Component>
                    </Directory>
                    <Directory Id="dir59C91A8ADAEBA190A387BD9805945B5D" Name="HDInsight">
                        <Component Id="cmp96153B9C1921EF93C9484B51120C392D" Guid="*">
                            <File Id="filEA0D0D08D5D99E96498236DC6A2E7DC1" KeyPath="yes" Source="$(var.sourceDir)\ServiceManagement\Azure\HDInsight\Hyak.Common.dll" />
                        </Component>
                        <Component Id="cmp430193C6FCC710357C2AD0A4D74B05CB" Guid="*">
                            <File Id="filBC720F4E3820F351276662D7B54D13E2" KeyPath="yes" Source="$(var.sourceDir)\ServiceManagement\Azure\HDInsight\Microsoft.Azure.Common.Authentication.dll" />
                        </Component>
                        <Component Id="cmp42B92586860E12CFF7E8A202F62CA257" Guid="*">
                            <File Id="filA06DCF8E53EC3673785CE6B476F55886" KeyPath="yes" Source="$(var.sourceDir)\ServiceManagement\Azure\HDInsight\Microsoft.Azure.Common.dll" />
                        </Component>
                        <Component Id="cmp524E28243CC9788C41819437014F3F7D" Guid="*">
                            <File Id="fil6BD7B8BB425C2B1E0D24EEEDD1C1FDD8" KeyPath="yes" Source="$(var.sourceDir)\ServiceManagement\Azure\HDInsight\Microsoft.Azure.Common.NetFramework.dll" />
                        </Component>
                        <Component Id="cmp63E7146E10A0CADBB072FDBAAEC2FDB2" Guid="*">
                            <File Id="fil92D5EE3C92A0580B16CAF05E40354F28" KeyPath="yes" Source="$(var.sourceDir)\ServiceManagement\Azure\HDInsight\Microsoft.Azure.ResourceManager.dll" />
                        </Component>
                        <Component Id="cmpF2A2CF41D51D7B7599694EC16CFEB929" Guid="*">
                            <File Id="fil747B54862A32E5698E1DEA8A65F213E8" KeyPath="yes" Source="$(var.sourceDir)\ServiceManagement\Azure\HDInsight\Microsoft.Data.Edm.dll" />
                        </Component>
                        <Component Id="cmpFC1978EF7F3366DA07E6556C3996E222" Guid="*">
                            <File Id="filEEA2DF7E7352E4B31BEAF60992A0924C" KeyPath="yes" Source="$(var.sourceDir)\ServiceManagement\Azure\HDInsight\Microsoft.Data.OData.dll" />
                        </Component>
                        <Component Id="cmp28569D5EC54C4DFB98F0AA7AEAA80A06" Guid="*">
                            <File Id="filA5775C65133C1C715F12B6455DF2B579" KeyPath="yes" Source="$(var.sourceDir)\ServiceManagement\Azure\HDInsight\Microsoft.Data.Services.Client.dll" />
                        </Component>
                        <Component Id="cmp60E2E53B6F8278E75ED2802429D310E1" Guid="*">
                            <File Id="fil52ED89C7AE2A63FA4E00898DC11F7BE4" KeyPath="yes" Source="$(var.sourceDir)\ServiceManagement\Azure\HDInsight\Microsoft.Hadoop.Client.dll" />
                        </Component>
                        <Component Id="cmpD5B9EE259A4CDEA7EAC00BA0091C1476" Guid="*">
                            <File Id="filE3C11653F9EACADDFDB489CAFB6F86E9" KeyPath="yes" Source="$(var.sourceDir)\ServiceManagement\Azure\HDInsight\Microsoft.HDInsight.Net.Http.Formatting.dll" />
                        </Component>
                        <Component Id="cmp92AC7835568FE24FCE3B6A164449D551" Guid="*">
                            <File Id="fil3B7145CFCDCC07826AE8D3615F40D775" KeyPath="yes" Source="$(var.sourceDir)\ServiceManagement\Azure\HDInsight\Microsoft.IdentityModel.Clients.ActiveDirectory.dll" />
                        </Component>
                        <Component Id="cmp0FD7185B5962ADB6A6F0097A65E17DEE" Guid="*">
                            <File Id="filA7D0DAB008437566EA0321B0BC23DCB9" KeyPath="yes" Source="$(var.sourceDir)\ServiceManagement\Azure\HDInsight\Microsoft.IdentityModel.Clients.ActiveDirectory.WindowsForms.dll" />
                        </Component>
                        <Component Id="cmp782FEB356FFCB15735D07328D702229F" Guid="*">
                            <File Id="filAEBA74E1947D8831C350FD1F7A9C42E5" KeyPath="yes" Source="$(var.sourceDir)\ServiceManagement\Azure\HDInsight\Microsoft.Threading.Tasks.dll" />
                        </Component>
                        <Component Id="cmpFF20878511DEDB222F358AC792EFFB3F" Guid="*">
                            <File Id="fil169018317E67FE1765206317AFB7002F" KeyPath="yes" Source="$(var.sourceDir)\ServiceManagement\Azure\HDInsight\Microsoft.Threading.Tasks.Extensions.Desktop.dll" />
                        </Component>
                        <Component Id="cmp0CA5748BCE15AD73DC944B1BAB7BC573" Guid="*">
                            <File Id="filF2465D018D0C3D9B4A5154C51D98E750" KeyPath="yes" Source="$(var.sourceDir)\ServiceManagement\Azure\HDInsight\Microsoft.Threading.Tasks.Extensions.dll" />
                        </Component>
                        <Component Id="cmp52970C387B6EDD9B1B22CF2EE2955A66" Guid="*">
                            <File Id="fil6CD68433017FC74C3AB990475B71D51B" KeyPath="yes" Source="$(var.sourceDir)\ServiceManagement\Azure\HDInsight\Microsoft.WindowsAzure.Commands.Common.dll" />
                        </Component>
                        <Component Id="cmpABADAAE7C460C98E47F138F021526C7D" Guid="*">
                            <File Id="fil8A2DB5A3C3BD79D0BCDF8CE77CE8D222" KeyPath="yes" Source="$(var.sourceDir)\ServiceManagement\Azure\HDInsight\Microsoft.WindowsAzure.Commands.HDInsight.dll" />
                        </Component>
                        <Component Id="cmp24781B5A7277266012861E8A479FFD83" Guid="*">
                            <File Id="fil0748415B80ABFA74992DA45684B753FE" KeyPath="yes" Source="$(var.sourceDir)\ServiceManagement\Azure\HDInsight\Microsoft.WindowsAzure.Commands.HDInsight.dll-Help.xml" />
                        </Component>
                        <Component Id="cmp55C25F2FFCB6BB9E42E3D24DFF6408D1" Guid="*">
                            <File Id="fil6F2419C926214AD6FDCDDC4E85C4BECF" KeyPath="yes" Source="$(var.sourceDir)\ServiceManagement\Azure\HDInsight\Microsoft.WindowsAzure.Configuration.dll" />
                        </Component>
                        <Component Id="cmp708FE120047299EF93CBC3578BE490CB" Guid="*">
                            <File Id="filBEDB7E1D29614099F50AFF7FA1FE92A9" KeyPath="yes" Source="$(var.sourceDir)\ServiceManagement\Azure\HDInsight\Microsoft.WindowsAzure.Management.dll" />
                        </Component>
                        <Component Id="cmpA2D5A525E87DE93F9377EC39DDBDAA9B" Guid="*">
                            <File Id="fil4F626ECFF87352DFC5881F85C4177A78" KeyPath="yes" Source="$(var.sourceDir)\ServiceManagement\Azure\HDInsight\Microsoft.WindowsAzure.Management.HDInsight.Contracts.dll" />
                        </Component>
                        <Component Id="cmp4A2A02B7958EA069FE8057A445540979" Guid="*">
                            <File Id="filABFDC8141988D83526DAF5A0F7B894FE" KeyPath="yes" Source="$(var.sourceDir)\ServiceManagement\Azure\HDInsight\Microsoft.WindowsAzure.Management.HDInsight.dll" />
                        </Component>
                        <Component Id="cmp576AB6BFC12EC1A071B39A23401AE7A2" Guid="*">
                            <File Id="fil9F7E82F0AC17B0393CB21A18CB807D8B" KeyPath="yes" Source="$(var.sourceDir)\ServiceManagement\Azure\HDInsight\Microsoft.WindowsAzure.Management.HDInsight.Framework.Core.dll" />
                        </Component>
                        <Component Id="cmp546722F6866C10B5FF69D12EACD858BB" Guid="*">
                            <File Id="fil546AE5E84244875547AD3BBF3210BF16" KeyPath="yes" Source="$(var.sourceDir)\ServiceManagement\Azure\HDInsight\Microsoft.WindowsAzure.Management.HDInsight.Framework.dll" />
                        </Component>
                        <Component Id="cmpDA5C607E6953025DD148C81F779D8563" Guid="*">
                            <File Id="fil5401FC08609F084BFBF531C72326159B" KeyPath="yes" Source="$(var.sourceDir)\ServiceManagement\Azure\HDInsight\Microsoft.WindowsAzure.Storage.dll" />
                        </Component>
                        <Component Id="cmp0C6F53F0E56A796FD445F588F6CAC294" Guid="*">
                            <File Id="filFFD96F9E1F6A7066186B8D4882959905" KeyPath="yes" Source="$(var.sourceDir)\ServiceManagement\Azure\HDInsight\Newtonsoft.Json.dll" />
                        </Component>
                        <Component Id="cmp5851F3FD2B1BC67F7317793A7E1DA181" Guid="*">
                            <File Id="fil86D5A5CFCAB5E02787EF93D058F2A0D7" KeyPath="yes" Source="$(var.sourceDir)\ServiceManagement\Azure\HDInsight\System.Net.Http.Extensions.dll" />
                        </Component>
                        <Component Id="cmp25AA66AC9287E1B016E67611359195B6" Guid="*">
                            <File Id="fil71B85D0CBA60304BED214F7FEA457A86" KeyPath="yes" Source="$(var.sourceDir)\ServiceManagement\Azure\HDInsight\System.Net.Http.Formatting.dll" />
                        </Component>
                        <Component Id="cmpB5F241C0863E789EFB3F330351AF23A0" Guid="*">
                            <File Id="fil60AA319E7F0F95D6BB5C58BA1A9AA2C2" KeyPath="yes" Source="$(var.sourceDir)\ServiceManagement\Azure\HDInsight\System.Net.Http.Primitives.dll" />
                        </Component>
                        <Component Id="cmp403B76F26F2AB3EBEC4773C05C428394" Guid="*">
                            <File Id="fil373F065124C23A72C9E236C56A1E1A9E" KeyPath="yes" Source="$(var.sourceDir)\ServiceManagement\Azure\HDInsight\System.Spatial.dll" />
                        </Component>
                    </Directory>
                    <Directory Id="dir4501232E94E5832FB137CF7EEB279CFB" Name="ManagedCache">
                        <Component Id="cmpB01EC52324F9B87FF652ADBB432533AB" Guid="*">
                            <File Id="filDA1688BB3BDCBCE5E45842247D0DD5F2" KeyPath="yes" Source="$(var.sourceDir)\ServiceManagement\Azure\ManagedCache\AutoMapper.dll" />
                        </Component>
                        <Component Id="cmpB47082650A3E15796EEFB9414EDA4945" Guid="*">
                            <File Id="fil1DD8F47BA1004B182E4608257BE20B5B" KeyPath="yes" Source="$(var.sourceDir)\ServiceManagement\Azure\ManagedCache\AutoMapper.Net4.dll" />
                        </Component>
                        <Component Id="cmp8012F0215BB802A4015A5806B7E769F6" Guid="*">
                            <File Id="filF22E1BDC7BD6F4D321FBBB46F7247B33" KeyPath="yes" Source="$(var.sourceDir)\ServiceManagement\Azure\ManagedCache\Azure.psd1" />
                        </Component>
                        <Component Id="cmpC110FE23081DF64903C0AE4A58BF2EE9" Guid="*">
                            <File Id="fil2C426E04DBC73EA5317B1152BCFE2547" KeyPath="yes" Source="$(var.sourceDir)\ServiceManagement\Azure\ManagedCache\AzureResourceManager.psd1" />
                        </Component>
                        <Component Id="cmpA5306E7DCB05BF7D6514ECA36217A97F" Guid="*">
                            <File Id="fil17D3BF1DCD310C128ECE1D2036C80953" KeyPath="yes" Source="$(var.sourceDir)\ServiceManagement\Azure\ManagedCache\Hyak.Common.dll" />
                        </Component>
                        <Component Id="cmpEA34C96EF8D15E8A5D7862D7C5F18361" Guid="*">
                            <File Id="filC9A8DF75BCC268D140C7CDCA92186E42" KeyPath="yes" Source="$(var.sourceDir)\ServiceManagement\Azure\ManagedCache\Microsoft.Azure.Commands.Batch.dll-Help.xml" />
                        </Component>
                        <Component Id="cmpFDE34E67D5969F5B0F8F5B3483E2B2B2" Guid="*">
                            <File Id="filA9247B5A07B4EB9EC0C2F0E44AC100BE" KeyPath="yes" Source="$(var.sourceDir)\ServiceManagement\Azure\ManagedCache\Microsoft.Azure.Commands.Batch.format.ps1xml" />
                        </Component>
                        <Component Id="cmp7DA229A488BF133259B23D2887C1DAA2" Guid="*">
                            <File Id="fil5275F6629522C013E8D056E2DC79BDC5" KeyPath="yes" Source="$(var.sourceDir)\ServiceManagement\Azure\ManagedCache\Microsoft.Azure.Commands.Insights.dll-Help.xml" />
                        </Component>
                        <Component Id="cmpA91566361F60A091B113A295939CAD41" Guid="*">
                            <File Id="fil303FBCFBFD67014C8F465543A4F71DD5" KeyPath="yes" Source="$(var.sourceDir)\ServiceManagement\Azure\ManagedCache\Microsoft.Azure.Commands.KeyVault.dll-Help.xml" />
                        </Component>
                        <Component Id="cmp07CEFCE4FA62F723CD642AA9271D87F4" Guid="*">
                            <File Id="fil90AB19A13BEF70BCD5CD371471C399BD" KeyPath="yes" Source="$(var.sourceDir)\ServiceManagement\Azure\ManagedCache\Microsoft.Azure.Commands.KeyVault.format.ps1xml" />
                        </Component>
                        <Component Id="cmp271EE413AA0CFA81047392C231D35019" Guid="*">
                            <File Id="fil5A47EE549B105198DC77902E7C3B4FD7" KeyPath="yes" Source="$(var.sourceDir)\ServiceManagement\Azure\ManagedCache\Microsoft.Azure.Commands.ManagedCache.dll" />
                        </Component>
                        <Component Id="cmpE6F2C1F15F5A672D8597DA20C7FBBEE4" Guid="*">
                            <File Id="fil7F60C21D0A2F1982B6235FA72061A970" KeyPath="yes" Source="$(var.sourceDir)\ServiceManagement\Azure\ManagedCache\Microsoft.Azure.Commands.ManagedCache.dll-help.xml" />
                        </Component>
                        <Component Id="cmp320445BFD6404D5395B37391FC5BD42A" Guid="*">
                            <File Id="fil446108EFB01A7AFC980B2BAAF9C7F0C0" KeyPath="yes" Source="$(var.sourceDir)\ServiceManagement\Azure\ManagedCache\Microsoft.Azure.Commands.RedisCache.dll-Help.xml" />
                        </Component>
                        <Component Id="cmp64030D5B6C82DAF62B9FE5045B77700C" Guid="*">
                            <File Id="filDB7EAD1005C8CC8E3947AC53E7B55E14" KeyPath="yes" Source="$(var.sourceDir)\ServiceManagement\Azure\ManagedCache\Microsoft.Azure.Commands.RedisCache.format.ps1xml" />
                        </Component>
                        <Component Id="cmp13A9C67EDAD48346FE098AFE3B982D12" Guid="*">
                            <File Id="filEDAE6CF5A3CED7FC56E635414E8CE861" KeyPath="yes" Source="$(var.sourceDir)\ServiceManagement\Azure\ManagedCache\Microsoft.Azure.Commands.RemoteApp.dll-help.xml" />
                        </Component>
                        <Component Id="cmp5525BBDC2AFA16BA65885B77260D8AC6" Guid="*">
                            <File Id="filE30599F8A678F8CE28AED9C66D974C65" KeyPath="yes" Source="$(var.sourceDir)\ServiceManagement\Azure\ManagedCache\Microsoft.Azure.Commands.Resources.dll-Help.xml" />
                        </Component>
                        <Component Id="cmp3B73CDB3665598A0F364C5C9F64897C5" Guid="*">
                            <File Id="fil09DA2CF494E3CDEB883208747939B8D6" KeyPath="yes" Source="$(var.sourceDir)\ServiceManagement\Azure\ManagedCache\Microsoft.Azure.Commands.Resources.format.ps1xml" />
                        </Component>
                        <Component Id="cmp01E6F666668B5C3F5A8C540ABB183964" Guid="*">
                            <File Id="filCC4335B08BACEB2F90976960B034E9F0" KeyPath="yes" Source="$(var.sourceDir)\ServiceManagement\Azure\ManagedCache\Microsoft.Azure.Commands.Sql.dll-Help.xml" />
                        </Component>
                        <Component Id="cmpB9FB62AE52BCE48021626EC7F1176A56" Guid="*">
                            <File Id="filBF4C137B03EBB4C149D930C7E2275B71" KeyPath="yes" Source="$(var.sourceDir)\ServiceManagement\Azure\ManagedCache\Microsoft.Azure.Commands.StreamAnalytics.dll-Help.xml" />
                        </Component>
                        <Component Id="cmpE23FE35F366EAD336DBBD9FD223C917A" Guid="*">
                            <File Id="filACA0EA37A5956FA35ACECE32E516BD40" KeyPath="yes" Source="$(var.sourceDir)\ServiceManagement\Azure\ManagedCache\Microsoft.Azure.Commands.StreamAnalytics.format.ps1xml" />
                        </Component>
                        <Component Id="cmp7A8E1732499353A52688C5B4A70B23C4" Guid="*">
                            <File Id="fil2B2336C6CFB31A4E24BA28C611279537" KeyPath="yes" Source="$(var.sourceDir)\ServiceManagement\Azure\ManagedCache\Microsoft.Azure.Commands.Tags.dll-help.xml" />
                        </Component>
                        <Component Id="cmpA5A395D3B2EB73E521ED6B14EEBF5313" Guid="*">
                            <File Id="filBADAE4631A2C5694F886E0887DD192A6" KeyPath="yes" Source="$(var.sourceDir)\ServiceManagement\Azure\ManagedCache\Microsoft.Azure.Commands.Tags.format.ps1xml" />
                        </Component>
                        <Component Id="cmpC86FA06FF06EB08257B50AAD9F256DB6" Guid="*">
                            <File Id="filD5B857BB9E16DA8F14ED55014CF33146" KeyPath="yes" Source="$(var.sourceDir)\ServiceManagement\Azure\ManagedCache\Microsoft.Azure.Commands.Websites.dll-Help.xml" />
                        </Component>
                        <Component Id="cmp63E4D3E731B0B0EFBC053E548E17CC71" Guid="*">
                            <File Id="fil9CC2C49466FCFA23B7D3C067A1B6F6D8" KeyPath="yes" Source="$(var.sourceDir)\ServiceManagement\Azure\ManagedCache\Microsoft.Azure.Common.Authentication.dll" />
                        </Component>
                        <Component Id="cmp251FD3E326DDCE15861F27468BA833F6" Guid="*">
                            <File Id="fil569A472BAB3F5E633579CC227AD18958" KeyPath="yes" Source="$(var.sourceDir)\ServiceManagement\Azure\ManagedCache\Microsoft.Azure.Common.dll" />
                        </Component>
                        <Component Id="cmp5FF3FBE070BD35E9B47D2CE060362F16" Guid="*">
                            <File Id="fil6836A532C6A1B67960712BAE8A220E39" KeyPath="yes" Source="$(var.sourceDir)\ServiceManagement\Azure\ManagedCache\Microsoft.Azure.Common.NetFramework.dll" />
                        </Component>
                        <Component Id="cmpF337D07C78C9EA8AF46D4FBA46E2B659" Guid="*">
                            <File Id="fil9E957A7E9D6730B23D2E5694BBFEF91B" KeyPath="yes" Source="$(var.sourceDir)\ServiceManagement\Azure\ManagedCache\Microsoft.Azure.ResourceManager.dll" />
                        </Component>
                        <Component Id="cmp5C260DEA6AC958F28815FC05C0529EBE" Guid="*">
                            <File Id="filCB564CD4C19E4F4280D4D2205A9D2A6A" KeyPath="yes" Source="$(var.sourceDir)\ServiceManagement\Azure\ManagedCache\Microsoft.Data.Edm.dll" />
                        </Component>
                        <Component Id="cmp451B04CD73B2F71A2D07A8A8DF6CBAAF" Guid="*">
                            <File Id="fil7B6869F0C4B2481323EF6A307E909A51" KeyPath="yes" Source="$(var.sourceDir)\ServiceManagement\Azure\ManagedCache\Microsoft.Data.OData.dll" />
                        </Component>
                        <Component Id="cmp37AEE55609EF0179FA6CCAC3F5BEA6B6" Guid="*">
                            <File Id="fil4C54C1F9ABFB82A4884B25B943ED8BEF" KeyPath="yes" Source="$(var.sourceDir)\ServiceManagement\Azure\ManagedCache\Microsoft.Data.Services.Client.dll" />
                        </Component>
                        <Component Id="cmpA9DCE4C4AAA52757D207BD0F466BC24A" Guid="*">
                            <File Id="fil755594D034F6EFF5587AAFF9015BC357" KeyPath="yes" Source="$(var.sourceDir)\ServiceManagement\Azure\ManagedCache\Microsoft.IdentityModel.Clients.ActiveDirectory.dll" />
                        </Component>
                        <Component Id="cmp1990614812866B1F94DEAFC26A5DADF1" Guid="*">
                            <File Id="filA7F9E02FB407B59B4EC16E17AF44395D" KeyPath="yes" Source="$(var.sourceDir)\ServiceManagement\Azure\ManagedCache\Microsoft.IdentityModel.Clients.ActiveDirectory.WindowsForms.dll" />
                        </Component>
                        <Component Id="cmp06E6AFD97482DFA712D00C7ECA81B36D" Guid="*">
                            <File Id="fil6574B135626777FBA33DD0E5B7CD881B" KeyPath="yes" Source="$(var.sourceDir)\ServiceManagement\Azure\ManagedCache\Microsoft.ServiceBus.dll" />
                        </Component>
                        <Component Id="cmp9C83EC0FF5D7B629A521FB7AA8A1AB60" Guid="*">
                            <File Id="fil45295A35FC4F5E9D009C349C944100C1" KeyPath="yes" Source="$(var.sourceDir)\ServiceManagement\Azure\ManagedCache\Microsoft.Threading.Tasks.dll" />
                        </Component>
                        <Component Id="cmpA78E0F369EE349F346EFCDE35D0DC860" Guid="*">
                            <File Id="fil4FF02C10F87E55E8754BE2BBB6B663D7" KeyPath="yes" Source="$(var.sourceDir)\ServiceManagement\Azure\ManagedCache\Microsoft.Threading.Tasks.Extensions.Desktop.dll" />
                        </Component>
                        <Component Id="cmp8ACC6D21713A556B30013C4492E5B1EA" Guid="*">
                            <File Id="fil0B8CBDAEA3F508F8310D1B5F1F816CBB" KeyPath="yes" Source="$(var.sourceDir)\ServiceManagement\Azure\ManagedCache\Microsoft.Threading.Tasks.Extensions.dll" />
                        </Component>
                        <Component Id="cmp183BD36DB2EFF7F0321541C992A560B4" Guid="*">
                            <File Id="fil8F927593FA8C9377A92BFD66FA47F3E4" KeyPath="yes" Source="$(var.sourceDir)\ServiceManagement\Azure\ManagedCache\Microsoft.WindowsAzure.Commands.CloudService.format.ps1xml" />
                        </Component>
                        <Component Id="cmpFB241DABDB737DAC9015FB56A2D3D05D" Guid="*">
                            <File Id="filC003130F4F849E2A8C8B18B95F56EC52" KeyPath="yes" Source="$(var.sourceDir)\ServiceManagement\Azure\ManagedCache\Microsoft.WindowsAzure.Commands.Common.dll" />
                        </Component>
                        <Component Id="cmpE30AD96B63CB38CFF636E5367DD7FF74" Guid="*">
                            <File Id="fil4EADF0FC2AD3C508A7EB35D2C02F8C0F" KeyPath="yes" Source="$(var.sourceDir)\ServiceManagement\Azure\ManagedCache\Microsoft.WindowsAzure.Commands.Common.Storage.dll" />
                        </Component>
                        <Component Id="cmp478A30043F82C6AAB0188A56B271ACBF" Guid="*">
                            <File Id="fil91ED0EBC36D265FB561703D1A9EE8B4E" KeyPath="yes" Source="$(var.sourceDir)\ServiceManagement\Azure\ManagedCache\Microsoft.WindowsAzure.Commands.dll" />
                        </Component>
                        <Component Id="cmp839A5983B8483229830A6FE781ACB1FC" Guid="*">
                            <File Id="filA8D5E4A20709B8E54B8E7CE2D57C1AE6" KeyPath="yes" Source="$(var.sourceDir)\ServiceManagement\Azure\ManagedCache\Microsoft.WindowsAzure.Commands.dll-Help.xml" />
                        </Component>
                        <Component Id="cmpDBAA36983ABB8FC2202638AF8F87A9C7" Guid="*">
                            <File Id="fil899F3C0C890C25A14E24E2E5264A7CB7" KeyPath="yes" Source="$(var.sourceDir)\ServiceManagement\Azure\ManagedCache\Microsoft.WindowsAzure.Commands.Profile.dll-Help.xml" />
                        </Component>
                        <Component Id="cmp92EFBBA150F398EC8C071CF3B5B1039C" Guid="*">
                            <File Id="filCF36BD1694C6F508A5C5BABC02CB7546" KeyPath="yes" Source="$(var.sourceDir)\ServiceManagement\Azure\ManagedCache\Microsoft.WindowsAzure.Commands.Profile.format.ps1xml" />
                        </Component>
                        <Component Id="cmp7C5648C0929EC8FE044B01059277E8EC" Guid="*">
                            <File Id="fil2FB4D000E3F3141491351661BEAC573C" KeyPath="yes" Source="$(var.sourceDir)\ServiceManagement\Azure\ManagedCache\Microsoft.WindowsAzure.Commands.Scheduler.format.ps1xml" />
                        </Component>
                        <Component Id="cmp69EEDBF750BB51637DC92DA88B5E0D8E" Guid="*">
                            <File Id="fil0725A4354F5E280AEDA794597B2E7611" KeyPath="yes" Source="$(var.sourceDir)\ServiceManagement\Azure\ManagedCache\Microsoft.WindowsAzure.Commands.ServiceBus.format.ps1xml" />
                        </Component>
                        <Component Id="cmpD27101F353F4455F47623F9CC97EBB50" Guid="*">
                            <File Id="fil72E234D8ACB595A63874079DA20B090B" KeyPath="yes" Source="$(var.sourceDir)\ServiceManagement\Azure\ManagedCache\Microsoft.WindowsAzure.Commands.Store.format.ps1xml" />
                        </Component>
                        <Component Id="cmpC7F29BF40D709F63CE013CE55D8518B5" Guid="*">
                            <File Id="fil485A351E0ACE08A634583181883B7DC0" KeyPath="yes" Source="$(var.sourceDir)\ServiceManagement\Azure\ManagedCache\Microsoft.WindowsAzure.Commands.StorSimple.dll-help.xml" />
                        </Component>
                        <Component Id="cmp77C7905992C63FAE23C1CB2CBDB729FE" Guid="*">
                            <File Id="filDFFE83A9D2E28CF869A3CF39C8254D26" KeyPath="yes" Source="$(var.sourceDir)\ServiceManagement\Azure\ManagedCache\Microsoft.WindowsAzure.Commands.Utilities.dll" />
                        </Component>
                        <Component Id="cmp14A801AE48768FFCB67AE40F0F286605" Guid="*">
                            <File Id="fil7ABD9BFD8E1614ADF42A4697C85ADB00" KeyPath="yes" Source="$(var.sourceDir)\ServiceManagement\Azure\ManagedCache\Microsoft.WindowsAzure.Commands.WebSites.format.ps1xml" />
                        </Component>
                        <Component Id="cmp1A9055A692704D094E18599272835526" Guid="*">
                            <File Id="fil89B3B3B5EEBFB055FA6E228258B7E2C5" KeyPath="yes" Source="$(var.sourceDir)\ServiceManagement\Azure\ManagedCache\Microsoft.WindowsAzure.Commands.WebSites.Types.ps1xml" />
                        </Component>
                        <Component Id="cmpFE18109C62F533FD431303931506DF4A" Guid="*">
                            <File Id="fil80B23B4778280BDD9F1835A4349C3CD4" KeyPath="yes" Source="$(var.sourceDir)\ServiceManagement\Azure\ManagedCache\Microsoft.WindowsAzure.Configuration.dll" />
                        </Component>
                        <Component Id="cmp68EE68F4ACAD718EA262018583EED728" Guid="*">
                            <File Id="filA4E9C332DDC0232213D3AE8F0B7621DE" KeyPath="yes" Source="$(var.sourceDir)\ServiceManagement\Azure\ManagedCache\Microsoft.WindowsAzure.Management.Compute.dll" />
                        </Component>
                        <Component Id="cmp07AE0FFDB697FFA16945F84DBA46BA18" Guid="*">
                            <File Id="fil68882C5E8357A3BD9024098F122D8197" KeyPath="yes" Source="$(var.sourceDir)\ServiceManagement\Azure\ManagedCache\Microsoft.WindowsAzure.Management.dll" />
                        </Component>
                        <Component Id="cmpE52647636CF0442FFB3987212F220D8D" Guid="*">
                            <File Id="fil62298378F0E388994A9CF638FAFF8A36" KeyPath="yes" Source="$(var.sourceDir)\ServiceManagement\Azure\ManagedCache\Microsoft.WindowsAzure.Management.MediaServices.dll" />
                        </Component>
                        <Component Id="cmpA3FFC16C5FB928294012916065BEC61E" Guid="*">
                            <File Id="fil9511232D201C9F120FA4BEDF40414B7F" KeyPath="yes" Source="$(var.sourceDir)\ServiceManagement\Azure\ManagedCache\Microsoft.WindowsAzure.Management.Network.dll" />
                        </Component>
                        <Component Id="cmp8A754F1250701DF9E428F6FD13D0A9F2" Guid="*">
                            <File Id="fil493749CDC5CAC0BD1D261D2369F6E2A6" KeyPath="yes" Source="$(var.sourceDir)\ServiceManagement\Azure\ManagedCache\Microsoft.WindowsAzure.Management.Scheduler.dll" />
                        </Component>
                        <Component Id="cmp6FA98FDD29D16106E8F041D9D0C1F792" Guid="*">
                            <File Id="filA6128E127679655FDB19FDC7CE2D4A3F" KeyPath="yes" Source="$(var.sourceDir)\ServiceManagement\Azure\ManagedCache\Microsoft.WindowsAzure.Management.ServiceBus.dll" />
                        </Component>
                        <Component Id="cmp51E02162B28FA99B58EA151202F0D8DF" Guid="*">
                            <File Id="fil6C1FF68F9EB6DD258419B0CE5B85CFAD" KeyPath="yes" Source="$(var.sourceDir)\ServiceManagement\Azure\ManagedCache\Microsoft.WindowsAzure.Management.Storage.dll" />
                        </Component>
                        <Component Id="cmp0B385C6EA0D5D830905FC454FC3207E6" Guid="*">
                            <File Id="fil7D40667F96C1CBD99ACEE3C017043E02" KeyPath="yes" Source="$(var.sourceDir)\ServiceManagement\Azure\ManagedCache\Microsoft.WindowsAzure.Management.Store.dll" />
                        </Component>
                        <Component Id="cmpBB94B2B2A45F7D437EB0237D9B292BFE" Guid="*">
                            <File Id="filA49553D6EE087ED20E491476620E5648" KeyPath="yes" Source="$(var.sourceDir)\ServiceManagement\Azure\ManagedCache\Microsoft.WindowsAzure.Management.WebSites.dll" />
                        </Component>
                        <Component Id="cmp4AE74E37B2A44D5890DBC4D86DDFDD40" Guid="*">
                            <File Id="fil3861EAEAD58BDCACA3BC1F29B72A773C" KeyPath="yes" Source="$(var.sourceDir)\ServiceManagement\Azure\ManagedCache\Microsoft.WindowsAzure.Storage.dll" />
                        </Component>
                        <Component Id="cmp095AB0635AB59E44C60473C62E9B6C84" Guid="*">
                            <File Id="fil33488FAC074F25EED6834D4EBE031E46" KeyPath="yes" Source="$(var.sourceDir)\ServiceManagement\Azure\ManagedCache\Newtonsoft.Json.dll" />
                        </Component>
                        <Component Id="cmp1D09E2F4BC62197FC8C187ECF16B08D0" Guid="*">
                            <File Id="fil5ACE44A99790483ADE6DAD2FADE81F2D" KeyPath="yes" Source="$(var.sourceDir)\ServiceManagement\Azure\ManagedCache\ServiceManagementStartup.ps1" />
                        </Component>
                        <Component Id="cmp99AAC04E82A333BB124A68DC3223D23A" Guid="*">
                            <File Id="fil30FB5609E714E2BA3B9D282D30B909A3" KeyPath="yes" Source="$(var.sourceDir)\ServiceManagement\Azure\ManagedCache\ShortcutStartup.ps1" />
                        </Component>
                        <Component Id="cmp778481F5B466AD6013B4210ED68B3172" Guid="*">
                            <File Id="fil803115735C2281729430E1526C746689" KeyPath="yes" Source="$(var.sourceDir)\ServiceManagement\Azure\ManagedCache\System.Net.Http.Extensions.dll" />
                        </Component>
                        <Component Id="cmp55295A0B8E60D13D174BE7545CE6CC5F" Guid="*">
                            <File Id="filB39F66388B1973D882CA12EC1D70C00F" KeyPath="yes" Source="$(var.sourceDir)\ServiceManagement\Azure\ManagedCache\System.Net.Http.Formatting.dll" />
                        </Component>
                        <Component Id="cmp7903310D9ED46439ADA5543A8B0ACF26" Guid="*">
                            <File Id="fil7BE11710378AE344174EB73DDA54B833" KeyPath="yes" Source="$(var.sourceDir)\ServiceManagement\Azure\ManagedCache\System.Net.Http.Primitives.dll" />
                        </Component>
                        <Component Id="cmp934EB819CA37436B5319766B852D644F" Guid="*">
                            <File Id="filEB2DFF7B431F3A391BD8990DCE85F5AF" KeyPath="yes" Source="$(var.sourceDir)\ServiceManagement\Azure\ManagedCache\System.Spatial.dll" />
                        </Component>
                    </Directory>
                    <Directory Id="dirED6242ED1A5454A693857DC05B9D9BCF" Name="Network">
                        <Component Id="cmp3C03B2095C2A69D5E6DCE437C5D2A690" Guid="*">
                            <File Id="filDAE337FBE3E5DA7AB9B9C24357448F81" KeyPath="yes" Source="$(var.sourceDir)\ServiceManagement\Azure\Network\AutoMapper.dll" />
                        </Component>
                        <Component Id="cmp3ECF10DC0D89D53F9C58C6794E6EABE8" Guid="*">
                            <File Id="filCD6CAB84B87E0DF7625E99AD143ED151" KeyPath="yes" Source="$(var.sourceDir)\ServiceManagement\Azure\Network\AutoMapper.Net4.dll" />
                        </Component>
                        <Component Id="cmpE289BCE74F52452A2522D76B6503B3BC" Guid="*">
                            <File Id="fil93B82B8ADD837833BE74DBD844A971D8" KeyPath="yes" Source="$(var.sourceDir)\ServiceManagement\Azure\Network\Hyak.Common.dll" />
                        </Component>
                        <Component Id="cmp58A842A5ABBE9598F160B1A7783AC260" Guid="*">
                            <File Id="fil1F921EEB0D64502700FB274014AFE039" KeyPath="yes" Source="$(var.sourceDir)\ServiceManagement\Azure\Network\Microsoft.Azure.Commands.Network.dll" />
                        </Component>
                        <Component Id="cmp8183D799D86557ABFB78C065A50D9FD0" Guid="*">
                            <File Id="fil01BC0341E1321B5BA0FAEB442B5F654C" KeyPath="yes" Source="$(var.sourceDir)\ServiceManagement\Azure\Network\Microsoft.Azure.Commands.Network.dll-help.xml" />
                        </Component>
                        <Component Id="cmpFDA1F5A25A639A882EB28E3221AD7DE9" Guid="*">
                            <File Id="filD00F4DBD80CA97D9AEA81F8E8D382906" KeyPath="yes" Source="$(var.sourceDir)\ServiceManagement\Azure\Network\Microsoft.Azure.Commands.Network.format.ps1xml" />
                        </Component>
                        <Component Id="cmp8450A5374E428359E5093D5FE7CC360F" Guid="*">
                            <File Id="filA96D1CE446DF99AF5E515A6B8FE6F19B" KeyPath="yes" Source="$(var.sourceDir)\ServiceManagement\Azure\Network\Microsoft.Azure.Common.Authentication.dll" />
                        </Component>
                        <Component Id="cmp55E09008CE2E015C4494C6502B515922" Guid="*">
                            <File Id="filC0CD3B7FD2B506B190D9BB8A15A3FEF5" KeyPath="yes" Source="$(var.sourceDir)\ServiceManagement\Azure\Network\Microsoft.Azure.Common.dll" />
                        </Component>
                        <Component Id="cmpD00445EE9165D0354D3386C5EB9C720C" Guid="*">
                            <File Id="filE3CA7A15B15AD7C1388D128FB5006EED" KeyPath="yes" Source="$(var.sourceDir)\ServiceManagement\Azure\Network\Microsoft.Azure.Common.NetFramework.dll" />
                        </Component>
                        <Component Id="cmp762B6053667CF7B9B230C8A1D24FA0D9" Guid="*">
                            <File Id="filEC74A01AB7DEBB5774F0CA8857AF6210" KeyPath="yes" Source="$(var.sourceDir)\ServiceManagement\Azure\Network\Microsoft.Azure.ResourceManager.dll" />
                        </Component>
                        <Component Id="cmpD7E60BF6560B41E428111B86E2877786" Guid="*">
                            <File Id="filC039D3F61AD887DC8EB22F9125DD44A4" KeyPath="yes" Source="$(var.sourceDir)\ServiceManagement\Azure\Network\Microsoft.Data.Edm.dll" />
                        </Component>
                        <Component Id="cmp11075FC351A7A22ED9FF2DB465B744AE" Guid="*">
                            <File Id="filAE68609B4CFE20431462F0E8C6DC96DF" KeyPath="yes" Source="$(var.sourceDir)\ServiceManagement\Azure\Network\Microsoft.Data.OData.dll" />
                        </Component>
                        <Component Id="cmp512138D53CEF7A55CDC83F741D291561" Guid="*">
                            <File Id="filCB202AA39D883D44970AF122CCC315CA" KeyPath="yes" Source="$(var.sourceDir)\ServiceManagement\Azure\Network\Microsoft.Data.Services.Client.dll" />
                        </Component>
                        <Component Id="cmp99E6EFD6C5345F2027EF49DC01C8D7A2" Guid="*">
                            <File Id="fil40BBDB78C6B2E3816237AB02850CEA72" KeyPath="yes" Source="$(var.sourceDir)\ServiceManagement\Azure\Network\Microsoft.IdentityModel.Clients.ActiveDirectory.dll" />
                        </Component>
                        <Component Id="cmpF3BB3EC23FC9CF33A555861B38B61DCF" Guid="*">
                            <File Id="fil3B2037F43DCAC666650FF36C5D2F45F1" KeyPath="yes" Source="$(var.sourceDir)\ServiceManagement\Azure\Network\Microsoft.IdentityModel.Clients.ActiveDirectory.WindowsForms.dll" />
                        </Component>
                        <Component Id="cmpF65876F380AC9BFC04EF7E0A83D9E2EA" Guid="*">
                            <File Id="fil5A33591732E00248A91493778B8937C1" KeyPath="yes" Source="$(var.sourceDir)\ServiceManagement\Azure\Network\Microsoft.Threading.Tasks.dll" />
                        </Component>
                        <Component Id="cmpE4AF0916E9D6C5168DB8918CDA69588A" Guid="*">
                            <File Id="fil52666B878D7F4731B81553C575E2A273" KeyPath="yes" Source="$(var.sourceDir)\ServiceManagement\Azure\Network\Microsoft.WindowsAzure.Commands.Common.dll" />
                        </Component>
                        <Component Id="cmpAD101287B1EF8B771D333A9FF29C30C8" Guid="*">
                            <File Id="filD24694E222A19D87EFF6CE1450E90694" KeyPath="yes" Source="$(var.sourceDir)\ServiceManagement\Azure\Network\Microsoft.WindowsAzure.Commands.Common.Storage.dll" />
                        </Component>
                        <Component Id="cmpEAC985CC1EB6CFFC89C3C4A800A62377" Guid="*">
                            <File Id="fil86B9F68A304F8E6DBF1655BA0FAD2080" KeyPath="yes" Source="$(var.sourceDir)\ServiceManagement\Azure\Network\Microsoft.WindowsAzure.Configuration.dll" />
                        </Component>
                        <Component Id="cmp2DC40B144472AD010779DC6F0D263C32" Guid="*">
                            <File Id="filCE356D3E7AEFA4E68193B74286DC5A41" KeyPath="yes" Source="$(var.sourceDir)\ServiceManagement\Azure\Network\Microsoft.WindowsAzure.Management.dll" />
                        </Component>
                        <Component Id="cmpD8BCF6F87A66E2BF3DA331CCDCE9525D" Guid="*">
                            <File Id="fil3C914E453EC1005A6AABA33EA80F4320" KeyPath="yes" Source="$(var.sourceDir)\ServiceManagement\Azure\Network\Microsoft.WindowsAzure.Management.Network.dll" />
                        </Component>
                        <Component Id="cmpB382FB922425C1C446A732BD66BBEEE0" Guid="*">
                            <File Id="filC3BD427E37878155D0DDCCD87A15626F" KeyPath="yes" Source="$(var.sourceDir)\ServiceManagement\Azure\Network\Microsoft.WindowsAzure.Management.Storage.dll" />
                        </Component>
                        <Component Id="cmp9C36EDC63632529B78C870EF3695F0D3" Guid="*">
                            <File Id="fil6BE8C2DAB2BDFE085DD230800D465D7F" KeyPath="yes" Source="$(var.sourceDir)\ServiceManagement\Azure\Network\Microsoft.WindowsAzure.Storage.dll" />
                        </Component>
                        <Component Id="cmp12C6E2ACC51F95C3303F6486917E8E75" Guid="*">
                            <File Id="filDB5B05710501E18F7BB630DA75A91B03" KeyPath="yes" Source="$(var.sourceDir)\ServiceManagement\Azure\Network\Newtonsoft.Json.dll" />
                        </Component>
                        <Component Id="cmpE36FC5D85FACEDF16450AC56F0C159BE" Guid="*">
                            <File Id="filF9245A77CC3210597C7BCB3777FFEEC3" KeyPath="yes" Source="$(var.sourceDir)\ServiceManagement\Azure\Network\System.Net.Http.Extensions.dll" />
                        </Component>
                        <Component Id="cmp87E83CA66DD51C9A6D61F1AC91FF683B" Guid="*">
                            <File Id="filB81C05773E93D768A10E3A660379BBC7" KeyPath="yes" Source="$(var.sourceDir)\ServiceManagement\Azure\Network\System.Net.Http.Formatting.dll" />
                        </Component>
                        <Component Id="cmp4F4E2D906EB5F067FB54ACDE2DA1F2DE" Guid="*">
                            <File Id="fil32D7BA9A1417F592C027C83F08BCB27A" KeyPath="yes" Source="$(var.sourceDir)\ServiceManagement\Azure\Network\System.Net.Http.Primitives.dll" />
                        </Component>
                        <Component Id="cmpCC09A82900E1A278F48DB77993C40967" Guid="*">
                            <File Id="filA9139A091A1470B6463953C84F7B1BF9" KeyPath="yes" Source="$(var.sourceDir)\ServiceManagement\Azure\Network\System.Spatial.dll" />
                        </Component>
                    </Directory>
                    <Directory Id="dirE73571EA2365088BBD4338AB4D19D5AC" Name="RecoveryServices">
                        <Component Id="cmp5FB7157FEA8EDC9D2D10814DA15518AE" Guid="*">
                            <File Id="fil6090F8BFDA45B5F6E49230667C886927" KeyPath="yes" Source="$(var.sourceDir)\ServiceManagement\Azure\RecoveryServices\Hyak.Common.dll" />
                        </Component>
                        <Component Id="cmpCA80C6C0F5670291AF2F3560D36B1EA3" Guid="*">
                            <File Id="filE640AA6B0606E3DE6875594E25DE82D3" KeyPath="yes" Source="$(var.sourceDir)\ServiceManagement\Azure\RecoveryServices\Microsoft.Azure.Commands.RecoveryServices.dll" />
                        </Component>
                        <Component Id="cmp1E1EACEE941A7D7B9B2649BB3AC9ABC3" Guid="*">
                            <File Id="fil7BC44111780DA333D7D3C421E0660012" KeyPath="yes" Source="$(var.sourceDir)\ServiceManagement\Azure\RecoveryServices\Microsoft.Azure.Commands.RecoveryServices.dll-help.xml" />
                        </Component>
                        <Component Id="cmpF2406A263F1B403C803ACB70D2468624" Guid="*">
                            <File Id="fil2AB9A3CCA503D5D983784642C1F8E4F4" KeyPath="yes" Source="$(var.sourceDir)\ServiceManagement\Azure\RecoveryServices\Microsoft.Azure.Common.Authentication.dll" />
                        </Component>
                        <Component Id="cmp8BF1C84B7C0D6D25264BEF64FD945354" Guid="*">
                            <File Id="filD24F4EB26C2FA956CA7A93BCAF4A2AD7" KeyPath="yes" Source="$(var.sourceDir)\ServiceManagement\Azure\RecoveryServices\Microsoft.Azure.Common.dll" />
                        </Component>
                        <Component Id="cmp18ED74EDB82DE2351B9655ED86ACA19A" Guid="*">
                            <File Id="fil991D5398DD029BC4DCB17B2FA601C01B" KeyPath="yes" Source="$(var.sourceDir)\ServiceManagement\Azure\RecoveryServices\Microsoft.Azure.Common.NetFramework.dll" />
                        </Component>
                        <Component Id="cmp6842A5697846B92CCF6ED50688A26C1A" Guid="*">
                            <File Id="filFA33C5B86A806E7029B5DFF9E2F5C12B" KeyPath="yes" Source="$(var.sourceDir)\ServiceManagement\Azure\RecoveryServices\Microsoft.Azure.ResourceManager.dll" />
                        </Component>
                        <Component Id="cmpEFBAA8731C08B69493F16C6511A3FBC8" Guid="*">
                            <File Id="filFED822B1605825095C44BD43E71EC342" KeyPath="yes" Source="$(var.sourceDir)\ServiceManagement\Azure\RecoveryServices\Microsoft.IdentityModel.Clients.ActiveDirectory.dll" />
                        </Component>
                        <Component Id="cmp40656E6618791EDE585B3999346E292F" Guid="*">
                            <File Id="fil640E17715DDD972657222AD917AAB4B9" KeyPath="yes" Source="$(var.sourceDir)\ServiceManagement\Azure\RecoveryServices\Microsoft.IdentityModel.Clients.ActiveDirectory.WindowsForms.dll" />
                        </Component>
                        <Component Id="cmp4A98D12853680B70EA13B558FF5B66BE" Guid="*">
                            <File Id="fil1F34AF5202BC985B0AB504C8C5EC7CD0" KeyPath="yes" Source="$(var.sourceDir)\ServiceManagement\Azure\RecoveryServices\Microsoft.Threading.Tasks.dll" />
                        </Component>
                        <Component Id="cmpFFEE4D9645AEA846AF41897FD2135E02" Guid="*">
                            <File Id="fil3A2F7D5870DF95F7C639D35F6B82B96F" KeyPath="yes" Source="$(var.sourceDir)\ServiceManagement\Azure\RecoveryServices\Microsoft.Threading.Tasks.Extensions.Desktop.dll" />
                        </Component>
                        <Component Id="cmp2F6E4C6B8006898EFE87C88921C1B6BA" Guid="*">
                            <File Id="fil81DB522582833564DCD9B09361ED93CF" KeyPath="yes" Source="$(var.sourceDir)\ServiceManagement\Azure\RecoveryServices\Microsoft.Threading.Tasks.Extensions.dll" />
                        </Component>
                        <Component Id="cmp8CDB44BA783FF24C94CDFC5D12066BB1" Guid="*">
                            <File Id="fil2C73256F76E79B695523A2B3C4C845E9" KeyPath="yes" Source="$(var.sourceDir)\ServiceManagement\Azure\RecoveryServices\Microsoft.WindowsAzure.Commands.Common.dll" />
                        </Component>
                        <Component Id="cmpA0A697DEB7822A0EC30F3D359EE930A6" Guid="*">
                            <File Id="fil528A48BB87B57E0D131C279CAD156D2B" KeyPath="yes" Source="$(var.sourceDir)\ServiceManagement\Azure\RecoveryServices\Microsoft.WindowsAzure.Common.dll" />
                        </Component>
                        <Component Id="cmpBE209ED6509A7E857FD9F9078051DC6A" Guid="*">
                            <File Id="fil96FD7FA0CBEE96E0C0239408CD5651A9" KeyPath="yes" Source="$(var.sourceDir)\ServiceManagement\Azure\RecoveryServices\Microsoft.WindowsAzure.Common.NetFramework.dll" />
                        </Component>
                        <Component Id="cmp4D3E383B38EF4392E70E981B7CA033D7" Guid="*">
                            <File Id="fil3D6B846AC421D38C5A9CB40A58B058B6" KeyPath="yes" Source="$(var.sourceDir)\ServiceManagement\Azure\RecoveryServices\Microsoft.WindowsAzure.Management.SiteRecovery.dll" />
                        </Component>
                        <Component Id="cmp50D44814DFFEA762A53D9DEDCE48F689" Guid="*">
                            <File Id="fil80C14207B99E14F4567B92038EDC8715" KeyPath="yes" Source="$(var.sourceDir)\ServiceManagement\Azure\RecoveryServices\Microsoft.WindowsAzure.Management.Storage.dll" />
                        </Component>
                        <Component Id="cmp439E7C155DEEFC3877653E4ED11F66AC" Guid="*">
                            <File Id="filE3D7ECC5C92739687FAA34CCE9DFB4A3" KeyPath="yes" Source="$(var.sourceDir)\ServiceManagement\Azure\RecoveryServices\Newtonsoft.Json.dll" />
                        </Component>
                        <Component Id="cmp9B4CB06D327ECA8FA60032F98004D8BA" Guid="*">
                            <File Id="filC935CDA00FB3E840369825B599C84E28" KeyPath="yes" Source="$(var.sourceDir)\ServiceManagement\Azure\RecoveryServices\Security.Cryptography.dll" />
                        </Component>
                        <Component Id="cmp5278A11908DC26651A78E55522C71DF3" Guid="*">
                            <File Id="fil3C9995984C13EAB542D813B85C917916" KeyPath="yes" Source="$(var.sourceDir)\ServiceManagement\Azure\RecoveryServices\System.Net.Http.Extensions.dll" />
                        </Component>
                        <Component Id="cmp4ED39EDE761ED68263635882802FB1B5" Guid="*">
                            <File Id="fil70740B1FE6589862755DC5316CE8C552" KeyPath="yes" Source="$(var.sourceDir)\ServiceManagement\Azure\RecoveryServices\System.Net.Http.Formatting.dll" />
                        </Component>
                        <Component Id="cmp2A0B3E88742D800F88F70A714BAC94B5" Guid="*">
                            <File Id="fil8B5C2678B7FAC0061799DCBFF4AFE27E" KeyPath="yes" Source="$(var.sourceDir)\ServiceManagement\Azure\RecoveryServices\System.Net.Http.Primitives.dll" />
                        </Component>
                        <Directory Id="dirB2E733E5A07F5CBD9FFA437A83782545" Name="lib">
                            <Component Id="cmpE3495C0DD75A31199E40EAA7E5128E6C" Guid="*">
                                <File Id="fil269C9C56525316A4AB13CC9240BF5FE6" KeyPath="yes" Source="$(var.sourceDir)\ServiceManagement\Azure\RecoveryServices\lib\Security.Cryptography.dll" />
                            </Component>
                        </Directory>
                    </Directory>
                    <Directory Id="dirDF012C486C7A9897E2E985413D188EFB" Name="RemoteApp">
                        <Component Id="cmp876FCC4B6F7590AC9D51ABDD32229647" Guid="*">
                            <File Id="fil3C4F434DCE5410C69A1E3487C1326C5A" KeyPath="yes" Source="$(var.sourceDir)\ServiceManagement\Azure\RemoteApp\Hyak.Common.dll" />
                        </Component>
                        <Component Id="cmp26DF79CFA25FFCFADB0FB5DC14B25DD5" Guid="*">
                            <File Id="filC03C4AD0124468FF36AAAF3A7F9EDA93" KeyPath="yes" Source="$(var.sourceDir)\ServiceManagement\Azure\RemoteApp\Microsoft.Azure.Commands.RemoteApp.dll" />
                        </Component>
<<<<<<< HEAD
=======
                        <Component Id="cmpBDE4B2E3B54189CA86CBC58F3EB854E7" Guid="*">
                            <File Id="filF061D544C8D50855F9B5ADB30C123F96" KeyPath="yes" Source="$(var.sourceDir)\ServiceManagement\Azure\RemoteApp\Microsoft.Azure.Commands.RemoteApp.dll-help.xml" />
                        </Component>
>>>>>>> 103f62f5
                        <Component Id="cmp913600C952F3D3D27C7E14B7E72AA774" Guid="*">
                            <File Id="fil431D73D2EE9C4FFDA0CCEE983EC4D52A" KeyPath="yes" Source="$(var.sourceDir)\ServiceManagement\Azure\RemoteApp\Microsoft.Azure.Common.Authentication.dll" />
                        </Component>
                        <Component Id="cmp545D8CBEAE57C9BE9C9B852D32CB58B3" Guid="*">
                            <File Id="fil27EBA2AC9E474ACC5A87F07B809B6DA4" KeyPath="yes" Source="$(var.sourceDir)\ServiceManagement\Azure\RemoteApp\Microsoft.Azure.Common.dll" />
                        </Component>
                        <Component Id="cmp5543C526734BEBD6DBA8D3F4CCAC4906" Guid="*">
                            <File Id="fil83B7914462FDE1E5AF770AB859D8B842" KeyPath="yes" Source="$(var.sourceDir)\ServiceManagement\Azure\RemoteApp\Microsoft.Azure.Common.NetFramework.dll" />
                        </Component>
                        <Component Id="cmpD4EA1A1B4CB82D7218992CA903665EF5" Guid="*">
                            <File Id="fil583A385C77721311A91E9BC1ACB56102" KeyPath="yes" Source="$(var.sourceDir)\ServiceManagement\Azure\RemoteApp\Microsoft.Azure.Management.RemoteApp.dll" />
                        </Component>
                        <Component Id="cmpB67E98F8DD3717DE55704662D73EB3DC" Guid="*">
                            <File Id="fil6DAFF57FDE88ADA1BECDE46CCD1B61A1" KeyPath="yes" Source="$(var.sourceDir)\ServiceManagement\Azure\RemoteApp\Microsoft.Data.Edm.dll" />
                        </Component>
                        <Component Id="cmp645D8B7138F96F1053AB259E37D61D3D" Guid="*">
                            <File Id="filEAD8D5453E4DF1A6D104EDD2BEEE997D" KeyPath="yes" Source="$(var.sourceDir)\ServiceManagement\Azure\RemoteApp\Microsoft.Data.OData.dll" />
                        </Component>
                        <Component Id="cmpF304B1EDB19805B49E0015BE90824B00" Guid="*">
                            <File Id="filB41F2071EEABDF866C99DD9978174991" KeyPath="yes" Source="$(var.sourceDir)\ServiceManagement\Azure\RemoteApp\Microsoft.Data.Services.Client.dll" />
                        </Component>
                        <Component Id="cmp77D952CC555ECC8D893704C409770064" Guid="*">
                            <File Id="fil740874B2C7BABACB68258773DEF81026" KeyPath="yes" Source="$(var.sourceDir)\ServiceManagement\Azure\RemoteApp\Microsoft.IdentityModel.Clients.ActiveDirectory.dll" />
                        </Component>
                        <Component Id="cmp36C4A4A2FC1D0869C13C8C1B787310CC" Guid="*">
                            <File Id="fil8A7F8D2E49DE26EB3A6A45D325845EC5" KeyPath="yes" Source="$(var.sourceDir)\ServiceManagement\Azure\RemoteApp\Microsoft.IdentityModel.Clients.ActiveDirectory.WindowsForms.dll" />
                        </Component>
                        <Component Id="cmpF6A31E71E73261E256FB53289879CAC6" Guid="*">
                            <File Id="filB43C04EDB705D1968040C62BE7385426" KeyPath="yes" Source="$(var.sourceDir)\ServiceManagement\Azure\RemoteApp\Microsoft.Threading.Tasks.dll" />
                        </Component>
                        <Component Id="cmp24E45E80EDFF6AFB35BDC3BDF5B8CDD8" Guid="*">
                            <File Id="filBD3B9725212B207BA71ACFEFCE499952" KeyPath="yes" Source="$(var.sourceDir)\ServiceManagement\Azure\RemoteApp\Microsoft.Threading.Tasks.Extensions.Desktop.dll" />
                        </Component>
                        <Component Id="cmpC6E9F874597250F8F9018EE96BD563C1" Guid="*">
                            <File Id="filD702F499B490185A0B37C88201372218" KeyPath="yes" Source="$(var.sourceDir)\ServiceManagement\Azure\RemoteApp\Microsoft.Threading.Tasks.Extensions.dll" />
                        </Component>
                        <Component Id="cmp834EB592C6925B045C8B0510B26AF6B9" Guid="*">
                            <File Id="filEE9E830711213A45933A4822FB584B57" KeyPath="yes" Source="$(var.sourceDir)\ServiceManagement\Azure\RemoteApp\Microsoft.WindowsAzure.Commands.Common.dll" />
                        </Component>
                        <Component Id="cmpBB19F2E6C4AB801608598C3381EFDE26" Guid="*">
                            <File Id="fil94F1AEF955F8197CE07F2B1A34D114E3" KeyPath="yes" Source="$(var.sourceDir)\ServiceManagement\Azure\RemoteApp\Microsoft.WindowsAzure.Configuration.dll" />
                        </Component>
                        <Component Id="cmpA85120F9A61D215485073CD1776A50EC" Guid="*">
                            <File Id="fil7361F1D3E3E7266D5E6F74C4AC8C68AC" KeyPath="yes" Source="$(var.sourceDir)\ServiceManagement\Azure\RemoteApp\Microsoft.WindowsAzure.Management.Compute.dll" />
                        </Component>
                        <Component Id="cmpB365045D7785EED68D215DE18F8B6827" Guid="*">
                            <File Id="fil0A337D8FFA8479187FFB2DB28F87C707" KeyPath="yes" Source="$(var.sourceDir)\ServiceManagement\Azure\RemoteApp\Microsoft.WindowsAzure.Management.dll" />
                        </Component>
                        <Component Id="cmp2D25DF3739FFB7B0517C3C2E55067DDC" Guid="*">
                            <File Id="fil0D8F856AC786EC316BB1409033666BD6" KeyPath="yes" Source="$(var.sourceDir)\ServiceManagement\Azure\RemoteApp\Microsoft.WindowsAzure.Management.Network.dll" />
                        </Component>
                        <Component Id="cmp7EAAE4F8EE7484006AD094D162AD68D4" Guid="*">
                            <File Id="filDDEDC4CFD49C82F88AF85EF9873BCD18" KeyPath="yes" Source="$(var.sourceDir)\ServiceManagement\Azure\RemoteApp\Microsoft.WindowsAzure.Management.Storage.dll" />
                        </Component>
                        <Component Id="cmp93364B74891D090E8B79AAD7B2D74521" Guid="*">
                            <File Id="fil43F3698E2CAA6C4A28A571893D7DD2CB" KeyPath="yes" Source="$(var.sourceDir)\ServiceManagement\Azure\RemoteApp\Microsoft.WindowsAzure.Storage.dll" />
                        </Component>
                        <Component Id="cmp0DDAC0F6E13422C982E3A7BE75016837" Guid="*">
                            <File Id="fil7BCDAAE0F3CA862FB78DC09EE3C10309" KeyPath="yes" Source="$(var.sourceDir)\ServiceManagement\Azure\RemoteApp\Newtonsoft.Json.dll" />
                        </Component>
                        <Component Id="cmpC75F982B777810AB4731D6E62AE087ED" Guid="*">
                            <File Id="fil01509C768D43E7413DD076BD89C72939" KeyPath="yes" Source="$(var.sourceDir)\ServiceManagement\Azure\RemoteApp\System.Net.Http.Extensions.dll" />
                        </Component>
                        <Component Id="cmp61404C8CABE874A3DCC4AAA743606C62" Guid="*">
                            <File Id="filA811F36C97683F1FA68FBB7AE6E908DD" KeyPath="yes" Source="$(var.sourceDir)\ServiceManagement\Azure\RemoteApp\System.Net.Http.Formatting.dll" />
                        </Component>
                        <Component Id="cmp0B4140C0041F650FB202F15FD4F86721" Guid="*">
                            <File Id="fil59BC8F7918C21B61C9217189CE3A3B27" KeyPath="yes" Source="$(var.sourceDir)\ServiceManagement\Azure\RemoteApp\System.Net.Http.Primitives.dll" />
                        </Component>
                        <Component Id="cmp2F1B2A67C2270698BE3A0B5967C8F271" Guid="*">
                            <File Id="filF416020F6AC78654E2B61B571FBE32B9" KeyPath="yes" Source="$(var.sourceDir)\ServiceManagement\Azure\RemoteApp\System.Spatial.dll" />
                        </Component>
                    </Directory>
                    <Directory Id="dir5A14F7172D6373ACE47493BAD054EEF3" Name="Services">
                        <Component Id="cmp5F55270F607737A772BFBE2D8F6B76E4" Guid="*">
                            <File Id="filF7E717D6789D9D4D072D3BA81461FCB3" KeyPath="yes" Source="$(var.sourceDir)\ServiceManagement\Azure\Services\AutoMapper.dll" />
                        </Component>
                        <Component Id="cmp9EF03D7C53CEE400751AD1905625B82B" Guid="*">
                            <File Id="fil1F623F47BC709C9D252862AC58BB467C" KeyPath="yes" Source="$(var.sourceDir)\ServiceManagement\Azure\Services\AutoMapper.Net4.dll" />
                        </Component>
                        <Component Id="cmpC4F524A9EBF63DAC78B9678CF113D652" Guid="*">
                            <File Id="fil9FEAB9D127D01AF382317A68BDBAE174" KeyPath="yes" Source="$(var.sourceDir)\ServiceManagement\Azure\Services\Azure.psd1" />
                        </Component>
                        <Component Id="cmp9BB01A9CE50D2F02F6CF08B68575CE63" Guid="*">
                            <File Id="fil21EB602374E46919C900F52BD4FF9071" KeyPath="yes" Source="$(var.sourceDir)\ServiceManagement\Azure\Services\AzureResourceManager.psd1" />
                        </Component>
                        <Component Id="cmp401224722DA5F5678A1230A4DEC4B453" Guid="*">
                            <File Id="fil19037943914200CC05DA9F7F6B6190CE" KeyPath="yes" Source="$(var.sourceDir)\ServiceManagement\Azure\Services\Hyak.Common.dll" />
                        </Component>
                        <Component Id="cmpFEC750EF6D159A3517BF9C8C75FF1754" Guid="*">
                            <File Id="fil1E87E6693B9299E6A55B5194B7F4F899" KeyPath="yes" Source="$(var.sourceDir)\ServiceManagement\Azure\Services\Microsoft.Azure.Commands.Batch.dll-Help.xml" />
                        </Component>
                        <Component Id="cmp074BBC4745C6E6F89A1963FD0621491A" Guid="*">
                            <File Id="fil5D89E07358DF443DE63F3B50547E1EFD" KeyPath="yes" Source="$(var.sourceDir)\ServiceManagement\Azure\Services\Microsoft.Azure.Commands.Batch.format.ps1xml" />
                        </Component>
                        <Component Id="cmp7A2723C1727C13473EFA9A4080533786" Guid="*">
                            <File Id="fil798F6A8B54F6715D7612BE67D9D96E2C" KeyPath="yes" Source="$(var.sourceDir)\ServiceManagement\Azure\Services\Microsoft.Azure.Commands.Insights.dll-Help.xml" />
                        </Component>
                        <Component Id="cmpA0C62B90DC80536433DE0354B795DB46" Guid="*">
                            <File Id="fil3E5158A0226A5D42D3A4BA31F8CAFDB4" KeyPath="yes" Source="$(var.sourceDir)\ServiceManagement\Azure\Services\Microsoft.Azure.Commands.KeyVault.dll-Help.xml" />
                        </Component>
                        <Component Id="cmp254F24FE3219AAF571A822A25B3F2F1D" Guid="*">
                            <File Id="fil440675C7105CA8E1DB33DCFC25508955" KeyPath="yes" Source="$(var.sourceDir)\ServiceManagement\Azure\Services\Microsoft.Azure.Commands.KeyVault.format.ps1xml" />
                        </Component>
                        <Component Id="cmpD403CA2620FB13B02947597F523205AB" Guid="*">
                            <File Id="fil0877540B55E3E60C465C5BCF507F415F" KeyPath="yes" Source="$(var.sourceDir)\ServiceManagement\Azure\Services\Microsoft.Azure.Commands.RedisCache.dll-Help.xml" />
                        </Component>
                        <Component Id="cmpCC0508ADCA3E92A67914CBF93991F25B" Guid="*">
                            <File Id="fil295637A5742FD9F5D103EC30E27488BC" KeyPath="yes" Source="$(var.sourceDir)\ServiceManagement\Azure\Services\Microsoft.Azure.Commands.RedisCache.format.ps1xml" />
                        </Component>
                        <Component Id="cmp0174B507BB16888DF7297469234F6361" Guid="*">
                            <File Id="fil325BECFE2CA505C22BF276C5195E4C8A" KeyPath="yes" Source="$(var.sourceDir)\ServiceManagement\Azure\Services\Microsoft.Azure.Commands.RemoteApp.dll-help.xml" />
                        </Component>
                        <Component Id="cmp5348A71B0B8AB94A5F1E9886459B2BB5" Guid="*">
                            <File Id="filE32DA7A87086B64048CA049E873DBB86" KeyPath="yes" Source="$(var.sourceDir)\ServiceManagement\Azure\Services\Microsoft.Azure.Commands.Resources.dll-Help.xml" />
                        </Component>
                        <Component Id="cmp893FEE56B28C885AB3353AAF55D63AC2" Guid="*">
                            <File Id="fil1D3CD1DEC186889BF005BD4B955FC623" KeyPath="yes" Source="$(var.sourceDir)\ServiceManagement\Azure\Services\Microsoft.Azure.Commands.Resources.format.ps1xml" />
                        </Component>
                        <Component Id="cmp7DE7895664CEA231D675C1AB05326146" Guid="*">
                            <File Id="fil9662A336D73130D723C07D72A6F8802C" KeyPath="yes" Source="$(var.sourceDir)\ServiceManagement\Azure\Services\Microsoft.Azure.Commands.Sql.dll-Help.xml" />
                        </Component>
                        <Component Id="cmpC700A080181D86D876C04F6F020896B0" Guid="*">
                            <File Id="filE0091F499C4143708D8D58AAC13F995E" KeyPath="yes" Source="$(var.sourceDir)\ServiceManagement\Azure\Services\Microsoft.Azure.Commands.StreamAnalytics.dll-Help.xml" />
                        </Component>
                        <Component Id="cmpA4B9D257757E75A16536C1A3C6354562" Guid="*">
                            <File Id="fil9BA7BBDF6FC86C5B5896D0E0AB0825BD" KeyPath="yes" Source="$(var.sourceDir)\ServiceManagement\Azure\Services\Microsoft.Azure.Commands.StreamAnalytics.format.ps1xml" />
                        </Component>
                        <Component Id="cmp88EA8041FA59DB7004CDA790EE0B2636" Guid="*">
                            <File Id="fil595B6579F00A6AC14AE66AF0F584570E" KeyPath="yes" Source="$(var.sourceDir)\ServiceManagement\Azure\Services\Microsoft.Azure.Commands.Tags.dll-help.xml" />
                        </Component>
                        <Component Id="cmpC51B25C4B3E5561AB67CBA27677BB290" Guid="*">
                            <File Id="fil7CA753B83D3374117D60742BE6D54A37" KeyPath="yes" Source="$(var.sourceDir)\ServiceManagement\Azure\Services\Microsoft.Azure.Commands.Tags.format.ps1xml" />
                        </Component>
                        <Component Id="cmpDF219ECDD8F6656E71535399381A749B" Guid="*">
                            <File Id="fil2A26DF7FFA9DDA0369B165F28FE326A3" KeyPath="yes" Source="$(var.sourceDir)\ServiceManagement\Azure\Services\Microsoft.Azure.Commands.Websites.dll-Help.xml" />
                        </Component>
                        <Component Id="cmp942F3E2EE2E3F00A6D45B7E0D4C8F99A" Guid="*">
                            <File Id="fil0D5646313F266E1CF8599B38CFCF5F58" KeyPath="yes" Source="$(var.sourceDir)\ServiceManagement\Azure\Services\Microsoft.Azure.Common.Authentication.dll" />
                        </Component>
                        <Component Id="cmp23C361C4E13CFE366910008069F72682" Guid="*">
                            <File Id="fil9BDFB8474099CD0A3269404DA202F766" KeyPath="yes" Source="$(var.sourceDir)\ServiceManagement\Azure\Services\Microsoft.Azure.Common.dll" />
                        </Component>
                        <Component Id="cmp9960D1074D8095DBAE42055E438F961F" Guid="*">
                            <File Id="fil3BCD736B5CDDB4236FB5116EC7C6AA63" KeyPath="yes" Source="$(var.sourceDir)\ServiceManagement\Azure\Services\Microsoft.Azure.Common.NetFramework.dll" />
                        </Component>
                        <Component Id="cmpA0D584195279B4D66D7B42152BE83B46" Guid="*">
                            <File Id="fil170B60ADE61FB4B182FDB5A192AB53A7" KeyPath="yes" Source="$(var.sourceDir)\ServiceManagement\Azure\Services\Microsoft.Azure.ResourceManager.dll" />
                        </Component>
                        <Component Id="cmp18250DED1265B0C56638731995A93E0E" Guid="*">
                            <File Id="filA479597D08FC76BA5B30816E9E781D6E" KeyPath="yes" Source="$(var.sourceDir)\ServiceManagement\Azure\Services\Microsoft.Data.Edm.dll" />
                        </Component>
                        <Component Id="cmpA7EAD5A16FDC38416C52434EF0240652" Guid="*">
                            <File Id="fil724D5B99E712852FD91119F05AB4D161" KeyPath="yes" Source="$(var.sourceDir)\ServiceManagement\Azure\Services\Microsoft.Data.OData.dll" />
                        </Component>
                        <Component Id="cmp4D23D48C846E2DADC8885C5BF689C353" Guid="*">
                            <File Id="filB8954A79F6AF37FD064BC46AD4C5C1DE" KeyPath="yes" Source="$(var.sourceDir)\ServiceManagement\Azure\Services\Microsoft.Data.Services.Client.dll" />
                        </Component>
                        <Component Id="cmp626706539F2A58C21D8C087959675159" Guid="*">
                            <File Id="fil6216C96434BA4243D15051E7E1428E0C" KeyPath="yes" Source="$(var.sourceDir)\ServiceManagement\Azure\Services\Microsoft.IdentityModel.Clients.ActiveDirectory.dll" />
                        </Component>
                        <Component Id="cmp5B2C58D5461BEA3D5176DDEAFAAE1408" Guid="*">
                            <File Id="filD6DD64ED10FD787DD0BB03E0C184B02C" KeyPath="yes" Source="$(var.sourceDir)\ServiceManagement\Azure\Services\Microsoft.IdentityModel.Clients.ActiveDirectory.WindowsForms.dll" />
                        </Component>
                        <Component Id="cmp9F74CE881F871E4C03EE7704F879FE99" Guid="*">
                            <File Id="fil521A1992DB6487091605B49728F25C62" KeyPath="yes" Source="$(var.sourceDir)\ServiceManagement\Azure\Services\Microsoft.ServiceBus.dll" />
                        </Component>
                        <Component Id="cmp5EDC14153ABE12E6F8AC7CE138325ED3" Guid="*">
                            <File Id="fil1B623AF4CA2501B26CFDAAD276C46DC4" KeyPath="yes" Source="$(var.sourceDir)\ServiceManagement\Azure\Services\Microsoft.Threading.Tasks.dll" />
                        </Component>
                        <Component Id="cmp884EDD6200BC33660CA506614BF1514B" Guid="*">
                            <File Id="filB467A9F8A0D933AECCAB72DF8E550DAC" KeyPath="yes" Source="$(var.sourceDir)\ServiceManagement\Azure\Services\Microsoft.Threading.Tasks.Extensions.Desktop.dll" />
                        </Component>
                        <Component Id="cmp451DD4F87C87FD099EB3BB15B08BFC23" Guid="*">
                            <File Id="fil480DA73913A49F2F8CB977D342E69D00" KeyPath="yes" Source="$(var.sourceDir)\ServiceManagement\Azure\Services\Microsoft.Threading.Tasks.Extensions.dll" />
                        </Component>
                        <Component Id="cmp3A0F63A65EACD6FAA15281A901A5411F" Guid="*">
                            <File Id="fil8805822A9FD5F5677C582177D7B2C8A0" KeyPath="yes" Source="$(var.sourceDir)\ServiceManagement\Azure\Services\Microsoft.WindowsAzure.Commands.CloudService.format.ps1xml" />
                        </Component>
                        <Component Id="cmp14E519C8556B22CEE7645282DC1CA794" Guid="*">
                            <File Id="filA5631E86E71FDC78C02F80D6F24998BB" KeyPath="yes" Source="$(var.sourceDir)\ServiceManagement\Azure\Services\Microsoft.WindowsAzure.Commands.Common.dll" />
                        </Component>
                        <Component Id="cmpC84FEC97B5C1FA0D12CD177A8BA56D61" Guid="*">
                            <File Id="filDD2D4CD7DBE8111D7D48F0F9881B9507" KeyPath="yes" Source="$(var.sourceDir)\ServiceManagement\Azure\Services\Microsoft.WindowsAzure.Commands.Common.Storage.dll" />
                        </Component>
                        <Component Id="cmpCC636117F48E360F810C4403898C51E7" Guid="*">
                            <File Id="fil2D18761FEE3519EA308BEBEBB55234EC" KeyPath="yes" Source="$(var.sourceDir)\ServiceManagement\Azure\Services\Microsoft.WindowsAzure.Commands.dll" />
                        </Component>
                        <Component Id="cmpF5D6FE79FBA63DD3CA5E6E9B895D1351" Guid="*">
                            <File Id="filF35A79105E670B29E002BC49AFA547C3" KeyPath="yes" Source="$(var.sourceDir)\ServiceManagement\Azure\Services\Microsoft.WindowsAzure.Commands.dll-Help.xml" />
                        </Component>
                        <Component Id="cmpA3B6CED296554AD474EB91458ECA5594" Guid="*">
                            <File Id="filBE8CC3E2934AFCA4EA75F6596964E785" KeyPath="yes" Source="$(var.sourceDir)\ServiceManagement\Azure\Services\Microsoft.WindowsAzure.Commands.Profile.dll" />
                        </Component>
                        <Component Id="cmp664B5972EE64A4BBEA46BB1969FAB139" Guid="*">
                            <File Id="fil3E18BDD8577750CD445197552511A276" KeyPath="yes" Source="$(var.sourceDir)\ServiceManagement\Azure\Services\Microsoft.WindowsAzure.Commands.Profile.dll-Help.xml" />
                        </Component>
                        <Component Id="cmp66291C2C8B42FCC1153B91415AA33181" Guid="*">
                            <File Id="filD439CDE968F8FF50A1FF8960395D529D" KeyPath="yes" Source="$(var.sourceDir)\ServiceManagement\Azure\Services\Microsoft.WindowsAzure.Commands.Profile.format.ps1xml" />
                        </Component>
                        <Component Id="cmpAAB5AE3A82B1C9D0F00564929E1C3441" Guid="*">
                            <File Id="filB8E164BD84593BF8BC7B78988D9587ED" KeyPath="yes" Source="$(var.sourceDir)\ServiceManagement\Azure\Services\Microsoft.WindowsAzure.Commands.Scheduler.format.ps1xml" />
                        </Component>
                        <Component Id="cmp4FEC5C7FFBE6732CCA9D4E696FF7A023" Guid="*">
                            <File Id="fil49335E26E87E7074B344D665BB5F9AC1" KeyPath="yes" Source="$(var.sourceDir)\ServiceManagement\Azure\Services\Microsoft.WindowsAzure.Commands.ServiceBus.format.ps1xml" />
                        </Component>
                        <Component Id="cmp858183EA5E224BAB36FC8575FC0AC842" Guid="*">
                            <File Id="fil9D61923DE414613796AAA36EC4A850DE" KeyPath="yes" Source="$(var.sourceDir)\ServiceManagement\Azure\Services\Microsoft.WindowsAzure.Commands.Store.format.ps1xml" />
                        </Component>
                        <Component Id="cmpC9FFCF6FBA99DC161B6F2673D7EEF23D" Guid="*">
                            <File Id="fil2BB070128C0F332229AC9E2B75E5C6A5" KeyPath="yes" Source="$(var.sourceDir)\ServiceManagement\Azure\Services\Microsoft.WindowsAzure.Commands.StorSimple.dll-help.xml" />
                        </Component>
                        <Component Id="cmp0C3E7978EDBF03CEAF156CD4D0B85BF5" Guid="*">
                            <File Id="fil47FCA92419F87D53EBF33D54DC867F0B" KeyPath="yes" Source="$(var.sourceDir)\ServiceManagement\Azure\Services\Microsoft.WindowsAzure.Commands.Utilities.dll" />
                        </Component>
                        <Component Id="cmpF4DC94703613E1BB66495048753F4F89" Guid="*">
                            <File Id="fil35E644482C33F77657ED8BE0617FB50A" KeyPath="yes" Source="$(var.sourceDir)\ServiceManagement\Azure\Services\Microsoft.WindowsAzure.Commands.WebSites.format.ps1xml" />
                        </Component>
                        <Component Id="cmp94E67391B1D3182B1F32A9E28CEBDC8D" Guid="*">
                            <File Id="fil8B839B5FB50496C638032813525F2713" KeyPath="yes" Source="$(var.sourceDir)\ServiceManagement\Azure\Services\Microsoft.WindowsAzure.Commands.WebSites.Types.ps1xml" />
                        </Component>
                        <Component Id="cmpAB88A6754839602E1323B92AF593A44C" Guid="*">
                            <File Id="filCC2380E04F1AF137DE42116A6BBA9D92" KeyPath="yes" Source="$(var.sourceDir)\ServiceManagement\Azure\Services\Microsoft.WindowsAzure.Configuration.dll" />
                        </Component>
                        <Component Id="cmp93E55086B9A2EB83BDB19653C23F2003" Guid="*">
                            <File Id="fil7FAF322997E51A9F4FA4F04292C474E6" KeyPath="yes" Source="$(var.sourceDir)\ServiceManagement\Azure\Services\Microsoft.WindowsAzure.Management.Compute.dll" />
                        </Component>
                        <Component Id="cmpC991E1830F969A9E01A219FA59C15555" Guid="*">
                            <File Id="fil6E8B352C3B92B8EDA1DCD40AB01E2F01" KeyPath="yes" Source="$(var.sourceDir)\ServiceManagement\Azure\Services\Microsoft.WindowsAzure.Management.dll" />
                        </Component>
                        <Component Id="cmp4861D6E897FD00852565187F855E80A0" Guid="*">
                            <File Id="fil9AD7471CEA88432C94E4D86714ECFF19" KeyPath="yes" Source="$(var.sourceDir)\ServiceManagement\Azure\Services\Microsoft.WindowsAzure.Management.MediaServices.dll" />
                        </Component>
                        <Component Id="cmpA2470D39CF7C4333D0382E5AE1937FBF" Guid="*">
                            <File Id="filD3C5A326E0F040ED0A24739377A916E5" KeyPath="yes" Source="$(var.sourceDir)\ServiceManagement\Azure\Services\Microsoft.WindowsAzure.Management.Network.dll" />
                        </Component>
                        <Component Id="cmp7B46CB7989E3DBF46E2F8DECFBD8D407" Guid="*">
                            <File Id="fil515C27FFF4730F06E420C911DD1B6CE1" KeyPath="yes" Source="$(var.sourceDir)\ServiceManagement\Azure\Services\Microsoft.WindowsAzure.Management.Scheduler.dll" />
                        </Component>
                        <Component Id="cmp2F2E1D5926F718232A6068856776B49D" Guid="*">
                            <File Id="filA2A1ECF0E9E505D3DC0BEFCD34E6C74C" KeyPath="yes" Source="$(var.sourceDir)\ServiceManagement\Azure\Services\Microsoft.WindowsAzure.Management.ServiceBus.dll" />
                        </Component>
                        <Component Id="cmpF1CE4A66C053B106D2C485757F703AB2" Guid="*">
                            <File Id="fil773B0B4EF838DEFC7A23556E60930999" KeyPath="yes" Source="$(var.sourceDir)\ServiceManagement\Azure\Services\Microsoft.WindowsAzure.Management.Storage.dll" />
                        </Component>
                        <Component Id="cmp2A6B149B9B0BDCC11A05919864D86251" Guid="*">
                            <File Id="fil2EDC6C23E1A4865249BF9F033ED1BC34" KeyPath="yes" Source="$(var.sourceDir)\ServiceManagement\Azure\Services\Microsoft.WindowsAzure.Management.Store.dll" />
                        </Component>
                        <Component Id="cmp2FF23DA02D92BABF1414E60E2746B791" Guid="*">
                            <File Id="fil8502BEF8D63565248962863AF77D7E44" KeyPath="yes" Source="$(var.sourceDir)\ServiceManagement\Azure\Services\Microsoft.WindowsAzure.Management.TrafficManager.dll" />
                        </Component>
                        <Component Id="cmp5BC1FEE2A60641F2345605CD3B676362" Guid="*">
                            <File Id="filC467F130CDCA9ECCB88E974C5ADAA94B" KeyPath="yes" Source="$(var.sourceDir)\ServiceManagement\Azure\Services\Microsoft.WindowsAzure.Management.VirtualNetworks.dll" />
                        </Component>
                        <Component Id="cmpE1EAFD7E808AF4C192C5D45154BB2136" Guid="*">
                            <File Id="fil24568F5AAF5B1381C11436DB37976472" KeyPath="yes" Source="$(var.sourceDir)\ServiceManagement\Azure\Services\Microsoft.WindowsAzure.Management.WebSites.dll" />
                        </Component>
                        <Component Id="cmp0313F8F73743B761E3DC5BBE65D6FB04" Guid="*">
                            <File Id="fil067A5227401B12CD2D0D4CC0551A42C0" KeyPath="yes" Source="$(var.sourceDir)\ServiceManagement\Azure\Services\Microsoft.WindowsAzure.Storage.dll" />
                        </Component>
                        <Component Id="cmpFA98ECC9A87BB49B7FC68AC0CDC89955" Guid="*">
                            <File Id="filB9E5BFA2050E0BE989D9A445514B2656" KeyPath="yes" Source="$(var.sourceDir)\ServiceManagement\Azure\Services\Newtonsoft.Json.dll" />
                        </Component>
                        <Component Id="cmpD7030FC24236E343750765385BE1F3CD" Guid="*">
                            <File Id="fil74ACA8D2F975B318C5B14F4459395805" KeyPath="yes" Source="$(var.sourceDir)\ServiceManagement\Azure\Services\ServiceManagementStartup.ps1" />
                        </Component>
                        <Component Id="cmpEA17278B9ACE7EA6B46B6A830432B689" Guid="*">
                            <File Id="fil4667F98E41608D14EF0CBEA3B1C79C68" KeyPath="yes" Source="$(var.sourceDir)\ServiceManagement\Azure\Services\ShortcutStartup.ps1" />
                        </Component>
                        <Component Id="cmpCD4BD720F4FB285B9F6E876D94880D64" Guid="*">
                            <File Id="fil1CD1004B26BA270B1E3C358C15D9228D" KeyPath="yes" Source="$(var.sourceDir)\ServiceManagement\Azure\Services\System.Net.Http.Extensions.dll" />
                        </Component>
                        <Component Id="cmp9C9CE8AD490B1B8749ED391B5DC85F21" Guid="*">
                            <File Id="fil1705780F0B041BC24B9DEA19E18F72D8" KeyPath="yes" Source="$(var.sourceDir)\ServiceManagement\Azure\Services\System.Net.Http.Formatting.dll" />
                        </Component>
                        <Component Id="cmp0418C423C7EB6C3C8838305D0EA0177A" Guid="*">
                            <File Id="fil2540890D8EA0D28424BD60FBF0FBB8ED" KeyPath="yes" Source="$(var.sourceDir)\ServiceManagement\Azure\Services\System.Net.Http.Primitives.dll" />
                        </Component>
                        <Component Id="cmpE9EDC1586045D7CEED49D3E56F77F331" Guid="*">
                            <File Id="fil4C98AB797C284E8FA2342CD4B2651CAE" KeyPath="yes" Source="$(var.sourceDir)\ServiceManagement\Azure\Services\System.Spatial.dll" />
                        </Component>
                        <Directory Id="dir7B3D975F9D09F45FF8AC88A91847AAAE" Name="Resources">
                            <Directory Id="dir88A673CF05D91163C2061C48577C7090" Name="Scaffolding">
                                <Directory Id="dir6461915EF2E31440AC969CEBB7CE7E8C" Name="General">
                                    <Component Id="cmp484E8ED2EE1DD835A3C56DAF785883E5" Guid="*">
                                        <File Id="fil99FD74BB0CE2A97472D0EDE484CAD790" KeyPath="yes" Source="$(var.sourceDir)\ServiceManagement\Azure\Services\Resources\Scaffolding\General\deploymentSettings.json" />
                                    </Component>
                                    <Component Id="cmp9318F45E838743A28503590F2B3A8C70" Guid="*">
                                        <File Id="fil2A8E1EC95D8C6A83FADAD19405B62DDC" KeyPath="yes" Source="$(var.sourceDir)\ServiceManagement\Azure\Services\Resources\Scaffolding\General\Scaffold.xml" />
                                    </Component>
                                    <Component Id="cmp245F68F73D39AF55BD6AC28F2FA16A04" Guid="*">
                                        <File Id="fil72CA3C000C7B166004F0860F07074647" KeyPath="yes" Source="$(var.sourceDir)\ServiceManagement\Azure\Services\Resources\Scaffolding\General\ServiceConfiguration.Cloud.cscfg" />
                                    </Component>
                                    <Component Id="cmpCAE19D5F0984697043C321393BB80DA6" Guid="*">
                                        <File Id="fil0011EF9305982AA75608F6A7D4B5A875" KeyPath="yes" Source="$(var.sourceDir)\ServiceManagement\Azure\Services\Resources\Scaffolding\General\ServiceConfiguration.Local.cscfg" />
                                    </Component>
                                    <Component Id="cmpE1469AAF5DC2FFC5565936FA40694421" Guid="*">
                                        <File Id="fil06710AB36D96E427CC34F5C34E7ED92F" KeyPath="yes" Source="$(var.sourceDir)\ServiceManagement\Azure\Services\Resources\Scaffolding\General\ServiceDefinition.csdef" />
                                    </Component>
                                    <Directory Id="dirBD80AA55E66A7EA19A59CAC928F5D1D5" Name="WebRole">
                                        <Component Id="cmpF5114A00DACA19D7D7D2F0C6D6033633" Guid="*">
                                            <File Id="filAD6A8698EB0EB1AF2029D7BB1678B7B7" KeyPath="yes" Source="$(var.sourceDir)\ServiceManagement\Azure\Services\Resources\Scaffolding\General\WebRole\RoleSettings.xml" />
                                        </Component>
                                        <Component Id="cmp9071811916AFA7133AECACFC136E59BC" Guid="*">
                                            <File Id="fil1F0AA864EB4279AA02CA941C2CF6F5CE" KeyPath="yes" Source="$(var.sourceDir)\ServiceManagement\Azure\Services\Resources\Scaffolding\General\WebRole\Scaffold.xml" />
                                        </Component>
                                        <Component Id="cmp5847B254D08AC5BF5C493C296E0C3E0E" Guid="*">
                                            <File Id="filF15AB543EAC89BE4332B5D89D58CC9D0" KeyPath="yes" Source="$(var.sourceDir)\ServiceManagement\Azure\Services\Resources\Scaffolding\General\WebRole\startup.cmd" />
                                        </Component>
                                        <Component Id="cmpC9681B3185CCD4F06B5971723F895A70" Guid="*">
                                            <File Id="filBBF3494B62B69828C142586AE6318E33" KeyPath="yes" Source="$(var.sourceDir)\ServiceManagement\Azure\Services\Resources\Scaffolding\General\WebRole\Web.cloud.config" />
                                        </Component>
                                        <Component Id="cmp1C297B0F30D89F193FF60EEB64E73AAF" Guid="*">
                                            <File Id="fil37CB1BFEAE73A8672159100E7190F043" KeyPath="yes" Source="$(var.sourceDir)\ServiceManagement\Azure\Services\Resources\Scaffolding\General\WebRole\Web.config" />
                                        </Component>
                                        <Component Id="cmpE720A792783468AFBD198EF8188B16D3" Guid="*">
                                            <File Id="filD95773B09228673F7A01C50E29295026" KeyPath="yes" Source="$(var.sourceDir)\ServiceManagement\Azure\Services\Resources\Scaffolding\General\WebRole\WebRole.xml" />
                                        </Component>
                                        <Directory Id="dir6B574AC97A1E56E1676236E633757413" Name="bin">
                                            <Component Id="cmp69601BE8567AEA4AB0A17D2CD0458176" Guid="*">
                                                <File Id="filF6AB90C8FF6A6360ECD369206211FE57" KeyPath="yes" Source="$(var.sourceDir)\ServiceManagement\Azure\Services\Resources\Scaffolding\General\WebRole\bin\download.ps1" />
                                            </Component>
                                            <Component Id="cmp50E4B44602FCF81DA0456CF875D7D1C7" Guid="*">
                                                <File Id="filE5B23066BF4E84F7BBB4B3E7B529E9D1" KeyPath="yes" Source="$(var.sourceDir)\ServiceManagement\Azure\Services\Resources\Scaffolding\General\WebRole\bin\setup_web.cmd" />
                                            </Component>
                                        </Directory>
                                    </Directory>
                                    <Directory Id="dirE144313663221194A59275BA5E24F175" Name="WorkerRole">
                                        <Component Id="cmp85D7E631E59B3883A24B26776D2B717E" Guid="*">
                                            <File Id="fil2ECAE7FCD0D49F18E9F63FDCE8205CE2" KeyPath="yes" Source="$(var.sourceDir)\ServiceManagement\Azure\Services\Resources\Scaffolding\General\WorkerRole\download.ps1" />
                                        </Component>
                                        <Component Id="cmp9FFB455A3ECB246EBB655E904C34066A" Guid="*">
                                            <File Id="filB5798B5EC4541A8F08DE06CD766325B5" KeyPath="yes" Source="$(var.sourceDir)\ServiceManagement\Azure\Services\Resources\Scaffolding\General\WorkerRole\RoleSettings.xml" />
                                        </Component>
                                        <Component Id="cmp57887B1C7487A4C910ED09C675217245" Guid="*">
                                            <File Id="fil556D2B5E9D8F71CACD56BF1DA9555FFE" KeyPath="yes" Source="$(var.sourceDir)\ServiceManagement\Azure\Services\Resources\Scaffolding\General\WorkerRole\Scaffold.xml" />
                                        </Component>
                                        <Component Id="cmpD3C53F006CFB4DEC58D6F2C297F81A3E" Guid="*">
                                            <File Id="fil23BEE54E96D0ABF43DF002C72A128E66" KeyPath="yes" Source="$(var.sourceDir)\ServiceManagement\Azure\Services\Resources\Scaffolding\General\WorkerRole\setup_worker.cmd" />
                                        </Component>
                                        <Component Id="cmp3C142794AC6D5BE843F499DE81ADC568" Guid="*">
                                            <File Id="filDCA75571036492E27AE6B4F1F0493087" KeyPath="yes" Source="$(var.sourceDir)\ServiceManagement\Azure\Services\Resources\Scaffolding\General\WorkerRole\startup.cmd" />
                                        </Component>
                                        <Component Id="cmp82A8EBA6A4CC73DFF259AD98826C01C1" Guid="*">
                                            <File Id="fil6E60B446EF486BBF0162DF012443B0E9" KeyPath="yes" Source="$(var.sourceDir)\ServiceManagement\Azure\Services\Resources\Scaffolding\General\WorkerRole\worker.cmd" />
                                        </Component>
                                        <Component Id="cmpFF0099050939408A2970E03D651350B5" Guid="*">
                                            <File Id="filA18958683CACC555FB5FFDE7B1BF9741" KeyPath="yes" Source="$(var.sourceDir)\ServiceManagement\Azure\Services\Resources\Scaffolding\General\WorkerRole\WorkerRole.xml" />
                                        </Component>
                                    </Directory>
                                </Directory>
                                <Directory Id="dirCA08E93B9465110F9DAF2E0087884BE5" Name="Node">
                                    <Directory Id="dir806C3313B611335AE712DA47F18A1773" Name="WebRole">
                                        <Component Id="cmp7AEC3F48DFD2524BEE54733AC020ED11" Guid="*">
                                            <File Id="fil4DBEC70B324721E71686A5CF72DD7270" KeyPath="yes" Source="$(var.sourceDir)\ServiceManagement\Azure\Services\Resources\Scaffolding\Node\WebRole\RoleSettings.xml" />
                                        </Component>
                                        <Component Id="cmpA97C62FFD9E360F3005EC231F8313E52" Guid="*">
                                            <File Id="fil787453ADE1C68CCBB71549EBB50C7CAD" KeyPath="yes" Source="$(var.sourceDir)\ServiceManagement\Azure\Services\Resources\Scaffolding\Node\WebRole\Scaffold.xml" />
                                        </Component>
                                        <Component Id="cmpE57EBFD5EA5EC848B2D8D30FDE1C1162" Guid="*">
                                            <File Id="fil1A0A87B2FF971375FF1EEBAAF0B910E2" KeyPath="yes" Source="$(var.sourceDir)\ServiceManagement\Azure\Services\Resources\Scaffolding\Node\WebRole\server.js" />
                                        </Component>
                                        <Component Id="cmp57BAFEE3DD665D6A119218A1B1B6F55E" Guid="*">
                                            <File Id="fil0517527E0CFECD4746416B13D952E47E" KeyPath="yes" Source="$(var.sourceDir)\ServiceManagement\Azure\Services\Resources\Scaffolding\Node\WebRole\startup.js" />
                                        </Component>
                                        <Component Id="cmp8CC45AD385D04D99C9CCA4CDCD9F28D3" Guid="*">
                                            <File Id="fil666A990EF0C16DCC54B20805F7EF633A" KeyPath="yes" Source="$(var.sourceDir)\ServiceManagement\Azure\Services\Resources\Scaffolding\Node\WebRole\web.cloud.config" />
                                        </Component>
                                        <Component Id="cmp517CB25D9D9CC7081F1A25685A9874A1" Guid="*">
                                            <File Id="fil8BE3C66A2E3EFA56673489FE3FEDE43E" KeyPath="yes" Source="$(var.sourceDir)\ServiceManagement\Azure\Services\Resources\Scaffolding\Node\WebRole\Web.config" />
                                        </Component>
                                        <Component Id="cmpE48886A8BB8BF4FF1F6170D3CA451AE0" Guid="*">
                                            <File Id="fil1A2AF1DC55716BED004132FDA894C9C6" KeyPath="yes" Source="$(var.sourceDir)\ServiceManagement\Azure\Services\Resources\Scaffolding\Node\WebRole\WebRole.xml" />
                                        </Component>
                                        <Directory Id="dirAD72646DC9133F4F7C2AB6D59BBA4E3A" Name="bin">
                                            <Component Id="cmp5B6B36DB79D51AA3A00A0020B4BEA672" Guid="*">
                                                <File Id="fil1B1397F5783454D56E88B64D961D4FAC" KeyPath="yes" Source="$(var.sourceDir)\ServiceManagement\Azure\Services\Resources\Scaffolding\Node\WebRole\bin\ChangeConfig.ps1" />
                                            </Component>
                                            <Component Id="cmp2819CAEF5565904C613694173E56C03E" Guid="*">
                                                <File Id="fil1841B8AF73C0FF9E4265E3C0ADA223C7" KeyPath="yes" Source="$(var.sourceDir)\ServiceManagement\Azure\Services\Resources\Scaffolding\Node\WebRole\bin\download.ps1" />
                                            </Component>
                                            <Component Id="cmp071DC188A3FD4913711BDA04C8B220DF" Guid="*">
                                                <File Id="filEF24BD2CAB8DE426A88E7C9AF50B673E" KeyPath="yes" Source="$(var.sourceDir)\ServiceManagement\Azure\Services\Resources\Scaffolding\Node\WebRole\bin\node.cmd" />
                                            </Component>
                                            <Component Id="cmp78D8C1D2012077788969F8C0BE50E5BC" Guid="*">
                                                <File Id="filCA2A656FE1DD9325D59A2D5FCF3B81CB" KeyPath="yes" Source="$(var.sourceDir)\ServiceManagement\Azure\Services\Resources\Scaffolding\Node\WebRole\bin\setup_web.cmd" />
                                            </Component>
                                        </Directory>
                                    </Directory>
                                    <Directory Id="dirA8FBF2274D3940E42CBC212646B7D928" Name="Website">
                                        <Component Id="cmp8A2CD99B8E9782AADF080158FAAE06A6" Guid="*">
                                            <File Id="fil502CC90B788D1280C0E8176077F1AE18" KeyPath="yes" Source="$(var.sourceDir)\ServiceManagement\Azure\Services\Resources\Scaffolding\Node\Website\.gitignore" />
                                        </Component>
                                        <Component Id="cmp010CBEB81C5272F33100FE4B619AB15E" Guid="*">
                                            <File Id="filF8089B43222C61213336CB2BBC2EE0AD" KeyPath="yes" Source="$(var.sourceDir)\ServiceManagement\Azure\Services\Resources\Scaffolding\Node\Website\iisnode.yml" />
                                        </Component>
                                    </Directory>
                                    <Directory Id="dirC5729E4E950F8D7D78CE3AEA1689C1A7" Name="WorkerRole">
                                        <Component Id="cmp73E3997EFBE7940A76C1FA5B3DB083F5" Guid="*">
                                            <File Id="filE56DB8396DA0B3784723F864172445DC" KeyPath="yes" Source="$(var.sourceDir)\ServiceManagement\Azure\Services\Resources\Scaffolding\Node\WorkerRole\download.ps1" />
                                        </Component>
                                        <Component Id="cmp913BB69064CA81C987DDF2FD433DEEA9" Guid="*">
                                            <File Id="filE9C4AA1C28500583722F032436CACE3E" KeyPath="yes" Source="$(var.sourceDir)\ServiceManagement\Azure\Services\Resources\Scaffolding\Node\WorkerRole\node.cmd" />
                                        </Component>
                                        <Component Id="cmpBA26436C80415650BEA50DAC4CF93679" Guid="*">
                                            <File Id="fil5B31AA04034433ABC3A532E0B95E8FE6" KeyPath="yes" Source="$(var.sourceDir)\ServiceManagement\Azure\Services\Resources\Scaffolding\Node\WorkerRole\RoleSettings.xml" />
                                        </Component>
                                        <Component Id="cmp3D1D5DA4C255165931A5FEBA3AFA4BF1" Guid="*">
                                            <File Id="fil02DBFC6F0D4E21CE846E46F26C9596E2" KeyPath="yes" Source="$(var.sourceDir)\ServiceManagement\Azure\Services\Resources\Scaffolding\Node\WorkerRole\Scaffold.xml" />
                                        </Component>
                                        <Component Id="cmp52C05F34A7B303B4BE0B285EC4B5F965" Guid="*">
                                            <File Id="fil5C98BA7BCBD90C9BF8E1402BE8577847" KeyPath="yes" Source="$(var.sourceDir)\ServiceManagement\Azure\Services\Resources\Scaffolding\Node\WorkerRole\server.js" />
                                        </Component>
                                        <Component Id="cmp9DC5DD7E80F8D3EB16AB9A5E3FEFE772" Guid="*">
                                            <File Id="filDF7C99251EABE59D7002796FA9E9AACD" KeyPath="yes" Source="$(var.sourceDir)\ServiceManagement\Azure\Services\Resources\Scaffolding\Node\WorkerRole\setup_worker.cmd" />
                                        </Component>
                                        <Component Id="cmpC45A4688A97C748D7F239C98FDA33DD1" Guid="*">
                                            <File Id="fil6B9F97777F043B71959652133C2164A7" KeyPath="yes" Source="$(var.sourceDir)\ServiceManagement\Azure\Services\Resources\Scaffolding\Node\WorkerRole\startup.js" />
                                        </Component>
                                        <Component Id="cmp607B82C2B20AD694BD520BB4D47CD022" Guid="*">
                                            <File Id="fil096909DC47C0FFE99C88823BCB068A0E" KeyPath="yes" Source="$(var.sourceDir)\ServiceManagement\Azure\Services\Resources\Scaffolding\Node\WorkerRole\WorkerRole.xml" />
                                        </Component>
                                    </Directory>
                                </Directory>
                                <Directory Id="dir3CB231F713CB3C64DFF2EE4719579233" Name="PHP">
                                    <Directory Id="dir9AB1F333AB477D162B7B333756A782AA" Name="WebRole">
                                        <Component Id="cmp9BBB810B93D6EB7DF9E99BF1C83004F7" Guid="*">
                                            <File Id="fil29A7991C4A623A425D3D06679448CC11" KeyPath="yes" Source="$(var.sourceDir)\ServiceManagement\Azure\Services\Resources\Scaffolding\PHP\WebRole\index.php" />
                                        </Component>
                                        <Component Id="cmpC82E83FF8FAF904BCC1B131D85FF05DA" Guid="*">
                                            <File Id="filF9194A38A0FB906B2BA1A6922334A812" KeyPath="yes" Source="$(var.sourceDir)\ServiceManagement\Azure\Services\Resources\Scaffolding\PHP\WebRole\RoleSettings.xml" />
                                        </Component>
                                        <Component Id="cmp9275D774FF1A140C62BF44D5CDDD604F" Guid="*">
                                            <File Id="fil8A3F1FA8BD8790537D2BDD9A513D4851" KeyPath="yes" Source="$(var.sourceDir)\ServiceManagement\Azure\Services\Resources\Scaffolding\PHP\WebRole\Scaffold.xml" />
                                        </Component>
                                        <Component Id="cmp66983C12BC25AAA21E02D2CEBDE1F347" Guid="*">
                                            <File Id="filF99C995BAF191DF7224BA039EB10BB43" KeyPath="yes" Source="$(var.sourceDir)\ServiceManagement\Azure\Services\Resources\Scaffolding\PHP\WebRole\web.cloud.config" />
                                        </Component>
                                        <Component Id="cmp52276B436B783A1D3E45D25957326744" Guid="*">
                                            <File Id="fil7A5F57161B82EDF8B54E15719C746189" KeyPath="yes" Source="$(var.sourceDir)\ServiceManagement\Azure\Services\Resources\Scaffolding\PHP\WebRole\Web.config" />
                                        </Component>
                                        <Component Id="cmp2DE3CA124FEF6CA1BFB231F51B437E3C" Guid="*">
                                            <File Id="fil1DD906057BACA654815787C041573DD1" KeyPath="yes" Source="$(var.sourceDir)\ServiceManagement\Azure\Services\Resources\Scaffolding\PHP\WebRole\WebRole.xml" />
                                        </Component>
                                        <Directory Id="dir1DF5924D6A05FD82BE3D613B940C2ACF" Name="bin">
                                            <Component Id="cmpC9193678EF78CA53A4DB6344659A31F6" Guid="*">
                                                <File Id="filBFC4A4A7CC47CEE0E8EB75F199A979D4" KeyPath="yes" Source="$(var.sourceDir)\ServiceManagement\Azure\Services\Resources\Scaffolding\PHP\WebRole\bin\download.ps1" />
                                            </Component>
                                            <Component Id="cmp9BED26480373717C171607CA5B023739" Guid="*">
                                                <File Id="fil1245A7AF4C4252B28A14A216CF4EF4BE" KeyPath="yes" Source="$(var.sourceDir)\ServiceManagement\Azure\Services\Resources\Scaffolding\PHP\WebRole\bin\php_entry.cmd" />
                                            </Component>
                                            <Component Id="cmp2E0BFA9EEE11800559C06E8DFF314BC9" Guid="*">
                                                <File Id="fil5D76626467B57B7F126635D047751592" KeyPath="yes" Source="$(var.sourceDir)\ServiceManagement\Azure\Services\Resources\Scaffolding\PHP\WebRole\bin\setup.cmd" />
                                            </Component>
                                            <Component Id="cmpBD05F80C04270204BC60B0B83BD89E23" Guid="*">
                                                <File Id="filD02145664FB9C1E975795D6C95053FA1" KeyPath="yes" Source="$(var.sourceDir)\ServiceManagement\Azure\Services\Resources\Scaffolding\PHP\WebRole\bin\setup.ps1" />
                                            </Component>
                                            <Component Id="cmpE187FE96F76D2DF1AFB460310160C7AF" Guid="*">
                                                <File Id="fil20DD47454DB36E29C9E57A0F126A8B28" KeyPath="yes" Source="$(var.sourceDir)\ServiceManagement\Azure\Services\Resources\Scaffolding\PHP\WebRole\bin\setup_web.cmd" />
                                            </Component>
                                        </Directory>
                                    </Directory>
                                    <Directory Id="dir9A04AF048018FFDA8A627F96934E1FE6" Name="WorkerRole">
                                        <Component Id="cmp182DB6B40B3216A34E7920AAD5D7B1D4" Guid="*">
                                            <File Id="filE34D9D2D1FB9ACE988F0C13B76723EAC" KeyPath="yes" Source="$(var.sourceDir)\ServiceManagement\Azure\Services\Resources\Scaffolding\PHP\WorkerRole\download.ps1" />
                                        </Component>
                                        <Component Id="cmpEACD0E179DABCE3EDCEB1D106DAEDF24" Guid="*">
                                            <File Id="fil2166CBF62FCFB71DE45D10B1EBC456F8" KeyPath="yes" Source="$(var.sourceDir)\ServiceManagement\Azure\Services\Resources\Scaffolding\PHP\WorkerRole\index.php" />
                                        </Component>
                                        <Component Id="cmp9BBB3F55E09C2AC37A18ADCA4BDE56D2" Guid="*">
                                            <File Id="fil73C2466F1DD8561A9723276A07960428" KeyPath="yes" Source="$(var.sourceDir)\ServiceManagement\Azure\Services\Resources\Scaffolding\PHP\WorkerRole\php_entry.cmd" />
                                        </Component>
                                        <Component Id="cmp5F8B36D5447CF082A61D1CE35FB6A983" Guid="*">
                                            <File Id="fil2F5D0FE61ED0B11935A3F4DA9EB57A3A" KeyPath="yes" Source="$(var.sourceDir)\ServiceManagement\Azure\Services\Resources\Scaffolding\PHP\WorkerRole\RoleSettings.xml" />
                                        </Component>
                                        <Component Id="cmp326E6E66DAA03CB73CAA951A9858D0F6" Guid="*">
                                            <File Id="fil188820AFD5E0FAB3762CD34DC24CB119" KeyPath="yes" Source="$(var.sourceDir)\ServiceManagement\Azure\Services\Resources\Scaffolding\PHP\WorkerRole\Scaffold.xml" />
                                        </Component>
                                        <Component Id="cmpFECE84108AE7AC33CF3560EE7CD65D3E" Guid="*">
                                            <File Id="filA4E18AF902DE2AC4D71AC6F97E2CB0A8" KeyPath="yes" Source="$(var.sourceDir)\ServiceManagement\Azure\Services\Resources\Scaffolding\PHP\WorkerRole\setup.cmd" />
                                        </Component>
                                        <Component Id="cmp080181B4207E414501C622783B794CA8" Guid="*">
                                            <File Id="filC51C8EDF223EFF76F6A90311522B3995" KeyPath="yes" Source="$(var.sourceDir)\ServiceManagement\Azure\Services\Resources\Scaffolding\PHP\WorkerRole\setup.ps1" />
                                        </Component>
                                        <Component Id="cmpE4F565792794EACEBFA721815AE3957C" Guid="*">
                                            <File Id="filFF334E49673A55DCC4E67C14C2C90E6C" KeyPath="yes" Source="$(var.sourceDir)\ServiceManagement\Azure\Services\Resources\Scaffolding\PHP\WorkerRole\setup_worker.cmd" />
                                        </Component>
                                        <Component Id="cmpAC5F70011A33DAC18EE39F5D5BB9840B" Guid="*">
                                            <File Id="fil443AB171A741FE03E32333EFE21AECE1" KeyPath="yes" Source="$(var.sourceDir)\ServiceManagement\Azure\Services\Resources\Scaffolding\PHP\WorkerRole\WorkerRole.xml" />
                                        </Component>
                                    </Directory>
                                </Directory>
                                <Directory Id="dirE5EA14CE73A6C72D22D108D9497DF74C" Name="Python">
                                    <Directory Id="dirCDAC5B8A642AC456869167EAE2A10C93" Name="WebRole">
                                        <Component Id="cmp1A43AEA8E47DF46A363C5FA3B6EE14DE" Guid="*">
                                            <File Id="filE6C0D9B69028476CEF9107E1347CA861" KeyPath="yes" Source="$(var.sourceDir)\ServiceManagement\Azure\Services\Resources\Scaffolding\Python\WebRole\AzureSetup.cfg" />
                                        </Component>
                                        <Component Id="cmp5D8936EABB5A2DB970A0AB381C73830D" Guid="*">
                                            <File Id="filE2A6F752B86D2DFA0959B90BD41DA77C" KeyPath="yes" Source="$(var.sourceDir)\ServiceManagement\Azure\Services\Resources\Scaffolding\Python\WebRole\Microsoft.PythonTools.AzureSetup.exe.config" />
                                        </Component>
                                        <Component Id="cmp1F5C71A2DDA57D948B24B19D145ADE56" Guid="*">
                                            <File Id="fil22FCD09649F038F981DDB84F67167316" KeyPath="yes" Source="$(var.sourceDir)\ServiceManagement\Azure\Services\Resources\Scaffolding\Python\WebRole\Microsoft.PythonTools.AzureSetup.exe.content" />
                                        </Component>
                                        <Component Id="cmp021B29446C062B1149132B85E2459720" Guid="*">
                                            <File Id="filF3D8A3E762DD13F9FFD7B2B0BB339070" KeyPath="yes" Source="$(var.sourceDir)\ServiceManagement\Azure\Services\Resources\Scaffolding\Python\WebRole\Microsoft.PythonTools.WebRole.dll.content" />
                                        </Component>
                                        <Component Id="cmpA69B6C11506C243CDE56D867B794AC9F" Guid="*">
                                            <File Id="fil848958AA95168855F8FE3E93358C2B76" KeyPath="yes" Source="$(var.sourceDir)\ServiceManagement\Azure\Services\Resources\Scaffolding\Python\WebRole\Microsoft.Web.Deployment.dll.content" />
                                        </Component>
                                        <Component Id="cmp8B904F97CEDA97F7D1A68BDBC2259AB4" Guid="*">
                                            <File Id="filD732F0BF33579E271040FE1DE0AB979E" KeyPath="yes" Source="$(var.sourceDir)\ServiceManagement\Azure\Services\Resources\Scaffolding\Python\WebRole\Microsoft.Web.PlatformInstaller.dll.content" />
                                        </Component>
                                        <Component Id="cmp0F225B9A1229479E467639080599E9D1" Guid="*">
                                            <File Id="fil92F43807E9714346A87AFB7D901AE389" KeyPath="yes" Source="$(var.sourceDir)\ServiceManagement\Azure\Services\Resources\Scaffolding\Python\WebRole\Microsoft.Web.PlatformInstaller.UI.dll.content" />
                                        </Component>
                                        <Component Id="cmpB20DE8E10E242EDCAFEBEAEECD60CDD3" Guid="*">
                                            <File Id="fil7615C0F35ED9D985DD0C6EADB7E910CE" KeyPath="yes" Source="$(var.sourceDir)\ServiceManagement\Azure\Services\Resources\Scaffolding\Python\WebRole\RoleSettings.xml" />
                                        </Component>
                                        <Component Id="cmpC252A869692E36346E5A3771DD27D205" Guid="*">
                                            <File Id="fil7846CF7AD904A172B671C85CDF5CC0E6" KeyPath="yes" Source="$(var.sourceDir)\ServiceManagement\Azure\Services\Resources\Scaffolding\Python\WebRole\Scaffold.xml" />
                                        </Component>
                                        <Component Id="cmp9F463ADD333B57253F89EE9E82167637" Guid="*">
                                            <File Id="filB84BA051D600909C743652ECF66D8B51" KeyPath="yes" Source="$(var.sourceDir)\ServiceManagement\Azure\Services\Resources\Scaffolding\Python\WebRole\web.cloud.config" />
                                        </Component>
                                        <Component Id="cmp43BD3F229DAE64FEDBC8155FEF158956" Guid="*">
                                            <File Id="fil30EB96553E136D5AAA0C61DD1A9776F7" KeyPath="yes" Source="$(var.sourceDir)\ServiceManagement\Azure\Services\Resources\Scaffolding\Python\WebRole\Web.config" />
                                        </Component>
                                        <Component Id="cmpA02D6608F19F40B64C14E402AD8E622B" Guid="*">
                                            <File Id="filF4535711345CAACEFE8F95EB9C91C691" KeyPath="yes" Source="$(var.sourceDir)\ServiceManagement\Azure\Services\Resources\Scaffolding\Python\WebRole\WebPICmdLine.exe.content" />
                                        </Component>
                                        <Component Id="cmp878544C3BBE474849E893E400314D586" Guid="*">
                                            <File Id="fil56D79CA1DCB21C2716FF96E6BB48B5CE" KeyPath="yes" Source="$(var.sourceDir)\ServiceManagement\Azure\Services\Resources\Scaffolding\Python\WebRole\WebRole.xml" />
                                        </Component>
                                        <Component Id="cmp70473B6477B7086BBB4B792180BF8925" Guid="*">
                                            <File Id="fil3CB79929DB0097DEE79F047B38A9C19A" KeyPath="yes" Source="$(var.sourceDir)\ServiceManagement\Azure\Services\Resources\Scaffolding\Python\WebRole\wfastcgi.py" />
                                        </Component>
                                    </Directory>
                                </Directory>
                            </Directory>
                        </Directory>
                    </Directory>
                    <Directory Id="dirEFF86BDD269846550DC6C8E33FF75913" Name="Sql">
                        <Component Id="cmp5C3F4FE4E92F090F22B371444CEFA7FB" Guid="*">
                            <File Id="filF58F7AFD12A1652A4F6408BD84DABC0B" KeyPath="yes" Source="$(var.sourceDir)\ServiceManagement\Azure\Sql\AutoMapper.dll" />
                        </Component>
                        <Component Id="cmp65991ADC169007028A31A4F049E069EF" Guid="*">
                            <File Id="fil799EAAFE276939161EB9E202C69D5941" KeyPath="yes" Source="$(var.sourceDir)\ServiceManagement\Azure\Sql\AutoMapper.Net4.dll" />
                        </Component>
                        <Component Id="cmp221C334CE6510BD95538F285D482251F" Guid="*">
                            <File Id="fil0CA12B2E4C52E4FBA985D8D4F838390D" KeyPath="yes" Source="$(var.sourceDir)\ServiceManagement\Azure\Sql\Azure.psd1" />
                        </Component>
                        <Component Id="cmp0E477FF2628135E33C31795B0116531C" Guid="*">
                            <File Id="fil76D25A0C7DCE101C2AC94710A3C8E508" KeyPath="yes" Source="$(var.sourceDir)\ServiceManagement\Azure\Sql\AzureResourceManager.psd1" />
                        </Component>
                        <Component Id="cmpD8BD7D4C976FE7FE527348B4E7F85B8D" Guid="*">
                            <File Id="filA1C13EA190ADD849F77BDADF0A1A0638" KeyPath="yes" Source="$(var.sourceDir)\ServiceManagement\Azure\Sql\Hyak.Common.dll" />
                        </Component>
                        <Component Id="cmp7B389D27AE33BBC84F231F5C78BE0086" Guid="*">
                            <File Id="fil62BD7239733D1BA9CB7FC9187D7F8AF8" KeyPath="yes" Source="$(var.sourceDir)\ServiceManagement\Azure\Sql\Microsoft.Azure.Commands.Batch.dll-Help.xml" />
                        </Component>
                        <Component Id="cmp94673F5DFC53857EF6527E84FE8BD30A" Guid="*">
                            <File Id="filFE64B20F290A7F21CC5E9C569120CDD7" KeyPath="yes" Source="$(var.sourceDir)\ServiceManagement\Azure\Sql\Microsoft.Azure.Commands.Batch.format.ps1xml" />
                        </Component>
                        <Component Id="cmpB255B4DD28B17235B2CBE4D1519C28C8" Guid="*">
                            <File Id="filD683099802CC903447FECC716B71C0E7" KeyPath="yes" Source="$(var.sourceDir)\ServiceManagement\Azure\Sql\Microsoft.Azure.Commands.Insights.dll-Help.xml" />
                        </Component>
                        <Component Id="cmpE1C37C8BA7383340AE8C42E3D4EDFBE4" Guid="*">
                            <File Id="filB463A5F27A054D5179D14CB2C902E4C2" KeyPath="yes" Source="$(var.sourceDir)\ServiceManagement\Azure\Sql\Microsoft.Azure.Commands.KeyVault.dll-Help.xml" />
                        </Component>
                        <Component Id="cmp700F703B48DF7CB7CE37FFA4A4FE09EE" Guid="*">
                            <File Id="fil8FBB172D53A80F43948A86C2259C6F2A" KeyPath="yes" Source="$(var.sourceDir)\ServiceManagement\Azure\Sql\Microsoft.Azure.Commands.KeyVault.format.ps1xml" />
                        </Component>
                        <Component Id="cmp0768A087ABCEC038FF46A989346CD0BD" Guid="*">
                            <File Id="fil406A90202B5A76E59FCB73C215C8E5E0" KeyPath="yes" Source="$(var.sourceDir)\ServiceManagement\Azure\Sql\Microsoft.Azure.Commands.RedisCache.dll-Help.xml" />
                        </Component>
                        <Component Id="cmp478C52C713BC83A1D6EF6623C1F02E9F" Guid="*">
                            <File Id="filAF314457EAB56F453E80476055046524" KeyPath="yes" Source="$(var.sourceDir)\ServiceManagement\Azure\Sql\Microsoft.Azure.Commands.RedisCache.format.ps1xml" />
                        </Component>
                        <Component Id="cmpFE085EE876C4312FEF09B5536C7CD833" Guid="*">
                            <File Id="filE950C043381582FCAB46C3164E6CE8C4" KeyPath="yes" Source="$(var.sourceDir)\ServiceManagement\Azure\Sql\Microsoft.Azure.Commands.RemoteApp.dll-help.xml" />
                        </Component>
                        <Component Id="cmp8073B9AB5328ACDB45711FB0F9099B9E" Guid="*">
                            <File Id="fil258A366784B8082541CB4E8B4AC7B8E0" KeyPath="yes" Source="$(var.sourceDir)\ServiceManagement\Azure\Sql\Microsoft.Azure.Commands.Resources.dll-Help.xml" />
                        </Component>
                        <Component Id="cmp55EA66AEDADDF121EA69ED386F2305D8" Guid="*">
                            <File Id="fil1C2C50C859C41E6173C40F903EC145DF" KeyPath="yes" Source="$(var.sourceDir)\ServiceManagement\Azure\Sql\Microsoft.Azure.Commands.Resources.format.ps1xml" />
                        </Component>
                        <Component Id="cmpAB5C120DE3A82B09A13FD1F816D360E6" Guid="*">
                            <File Id="fil43D704183C7A3A29B7DE4D45A6970F3C" KeyPath="yes" Source="$(var.sourceDir)\ServiceManagement\Azure\Sql\Microsoft.Azure.Commands.Sql.dll-Help.xml" />
                        </Component>
                        <Component Id="cmpADB987328CEC92F5655A68BFAAD1C826" Guid="*">
                            <File Id="fil4CB564857DD521B75CF35DB984BEF284" KeyPath="yes" Source="$(var.sourceDir)\ServiceManagement\Azure\Sql\Microsoft.Azure.Commands.StreamAnalytics.dll-Help.xml" />
                        </Component>
                        <Component Id="cmpB9CDD2E71A9B5E1459416F01D512C5DB" Guid="*">
                            <File Id="fil5CCE65FEAD260654A53F1B256F07E86E" KeyPath="yes" Source="$(var.sourceDir)\ServiceManagement\Azure\Sql\Microsoft.Azure.Commands.StreamAnalytics.format.ps1xml" />
                        </Component>
                        <Component Id="cmp6E83A57EBA942EA617B2ED58538068D7" Guid="*">
                            <File Id="fil6429B7419C42CD803712DB1799CA4EFC" KeyPath="yes" Source="$(var.sourceDir)\ServiceManagement\Azure\Sql\Microsoft.Azure.Commands.Tags.dll-help.xml" />
                        </Component>
                        <Component Id="cmp4EC2A18BEE6FA33131454FC4123337E8" Guid="*">
                            <File Id="fil01D547E1418905756420260E1E87B6B9" KeyPath="yes" Source="$(var.sourceDir)\ServiceManagement\Azure\Sql\Microsoft.Azure.Commands.Tags.format.ps1xml" />
                        </Component>
                        <Component Id="cmp6D15BEAA438B4648BB5494C017CC5DF9" Guid="*">
                            <File Id="fil5FAB7957084E741766DBF61493506EDE" KeyPath="yes" Source="$(var.sourceDir)\ServiceManagement\Azure\Sql\Microsoft.Azure.Commands.Websites.dll-Help.xml" />
                        </Component>
                        <Component Id="cmp4C01FCB6C2D2D2591BAEDBA0D9284C3C" Guid="*">
                            <File Id="fil69082284BC93F8588306D4DD4E523F34" KeyPath="yes" Source="$(var.sourceDir)\ServiceManagement\Azure\Sql\Microsoft.Azure.Common.Authentication.dll" />
                        </Component>
                        <Component Id="cmp09F316A7E95457F48227B20D09F687C7" Guid="*">
                            <File Id="fil28C291CD5B424B1A4BE17AA38F99DF12" KeyPath="yes" Source="$(var.sourceDir)\ServiceManagement\Azure\Sql\Microsoft.Azure.Common.dll" />
                        </Component>
                        <Component Id="cmpB6B3D29C26A5E102831B92476CC50A1D" Guid="*">
                            <File Id="fil97338A2F6E90AC46248EA428088019D8" KeyPath="yes" Source="$(var.sourceDir)\ServiceManagement\Azure\Sql\Microsoft.Azure.Common.NetFramework.dll" />
                        </Component>
                        <Component Id="cmp940CE83AD0420A4BB3435E2A8DC13E30" Guid="*">
                            <File Id="fil2406269AC1B5ACC345416E1F7C62C0EF" KeyPath="yes" Source="$(var.sourceDir)\ServiceManagement\Azure\Sql\Microsoft.Azure.ResourceManager.dll" />
                        </Component>
                        <Component Id="cmp5F9F224B35A12C7DAF144BC06205E603" Guid="*">
                            <File Id="filD5EA7E4EAB599484903E153BA7AA070E" KeyPath="yes" Source="$(var.sourceDir)\ServiceManagement\Azure\Sql\Microsoft.Data.Edm.dll" />
                        </Component>
                        <Component Id="cmpE06B535ABED3D66AA1204C8EA27D5313" Guid="*">
                            <File Id="fil15DED6912F2895EF01F58CD817E736CF" KeyPath="yes" Source="$(var.sourceDir)\ServiceManagement\Azure\Sql\Microsoft.Data.OData.dll" />
                        </Component>
                        <Component Id="cmp698611DFF45078ED7B0DC0C6F4E3C0BF" Guid="*">
                            <File Id="filD22569C67BA6C5DFB041AF6EC8025104" KeyPath="yes" Source="$(var.sourceDir)\ServiceManagement\Azure\Sql\Microsoft.Data.Services.Client.dll" />
                        </Component>
                        <Component Id="cmp10DC8FD93F051168C508553177247A08" Guid="*">
                            <File Id="fil466EA69E7B3C9A2A33C98AE669C47D25" KeyPath="yes" Source="$(var.sourceDir)\ServiceManagement\Azure\Sql\Microsoft.IdentityModel.Clients.ActiveDirectory.dll" />
                        </Component>
                        <Component Id="cmp13E00E37B234A4E8B1F39EBCF872473F" Guid="*">
                            <File Id="fil7CE3721C1B09DD379068BA5BC970E1B5" KeyPath="yes" Source="$(var.sourceDir)\ServiceManagement\Azure\Sql\Microsoft.IdentityModel.Clients.ActiveDirectory.WindowsForms.dll" />
                        </Component>
                        <Component Id="cmp8EC68FBCACE90470433761E36E3D76DB" Guid="*">
                            <File Id="filF150AB23C6EB726A447B26C5B133441B" KeyPath="yes" Source="$(var.sourceDir)\ServiceManagement\Azure\Sql\Microsoft.ServiceBus.dll" />
                        </Component>
                        <Component Id="cmp9B904F11D256CCFD904E1BB77447E4A4" Guid="*">
                            <File Id="fil479F27EA04A46A594F6A613E7A31896E" KeyPath="yes" Source="$(var.sourceDir)\ServiceManagement\Azure\Sql\Microsoft.Threading.Tasks.dll" />
                        </Component>
                        <Component Id="cmp71530FA712EAD3B1A8C2567DB3B9DC17" Guid="*">
                            <File Id="fil125F24B9366F55DB3D98DA60DD2D5F42" KeyPath="yes" Source="$(var.sourceDir)\ServiceManagement\Azure\Sql\Microsoft.Threading.Tasks.Extensions.Desktop.dll" />
                        </Component>
                        <Component Id="cmp3343A6EBDBAC93AE47AF05414FB13AA1" Guid="*">
                            <File Id="fil833F2120AB1A13B6A5A41E3F5A46B9FB" KeyPath="yes" Source="$(var.sourceDir)\ServiceManagement\Azure\Sql\Microsoft.Threading.Tasks.Extensions.dll" />
                        </Component>
                        <Component Id="cmpA3762B9D05951822E7D0B1F5781081FB" Guid="*">
                            <File Id="filA48134769770D3FC56D01DA335125967" KeyPath="yes" Source="$(var.sourceDir)\ServiceManagement\Azure\Sql\Microsoft.WindowsAzure.Commands.CloudService.format.ps1xml" />
                        </Component>
                        <Component Id="cmpEC41D4628A7B6741574439307F61E978" Guid="*">
                            <File Id="filAC92F4E28955688BA0F76B7CE216FB9C" KeyPath="yes" Source="$(var.sourceDir)\ServiceManagement\Azure\Sql\Microsoft.WindowsAzure.Commands.Common.dll" />
                        </Component>
                        <Component Id="cmp28730E85118C3DEFFFF222870AB95F58" Guid="*">
                            <File Id="filB9A840988173D689DA75F0454CD7DA6A" KeyPath="yes" Source="$(var.sourceDir)\ServiceManagement\Azure\Sql\Microsoft.WindowsAzure.Commands.Common.Storage.dll" />
                        </Component>
                        <Component Id="cmp63667E20D4934DB7AF841D6685C32B63" Guid="*">
                            <File Id="fil91A9C93679FD61D99848DDF186720ED0" KeyPath="yes" Source="$(var.sourceDir)\ServiceManagement\Azure\Sql\Microsoft.WindowsAzure.Commands.dll" />
                        </Component>
                        <Component Id="cmpA461A4D865809BC0F5BB6378578D156B" Guid="*">
                            <File Id="filD07F180E66B72BA5B6EE107822519C01" KeyPath="yes" Source="$(var.sourceDir)\ServiceManagement\Azure\Sql\Microsoft.WindowsAzure.Commands.dll-Help.xml" />
                        </Component>
                        <Component Id="cmp3620398B831B14B797DC574F2F02C3BB" Guid="*">
                            <File Id="filE5A2C722C99CB3F3F627B599FA77E299" KeyPath="yes" Source="$(var.sourceDir)\ServiceManagement\Azure\Sql\Microsoft.WindowsAzure.Commands.Profile.dll-Help.xml" />
                        </Component>
                        <Component Id="cmp28091FF64EED942C2ABC43927F516E94" Guid="*">
                            <File Id="filB011A1BCB8523B3997E1708B00500183" KeyPath="yes" Source="$(var.sourceDir)\ServiceManagement\Azure\Sql\Microsoft.WindowsAzure.Commands.Profile.format.ps1xml" />
                        </Component>
                        <Component Id="cmpA7B7CFBC0F052BFA5E7BB62F210A6C04" Guid="*">
                            <File Id="filAEC03D52F751B37ADBDF7EF65E6AD951" KeyPath="yes" Source="$(var.sourceDir)\ServiceManagement\Azure\Sql\Microsoft.WindowsAzure.Commands.Scheduler.format.ps1xml" />
                        </Component>
                        <Component Id="cmp8AFBAEDD8447880C28127FA56E6B2E06" Guid="*">
                            <File Id="filE889E7E87FA1BCB3EEC2E20460500EF5" KeyPath="yes" Source="$(var.sourceDir)\ServiceManagement\Azure\Sql\Microsoft.WindowsAzure.Commands.ServiceBus.format.ps1xml" />
                        </Component>
                        <Component Id="cmp6015156A00F944A12A8D05D0ED9FFBAA" Guid="*">
                            <File Id="fil457D422A868EA56D8F4E8072B5182442" KeyPath="yes" Source="$(var.sourceDir)\ServiceManagement\Azure\Sql\Microsoft.WindowsAzure.Commands.SqlDatabase.dll" />
                        </Component>
                        <Component Id="cmpD18A799B47DEC4A144D024E0784C15DC" Guid="*">
                            <File Id="fil1D5FBB9836C376EF1B6378A1F40B4976" KeyPath="yes" Source="$(var.sourceDir)\ServiceManagement\Azure\Sql\Microsoft.WindowsAzure.Commands.SqlDatabase.dll-Help.xml" />
                        </Component>
                        <Component Id="cmpD017719071884CE7DFF67453A22683A2" Guid="*">
                            <File Id="filF177A73C4C606380D6125980B86E51AC" KeyPath="yes" Source="$(var.sourceDir)\ServiceManagement\Azure\Sql\Microsoft.WindowsAzure.Commands.SqlDatabase.Types.ps1xml" />
                        </Component>
                        <Component Id="cmpFAD94D1001808F6A0312DF8DF0D72A5C" Guid="*">
                            <File Id="fil681F19CA5C5A56909A6D04F030A002D9" KeyPath="yes" Source="$(var.sourceDir)\ServiceManagement\Azure\Sql\Microsoft.WindowsAzure.Commands.Storage.dll" />
                        </Component>
                        <Component Id="cmp2103BDFB92495235F57C1975F3E23093" Guid="*">
                            <File Id="filEC116C854DE0FC2BE1ABF57F5F86692C" KeyPath="yes" Source="$(var.sourceDir)\ServiceManagement\Azure\Sql\Microsoft.WindowsAzure.Commands.Storage.dll-Help.xml" />
                        </Component>
                        <Component Id="cmp5D2A04E733C2324A249F18F641F2F593" Guid="*">
                            <File Id="fil4F5290658A463ED8944C26B35C4E470A" KeyPath="yes" Source="$(var.sourceDir)\ServiceManagement\Azure\Sql\Microsoft.WindowsAzure.Commands.Storage.format.ps1xml" />
                        </Component>
                        <Component Id="cmp51E42C3F30F8F7927DEB13C8A2A6436E" Guid="*">
                            <File Id="fil57181F99D0B643E1F08D55628508A561" KeyPath="yes" Source="$(var.sourceDir)\ServiceManagement\Azure\Sql\Microsoft.WindowsAzure.Commands.Storage.types.ps1xml" />
                        </Component>
                        <Component Id="cmp2E468077C73CFDDC9DAE16AA2E46CCA4" Guid="*">
                            <File Id="fil89020D4DEB7938824ABCBF4D5AAA02C7" KeyPath="yes" Source="$(var.sourceDir)\ServiceManagement\Azure\Sql\Microsoft.WindowsAzure.Commands.Store.format.ps1xml" />
                        </Component>
                        <Component Id="cmp75A740D543369577AC3BAE1F0CFB63AD" Guid="*">
                            <File Id="filBA10306EE9D6DDA23665860A6709C46F" KeyPath="yes" Source="$(var.sourceDir)\ServiceManagement\Azure\Sql\Microsoft.WindowsAzure.Commands.StorSimple.dll-help.xml" />
                        </Component>
                        <Component Id="cmpF0F44F9927627E08832F9007D488B28A" Guid="*">
                            <File Id="fil3A67170C01B60ECC4ABE9573111B8471" KeyPath="yes" Source="$(var.sourceDir)\ServiceManagement\Azure\Sql\Microsoft.WindowsAzure.Commands.Utilities.dll" />
                        </Component>
                        <Component Id="cmpE67D327E10F48E745B67280068880B6C" Guid="*">
                            <File Id="fil573758BB505C1712A80D9B9682449A8A" KeyPath="yes" Source="$(var.sourceDir)\ServiceManagement\Azure\Sql\Microsoft.WindowsAzure.Commands.WebSites.format.ps1xml" />
                        </Component>
                        <Component Id="cmp0485800B3B7F2AED61871CDAC1EC9480" Guid="*">
                            <File Id="fil5D10003B80452B83B4A5E94B16B1CFE7" KeyPath="yes" Source="$(var.sourceDir)\ServiceManagement\Azure\Sql\Microsoft.WindowsAzure.Commands.WebSites.Types.ps1xml" />
                        </Component>
                        <Component Id="cmp776C17563C497A78A1822EBA7F392E4D" Guid="*">
                            <File Id="fil6F74D9418498BEC6FAD458BAD6127ACF" KeyPath="yes" Source="$(var.sourceDir)\ServiceManagement\Azure\Sql\Microsoft.WindowsAzure.Configuration.dll" />
                        </Component>
                        <Component Id="cmp0B3DABF775FC97F427351E183FEFFF73" Guid="*">
                            <File Id="fil090CED7489080E379F6005632A4B43ED" KeyPath="yes" Source="$(var.sourceDir)\ServiceManagement\Azure\Sql\Microsoft.WindowsAzure.Management.Compute.dll" />
                        </Component>
                        <Component Id="cmp7B0D64FBB4802DBE19AA0D9D84D07BA6" Guid="*">
                            <File Id="filA60465A568776D55C9055BBBD1DDB912" KeyPath="yes" Source="$(var.sourceDir)\ServiceManagement\Azure\Sql\Microsoft.WindowsAzure.Management.dll" />
                        </Component>
                        <Component Id="cmp8BACF51E5966845DA52BB2E25786AC4B" Guid="*">
                            <File Id="fil9817245FA322F27C293D1D34E5155FD9" KeyPath="yes" Source="$(var.sourceDir)\ServiceManagement\Azure\Sql\Microsoft.WindowsAzure.Management.MediaServices.dll" />
                        </Component>
                        <Component Id="cmpEF4B209CA89DC5485C4B23111145815D" Guid="*">
                            <File Id="fil4E0163B20906698F67D334B4B7667B20" KeyPath="yes" Source="$(var.sourceDir)\ServiceManagement\Azure\Sql\Microsoft.WindowsAzure.Management.Network.dll" />
                        </Component>
                        <Component Id="cmpBC01C439234CC3A419318551EEE526C0" Guid="*">
                            <File Id="filF62CEBC1E92B1D532C78DDD985B68C26" KeyPath="yes" Source="$(var.sourceDir)\ServiceManagement\Azure\Sql\Microsoft.WindowsAzure.Management.Scheduler.dll" />
                        </Component>
                        <Component Id="cmp864EAD3ED83EF0B671D1430364E77C57" Guid="*">
                            <File Id="fil822DA6E80DF854E4C75CD6AE43C1F594" KeyPath="yes" Source="$(var.sourceDir)\ServiceManagement\Azure\Sql\Microsoft.WindowsAzure.Management.ServiceBus.dll" />
                        </Component>
                        <Component Id="cmp14910716BCB2F89A73BB276AA7870491" Guid="*">
                            <File Id="filA51904115BC88CC770EB98E417775EEB" KeyPath="yes" Source="$(var.sourceDir)\ServiceManagement\Azure\Sql\Microsoft.WindowsAzure.Management.Sql.dll" />
                        </Component>
                        <Component Id="cmp0D7DB3D62819B7BB0DA2287E2D20B6D6" Guid="*">
                            <File Id="filBC2F4E3DA89FA2B6B78A1C76565FB2D7" KeyPath="yes" Source="$(var.sourceDir)\ServiceManagement\Azure\Sql\Microsoft.WindowsAzure.Management.Storage.dll" />
                        </Component>
                        <Component Id="cmpA2D5C92B41BADB59D66D65AC24DB3F9E" Guid="*">
                            <File Id="filC42147F344518906133A38431163C9C6" KeyPath="yes" Source="$(var.sourceDir)\ServiceManagement\Azure\Sql\Microsoft.WindowsAzure.Management.Store.dll" />
                        </Component>
                        <Component Id="cmp040AE53B216B629F70731A3F324DE5A5" Guid="*">
                            <File Id="filB99C1F2E3BE7968A23849AECB2BB2A82" KeyPath="yes" Source="$(var.sourceDir)\ServiceManagement\Azure\Sql\Microsoft.WindowsAzure.Management.WebSites.dll" />
                        </Component>
                        <Component Id="cmpB559FF7BECE247BF0FB2DEE533E5A820" Guid="*">
                            <File Id="fil4F8DE0942438BAD0C298FD8A89445201" KeyPath="yes" Source="$(var.sourceDir)\ServiceManagement\Azure\Sql\Microsoft.WindowsAzure.Storage.DataMovement.dll" />
                        </Component>
                        <Component Id="cmp2DA9A48FC4B479D897435D7DCFA6DDE3" Guid="*">
                            <File Id="filC19927285F3206791C423E6553D4C137" KeyPath="yes" Source="$(var.sourceDir)\ServiceManagement\Azure\Sql\Microsoft.WindowsAzure.Storage.dll" />
                        </Component>
                        <Component Id="cmpA10291DA4F33CEBFB790A935E68C763C" Guid="*">
                            <File Id="filF5A4A20E3A90049515A936CA24C18514" KeyPath="yes" Source="$(var.sourceDir)\ServiceManagement\Azure\Sql\Newtonsoft.Json.dll" />
                        </Component>
                        <Component Id="cmp0B5A5E6BA5861771073ED88DCAB35DCC" Guid="*">
                            <File Id="fil7399EB9870646ED4FE533B1842E6CE84" KeyPath="yes" Source="$(var.sourceDir)\ServiceManagement\Azure\Sql\ServiceManagementStartup.ps1" />
                        </Component>
                        <Component Id="cmp8FDC59E62622D98C6BE19E68ABC2666F" Guid="*">
                            <File Id="fil71443D6735C7FAEB303FD3E4F7E31D30" KeyPath="yes" Source="$(var.sourceDir)\ServiceManagement\Azure\Sql\ShortcutStartup.ps1" />
                        </Component>
                        <Component Id="cmpE8892E4AE524E10FC9808A04A8A7D4BE" Guid="*">
                            <File Id="filDE92587E90C4FF50B4B47141FD627233" KeyPath="yes" Source="$(var.sourceDir)\ServiceManagement\Azure\Sql\System.Net.Http.Extensions.dll" />
                        </Component>
                        <Component Id="cmp57A64B3DE0AC55D98CE59F12924273CC" Guid="*">
                            <File Id="fil919069B2C08B73C90EBF4C723A4F87B0" KeyPath="yes" Source="$(var.sourceDir)\ServiceManagement\Azure\Sql\System.Net.Http.Formatting.dll" />
                        </Component>
                        <Component Id="cmpA1B08A40078EBC9B16C30E191F975071" Guid="*">
                            <File Id="filEDE766602BBD0ED73670A25EAF6F2554" KeyPath="yes" Source="$(var.sourceDir)\ServiceManagement\Azure\Sql\System.Net.Http.Primitives.dll" />
                        </Component>
                        <Component Id="cmpCCC37C04C16D0797C148FE92B11D4D77" Guid="*">
                            <File Id="fil049FC54346A7B0BC512C577FA86446F7" KeyPath="yes" Source="$(var.sourceDir)\ServiceManagement\Azure\Sql\System.Spatial.dll" />
                        </Component>
                    </Directory>
                    <Directory Id="dir6EB7C881DA9113202A22E30BD44D0C8A" Name="Storage">
                        <Component Id="cmpBBEBCD89BB5510820E97E38F41F0D185" Guid="*">
                            <File Id="fil2E8C250BC25FCE403D642B7964B75D2B" KeyPath="yes" Source="$(var.sourceDir)\ServiceManagement\Azure\Storage\Hyak.Common.dll" />
                        </Component>
                        <Component Id="cmp71E407A87008FFAF1C9348E1DD520AB9" Guid="*">
                            <File Id="filD759ED662B859338D929D14F681C05F6" KeyPath="yes" Source="$(var.sourceDir)\ServiceManagement\Azure\Storage\Microsoft.Azure.Common.Authentication.dll" />
                        </Component>
                        <Component Id="cmp7B2E9FABE28CA355935162D2C1C2CB53" Guid="*">
                            <File Id="fil36143E91B113155E606004018795987F" KeyPath="yes" Source="$(var.sourceDir)\ServiceManagement\Azure\Storage\Microsoft.Azure.Common.dll" />
                        </Component>
                        <Component Id="cmp502D3855BF8F1F90ED4CC748F48B23AE" Guid="*">
                            <File Id="fil0616532585F696C15368541CFE7666D0" KeyPath="yes" Source="$(var.sourceDir)\ServiceManagement\Azure\Storage\Microsoft.Azure.Common.NetFramework.dll" />
                        </Component>
                        <Component Id="cmp999349FBE74FEF572ADD8C1285114254" Guid="*">
                            <File Id="filE84983265725BADA59C9B1D34B92EA99" KeyPath="yes" Source="$(var.sourceDir)\ServiceManagement\Azure\Storage\Microsoft.Azure.ResourceManager.dll" />
                        </Component>
                        <Component Id="cmp9262D4902536951C72D984D4D355EDAA" Guid="*">
                            <File Id="fil4CC006B93583D64EB97A2835AF10CA48" KeyPath="yes" Source="$(var.sourceDir)\ServiceManagement\Azure\Storage\Microsoft.Data.Edm.dll" />
                        </Component>
                        <Component Id="cmpFFBF76CE9D764B5434032C20F5B82CE7" Guid="*">
                            <File Id="filE0A9D0DC9EAF91484084DC92B65855E0" KeyPath="yes" Source="$(var.sourceDir)\ServiceManagement\Azure\Storage\Microsoft.Data.OData.dll" />
                        </Component>
                        <Component Id="cmp7EF500B6A2D17A4CD7928078CDDE90F3" Guid="*">
                            <File Id="fil932C0B8B21965EE1E68529BEE443DEE9" KeyPath="yes" Source="$(var.sourceDir)\ServiceManagement\Azure\Storage\Microsoft.Data.Services.Client.dll" />
                        </Component>
                        <Component Id="cmpC68D265CD74CA12A70881624414067C7" Guid="*">
                            <File Id="fil442759D82E7CE0BBCC1E87743AFABCC3" KeyPath="yes" Source="$(var.sourceDir)\ServiceManagement\Azure\Storage\Microsoft.IdentityModel.Clients.ActiveDirectory.dll" />
                        </Component>
                        <Component Id="cmp744BA780D14A989DDAE2CB2680AA1F65" Guid="*">
                            <File Id="fil8841D0FEABE62E0CFCC8D4412FE391CA" KeyPath="yes" Source="$(var.sourceDir)\ServiceManagement\Azure\Storage\Microsoft.IdentityModel.Clients.ActiveDirectory.WindowsForms.dll" />
                        </Component>
                        <Component Id="cmp58B029252BAFD7FDEC090007DC1B21F7" Guid="*">
                            <File Id="fil3C6559BAAF3D9BEC2FBAE694004910F8" KeyPath="yes" Source="$(var.sourceDir)\ServiceManagement\Azure\Storage\Microsoft.Threading.Tasks.dll" />
                        </Component>
                        <Component Id="cmp3C80F295B95D036AC61C71ED7EEEAA35" Guid="*">
                            <File Id="fil7E11DD9DFF986AF689EFC7C0FEB95C3F" KeyPath="yes" Source="$(var.sourceDir)\ServiceManagement\Azure\Storage\Microsoft.Threading.Tasks.Extensions.Desktop.dll" />
                        </Component>
                        <Component Id="cmpA02070259514ED3E1B1F0382BCD12BD4" Guid="*">
                            <File Id="filDD3354DEE65D5962724ECB7CC8255435" KeyPath="yes" Source="$(var.sourceDir)\ServiceManagement\Azure\Storage\Microsoft.Threading.Tasks.Extensions.dll" />
                        </Component>
                        <Component Id="cmpED15CE7703A2AD985DECA6348EB886E3" Guid="*">
                            <File Id="fil8DFA6B21CFE1E7F8B85832A1AFD657FC" KeyPath="yes" Source="$(var.sourceDir)\ServiceManagement\Azure\Storage\Microsoft.WindowsAzure.Commands.Common.dll" />
                        </Component>
                        <Component Id="cmpE6584924EFE99DE50CE3F279FBF2CE8C" Guid="*">
                            <File Id="fil924EB2DF5951D9EB1F6505A6393D33D2" KeyPath="yes" Source="$(var.sourceDir)\ServiceManagement\Azure\Storage\Microsoft.WindowsAzure.Commands.Common.Storage.dll" />
                        </Component>
                        <Component Id="cmpABB88088DDE618F96DEAED8514D85A6A" Guid="*">
                            <File Id="fil7B50989B92D94ADBF6AB4A93D9C77DE3" KeyPath="yes" Source="$(var.sourceDir)\ServiceManagement\Azure\Storage\Microsoft.WindowsAzure.Commands.Storage.dll" />
                        </Component>
                        <Component Id="cmpD3EAA8836FDE1F17B9645052198BD847" Guid="*">
                            <File Id="fil82E08E068B3B926C0F7A5BBC96BFF1A5" KeyPath="yes" Source="$(var.sourceDir)\ServiceManagement\Azure\Storage\Microsoft.WindowsAzure.Commands.Storage.dll-Help.xml" />
                        </Component>
                        <Component Id="cmp2D790A78AF566406CD59014D780A9ABC" Guid="*">
                            <File Id="fil78CE01F7B415E585F5D8D5EE35F84D7E" KeyPath="yes" Source="$(var.sourceDir)\ServiceManagement\Azure\Storage\Microsoft.WindowsAzure.Commands.Storage.format.ps1xml" />
                        </Component>
                        <Component Id="cmp9186957BF7FC536EF3E0466B76F3621C" Guid="*">
                            <File Id="fil3326676F3B64E420C658151E7AC6AC97" KeyPath="yes" Source="$(var.sourceDir)\ServiceManagement\Azure\Storage\Microsoft.WindowsAzure.Commands.Storage.types.ps1xml" />
                        </Component>
                        <Component Id="cmpF58A8F63798A29D4786CDD2C61E4BF27" Guid="*">
                            <File Id="filDAC8C03394EED798F32C024485D03144" KeyPath="yes" Source="$(var.sourceDir)\ServiceManagement\Azure\Storage\Microsoft.WindowsAzure.Configuration.dll" />
                        </Component>
                        <Component Id="cmp97E7D7F87B189CDB82F45098A8B83E6A" Guid="*">
                            <File Id="fil800FED54DBCD823347D175609D510D27" KeyPath="yes" Source="$(var.sourceDir)\ServiceManagement\Azure\Storage\Microsoft.WindowsAzure.Management.dll" />
                        </Component>
                        <Component Id="cmpA9CACB847460053E5C6660BD9D55F800" Guid="*">
                            <File Id="fil10621A4764BA8CA957CC0B3ECC415A1E" KeyPath="yes" Source="$(var.sourceDir)\ServiceManagement\Azure\Storage\Microsoft.WindowsAzure.Management.Storage.dll" />
                        </Component>
                        <Component Id="cmp294C3C7148D92CE8D41B74464DF7DEBD" Guid="*">
                            <File Id="fil129D3BC98E89CBF154A6305DCC628347" KeyPath="yes" Source="$(var.sourceDir)\ServiceManagement\Azure\Storage\Microsoft.WindowsAzure.Storage.DataMovement.dll" />
                        </Component>
                        <Component Id="cmpD77395F69A94BA2E235B63510FA5ACE2" Guid="*">
                            <File Id="fil06BD106E1E7C2C4976F1B19FE2263500" KeyPath="yes" Source="$(var.sourceDir)\ServiceManagement\Azure\Storage\Microsoft.WindowsAzure.Storage.dll" />
                        </Component>
                        <Component Id="cmp6ECD97BC8B820C8F075B08C926EE8E18" Guid="*">
                            <File Id="fil327F23A245CA0317EFF25FB727CC237C" KeyPath="yes" Source="$(var.sourceDir)\ServiceManagement\Azure\Storage\Newtonsoft.Json.dll" />
                        </Component>
                        <Component Id="cmpDE403EAE6FDC0C14D1EC077F2D9DCDF6" Guid="*">
                            <File Id="fil63C9BDB6186929AAA2E72F85AA3A4558" KeyPath="yes" Source="$(var.sourceDir)\ServiceManagement\Azure\Storage\System.Net.Http.Extensions.dll" />
                        </Component>
                        <Component Id="cmp558B809B6B758A29CA1CD1B340943369" Guid="*">
                            <File Id="fil95D6A2E11784C5C096DA0BC778297233" KeyPath="yes" Source="$(var.sourceDir)\ServiceManagement\Azure\Storage\System.Net.Http.Formatting.dll" />
                        </Component>
                        <Component Id="cmp2D8EAF351C80F628AB412FA578D5DA1F" Guid="*">
                            <File Id="filD6366792EDA6CE7A49E1576C0AD07F50" KeyPath="yes" Source="$(var.sourceDir)\ServiceManagement\Azure\Storage\System.Net.Http.Primitives.dll" />
                        </Component>
                        <Component Id="cmp42906E7134E65AE01E9F9D2893535070" Guid="*">
                            <File Id="fil9E1984AC573FD4A1CE5AD9ACF7B4F9AA" KeyPath="yes" Source="$(var.sourceDir)\ServiceManagement\Azure\Storage\System.Spatial.dll" />
                        </Component>
                    </Directory>
                    <Directory Id="dirA4646967E1E1AC7CFABA2F0120408449" Name="StorSimple">
                        <Component Id="cmp133EB89F214BEF04B57E383DC1B17E5D" Guid="*">
                            <File Id="fil78B52273C287C6904B2521004C3A5EF3" KeyPath="yes" Source="$(var.sourceDir)\ServiceManagement\Azure\StorSimple\Hyak.Common.dll" />
                        </Component>
                        <Component Id="cmp844CE71A108EFCC5B93A410D5205E6DB" Guid="*">
                            <File Id="fil2182BF63B3F6A519B4F16F73C950CF75" KeyPath="yes" Source="$(var.sourceDir)\ServiceManagement\Azure\StorSimple\Microsoft.Azure.Common.Authentication.dll" />
                        </Component>
                        <Component Id="cmp6A927AFF9D7CBE438F31603C59A5D1A6" Guid="*">
                            <File Id="filB7A4B25F40CE730D374967CEFF6C356B" KeyPath="yes" Source="$(var.sourceDir)\ServiceManagement\Azure\StorSimple\Microsoft.Azure.Common.dll" />
                        </Component>
                        <Component Id="cmp3AC709C29C5C98FAE63EC5ACF073B2AF" Guid="*">
                            <File Id="filBD421847424CAE48F72C74C69770D8C0" KeyPath="yes" Source="$(var.sourceDir)\ServiceManagement\Azure\StorSimple\Microsoft.Azure.Common.NetFramework.dll" />
                        </Component>
                        <Component Id="cmp9E03AAB684EA41B087D79346AE6C1073" Guid="*">
                            <File Id="fil501FE0FB963E03A9292BE5CC5A895CBB" KeyPath="yes" Source="$(var.sourceDir)\ServiceManagement\Azure\StorSimple\Microsoft.IdentityModel.Clients.ActiveDirectory.dll" />
                        </Component>
                        <Component Id="cmpEC794DBE4822765C546A06D80EAA3292" Guid="*">
                            <File Id="filDD30152846BFFA806AFD88C478152184" KeyPath="yes" Source="$(var.sourceDir)\ServiceManagement\Azure\StorSimple\Microsoft.IdentityModel.Clients.ActiveDirectory.WindowsForms.dll" />
                        </Component>
                        <Component Id="cmpB48F1BD4D2E8307615F7E22174FF4E6D" Guid="*">
                            <File Id="filE9A07FBA81EEB890FE59DA47B42BB22A" KeyPath="yes" Source="$(var.sourceDir)\ServiceManagement\Azure\StorSimple\Microsoft.Threading.Tasks.dll" />
                        </Component>
                        <Component Id="cmpA0956C90D2B044403B89552A999810D4" Guid="*">
                            <File Id="filDE3B5DAEAE94CC1EB5507C5B32B99762" KeyPath="yes" Source="$(var.sourceDir)\ServiceManagement\Azure\StorSimple\Microsoft.Threading.Tasks.Extensions.Desktop.dll" />
                        </Component>
                        <Component Id="cmpA198033EEE9BFFF6B11B5703D4B4C591" Guid="*">
                            <File Id="filF698B30EC40CF5E1B0DBE3D1ECD80C2D" KeyPath="yes" Source="$(var.sourceDir)\ServiceManagement\Azure\StorSimple\Microsoft.Threading.Tasks.Extensions.dll" />
                        </Component>
                        <Component Id="cmp2A4B259F8FE4D228DE8EC6FF05D891DA" Guid="*">
                            <File Id="fil62B923AF38650AFAA88867B9728BB661" KeyPath="yes" Source="$(var.sourceDir)\ServiceManagement\Azure\StorSimple\Microsoft.WindowsAzure.Commands.Common.dll" />
                        </Component>
                        <Component Id="cmpCD982CBC7CFC44B49F7A30F6D9C7CCC3" Guid="*">
                            <File Id="filC256B5F3371D72D24D3796CAE59A96E6" KeyPath="yes" Source="$(var.sourceDir)\ServiceManagement\Azure\StorSimple\Microsoft.WindowsAzure.Commands.StorSimple.dll" />
                        </Component>
                        <Component Id="cmp96B7E859E6B1867E3949455DEEB4E6FE" Guid="*">
                            <File Id="fil8A3864B6C6B28E31913155F493F537BC" KeyPath="yes" Source="$(var.sourceDir)\ServiceManagement\Azure\StorSimple\Microsoft.WindowsAzure.Commands.StorSimple.dll-help.xml" />
                        </Component>
                        <Component Id="cmpAD8A1A5D3992F815160303B36F74BD2B" Guid="*">
                            <File Id="filF37A55DDF2F7847DFC167A8CD2E537EA" KeyPath="yes" Source="$(var.sourceDir)\ServiceManagement\Azure\StorSimple\Microsoft.WindowsAzure.Management.dll" />
                        </Component>
                        <Component Id="cmpBE0D655A7C1D36DC753F35A20389F05F" Guid="*">
                            <File Id="fil9F332E2D712A34BB01D4B387BE04650A" KeyPath="yes" Source="$(var.sourceDir)\ServiceManagement\Azure\StorSimple\Microsoft.WindowsAzure.Management.Scheduler.dll" />
                        </Component>
                        <Component Id="cmp6DAD84F1908D5F2A7C204E57242034FF" Guid="*">
                            <File Id="filF3F26CC3250E7ABE6E572E542BD54E4E" KeyPath="yes" Source="$(var.sourceDir)\ServiceManagement\Azure\StorSimple\Microsoft.WindowsAzure.Management.StorSimple.dll" />
                        </Component>
                        <Component Id="cmpB7DDB72F9DBAE9F9F12C674FFD00853C" Guid="*">
                            <File Id="filD2BEA0DE1FB483F4C3E220994E31B7D5" KeyPath="yes" Source="$(var.sourceDir)\ServiceManagement\Azure\StorSimple\Newtonsoft.Json.dll" />
                        </Component>
                        <Component Id="cmp0631D52AB2CC9A302EABD7E074F5677D" Guid="*">
                            <File Id="filF5DF3AE44556843B9BA2FC427BD6E2CE" KeyPath="yes" Source="$(var.sourceDir)\ServiceManagement\Azure\StorSimple\System.Net.Http.Extensions.dll" />
                        </Component>
                        <Component Id="cmpF717085B273764E99EDA68C7F0EE158E" Guid="*">
                            <File Id="fil3AA405FD01BFC186EF31C6E4023936A1" KeyPath="yes" Source="$(var.sourceDir)\ServiceManagement\Azure\StorSimple\System.Net.Http.Formatting.dll" />
                        </Component>
                        <Component Id="cmp4E07D562E97B5A66522EB87589E3C876" Guid="*">
                            <File Id="fil93F578F2247467F06FF71FF3FDEFCE4A" KeyPath="yes" Source="$(var.sourceDir)\ServiceManagement\Azure\StorSimple\System.Net.Http.Primitives.dll" />
                        </Component>
                    </Directory>
                    <Directory Id="dirE7E1C4D3416099C7648453EA7E433216" Name="TrafficManager">
                        <Component Id="cmp7A04B677540DBCD0BD49BD5C26172FF4" Guid="*">
                            <File Id="fil81A720071C04D978EF72A194C442D6CF" KeyPath="yes" Source="$(var.sourceDir)\ServiceManagement\Azure\TrafficManager\Hyak.Common.dll" />
                        </Component>
                        <Component Id="cmp2F3D9CC58C335CAB2C998183C40038B2" Guid="*">
                            <File Id="fil1FD0EB8349F3368103955C2E0DC5ADCB" KeyPath="yes" Source="$(var.sourceDir)\ServiceManagement\Azure\TrafficManager\Microsoft.Azure.Common.Authentication.dll" />
                        </Component>
                        <Component Id="cmp0DBA9B291A7405C6A2536BF95D2BB5F2" Guid="*">
                            <File Id="fil810FF52C980AFBCC54E32096ADD5CC42" KeyPath="yes" Source="$(var.sourceDir)\ServiceManagement\Azure\TrafficManager\Microsoft.Azure.Common.dll" />
                        </Component>
                        <Component Id="cmp60C52F8E3D2C4A2FBFA3AC5E7544E17F" Guid="*">
                            <File Id="fil572C8A30D7CFE5D250BF9BEA6F317C30" KeyPath="yes" Source="$(var.sourceDir)\ServiceManagement\Azure\TrafficManager\Microsoft.Azure.Common.NetFramework.dll" />
                        </Component>
                        <Component Id="cmp0EDB1564DE086E770DD3ECB2B7FEB447" Guid="*">
                            <File Id="filFC54762F4AB73FDEEF6DA3A02DAF9397" KeyPath="yes" Source="$(var.sourceDir)\ServiceManagement\Azure\TrafficManager\Microsoft.Azure.ResourceManager.dll" />
                        </Component>
                        <Component Id="cmp263057B18638FB187A5700638569DE42" Guid="*">
                            <File Id="fil03F32EBDEB2A94F91C1C2533AB02F408" KeyPath="yes" Source="$(var.sourceDir)\ServiceManagement\Azure\TrafficManager\Microsoft.Data.Edm.dll" />
                        </Component>
                        <Component Id="cmpC2DA894C31CA50679503117C1719C189" Guid="*">
                            <File Id="fil7F5AE1A7477E8B8705B6EAC22A60497A" KeyPath="yes" Source="$(var.sourceDir)\ServiceManagement\Azure\TrafficManager\Microsoft.Data.OData.dll" />
                        </Component>
                        <Component Id="cmp524041AD63DF03362C068747CEA96CBE" Guid="*">
                            <File Id="filD77EE0318ADD1D79ED86BE1EE07B76E2" KeyPath="yes" Source="$(var.sourceDir)\ServiceManagement\Azure\TrafficManager\Microsoft.Data.Services.Client.dll" />
                        </Component>
                        <Component Id="cmpADB0A5D432BB28B37D303E63BD6437D0" Guid="*">
                            <File Id="fil00B011D80F30A072C1DC6161DD67B701" KeyPath="yes" Source="$(var.sourceDir)\ServiceManagement\Azure\TrafficManager\Microsoft.IdentityModel.Clients.ActiveDirectory.dll" />
                        </Component>
                        <Component Id="cmpFE6FBB91E9CD50DF93CD91D34D39E1CD" Guid="*">
                            <File Id="filFF73AAD71C0419D417D82A4445D964D7" KeyPath="yes" Source="$(var.sourceDir)\ServiceManagement\Azure\TrafficManager\Microsoft.IdentityModel.Clients.ActiveDirectory.WindowsForms.dll" />
                        </Component>
                        <Component Id="cmp97A66DAD787E411E099CAE60D763FA0F" Guid="*">
                            <File Id="fil9F90EAE3BA944C193BD68E4B807EE656" KeyPath="yes" Source="$(var.sourceDir)\ServiceManagement\Azure\TrafficManager\Microsoft.Threading.Tasks.dll" />
                        </Component>
                        <Component Id="cmp59F4193EE3E7AD5444762EB83F818011" Guid="*">
                            <File Id="fil2F2301F727742607FF39739875A616F4" KeyPath="yes" Source="$(var.sourceDir)\ServiceManagement\Azure\TrafficManager\Microsoft.Threading.Tasks.Extensions.Desktop.dll" />
                        </Component>
                        <Component Id="cmpE381DAC024A6EBB8BA87820C8FC46E50" Guid="*">
                            <File Id="filE86697F117A6C2BA01DA115F9B67572A" KeyPath="yes" Source="$(var.sourceDir)\ServiceManagement\Azure\TrafficManager\Microsoft.Threading.Tasks.Extensions.dll" />
                        </Component>
                        <Component Id="cmp3F7857712675184BDC6966B98CB82631" Guid="*">
                            <File Id="fil61FCBE4820456DCE9234833D79D7557D" KeyPath="yes" Source="$(var.sourceDir)\ServiceManagement\Azure\TrafficManager\Microsoft.WindowsAzure.Commands.Common.dll" />
                        </Component>
                        <Component Id="cmp80C2FE158E4667163D975F0E2A47D181" Guid="*">
                            <File Id="fil500ADEDC011E8E560040922D5F0322AC" KeyPath="yes" Source="$(var.sourceDir)\ServiceManagement\Azure\TrafficManager\Microsoft.WindowsAzure.Commands.TrafficManager.dll" />
                        </Component>
                        <Component Id="cmp5689F438A3FAD6E4DBA31707F735F0EC" Guid="*">
                            <File Id="fil924B0B295894AA83B247592B538BB665" KeyPath="yes" Source="$(var.sourceDir)\ServiceManagement\Azure\TrafficManager\Microsoft.WindowsAzure.Commands.TrafficManager.dll-help.xml" />
                        </Component>
                        <Component Id="cmp43AECAB0599B53EACDB9F3B823B2DA45" Guid="*">
                            <File Id="filE4967F87EED7B6ABABF6D9576505F9EC" KeyPath="yes" Source="$(var.sourceDir)\ServiceManagement\Azure\TrafficManager\Microsoft.WindowsAzure.Configuration.dll" />
                        </Component>
                        <Component Id="cmp0FBA478079243CA502E3218595A46E0C" Guid="*">
                            <File Id="fil2ECAB38D25AA2D8FA641052B096A2B2C" KeyPath="yes" Source="$(var.sourceDir)\ServiceManagement\Azure\TrafficManager\Microsoft.WindowsAzure.Management.dll" />
                        </Component>
                        <Component Id="cmp7F0B143ADAC6D5E9897817A3488E714E" Guid="*">
                            <File Id="fil94927D54EEE20156002B65DADBA98057" KeyPath="yes" Source="$(var.sourceDir)\ServiceManagement\Azure\TrafficManager\Microsoft.WindowsAzure.Management.TrafficManager.dll" />
                        </Component>
                        <Component Id="cmp7022ABB4683E2566FC7CDAEB3055A512" Guid="*">
                            <File Id="fil25421B7BE85B8C624229826F6D49DD3E" KeyPath="yes" Source="$(var.sourceDir)\ServiceManagement\Azure\TrafficManager\Newtonsoft.Json.dll" />
                        </Component>
                        <Component Id="cmp95E0D72A3E27A384023782F86C3DE16F" Guid="*">
                            <File Id="filFB90ACA671C70DEA05A578FC5A391248" KeyPath="yes" Source="$(var.sourceDir)\ServiceManagement\Azure\TrafficManager\System.Net.Http.Extensions.dll" />
                        </Component>
                        <Component Id="cmp0398CB806B4098B30E7FB0A02E7AD98C" Guid="*">
                            <File Id="filB129C7C02C83548637380D3B00363EBF" KeyPath="yes" Source="$(var.sourceDir)\ServiceManagement\Azure\TrafficManager\System.Net.Http.Formatting.dll" />
                        </Component>
                        <Component Id="cmp437552C69C46293AC9C3C5D9957B2610" Guid="*">
                            <File Id="fil4B6AC28013BAB58497CB01750F26CE4D" KeyPath="yes" Source="$(var.sourceDir)\ServiceManagement\Azure\TrafficManager\System.Net.Http.Primitives.dll" />
                        </Component>
                        <Component Id="cmp6951A3BE95CF83713141413FC01F01B7" Guid="*">
                            <File Id="fil78208B5FC7418691723B644AA1EC2C58" KeyPath="yes" Source="$(var.sourceDir)\ServiceManagement\Azure\TrafficManager\System.Spatial.dll" />
                        </Component>
                    </Directory>
                </Directory>
            </Directory>
        </DirectoryRef>
    </Fragment>
    <Fragment>
        <ComponentGroup Id="azurecmdfiles">
            <ComponentRef Id="cmp96F13C307DA6E4AAC35F3D147F21553F" />
            <ComponentRef Id="cmp7D23FBEE3847FF584460769B5AE3E319" />
            <ComponentRef Id="cmp0F050B6B9709FCF0F3A1624615831882" />
            <ComponentRef Id="cmp8E2BA91A40B8D59412A2943485B811AE" />
            <ComponentRef Id="cmp56ACCF91F66425C1037C7062BA383B3A" />
            <ComponentRef Id="cmpCD547779F6F6A3C6A4C63424758C4779" />
            <ComponentRef Id="cmp8B79EDA1D92F43B2C534A46F697302BE" />
            <ComponentRef Id="cmpCEE0001EFFEB1251D3C050C012D82C0A" />
            <ComponentRef Id="cmpE76C18CD6E7A1621CB83C4FDBA75A1D9" />
            <ComponentRef Id="cmp41EB1BD4922D5F73CF3D111A30735FAA" />
            <ComponentRef Id="cmp43312667CE807A774BE498BF2F4B3591" />
            <ComponentRef Id="cmp45F575F2D0829F3701C0A1F5B3E611C4" />
            <ComponentRef Id="cmp4C5941CA23DD8059CCC8E4A5E69F836F" />
            <ComponentRef Id="cmp5C18A13D5529635634CBF8D20BE625E9" />
            <ComponentRef Id="cmpF0D4DCA1A233C6B0FF57EE1ECED903FF" />
            <ComponentRef Id="cmp29AB9A2E4CD21A574E9DBEA49BC39BD7" />
            <ComponentRef Id="cmp00B8781FFCA509BA7E91A799102619B8" />
            <ComponentRef Id="cmpE45C589BDF02585850A84D19F1C64207" />
            <ComponentRef Id="cmp8C936982E09C2E3DFCD8A10D48F5BEA7" />
            <ComponentRef Id="cmp732ED6285E136B55594D7025192C1083" />
            <ComponentRef Id="cmp3DBD20DFAECB43D5E08F37DD851D940A" />
            <ComponentRef Id="cmpDCC2D18CD2906785A9B84E415FDDF53A" />
            <ComponentRef Id="cmp62C3EC6B9B48367966D9022BFEEE40B4" />
            <ComponentRef Id="cmp8405C6675181F577BECE0BC14A6B78AF" />
            <ComponentRef Id="cmp1080AE7EE64EE09F5084344782F732C4" />
            <ComponentRef Id="cmp23BAA5F27F989B6A570DA6BAB5AF6468" />
            <ComponentRef Id="cmpEE1426977F06792DC1DF6EC28AA3443B" />
            <ComponentRef Id="cmp512146B64C58DFB3AB394B1E97621A38" />
            <ComponentRef Id="cmpC96B648A7266F17B0891CD7D4481E3FA" />
            <ComponentRef Id="cmp69B5D16DE6EF4B99D65D60F42E874739" />
            <ComponentRef Id="cmpB64AC9D08A5FE63C06D1E33CEF7E7B9A" />
            <ComponentRef Id="cmp1E9EDAA945A9718A74AEEE58D2995CF3" />
            <ComponentRef Id="cmp3DB912B6A09100A73727A863FD646519" />
            <ComponentRef Id="cmpD476BDF5A43E924936D6CC41ED8D4D7F" />
            <ComponentRef Id="cmp17C8052411378D4FBD409F0DBF5A3AAB" />
            <ComponentRef Id="cmp951B200A49755FC237755AA2C77A0E32" />
            <ComponentRef Id="cmp1D51F57A02A3C8949E02ED001784388C" />
            <ComponentRef Id="cmp0E60A03D189105D6E7A23E5B6943A5C4" />
            <ComponentRef Id="cmp0EE9B6E82BF354ED584258F3D7524FCC" />
            <ComponentRef Id="cmp3EF2308A3A5D4416CF0A37CF350381A2" />
            <ComponentRef Id="cmp8549E2CC25A35DDCAD1C042F4E80E254" />
            <ComponentRef Id="cmp2E106693251FC564A4D03DA3778E26F7" />
            <ComponentRef Id="cmp7BF776718E3154F969306B3FB853D175" />
            <ComponentRef Id="cmp4F6E42879531C2B7A830BA3B4FF4033B" />
            <ComponentRef Id="cmp5C0CE57E06ACF1B3E7CA7B8F63249A30" />
            <ComponentRef Id="cmp651DD7B429A8B09A5D43100CF239BF8F" />
            <ComponentRef Id="cmp85AEF17DDAF661788B486FB492EA54CF" />
            <ComponentRef Id="cmpB968911FB871451CA08D9C75E232EB4F" />
            <ComponentRef Id="cmp560294B84C321846B8EAD5A79F702D29" />
            <ComponentRef Id="cmp3E8E747FAA6B7858FFCA940740658BD5" />
            <ComponentRef Id="cmp5364EF7068CE1CD568984E413222A1B9" />
            <ComponentRef Id="cmp667B7A1CD97B13D70F6CFA9D955799A6" />
            <ComponentRef Id="cmpC8BA74B745B52059308DE7A6D162EE8F" />
            <ComponentRef Id="cmp76BB7CDB96C84A2462BB6AE77257DDF6" />
            <ComponentRef Id="cmp5B21FDE396B40BC62C2A08FB8F9ECFFB" />
            <ComponentRef Id="cmp62D2C50BEF5EE702BB419A14ACC5981E" />
            <ComponentRef Id="cmp8282F9914A4F7E56681C687F1D67D605" />
            <ComponentRef Id="cmp2A19DE198514C78DDD94294C7681FCF5" />
            <ComponentRef Id="cmpBFF3EE7A4627288C2D2424BA1DF0FCE1" />
            <ComponentRef Id="cmpC04498A4FB0FD84163A4FABEFAFC86C4" />
            <ComponentRef Id="cmpA809ADAC0A4221DBCEF0DC8BC564464F" />
            <ComponentRef Id="cmp3DC823D21FE7D8A4098DED6A595F897A" />
            <ComponentRef Id="cmpE531D72001E366953479990C798AD906" />
            <ComponentRef Id="cmp9DC850AA7CBDB8F32FAAE882ACF1C4D9" />
            <ComponentRef Id="cmp3720A4CCA2E5F4D2EC35291198D4BEE3" />
            <ComponentRef Id="cmpB6D50CCF3757EBDA9602AA570BCE0D1E" />
            <ComponentRef Id="cmp04F046DCD3C191FC98D9F1338855F823" />
            <ComponentRef Id="cmp2591E42374FAC2E1ECB763DEBCAD6CA6" />
            <ComponentRef Id="cmp32AF78F6912DCA522A0FFAC8FD603B2F" />
            <ComponentRef Id="cmp27231928A2D67FBC8D981AB504BD21F1" />
            <ComponentRef Id="cmpE4D93F3591A5E0258D9F3BC7B60DAB6A" />
            <ComponentRef Id="cmp969D3C7FCFB07B7318A8A57FCD133108" />
            <ComponentRef Id="cmp209CCEE0DCF9E72717C6DEDE4C8984E1" />
            <ComponentRef Id="cmp7BECB13532E43A81AFC0959E29FF1F56" />
            <ComponentRef Id="cmp5CEBB63124C5833CCFA24A6D28E11CC9" />
            <ComponentRef Id="cmpF5AF8CEC5E3C01F32D02BF852FD840AC" />
            <ComponentRef Id="cmp5D4BF2AFED5DA226237313E9C2F8099B" />
            <ComponentRef Id="cmp0BBA12BCAEC94783EC690D768E1A9476" />
            <ComponentRef Id="cmpF691ECE2E61383DFBF997C509D946386" />
            <ComponentRef Id="cmp4384DC163B139D10A7988F6DCE10A880" />
            <ComponentRef Id="cmp0635B54B2B3E0564FEA476E0C9A701C7" />
            <ComponentRef Id="cmp92D53BB85B8D42A3C0F2FD08233102D5" />
            <ComponentRef Id="cmpDC57306B3AFF355EE5DFF7378BD06B5D" />
            <ComponentRef Id="cmp06B1E73DD89C32A6359580BBC00FA199" />
            <ComponentRef Id="cmpBA50088476D481806FA8A46CA2C5CEBE" />
            <ComponentRef Id="cmpE98C5E961AE569F1BB93B80CA0520B55" />
            <ComponentRef Id="cmp23368001E71D590284E662F949393266" />
            <ComponentRef Id="cmp8885D62E14E2D7967F6F1C56F44E4821" />
            <ComponentRef Id="cmpF688538124E45386E4034F5FBC575335" />
            <ComponentRef Id="cmp1CF758FE0016953D21E5F77BDBACAD67" />
            <ComponentRef Id="cmp91A6B21E16B5043E5E7006E53FFA7DB9" />
            <ComponentRef Id="cmp9769FB9AE18A4E4577D1BD7E3403CB34" />
            <ComponentRef Id="cmpB9D75E456981F55A2AD9326C06FA5569" />
            <ComponentRef Id="cmp44B0C78318DD9232407385356323964F" />
            <ComponentRef Id="cmp01D967E215717DA062831574058294CE" />
            <ComponentRef Id="cmp1496C1F7B5BF9E8A5598E8126F87355B" />
            <ComponentRef Id="cmp092B990A20E8B0B33D4450EBA12B9AB4" />
            <ComponentRef Id="cmp5CDCB0785A318F614D9422554B3F4ED2" />
            <ComponentRef Id="cmpE90D51E3A3C747163C7F1D6DC5409800" />
            <ComponentRef Id="cmpAD51B1C903B9CB0DB18004F97CD8ADBA" />
            <ComponentRef Id="cmp03F452B7335FA9F557105A7C423D8695" />
            <ComponentRef Id="cmp69C36860BD8B6FC1A4C57B49FD96943F" />
            <ComponentRef Id="cmp7D5E86930E84748A0DD514885305713B" />
            <ComponentRef Id="cmpB7F69E2328CC8CB1B9E69DAE4C52B988" />
            <ComponentRef Id="cmpEEB3A1BBC45DAB3A9DF37AFE5BA15B72" />
            <ComponentRef Id="cmp4885DC77094EAD3D62367A16F0BFC6AD" />
            <ComponentRef Id="cmp7626ECC660D8BB44389645B7BE7B1AEB" />
            <ComponentRef Id="cmpC685313F6F9A6D1F74D1F6E5C7845756" />
            <ComponentRef Id="cmpFFECC72315DE4AF8E90A309B65045D14" />
            <ComponentRef Id="cmp0A242CB7F78FA9A86DB05C843A7D680C" />
            <ComponentRef Id="cmpE357EADF06DCA342293159E136F6353E" />
            <ComponentRef Id="cmp8C38EE1D6EB37310BF142B965FBC21C2" />
            <ComponentRef Id="cmpB2794F718A9476684D768A3166F0FD50" />
            <ComponentRef Id="cmp899B2DCF1DF2395438CD62B9FB2EC09F" />
            <ComponentRef Id="cmpEE4A2BAEC5568986667C5E556013AFAD" />
            <ComponentRef Id="cmpA93566CFE9D76033607CD41BAA707D7E" />
            <ComponentRef Id="cmp33B9E674E25760B27008F7E0173E9BF7" />
            <ComponentRef Id="cmp762502142BBFE32FEED1689641652E0C" />
            <ComponentRef Id="cmp4F13880335E5A945AC4D9871979DBE9D" />
            <ComponentRef Id="cmp6BF8987BC4CDCB18EC1C7F909A830728" />
            <ComponentRef Id="cmp0080B0E79CF939DA491D97948DA6A045" />
            <ComponentRef Id="cmp0E413D6D37193329AE9010F9FA2890C5" />
            <ComponentRef Id="cmpB0B297F0299FD28B4E6A8D7DD9C09488" />
            <ComponentRef Id="cmp5213FD510F56FD8BB9F7937D8F0F4B7E" />
            <ComponentRef Id="cmp647C05D40FC63AFB623D0FB38EFC4C83" />
            <ComponentRef Id="cmpD3996833EE0ED6DF85A62755BA364799" />
            <ComponentRef Id="cmp52B4C6C34E55FFC84846006FBFF66323" />
            <ComponentRef Id="cmp7F1D26F455AA981C1C86ACFA401241D3" />
            <ComponentRef Id="cmpBC5FC2169331517CC80DA5FEB5DE1FBA" />
            <ComponentRef Id="cmp809D26C691A60E1563E59D6A76569E88" />
            <ComponentRef Id="cmpF2890054CDE29CD78C17ADD5C540EC48" />
            <ComponentRef Id="cmp1003E73C58ABAC590D60C9084A39511A" />
            <ComponentRef Id="cmp4244D588029B72515BF245E3F873A6FA" />
            <ComponentRef Id="cmp57D0542363843977C8AC200D8C36C431" />
            <ComponentRef Id="cmp519FA93A87044E1F6B5096B295370488" />
            <ComponentRef Id="cmp676F99A118173C700AFBDC73848BD83B" />
            <ComponentRef Id="cmp13A9EC661F7AC7FA9D243ADFFC00A3A2" />
            <ComponentRef Id="cmpE26272EE838769BD2FFEA9C0C34D98A1" />
<<<<<<< HEAD
=======
            <ComponentRef Id="cmp516068C60B9103EEF550824AF08E3480" />
>>>>>>> 103f62f5
            <ComponentRef Id="cmp73768AE8C93638B2530E9F74B6FA5470" />
            <ComponentRef Id="cmp43B198DD7ECA39F95FF5CD09BD732D67" />
            <ComponentRef Id="cmpF723A612E44FEF81A6FD35D6F83156E4" />
            <ComponentRef Id="cmp22C4CFD61DF234A2D32CF6255ED9022F" />
            <ComponentRef Id="cmp2D4903DFD9808EC073684DBE490CDCA6" />
            <ComponentRef Id="cmp38E0EF8681E335666800EB19BAAA2536" />
            <ComponentRef Id="cmp45A71B619D79898B664D4A5FA00D2661" />
            <ComponentRef Id="cmpB8D13C9F81CA1BE2887AC1A76BD20A1F" />
            <ComponentRef Id="cmp39A9BF8F58FB19C317032EAC52A3ADC5" />
            <ComponentRef Id="cmp94FBFFF5E19FFFAE995EDD8FD6E47BDB" />
            <ComponentRef Id="cmp106E84D49572C18BADC96B258C409E0E" />
            <ComponentRef Id="cmpA69E9B5A11D4C44CE28F76A1DB21AD19" />
            <ComponentRef Id="cmp3638B01B671465E7992B986AE4CB2D04" />
            <ComponentRef Id="cmp89AF2325F191D92FC1AE897679765E69" />
            <ComponentRef Id="cmpD167995768EFAFCA47AC55A90FE656B6" />
            <ComponentRef Id="cmpF2DEF9C932BBA13B4976DA039F73E689" />
            <ComponentRef Id="cmp1B6C63CF8B463CAEE1556B5E75652E2C" />
            <ComponentRef Id="cmp317D72948C627EE46943444F82EE25DA" />
            <ComponentRef Id="cmpBF03D440F3166C4B3A79E2F55D521AD5" />
            <ComponentRef Id="cmp8FEE3315C970FDADD6195DE7DEC9F62C" />
            <ComponentRef Id="cmp42A50186F4AFE110F82ED0DBF18A271E" />
            <ComponentRef Id="cmp7513A156C71ECD5FD6BE7BEBC3DB024B" />
            <ComponentRef Id="cmp03437FBF8AA7C12F8B06FC71B5806FD0" />
            <ComponentRef Id="cmp1E110B3A62CD167B9B41556BD0F2CD6F" />
            <ComponentRef Id="cmpE1BF6EAEEB822D9D73DBCFAB13791982" />
            <ComponentRef Id="cmpB571FD86C3A85FE12327FC783A65BC2E" />
            <ComponentRef Id="cmpBF4C7868DB8CE8B4B50CAF51B647E2B1" />
            <ComponentRef Id="cmpA937677C4B398F4B7A4CF18B5A1E292D" />
            <ComponentRef Id="cmp49A15EDF3D2E72E177EF373D2E9AB2DE" />
            <ComponentRef Id="cmpABB2FE63524DC4243E6F2FCDF24C7D5D" />
            <ComponentRef Id="cmp3F61F18D6C072A4C001EB2E9AC4DA285" />
            <ComponentRef Id="cmpE7396D3C1C29168AEE4870C9146437BD" />
            <ComponentRef Id="cmpEFA6723DE788649C36CFD4875ED618EA" />
            <ComponentRef Id="cmp460A69220930FF8C24C3EF4152E98389" />
            <ComponentRef Id="cmp7ED34ED999B020C904F2E11980F66271" />
            <ComponentRef Id="cmp84FB5F55BE1B4F7124AE57985266903C" />
            <ComponentRef Id="cmp26F4066347E6CA1B1E70CEA8367A2F06" />
            <ComponentRef Id="cmpDE2CAD173015DC031FE311F1E2471EA6" />
            <ComponentRef Id="cmpFC3EB6ABEC249B231E7692A65B39E121" />
            <ComponentRef Id="cmp41DD99937FCAACD05C1E4E7BE3A04532" />
            <ComponentRef Id="cmp324B90D4B088D87E4F11B86F299C1C4A" />
            <ComponentRef Id="cmpA2D0B95472DAC9EEDEC0CC473F3138B6" />
            <ComponentRef Id="cmp820458093C358621EA214A7362ACCE1D" />
            <ComponentRef Id="cmpE231A51CC41F80C051BC0663E08339BC" />
            <ComponentRef Id="cmp0308F0BCCC45D37858315B38CEC3127D" />
            <ComponentRef Id="cmpF750706356EAB58C8C81ED96B57288C8" />
            <ComponentRef Id="cmp32A0C53BFC04028B9D6A48690191D6B3" />
            <ComponentRef Id="cmp607260D321DBB6DC85249332ACCCDF1E" />
            <ComponentRef Id="cmp81ACE07255D539B22EAAE5C07BF9C6B7" />
            <ComponentRef Id="cmp5B024A4E29BF400F1ED3DE2CE1F2E0DD" />
            <ComponentRef Id="cmp997A920A652163E94E56A412D2BEC28C" />
            <ComponentRef Id="cmp353F25E254A7722E3CADF046790D3C4D" />
            <ComponentRef Id="cmpCADE67F2ED98E9D37A3889AE074E65ED" />
            <ComponentRef Id="cmp5746A3BAD258D8EA1473730146C01F1D" />
            <ComponentRef Id="cmp56F52674BB946225BB64533814DCF37F" />
            <ComponentRef Id="cmp499092B04619C0EDE4686B78E1128605" />
            <ComponentRef Id="cmp4345BAF62C4935A6C763E439913D5EF1" />
            <ComponentRef Id="cmpDA20E40FD1BE07A113851AFDBA89787D" />
            <ComponentRef Id="cmp2C144B41FAE124CE1C9921E8B7DB9776" />
            <ComponentRef Id="cmp95CE3E0A8DCAF570E9BB97BACD5D3D37" />
            <ComponentRef Id="cmpEC1BF12EB3CCE29C1628238CC52B4380" />
            <ComponentRef Id="cmp818CABBA9AFBAC0A3B15EBA346EF1EDD" />
            <ComponentRef Id="cmpD1FFC10879A7E53D48A22EEACFB20B99" />
            <ComponentRef Id="cmpBD0D767832F902CB7A4A57DBC3761E1E" />
            <ComponentRef Id="cmp0893D9E09B980CCC1BF6D135F3970613" />
            <ComponentRef Id="cmp41E69FD69F8767437B30E6DCC9567E0A" />
            <ComponentRef Id="cmpDDE620440EB1F0EF86DB62FF00D53311" />
            <ComponentRef Id="cmp72AD64E6E7232E9E6A1F1E4C94BC1A8E" />
            <ComponentRef Id="cmpC776AA57ED554E393EBDC9D954C334F1" />
            <ComponentRef Id="cmp065231833ED7F79076A52CD25D56A82A" />
            <ComponentRef Id="cmp8C0DF1745653F945C73BC15F542934F5" />
            <ComponentRef Id="cmpA676D2E30C269D3A04D234CF51788CE3" />
            <ComponentRef Id="cmp0F3F9DA12614FFE40AA8CB2486AD837A" />
            <ComponentRef Id="cmp66678C8D6CE44CBC3FCD5D6A48F0B417" />
            <ComponentRef Id="cmpCEA0B6B326B2B5FCB604E6998DD01FB3" />
            <ComponentRef Id="cmp329D251034D48C44DBF8DF110F11EDB4" />
            <ComponentRef Id="cmp47EB259B731D91876249F0E7E3FB00E4" />
            <ComponentRef Id="cmp22CBF7AB5FADA57EFE27CC8028DDE792" />
            <ComponentRef Id="cmp6B22A40C943D2FF94326E5E13B8D5C54" />
            <ComponentRef Id="cmpB92948BBDA4B1E777561DB20002367CE" />
            <ComponentRef Id="cmp388AD78CF7937136A17720755BE732CB" />
            <ComponentRef Id="cmp4D6CA62AC11F3A5D4EB07AF549EC9FF3" />
            <ComponentRef Id="cmp2EB43FE3263FAFA784BB30AF91E07037" />
            <ComponentRef Id="cmp4C4A177B8EA12C43941AF159F0A16E07" />
            <ComponentRef Id="cmpDE1CE796EE504A069B56DCA4A16FD2D7" />
            <ComponentRef Id="cmp455BD6804E7AFF3C169D8BBEA142F350" />
            <ComponentRef Id="cmpBB7EA343079FE26FE38927CF77F2C51A" />
            <ComponentRef Id="cmp85D01ED2294B536D8472C9A5B5491A95" />
            <ComponentRef Id="cmp0A8A301216E191E94F3BCB9F34E1AF69" />
            <ComponentRef Id="cmpFA850AB1FD136DBF5C2B996258D7951E" />
            <ComponentRef Id="cmpB5D013974F5418F70273380DBDD9266F" />
            <ComponentRef Id="cmp13BB804F8DBF8DC64F33621628AE0FEA" />
            <ComponentRef Id="cmpB65D4B1257A1847145DA2B586821DD51" />
            <ComponentRef Id="cmpD02E3DCEDD014C0A3068C44857DD9712" />
            <ComponentRef Id="cmp07AAE83D7AB784DEF2482743A904A656" />
            <ComponentRef Id="cmpA6269058AD07EC84DD573E192B4A56B9" />
            <ComponentRef Id="cmp55D02154CBD597E4C34E832780CAB861" />
            <ComponentRef Id="cmpC1532ADE5FB25EC226C31BD06FDC7C20" />
            <ComponentRef Id="cmp97FEBF68F374AAB490FD2806F831D8E1" />
            <ComponentRef Id="cmp80FE7A56B007BCFE285874C5F279A7FB" />
            <ComponentRef Id="cmp2F5B98EB85EFC125CC7046BCB73064BD" />
            <ComponentRef Id="cmp79186A81BC669D6024CCF1A09E2E2C5A" />
            <ComponentRef Id="cmp5A3BD827A14F986178D0A9A181EF2AA5" />
            <ComponentRef Id="cmp50F7BE65E6B760565BEA45A1FD026E5A" />
            <ComponentRef Id="cmp39C80C84537D91210F1CD95CE24DDD6D" />
            <ComponentRef Id="cmp4AC5851471CC40284384D744CCDD8C50" />
            <ComponentRef Id="cmpE1EF08FBA8BC9006E225B9DD83DF428F" />
            <ComponentRef Id="cmp019CEEDFCC1D69922E8F00B5A76B7560" />
            <ComponentRef Id="cmp61D54A0098125545EC349AD24CFCFA25" />
            <ComponentRef Id="cmp7EDD336FF223F149EE90C90F26B98A8A" />
            <ComponentRef Id="cmp4251D77EBE420E1B57342C4B106347DF" />
            <ComponentRef Id="cmpB6083B5CE8CED6F1724591BB34F19995" />
            <ComponentRef Id="cmpE919700CB5B034A7EB8AAB83FC165430" />
            <ComponentRef Id="cmpD1256920B6ACD5E65F843AD14D11EEB1" />
            <ComponentRef Id="cmp1292FE4D2BE814CC1BB13C08A2FC8568" />
            <ComponentRef Id="cmpAB3033015892ACCBACCAEEA2C8CFD2D6" />
            <ComponentRef Id="cmp871822AAB4C8D518CD3B101C9564E8FE" />
            <ComponentRef Id="cmpD305B7937B5CC7706A8CEE1FEC97C545" />
            <ComponentRef Id="cmp4F426E4F2C1AC2C394B87FABEFDC5664" />
            <ComponentRef Id="cmp410E533797A0F92276BB50FCD8811E2A" />
            <ComponentRef Id="cmp4B1E01F0F4B825E0AFEAACDB49097052" />
            <ComponentRef Id="cmpEABAD0753F1F1C787AA5BA4838EEBDF4" />
            <ComponentRef Id="cmp40C39D0D46866F76475770F690E2F1F1" />
            <ComponentRef Id="cmp025F897BC58AD533F76E04ABA7B87B02" />
            <ComponentRef Id="cmp905C88A8580641F017C6A280A3736FF8" />
            <ComponentRef Id="cmp3718925DE19AD6C9BD871FDE9EC1DE1A" />
            <ComponentRef Id="cmpE00A0DD29D83D02ADE9B6F8237D53009" />
            <ComponentRef Id="cmpD0098DF265ACE00F78B7467A9C21C392" />
            <ComponentRef Id="cmpDABCC4EC828CB3A90B6544319086AA9B" />
            <ComponentRef Id="cmp4EE133225743EE66A52BE7CD77B56151" />
            <ComponentRef Id="cmp4F9FB9324C1FEBFE32FE3430D05F4B62" />
            <ComponentRef Id="cmp73F733B6769D6142F627750A4BF8A304" />
            <ComponentRef Id="cmp1B114EC22E279C9430B23AB28AEE58EC" />
            <ComponentRef Id="cmp82A0A44868270FCB8A12BD4E0346621F" />
            <ComponentRef Id="cmpCB9C95BF2FE6D784EC47F78CEA8714FE" />
            <ComponentRef Id="cmpAA3B522375D7F8190EF55B87EB1EB8D4" />
            <ComponentRef Id="cmp1A3E551E9A3F632A9FF29E4347C0E07F" />
            <ComponentRef Id="cmp2287034B4046CF6ED7B5F14C0141B934" />
            <ComponentRef Id="cmp69A301D252AE955508C48079D82B6134" />
            <ComponentRef Id="cmpBF6ADAEC58819DA15AC2FF95A48A3884" />
            <ComponentRef Id="cmpC3DEBAB03B2506BAE8978D16895AE395" />
            <ComponentRef Id="cmp5C19489ED3B949946920EC5F5A9217EB" />
            <ComponentRef Id="cmp201C54171A3BD519AA9BD7BB900E4096" />
            <ComponentRef Id="cmpE3E6C196CDEA9C3D16246435777124FA" />
            <ComponentRef Id="cmpCF437A6A7BBE0460DE705471CB8EB65D" />
            <ComponentRef Id="cmp3A46C449133D07A3557D4548F68A1A1B" />
            <ComponentRef Id="cmp0EEB8DE607E59C179657914DCEF23469" />
            <ComponentRef Id="cmpE9BDDA71266296FE7DD9684C915C537C" />
            <ComponentRef Id="cmpFFFCD58A5DB0E19A9E2609FBE2410C09" />
            <ComponentRef Id="cmp4ABAE69FE7F32B747C276E27CBD08B11" />
            <ComponentRef Id="cmpD1207E6C71B252DEA35A0F21BD18C739" />
            <ComponentRef Id="cmpEF310754D1C69EB41F0EA968BF00DBB9" />
            <ComponentRef Id="cmp4DA3B101B35F9FABD0EC784559AC44A2" />
            <ComponentRef Id="cmpFE7DE66BD1CE262C145D66A0E7250779" />
            <ComponentRef Id="cmp151EB3269F28F00EB83778675AD2C3BA" />
            <ComponentRef Id="cmp0F820EB6FA3680A0C874FB8D22CA3F0C" />
            <ComponentRef Id="cmp5DFC4ECCB8BBF842D8069F3036386B84" />
            <ComponentRef Id="cmp215D8C03C711DF4FF42B3D06ED14C790" />
            <ComponentRef Id="cmp2885A72095CC4D23D58804836236D163" />
            <ComponentRef Id="cmp855703EFA2A131AD51B3A278DB9B705C" />
            <ComponentRef Id="cmpBE427673ACDFD9FB2C5A1BB58CC793AA" />
            <ComponentRef Id="cmp614E0ECB4B4D1ACFBAA7502B66CB53AB" />
            <ComponentRef Id="cmpCFF660734313D3C9592DB86F0D4B4EFE" />
            <ComponentRef Id="cmp86A3FC330AB128431B87D9FC2A1D3109" />
            <ComponentRef Id="cmp1D87896B8DB222621598E697ABAF8676" />
            <ComponentRef Id="cmpAAA3BFC9B04B6FC095AE39235747D692" />
            <ComponentRef Id="cmp69914982EC2B4590B0A7EB3CFBAB4E06" />
            <ComponentRef Id="cmpCE16EF6388EB7390B5991F43E5609278" />
            <ComponentRef Id="cmp043C277BDC681C299BAA6E5E03E5960E" />
            <ComponentRef Id="cmp2AC34B496C31586E724E662B247950AF" />
            <ComponentRef Id="cmp72C8C02E06862525059DA2F6A04D5FE4" />
            <ComponentRef Id="cmp79ECBE22B99E0C170107AAF0FE1ADE25" />
            <ComponentRef Id="cmp674E543C58A62BC6BC8ECF44BCA31A9D" />
            <ComponentRef Id="cmpB6773EA3F58057B9F419BA6DBF13CBED" />
            <ComponentRef Id="cmp01E003A3FA26FB81C6B89817FE7250BE" />
            <ComponentRef Id="cmp5E7A927FFF2CD1AC2D9A4D4746132F63" />
            <ComponentRef Id="cmpD31EE6D7925E4DAECBC12F02B2C896AA" />
            <ComponentRef Id="cmpDFC157C3442E97BDF0570FFD8C7B977D" />
            <ComponentRef Id="cmp4BF22B003CB6023A1EABDD3AE357872E" />
            <ComponentRef Id="cmp51ECC6BA35E7D95A12F581DD08E66F64" />
            <ComponentRef Id="cmp28CB51C576059DF757256E5626E5A87F" />
            <ComponentRef Id="cmpECEA3A8AB38FEEEC397A918E3448B3FF" />
            <ComponentRef Id="cmp75FC2B6D6C89E140FED596D2C4AB5D73" />
            <ComponentRef Id="cmp9BB704A34E478064B5AEA018BAE986CA" />
            <ComponentRef Id="cmp304FFA44E8132650BEB77CF156872E26" />
            <ComponentRef Id="cmpC6750DE6908003A036E7C24FF3978D57" />
            <ComponentRef Id="cmp40C1DC009EF95E711F9B291AC3B7156A" />
            <ComponentRef Id="cmp54514D36BA8821CF1149D4647C9F34BA" />
            <ComponentRef Id="cmp40C5FD8B583CA05AA7EC5F1FCF0E3E92" />
            <ComponentRef Id="cmp92D521CCBFF0A4064A70115D4DBE13C4" />
            <ComponentRef Id="cmp9DBA37B38077942A2856B006B0D29A0A" />
            <ComponentRef Id="cmp0C0FC77DAEF2A45138590D65DCDD21B8" />
            <ComponentRef Id="cmp34F1D9B669A6CA987B6CC8630DCE6782" />
            <ComponentRef Id="cmp5ACBDDEE7EBFF87A502B9FCF53520122" />
            <ComponentRef Id="cmpB496235CB74DCC1B3E4B9B0A4A99DB7E" />
            <ComponentRef Id="cmp958759CE2C3C0A31E905D81FB0A84070" />
            <ComponentRef Id="cmpEA0824393A8B3E7304F785D01FA6A52B" />
            <ComponentRef Id="cmp95B26B03ABE9C794BA62FCACA3B1B24D" />
            <ComponentRef Id="cmpB79894F1F10C9E75B06623A1684E361C" />
            <ComponentRef Id="cmpFE4978FF7C3A65969F45E2D05C8B81EA" />
            <ComponentRef Id="cmpD70F75CADF2BF8D0CC8C105E25C52404" />
            <ComponentRef Id="cmp7AAE7BA21799D1BAFA96134E30059981" />
            <ComponentRef Id="cmpBCF3C38FB8142F10977444858EFAF20D" />
            <ComponentRef Id="cmp42FE31D214E88600BC5DE868A244BA20" />
            <ComponentRef Id="cmp9BE4A14F2E050EFD14F849753F4D0C80" />
            <ComponentRef Id="cmpC4B0F527C50AAE1765CBAD30D27B8A40" />
            <ComponentRef Id="cmp137E88F14FE19BC371D0B55830162E31" />
            <ComponentRef Id="cmp899A60ACAFA623E14E1F155D97CEB7C3" />
            <ComponentRef Id="cmpD22DBA7200894217034A180E7C4C9B46" />
            <ComponentRef Id="cmpA502125DDBF8DEF0298D97A71F423DDA" />
            <ComponentRef Id="cmp4305AC8141F9492E6C050EF12BD727D7" />
            <ComponentRef Id="cmpD3DE395231435F48A6F7DF9C1D608B76" />
            <ComponentRef Id="cmp93F20DACAFBC092E0D2A5B04417BA424" />
            <ComponentRef Id="cmp522D512305D9188F54B6A183D2BD575C" />
            <ComponentRef Id="cmpE414847AC21B8E9A582B483372F2F07B" />
            <ComponentRef Id="cmp4E9C25E24595E39CD2761CFD8070E6D6" />
            <ComponentRef Id="cmp6C8488CFB60AC37A37F888FBD49AC005" />
            <ComponentRef Id="cmp8916716F8AF85CB44F673582CEEC0694" />
            <ComponentRef Id="cmp6C08835374BBF76F072F0CE42C5010A8" />
            <ComponentRef Id="cmp0CF86D0405E5727AC34ED922F02F04CD" />
            <ComponentRef Id="cmp668AA5A99C3DFD7FF96B00AB7E91B4F6" />
            <ComponentRef Id="cmp6DDC880A0EA4C0E5542D8648069F8762" />
            <ComponentRef Id="cmp1628DE381C65F8AB92B97241DE6CA93A" />
            <ComponentRef Id="cmpB0A69AFDE26C8491938D0D489D35A434" />
            <ComponentRef Id="cmp70D1D6B3A151E5DA4EBA09BA3F9FAD5F" />
            <ComponentRef Id="cmpAC5C284B13829839B2AD819221131DB0" />
            <ComponentRef Id="cmpF7ADD37722F45985B5323202F35958F2" />
            <ComponentRef Id="cmp9D64A1111722F25BC100121E73BE039E" />
            <ComponentRef Id="cmpE52498FB0431A601DD9FDE6F082DF1D4" />
            <ComponentRef Id="cmpFD1814D8F2D73854649A52268A2C2A83" />
            <ComponentRef Id="cmp44D7FF7B300E1FDFF7EDCFF4DA736373" />
            <ComponentRef Id="cmp7AE53D0D4BD5D50A37C76961C6DE0502" />
            <ComponentRef Id="cmp5E2D1458EED1C843527BFFA8D0231514" />
            <ComponentRef Id="cmpFB99C8144E83C73ADF06A4C987432388" />
            <ComponentRef Id="cmp938EA70970CE66830F3407F473B581C6" />
            <ComponentRef Id="cmpA931A4E3C9AD9149FF4C6B396B839D92" />
            <ComponentRef Id="cmp98924F52C7531B79D9520F54F08F5889" />
            <ComponentRef Id="cmp926C2960D97834189D8652A10D1427CA" />
            <ComponentRef Id="cmp866A669313EDF744CEF1BE7107491736" />
            <ComponentRef Id="cmpC69298C18651E590B3F2BD9F62C79FE2" />
            <ComponentRef Id="cmp123452BA468D10BE082E96FF04A2A89D" />
            <ComponentRef Id="cmp1F9F1C15A2E3F0D367BCAB26E5189AFC" />
            <ComponentRef Id="cmpB3851AAF800C7B990585BB1F05719DDF" />
            <ComponentRef Id="cmp5DD66662117FA1781ADDC8FBCF486A4B" />
            <ComponentRef Id="cmpB54EB3379A293A1FC56FDDBFC4BA3A47" />
            <ComponentRef Id="cmp14B7B02D87115DC1789445F49D8EC9B8" />
            <ComponentRef Id="cmpBFA5705441B7DF4264EFE1632A830DF1" />
            <ComponentRef Id="cmpA7662EDC9DDCCFD0290DDB9350660A6B" />
            <ComponentRef Id="cmp7F9F978DBE7D6715FA75FFB3BE40806E" />
            <ComponentRef Id="cmp4AA539549D58FD2D5DD3C404556F3DBB" />
            <ComponentRef Id="cmp348131C92750A7166DCA75757E409378" />
            <ComponentRef Id="cmp289352966E5E4647DF24D7FFCEA4200F" />
            <ComponentRef Id="cmpA497DCDAF4262858EF7BF8F3E4A03F30" />
            <ComponentRef Id="cmp37A980D1D9994A0D167DE162CAE14563" />
            <ComponentRef Id="cmp15057E46DBC2EC95718BB05763490EB0" />
            <ComponentRef Id="cmp48D635437A02076A25FC10E3123EEA84" />
            <ComponentRef Id="cmp83BF2BE446B53D1262934BEDEDCA0A49" />
            <ComponentRef Id="cmpB763E41A7087AB6535F869DE6FA530B9" />
            <ComponentRef Id="cmp481D53FC7566DBB615B18C137E6A83C6" />
            <ComponentRef Id="cmp545437FAEFB14D6F2392ABDAAD90F3C7" />
            <ComponentRef Id="cmp63899C7FF83CD37A1CB64BED258A0C47" />
            <ComponentRef Id="cmpAD0D6F02EBA3855DF8C31C7AC90E468C" />
            <ComponentRef Id="cmp9E90BD9AECEF01B2B4132041FE7AEB20" />
            <ComponentRef Id="cmpB26C40E6728D8FCE39AF2F238B63B96A" />
            <ComponentRef Id="cmp879BD0BC9A650B649F03FB5CB2BDAD35" />
            <ComponentRef Id="cmp610C6F4AE10BA5FCFF3E45DB2251D7DE" />
            <ComponentRef Id="cmp3716AB11CCDF90299D759FC5D3BE3236" />
            <ComponentRef Id="cmpF09C98DF697A29CBA316DD5245BDDC02" />
            <ComponentRef Id="cmp9D415E1A42FBCE635C54A154726252E2" />
            <ComponentRef Id="cmpC642A2E254CCF6203F9C18C833CB1133" />
            <ComponentRef Id="cmpC0053F6DD5EB5B50CFE68AC843E054A4" />
            <ComponentRef Id="cmpA70527D9FB52626A72A5BAF66CE3130C" />
            <ComponentRef Id="cmpDF279A32B785A3402516861915A22A0C" />
            <ComponentRef Id="cmp3F22B799509911A4ECF3C28BE25DC1A8" />
            <ComponentRef Id="cmpCCC5976D4AE7141FB6D3C6650AD0C40E" />
            <ComponentRef Id="cmp1D3D3FE8D3C4513B1536EB8B0AACEBE1" />
            <ComponentRef Id="cmpB0718E71D7A15CCA7375389A12F7D568" />
            <ComponentRef Id="cmp96153B9C1921EF93C9484B51120C392D" />
            <ComponentRef Id="cmp430193C6FCC710357C2AD0A4D74B05CB" />
            <ComponentRef Id="cmp42B92586860E12CFF7E8A202F62CA257" />
            <ComponentRef Id="cmp524E28243CC9788C41819437014F3F7D" />
            <ComponentRef Id="cmp63E7146E10A0CADBB072FDBAAEC2FDB2" />
            <ComponentRef Id="cmpF2A2CF41D51D7B7599694EC16CFEB929" />
            <ComponentRef Id="cmpFC1978EF7F3366DA07E6556C3996E222" />
            <ComponentRef Id="cmp28569D5EC54C4DFB98F0AA7AEAA80A06" />
            <ComponentRef Id="cmp60E2E53B6F8278E75ED2802429D310E1" />
            <ComponentRef Id="cmpD5B9EE259A4CDEA7EAC00BA0091C1476" />
            <ComponentRef Id="cmp92AC7835568FE24FCE3B6A164449D551" />
            <ComponentRef Id="cmp0FD7185B5962ADB6A6F0097A65E17DEE" />
            <ComponentRef Id="cmp782FEB356FFCB15735D07328D702229F" />
            <ComponentRef Id="cmpFF20878511DEDB222F358AC792EFFB3F" />
            <ComponentRef Id="cmp0CA5748BCE15AD73DC944B1BAB7BC573" />
            <ComponentRef Id="cmp52970C387B6EDD9B1B22CF2EE2955A66" />
            <ComponentRef Id="cmpABADAAE7C460C98E47F138F021526C7D" />
            <ComponentRef Id="cmp24781B5A7277266012861E8A479FFD83" />
            <ComponentRef Id="cmp55C25F2FFCB6BB9E42E3D24DFF6408D1" />
            <ComponentRef Id="cmp708FE120047299EF93CBC3578BE490CB" />
            <ComponentRef Id="cmpA2D5A525E87DE93F9377EC39DDBDAA9B" />
            <ComponentRef Id="cmp4A2A02B7958EA069FE8057A445540979" />
            <ComponentRef Id="cmp576AB6BFC12EC1A071B39A23401AE7A2" />
            <ComponentRef Id="cmp546722F6866C10B5FF69D12EACD858BB" />
            <ComponentRef Id="cmpDA5C607E6953025DD148C81F779D8563" />
            <ComponentRef Id="cmp0C6F53F0E56A796FD445F588F6CAC294" />
            <ComponentRef Id="cmp5851F3FD2B1BC67F7317793A7E1DA181" />
            <ComponentRef Id="cmp25AA66AC9287E1B016E67611359195B6" />
            <ComponentRef Id="cmpB5F241C0863E789EFB3F330351AF23A0" />
            <ComponentRef Id="cmp403B76F26F2AB3EBEC4773C05C428394" />
            <ComponentRef Id="cmpB01EC52324F9B87FF652ADBB432533AB" />
            <ComponentRef Id="cmpB47082650A3E15796EEFB9414EDA4945" />
            <ComponentRef Id="cmp8012F0215BB802A4015A5806B7E769F6" />
            <ComponentRef Id="cmpC110FE23081DF64903C0AE4A58BF2EE9" />
            <ComponentRef Id="cmpA5306E7DCB05BF7D6514ECA36217A97F" />
            <ComponentRef Id="cmpEA34C96EF8D15E8A5D7862D7C5F18361" />
            <ComponentRef Id="cmpFDE34E67D5969F5B0F8F5B3483E2B2B2" />
            <ComponentRef Id="cmp7DA229A488BF133259B23D2887C1DAA2" />
            <ComponentRef Id="cmpA91566361F60A091B113A295939CAD41" />
            <ComponentRef Id="cmp07CEFCE4FA62F723CD642AA9271D87F4" />
            <ComponentRef Id="cmp271EE413AA0CFA81047392C231D35019" />
            <ComponentRef Id="cmpE6F2C1F15F5A672D8597DA20C7FBBEE4" />
            <ComponentRef Id="cmp320445BFD6404D5395B37391FC5BD42A" />
            <ComponentRef Id="cmp64030D5B6C82DAF62B9FE5045B77700C" />
            <ComponentRef Id="cmp13A9C67EDAD48346FE098AFE3B982D12" />
            <ComponentRef Id="cmp5525BBDC2AFA16BA65885B77260D8AC6" />
            <ComponentRef Id="cmp3B73CDB3665598A0F364C5C9F64897C5" />
            <ComponentRef Id="cmp01E6F666668B5C3F5A8C540ABB183964" />
            <ComponentRef Id="cmpB9FB62AE52BCE48021626EC7F1176A56" />
            <ComponentRef Id="cmpE23FE35F366EAD336DBBD9FD223C917A" />
            <ComponentRef Id="cmp7A8E1732499353A52688C5B4A70B23C4" />
            <ComponentRef Id="cmpA5A395D3B2EB73E521ED6B14EEBF5313" />
            <ComponentRef Id="cmpC86FA06FF06EB08257B50AAD9F256DB6" />
            <ComponentRef Id="cmp63E4D3E731B0B0EFBC053E548E17CC71" />
            <ComponentRef Id="cmp251FD3E326DDCE15861F27468BA833F6" />
            <ComponentRef Id="cmp5FF3FBE070BD35E9B47D2CE060362F16" />
            <ComponentRef Id="cmpF337D07C78C9EA8AF46D4FBA46E2B659" />
            <ComponentRef Id="cmp5C260DEA6AC958F28815FC05C0529EBE" />
            <ComponentRef Id="cmp451B04CD73B2F71A2D07A8A8DF6CBAAF" />
            <ComponentRef Id="cmp37AEE55609EF0179FA6CCAC3F5BEA6B6" />
            <ComponentRef Id="cmpA9DCE4C4AAA52757D207BD0F466BC24A" />
            <ComponentRef Id="cmp1990614812866B1F94DEAFC26A5DADF1" />
            <ComponentRef Id="cmp06E6AFD97482DFA712D00C7ECA81B36D" />
            <ComponentRef Id="cmp9C83EC0FF5D7B629A521FB7AA8A1AB60" />
            <ComponentRef Id="cmpA78E0F369EE349F346EFCDE35D0DC860" />
            <ComponentRef Id="cmp8ACC6D21713A556B30013C4492E5B1EA" />
            <ComponentRef Id="cmp183BD36DB2EFF7F0321541C992A560B4" />
            <ComponentRef Id="cmpFB241DABDB737DAC9015FB56A2D3D05D" />
            <ComponentRef Id="cmpE30AD96B63CB38CFF636E5367DD7FF74" />
            <ComponentRef Id="cmp478A30043F82C6AAB0188A56B271ACBF" />
            <ComponentRef Id="cmp839A5983B8483229830A6FE781ACB1FC" />
            <ComponentRef Id="cmpDBAA36983ABB8FC2202638AF8F87A9C7" />
            <ComponentRef Id="cmp92EFBBA150F398EC8C071CF3B5B1039C" />
            <ComponentRef Id="cmp7C5648C0929EC8FE044B01059277E8EC" />
            <ComponentRef Id="cmp69EEDBF750BB51637DC92DA88B5E0D8E" />
            <ComponentRef Id="cmpD27101F353F4455F47623F9CC97EBB50" />
            <ComponentRef Id="cmpC7F29BF40D709F63CE013CE55D8518B5" />
            <ComponentRef Id="cmp77C7905992C63FAE23C1CB2CBDB729FE" />
            <ComponentRef Id="cmp14A801AE48768FFCB67AE40F0F286605" />
            <ComponentRef Id="cmp1A9055A692704D094E18599272835526" />
            <ComponentRef Id="cmpFE18109C62F533FD431303931506DF4A" />
            <ComponentRef Id="cmp68EE68F4ACAD718EA262018583EED728" />
            <ComponentRef Id="cmp07AE0FFDB697FFA16945F84DBA46BA18" />
            <ComponentRef Id="cmpE52647636CF0442FFB3987212F220D8D" />
            <ComponentRef Id="cmpA3FFC16C5FB928294012916065BEC61E" />
            <ComponentRef Id="cmp8A754F1250701DF9E428F6FD13D0A9F2" />
            <ComponentRef Id="cmp6FA98FDD29D16106E8F041D9D0C1F792" />
            <ComponentRef Id="cmp51E02162B28FA99B58EA151202F0D8DF" />
            <ComponentRef Id="cmp0B385C6EA0D5D830905FC454FC3207E6" />
            <ComponentRef Id="cmpBB94B2B2A45F7D437EB0237D9B292BFE" />
            <ComponentRef Id="cmp4AE74E37B2A44D5890DBC4D86DDFDD40" />
            <ComponentRef Id="cmp095AB0635AB59E44C60473C62E9B6C84" />
            <ComponentRef Id="cmp1D09E2F4BC62197FC8C187ECF16B08D0" />
            <ComponentRef Id="cmp99AAC04E82A333BB124A68DC3223D23A" />
            <ComponentRef Id="cmp778481F5B466AD6013B4210ED68B3172" />
            <ComponentRef Id="cmp55295A0B8E60D13D174BE7545CE6CC5F" />
            <ComponentRef Id="cmp7903310D9ED46439ADA5543A8B0ACF26" />
            <ComponentRef Id="cmp934EB819CA37436B5319766B852D644F" />
            <ComponentRef Id="cmp3C03B2095C2A69D5E6DCE437C5D2A690" />
            <ComponentRef Id="cmp3ECF10DC0D89D53F9C58C6794E6EABE8" />
            <ComponentRef Id="cmpE289BCE74F52452A2522D76B6503B3BC" />
            <ComponentRef Id="cmp58A842A5ABBE9598F160B1A7783AC260" />
            <ComponentRef Id="cmp8183D799D86557ABFB78C065A50D9FD0" />
            <ComponentRef Id="cmpFDA1F5A25A639A882EB28E3221AD7DE9" />
            <ComponentRef Id="cmp8450A5374E428359E5093D5FE7CC360F" />
            <ComponentRef Id="cmp55E09008CE2E015C4494C6502B515922" />
            <ComponentRef Id="cmpD00445EE9165D0354D3386C5EB9C720C" />
            <ComponentRef Id="cmp762B6053667CF7B9B230C8A1D24FA0D9" />
            <ComponentRef Id="cmpD7E60BF6560B41E428111B86E2877786" />
            <ComponentRef Id="cmp11075FC351A7A22ED9FF2DB465B744AE" />
            <ComponentRef Id="cmp512138D53CEF7A55CDC83F741D291561" />
            <ComponentRef Id="cmp99E6EFD6C5345F2027EF49DC01C8D7A2" />
            <ComponentRef Id="cmpF3BB3EC23FC9CF33A555861B38B61DCF" />
            <ComponentRef Id="cmpF65876F380AC9BFC04EF7E0A83D9E2EA" />
            <ComponentRef Id="cmpE4AF0916E9D6C5168DB8918CDA69588A" />
            <ComponentRef Id="cmpAD101287B1EF8B771D333A9FF29C30C8" />
            <ComponentRef Id="cmpEAC985CC1EB6CFFC89C3C4A800A62377" />
            <ComponentRef Id="cmp2DC40B144472AD010779DC6F0D263C32" />
            <ComponentRef Id="cmpD8BCF6F87A66E2BF3DA331CCDCE9525D" />
            <ComponentRef Id="cmpB382FB922425C1C446A732BD66BBEEE0" />
            <ComponentRef Id="cmp9C36EDC63632529B78C870EF3695F0D3" />
            <ComponentRef Id="cmp12C6E2ACC51F95C3303F6486917E8E75" />
            <ComponentRef Id="cmpE36FC5D85FACEDF16450AC56F0C159BE" />
            <ComponentRef Id="cmp87E83CA66DD51C9A6D61F1AC91FF683B" />
            <ComponentRef Id="cmp4F4E2D906EB5F067FB54ACDE2DA1F2DE" />
            <ComponentRef Id="cmpCC09A82900E1A278F48DB77993C40967" />
            <ComponentRef Id="cmp5FB7157FEA8EDC9D2D10814DA15518AE" />
            <ComponentRef Id="cmpCA80C6C0F5670291AF2F3560D36B1EA3" />
            <ComponentRef Id="cmp1E1EACEE941A7D7B9B2649BB3AC9ABC3" />
            <ComponentRef Id="cmpF2406A263F1B403C803ACB70D2468624" />
            <ComponentRef Id="cmp8BF1C84B7C0D6D25264BEF64FD945354" />
            <ComponentRef Id="cmp18ED74EDB82DE2351B9655ED86ACA19A" />
            <ComponentRef Id="cmp6842A5697846B92CCF6ED50688A26C1A" />
            <ComponentRef Id="cmpEFBAA8731C08B69493F16C6511A3FBC8" />
            <ComponentRef Id="cmp40656E6618791EDE585B3999346E292F" />
            <ComponentRef Id="cmp4A98D12853680B70EA13B558FF5B66BE" />
            <ComponentRef Id="cmpFFEE4D9645AEA846AF41897FD2135E02" />
            <ComponentRef Id="cmp2F6E4C6B8006898EFE87C88921C1B6BA" />
            <ComponentRef Id="cmp8CDB44BA783FF24C94CDFC5D12066BB1" />
            <ComponentRef Id="cmpA0A697DEB7822A0EC30F3D359EE930A6" />
            <ComponentRef Id="cmpBE209ED6509A7E857FD9F9078051DC6A" />
            <ComponentRef Id="cmp4D3E383B38EF4392E70E981B7CA033D7" />
            <ComponentRef Id="cmp50D44814DFFEA762A53D9DEDCE48F689" />
            <ComponentRef Id="cmp439E7C155DEEFC3877653E4ED11F66AC" />
            <ComponentRef Id="cmp9B4CB06D327ECA8FA60032F98004D8BA" />
            <ComponentRef Id="cmp5278A11908DC26651A78E55522C71DF3" />
            <ComponentRef Id="cmp4ED39EDE761ED68263635882802FB1B5" />
            <ComponentRef Id="cmp2A0B3E88742D800F88F70A714BAC94B5" />
            <ComponentRef Id="cmpE3495C0DD75A31199E40EAA7E5128E6C" />
            <ComponentRef Id="cmp876FCC4B6F7590AC9D51ABDD32229647" />
            <ComponentRef Id="cmp26DF79CFA25FFCFADB0FB5DC14B25DD5" />
<<<<<<< HEAD
=======
            <ComponentRef Id="cmpBDE4B2E3B54189CA86CBC58F3EB854E7" />
>>>>>>> 103f62f5
            <ComponentRef Id="cmp913600C952F3D3D27C7E14B7E72AA774" />
            <ComponentRef Id="cmp545D8CBEAE57C9BE9C9B852D32CB58B3" />
            <ComponentRef Id="cmp5543C526734BEBD6DBA8D3F4CCAC4906" />
            <ComponentRef Id="cmpD4EA1A1B4CB82D7218992CA903665EF5" />
            <ComponentRef Id="cmpB67E98F8DD3717DE55704662D73EB3DC" />
            <ComponentRef Id="cmp645D8B7138F96F1053AB259E37D61D3D" />
            <ComponentRef Id="cmpF304B1EDB19805B49E0015BE90824B00" />
            <ComponentRef Id="cmp77D952CC555ECC8D893704C409770064" />
            <ComponentRef Id="cmp36C4A4A2FC1D0869C13C8C1B787310CC" />
            <ComponentRef Id="cmpF6A31E71E73261E256FB53289879CAC6" />
            <ComponentRef Id="cmp24E45E80EDFF6AFB35BDC3BDF5B8CDD8" />
            <ComponentRef Id="cmpC6E9F874597250F8F9018EE96BD563C1" />
            <ComponentRef Id="cmp834EB592C6925B045C8B0510B26AF6B9" />
            <ComponentRef Id="cmpBB19F2E6C4AB801608598C3381EFDE26" />
            <ComponentRef Id="cmpA85120F9A61D215485073CD1776A50EC" />
            <ComponentRef Id="cmpB365045D7785EED68D215DE18F8B6827" />
            <ComponentRef Id="cmp2D25DF3739FFB7B0517C3C2E55067DDC" />
            <ComponentRef Id="cmp7EAAE4F8EE7484006AD094D162AD68D4" />
            <ComponentRef Id="cmp93364B74891D090E8B79AAD7B2D74521" />
            <ComponentRef Id="cmp0DDAC0F6E13422C982E3A7BE75016837" />
            <ComponentRef Id="cmpC75F982B777810AB4731D6E62AE087ED" />
            <ComponentRef Id="cmp61404C8CABE874A3DCC4AAA743606C62" />
            <ComponentRef Id="cmp0B4140C0041F650FB202F15FD4F86721" />
            <ComponentRef Id="cmp2F1B2A67C2270698BE3A0B5967C8F271" />
            <ComponentRef Id="cmp5F55270F607737A772BFBE2D8F6B76E4" />
            <ComponentRef Id="cmp9EF03D7C53CEE400751AD1905625B82B" />
            <ComponentRef Id="cmpC4F524A9EBF63DAC78B9678CF113D652" />
            <ComponentRef Id="cmp9BB01A9CE50D2F02F6CF08B68575CE63" />
            <ComponentRef Id="cmp401224722DA5F5678A1230A4DEC4B453" />
            <ComponentRef Id="cmpFEC750EF6D159A3517BF9C8C75FF1754" />
            <ComponentRef Id="cmp074BBC4745C6E6F89A1963FD0621491A" />
            <ComponentRef Id="cmp7A2723C1727C13473EFA9A4080533786" />
            <ComponentRef Id="cmpA0C62B90DC80536433DE0354B795DB46" />
            <ComponentRef Id="cmp254F24FE3219AAF571A822A25B3F2F1D" />
            <ComponentRef Id="cmpD403CA2620FB13B02947597F523205AB" />
            <ComponentRef Id="cmpCC0508ADCA3E92A67914CBF93991F25B" />
            <ComponentRef Id="cmp0174B507BB16888DF7297469234F6361" />
            <ComponentRef Id="cmp5348A71B0B8AB94A5F1E9886459B2BB5" />
            <ComponentRef Id="cmp893FEE56B28C885AB3353AAF55D63AC2" />
            <ComponentRef Id="cmp7DE7895664CEA231D675C1AB05326146" />
            <ComponentRef Id="cmpC700A080181D86D876C04F6F020896B0" />
            <ComponentRef Id="cmpA4B9D257757E75A16536C1A3C6354562" />
            <ComponentRef Id="cmp88EA8041FA59DB7004CDA790EE0B2636" />
            <ComponentRef Id="cmpC51B25C4B3E5561AB67CBA27677BB290" />
            <ComponentRef Id="cmpDF219ECDD8F6656E71535399381A749B" />
            <ComponentRef Id="cmp942F3E2EE2E3F00A6D45B7E0D4C8F99A" />
            <ComponentRef Id="cmp23C361C4E13CFE366910008069F72682" />
            <ComponentRef Id="cmp9960D1074D8095DBAE42055E438F961F" />
            <ComponentRef Id="cmpA0D584195279B4D66D7B42152BE83B46" />
            <ComponentRef Id="cmp18250DED1265B0C56638731995A93E0E" />
            <ComponentRef Id="cmpA7EAD5A16FDC38416C52434EF0240652" />
            <ComponentRef Id="cmp4D23D48C846E2DADC8885C5BF689C353" />
            <ComponentRef Id="cmp626706539F2A58C21D8C087959675159" />
            <ComponentRef Id="cmp5B2C58D5461BEA3D5176DDEAFAAE1408" />
            <ComponentRef Id="cmp9F74CE881F871E4C03EE7704F879FE99" />
            <ComponentRef Id="cmp5EDC14153ABE12E6F8AC7CE138325ED3" />
            <ComponentRef Id="cmp884EDD6200BC33660CA506614BF1514B" />
            <ComponentRef Id="cmp451DD4F87C87FD099EB3BB15B08BFC23" />
            <ComponentRef Id="cmp3A0F63A65EACD6FAA15281A901A5411F" />
            <ComponentRef Id="cmp14E519C8556B22CEE7645282DC1CA794" />
            <ComponentRef Id="cmpC84FEC97B5C1FA0D12CD177A8BA56D61" />
            <ComponentRef Id="cmpCC636117F48E360F810C4403898C51E7" />
            <ComponentRef Id="cmpF5D6FE79FBA63DD3CA5E6E9B895D1351" />
            <ComponentRef Id="cmpA3B6CED296554AD474EB91458ECA5594" />
            <ComponentRef Id="cmp664B5972EE64A4BBEA46BB1969FAB139" />
            <ComponentRef Id="cmp66291C2C8B42FCC1153B91415AA33181" />
            <ComponentRef Id="cmpAAB5AE3A82B1C9D0F00564929E1C3441" />
            <ComponentRef Id="cmp4FEC5C7FFBE6732CCA9D4E696FF7A023" />
            <ComponentRef Id="cmp858183EA5E224BAB36FC8575FC0AC842" />
            <ComponentRef Id="cmpC9FFCF6FBA99DC161B6F2673D7EEF23D" />
            <ComponentRef Id="cmp0C3E7978EDBF03CEAF156CD4D0B85BF5" />
            <ComponentRef Id="cmpF4DC94703613E1BB66495048753F4F89" />
            <ComponentRef Id="cmp94E67391B1D3182B1F32A9E28CEBDC8D" />
            <ComponentRef Id="cmpAB88A6754839602E1323B92AF593A44C" />
            <ComponentRef Id="cmp93E55086B9A2EB83BDB19653C23F2003" />
            <ComponentRef Id="cmpC991E1830F969A9E01A219FA59C15555" />
            <ComponentRef Id="cmp4861D6E897FD00852565187F855E80A0" />
            <ComponentRef Id="cmpA2470D39CF7C4333D0382E5AE1937FBF" />
            <ComponentRef Id="cmp7B46CB7989E3DBF46E2F8DECFBD8D407" />
            <ComponentRef Id="cmp2F2E1D5926F718232A6068856776B49D" />
            <ComponentRef Id="cmpF1CE4A66C053B106D2C485757F703AB2" />
            <ComponentRef Id="cmp2A6B149B9B0BDCC11A05919864D86251" />
            <ComponentRef Id="cmp2FF23DA02D92BABF1414E60E2746B791" />
            <ComponentRef Id="cmp5BC1FEE2A60641F2345605CD3B676362" />
            <ComponentRef Id="cmpE1EAFD7E808AF4C192C5D45154BB2136" />
            <ComponentRef Id="cmp0313F8F73743B761E3DC5BBE65D6FB04" />
            <ComponentRef Id="cmpFA98ECC9A87BB49B7FC68AC0CDC89955" />
            <ComponentRef Id="cmpD7030FC24236E343750765385BE1F3CD" />
            <ComponentRef Id="cmpEA17278B9ACE7EA6B46B6A830432B689" />
            <ComponentRef Id="cmpCD4BD720F4FB285B9F6E876D94880D64" />
            <ComponentRef Id="cmp9C9CE8AD490B1B8749ED391B5DC85F21" />
            <ComponentRef Id="cmp0418C423C7EB6C3C8838305D0EA0177A" />
            <ComponentRef Id="cmpE9EDC1586045D7CEED49D3E56F77F331" />
            <ComponentRef Id="cmp484E8ED2EE1DD835A3C56DAF785883E5" />
            <ComponentRef Id="cmp9318F45E838743A28503590F2B3A8C70" />
            <ComponentRef Id="cmp245F68F73D39AF55BD6AC28F2FA16A04" />
            <ComponentRef Id="cmpCAE19D5F0984697043C321393BB80DA6" />
            <ComponentRef Id="cmpE1469AAF5DC2FFC5565936FA40694421" />
            <ComponentRef Id="cmpF5114A00DACA19D7D7D2F0C6D6033633" />
            <ComponentRef Id="cmp9071811916AFA7133AECACFC136E59BC" />
            <ComponentRef Id="cmp5847B254D08AC5BF5C493C296E0C3E0E" />
            <ComponentRef Id="cmpC9681B3185CCD4F06B5971723F895A70" />
            <ComponentRef Id="cmp1C297B0F30D89F193FF60EEB64E73AAF" />
            <ComponentRef Id="cmpE720A792783468AFBD198EF8188B16D3" />
            <ComponentRef Id="cmp69601BE8567AEA4AB0A17D2CD0458176" />
            <ComponentRef Id="cmp50E4B44602FCF81DA0456CF875D7D1C7" />
            <ComponentRef Id="cmp85D7E631E59B3883A24B26776D2B717E" />
            <ComponentRef Id="cmp9FFB455A3ECB246EBB655E904C34066A" />
            <ComponentRef Id="cmp57887B1C7487A4C910ED09C675217245" />
            <ComponentRef Id="cmpD3C53F006CFB4DEC58D6F2C297F81A3E" />
            <ComponentRef Id="cmp3C142794AC6D5BE843F499DE81ADC568" />
            <ComponentRef Id="cmp82A8EBA6A4CC73DFF259AD98826C01C1" />
            <ComponentRef Id="cmpFF0099050939408A2970E03D651350B5" />
            <ComponentRef Id="cmp7AEC3F48DFD2524BEE54733AC020ED11" />
            <ComponentRef Id="cmpA97C62FFD9E360F3005EC231F8313E52" />
            <ComponentRef Id="cmpE57EBFD5EA5EC848B2D8D30FDE1C1162" />
            <ComponentRef Id="cmp57BAFEE3DD665D6A119218A1B1B6F55E" />
            <ComponentRef Id="cmp8CC45AD385D04D99C9CCA4CDCD9F28D3" />
            <ComponentRef Id="cmp517CB25D9D9CC7081F1A25685A9874A1" />
            <ComponentRef Id="cmpE48886A8BB8BF4FF1F6170D3CA451AE0" />
            <ComponentRef Id="cmp5B6B36DB79D51AA3A00A0020B4BEA672" />
            <ComponentRef Id="cmp2819CAEF5565904C613694173E56C03E" />
            <ComponentRef Id="cmp071DC188A3FD4913711BDA04C8B220DF" />
            <ComponentRef Id="cmp78D8C1D2012077788969F8C0BE50E5BC" />
            <ComponentRef Id="cmp8A2CD99B8E9782AADF080158FAAE06A6" />
            <ComponentRef Id="cmp010CBEB81C5272F33100FE4B619AB15E" />
            <ComponentRef Id="cmp73E3997EFBE7940A76C1FA5B3DB083F5" />
            <ComponentRef Id="cmp913BB69064CA81C987DDF2FD433DEEA9" />
            <ComponentRef Id="cmpBA26436C80415650BEA50DAC4CF93679" />
            <ComponentRef Id="cmp3D1D5DA4C255165931A5FEBA3AFA4BF1" />
            <ComponentRef Id="cmp52C05F34A7B303B4BE0B285EC4B5F965" />
            <ComponentRef Id="cmp9DC5DD7E80F8D3EB16AB9A5E3FEFE772" />
            <ComponentRef Id="cmpC45A4688A97C748D7F239C98FDA33DD1" />
            <ComponentRef Id="cmp607B82C2B20AD694BD520BB4D47CD022" />
            <ComponentRef Id="cmp9BBB810B93D6EB7DF9E99BF1C83004F7" />
            <ComponentRef Id="cmpC82E83FF8FAF904BCC1B131D85FF05DA" />
            <ComponentRef Id="cmp9275D774FF1A140C62BF44D5CDDD604F" />
            <ComponentRef Id="cmp66983C12BC25AAA21E02D2CEBDE1F347" />
            <ComponentRef Id="cmp52276B436B783A1D3E45D25957326744" />
            <ComponentRef Id="cmp2DE3CA124FEF6CA1BFB231F51B437E3C" />
            <ComponentRef Id="cmpC9193678EF78CA53A4DB6344659A31F6" />
            <ComponentRef Id="cmp9BED26480373717C171607CA5B023739" />
            <ComponentRef Id="cmp2E0BFA9EEE11800559C06E8DFF314BC9" />
            <ComponentRef Id="cmpBD05F80C04270204BC60B0B83BD89E23" />
            <ComponentRef Id="cmpE187FE96F76D2DF1AFB460310160C7AF" />
            <ComponentRef Id="cmp182DB6B40B3216A34E7920AAD5D7B1D4" />
            <ComponentRef Id="cmpEACD0E179DABCE3EDCEB1D106DAEDF24" />
            <ComponentRef Id="cmp9BBB3F55E09C2AC37A18ADCA4BDE56D2" />
            <ComponentRef Id="cmp5F8B36D5447CF082A61D1CE35FB6A983" />
            <ComponentRef Id="cmp326E6E66DAA03CB73CAA951A9858D0F6" />
            <ComponentRef Id="cmpFECE84108AE7AC33CF3560EE7CD65D3E" />
            <ComponentRef Id="cmp080181B4207E414501C622783B794CA8" />
            <ComponentRef Id="cmpE4F565792794EACEBFA721815AE3957C" />
            <ComponentRef Id="cmpAC5F70011A33DAC18EE39F5D5BB9840B" />
            <ComponentRef Id="cmp1A43AEA8E47DF46A363C5FA3B6EE14DE" />
            <ComponentRef Id="cmp5D8936EABB5A2DB970A0AB381C73830D" />
            <ComponentRef Id="cmp1F5C71A2DDA57D948B24B19D145ADE56" />
            <ComponentRef Id="cmp021B29446C062B1149132B85E2459720" />
            <ComponentRef Id="cmpA69B6C11506C243CDE56D867B794AC9F" />
            <ComponentRef Id="cmp8B904F97CEDA97F7D1A68BDBC2259AB4" />
            <ComponentRef Id="cmp0F225B9A1229479E467639080599E9D1" />
            <ComponentRef Id="cmpB20DE8E10E242EDCAFEBEAEECD60CDD3" />
            <ComponentRef Id="cmpC252A869692E36346E5A3771DD27D205" />
            <ComponentRef Id="cmp9F463ADD333B57253F89EE9E82167637" />
            <ComponentRef Id="cmp43BD3F229DAE64FEDBC8155FEF158956" />
            <ComponentRef Id="cmpA02D6608F19F40B64C14E402AD8E622B" />
            <ComponentRef Id="cmp878544C3BBE474849E893E400314D586" />
            <ComponentRef Id="cmp70473B6477B7086BBB4B792180BF8925" />
            <ComponentRef Id="cmp5C3F4FE4E92F090F22B371444CEFA7FB" />
            <ComponentRef Id="cmp65991ADC169007028A31A4F049E069EF" />
            <ComponentRef Id="cmp221C334CE6510BD95538F285D482251F" />
            <ComponentRef Id="cmp0E477FF2628135E33C31795B0116531C" />
            <ComponentRef Id="cmpD8BD7D4C976FE7FE527348B4E7F85B8D" />
            <ComponentRef Id="cmp7B389D27AE33BBC84F231F5C78BE0086" />
            <ComponentRef Id="cmp94673F5DFC53857EF6527E84FE8BD30A" />
            <ComponentRef Id="cmpB255B4DD28B17235B2CBE4D1519C28C8" />
            <ComponentRef Id="cmpE1C37C8BA7383340AE8C42E3D4EDFBE4" />
            <ComponentRef Id="cmp700F703B48DF7CB7CE37FFA4A4FE09EE" />
            <ComponentRef Id="cmp0768A087ABCEC038FF46A989346CD0BD" />
            <ComponentRef Id="cmp478C52C713BC83A1D6EF6623C1F02E9F" />
            <ComponentRef Id="cmpFE085EE876C4312FEF09B5536C7CD833" />
            <ComponentRef Id="cmp8073B9AB5328ACDB45711FB0F9099B9E" />
            <ComponentRef Id="cmp55EA66AEDADDF121EA69ED386F2305D8" />
            <ComponentRef Id="cmpAB5C120DE3A82B09A13FD1F816D360E6" />
            <ComponentRef Id="cmpADB987328CEC92F5655A68BFAAD1C826" />
            <ComponentRef Id="cmpB9CDD2E71A9B5E1459416F01D512C5DB" />
            <ComponentRef Id="cmp6E83A57EBA942EA617B2ED58538068D7" />
            <ComponentRef Id="cmp4EC2A18BEE6FA33131454FC4123337E8" />
            <ComponentRef Id="cmp6D15BEAA438B4648BB5494C017CC5DF9" />
            <ComponentRef Id="cmp4C01FCB6C2D2D2591BAEDBA0D9284C3C" />
            <ComponentRef Id="cmp09F316A7E95457F48227B20D09F687C7" />
            <ComponentRef Id="cmpB6B3D29C26A5E102831B92476CC50A1D" />
            <ComponentRef Id="cmp940CE83AD0420A4BB3435E2A8DC13E30" />
            <ComponentRef Id="cmp5F9F224B35A12C7DAF144BC06205E603" />
            <ComponentRef Id="cmpE06B535ABED3D66AA1204C8EA27D5313" />
            <ComponentRef Id="cmp698611DFF45078ED7B0DC0C6F4E3C0BF" />
            <ComponentRef Id="cmp10DC8FD93F051168C508553177247A08" />
            <ComponentRef Id="cmp13E00E37B234A4E8B1F39EBCF872473F" />
            <ComponentRef Id="cmp8EC68FBCACE90470433761E36E3D76DB" />
            <ComponentRef Id="cmp9B904F11D256CCFD904E1BB77447E4A4" />
            <ComponentRef Id="cmp71530FA712EAD3B1A8C2567DB3B9DC17" />
            <ComponentRef Id="cmp3343A6EBDBAC93AE47AF05414FB13AA1" />
            <ComponentRef Id="cmpA3762B9D05951822E7D0B1F5781081FB" />
            <ComponentRef Id="cmpEC41D4628A7B6741574439307F61E978" />
            <ComponentRef Id="cmp28730E85118C3DEFFFF222870AB95F58" />
            <ComponentRef Id="cmp63667E20D4934DB7AF841D6685C32B63" />
            <ComponentRef Id="cmpA461A4D865809BC0F5BB6378578D156B" />
            <ComponentRef Id="cmp3620398B831B14B797DC574F2F02C3BB" />
            <ComponentRef Id="cmp28091FF64EED942C2ABC43927F516E94" />
            <ComponentRef Id="cmpA7B7CFBC0F052BFA5E7BB62F210A6C04" />
            <ComponentRef Id="cmp8AFBAEDD8447880C28127FA56E6B2E06" />
            <ComponentRef Id="cmp6015156A00F944A12A8D05D0ED9FFBAA" />
            <ComponentRef Id="cmpD18A799B47DEC4A144D024E0784C15DC" />
            <ComponentRef Id="cmpD017719071884CE7DFF67453A22683A2" />
            <ComponentRef Id="cmpFAD94D1001808F6A0312DF8DF0D72A5C" />
            <ComponentRef Id="cmp2103BDFB92495235F57C1975F3E23093" />
            <ComponentRef Id="cmp5D2A04E733C2324A249F18F641F2F593" />
            <ComponentRef Id="cmp51E42C3F30F8F7927DEB13C8A2A6436E" />
            <ComponentRef Id="cmp2E468077C73CFDDC9DAE16AA2E46CCA4" />
            <ComponentRef Id="cmp75A740D543369577AC3BAE1F0CFB63AD" />
            <ComponentRef Id="cmpF0F44F9927627E08832F9007D488B28A" />
            <ComponentRef Id="cmpE67D327E10F48E745B67280068880B6C" />
            <ComponentRef Id="cmp0485800B3B7F2AED61871CDAC1EC9480" />
            <ComponentRef Id="cmp776C17563C497A78A1822EBA7F392E4D" />
            <ComponentRef Id="cmp0B3DABF775FC97F427351E183FEFFF73" />
            <ComponentRef Id="cmp7B0D64FBB4802DBE19AA0D9D84D07BA6" />
            <ComponentRef Id="cmp8BACF51E5966845DA52BB2E25786AC4B" />
            <ComponentRef Id="cmpEF4B209CA89DC5485C4B23111145815D" />
            <ComponentRef Id="cmpBC01C439234CC3A419318551EEE526C0" />
            <ComponentRef Id="cmp864EAD3ED83EF0B671D1430364E77C57" />
            <ComponentRef Id="cmp14910716BCB2F89A73BB276AA7870491" />
            <ComponentRef Id="cmp0D7DB3D62819B7BB0DA2287E2D20B6D6" />
            <ComponentRef Id="cmpA2D5C92B41BADB59D66D65AC24DB3F9E" />
            <ComponentRef Id="cmp040AE53B216B629F70731A3F324DE5A5" />
            <ComponentRef Id="cmpB559FF7BECE247BF0FB2DEE533E5A820" />
            <ComponentRef Id="cmp2DA9A48FC4B479D897435D7DCFA6DDE3" />
            <ComponentRef Id="cmpA10291DA4F33CEBFB790A935E68C763C" />
            <ComponentRef Id="cmp0B5A5E6BA5861771073ED88DCAB35DCC" />
            <ComponentRef Id="cmp8FDC59E62622D98C6BE19E68ABC2666F" />
            <ComponentRef Id="cmpE8892E4AE524E10FC9808A04A8A7D4BE" />
            <ComponentRef Id="cmp57A64B3DE0AC55D98CE59F12924273CC" />
            <ComponentRef Id="cmpA1B08A40078EBC9B16C30E191F975071" />
            <ComponentRef Id="cmpCCC37C04C16D0797C148FE92B11D4D77" />
            <ComponentRef Id="cmpBBEBCD89BB5510820E97E38F41F0D185" />
            <ComponentRef Id="cmp71E407A87008FFAF1C9348E1DD520AB9" />
            <ComponentRef Id="cmp7B2E9FABE28CA355935162D2C1C2CB53" />
            <ComponentRef Id="cmp502D3855BF8F1F90ED4CC748F48B23AE" />
            <ComponentRef Id="cmp999349FBE74FEF572ADD8C1285114254" />
            <ComponentRef Id="cmp9262D4902536951C72D984D4D355EDAA" />
            <ComponentRef Id="cmpFFBF76CE9D764B5434032C20F5B82CE7" />
            <ComponentRef Id="cmp7EF500B6A2D17A4CD7928078CDDE90F3" />
            <ComponentRef Id="cmpC68D265CD74CA12A70881624414067C7" />
            <ComponentRef Id="cmp744BA780D14A989DDAE2CB2680AA1F65" />
            <ComponentRef Id="cmp58B029252BAFD7FDEC090007DC1B21F7" />
            <ComponentRef Id="cmp3C80F295B95D036AC61C71ED7EEEAA35" />
            <ComponentRef Id="cmpA02070259514ED3E1B1F0382BCD12BD4" />
            <ComponentRef Id="cmpED15CE7703A2AD985DECA6348EB886E3" />
            <ComponentRef Id="cmpE6584924EFE99DE50CE3F279FBF2CE8C" />
            <ComponentRef Id="cmpABB88088DDE618F96DEAED8514D85A6A" />
            <ComponentRef Id="cmpD3EAA8836FDE1F17B9645052198BD847" />
            <ComponentRef Id="cmp2D790A78AF566406CD59014D780A9ABC" />
            <ComponentRef Id="cmp9186957BF7FC536EF3E0466B76F3621C" />
            <ComponentRef Id="cmpF58A8F63798A29D4786CDD2C61E4BF27" />
            <ComponentRef Id="cmp97E7D7F87B189CDB82F45098A8B83E6A" />
            <ComponentRef Id="cmpA9CACB847460053E5C6660BD9D55F800" />
            <ComponentRef Id="cmp294C3C7148D92CE8D41B74464DF7DEBD" />
            <ComponentRef Id="cmpD77395F69A94BA2E235B63510FA5ACE2" />
            <ComponentRef Id="cmp6ECD97BC8B820C8F075B08C926EE8E18" />
            <ComponentRef Id="cmpDE403EAE6FDC0C14D1EC077F2D9DCDF6" />
            <ComponentRef Id="cmp558B809B6B758A29CA1CD1B340943369" />
            <ComponentRef Id="cmp2D8EAF351C80F628AB412FA578D5DA1F" />
            <ComponentRef Id="cmp42906E7134E65AE01E9F9D2893535070" />
            <ComponentRef Id="cmp133EB89F214BEF04B57E383DC1B17E5D" />
            <ComponentRef Id="cmp844CE71A108EFCC5B93A410D5205E6DB" />
            <ComponentRef Id="cmp6A927AFF9D7CBE438F31603C59A5D1A6" />
            <ComponentRef Id="cmp3AC709C29C5C98FAE63EC5ACF073B2AF" />
            <ComponentRef Id="cmp9E03AAB684EA41B087D79346AE6C1073" />
            <ComponentRef Id="cmpEC794DBE4822765C546A06D80EAA3292" />
            <ComponentRef Id="cmpB48F1BD4D2E8307615F7E22174FF4E6D" />
            <ComponentRef Id="cmpA0956C90D2B044403B89552A999810D4" />
            <ComponentRef Id="cmpA198033EEE9BFFF6B11B5703D4B4C591" />
            <ComponentRef Id="cmp2A4B259F8FE4D228DE8EC6FF05D891DA" />
            <ComponentRef Id="cmpCD982CBC7CFC44B49F7A30F6D9C7CCC3" />
            <ComponentRef Id="cmp96B7E859E6B1867E3949455DEEB4E6FE" />
            <ComponentRef Id="cmpAD8A1A5D3992F815160303B36F74BD2B" />
            <ComponentRef Id="cmpBE0D655A7C1D36DC753F35A20389F05F" />
            <ComponentRef Id="cmp6DAD84F1908D5F2A7C204E57242034FF" />
            <ComponentRef Id="cmpB7DDB72F9DBAE9F9F12C674FFD00853C" />
            <ComponentRef Id="cmp0631D52AB2CC9A302EABD7E074F5677D" />
            <ComponentRef Id="cmpF717085B273764E99EDA68C7F0EE158E" />
            <ComponentRef Id="cmp4E07D562E97B5A66522EB87589E3C876" />
            <ComponentRef Id="cmp7A04B677540DBCD0BD49BD5C26172FF4" />
            <ComponentRef Id="cmp2F3D9CC58C335CAB2C998183C40038B2" />
            <ComponentRef Id="cmp0DBA9B291A7405C6A2536BF95D2BB5F2" />
            <ComponentRef Id="cmp60C52F8E3D2C4A2FBFA3AC5E7544E17F" />
            <ComponentRef Id="cmp0EDB1564DE086E770DD3ECB2B7FEB447" />
            <ComponentRef Id="cmp263057B18638FB187A5700638569DE42" />
            <ComponentRef Id="cmpC2DA894C31CA50679503117C1719C189" />
            <ComponentRef Id="cmp524041AD63DF03362C068747CEA96CBE" />
            <ComponentRef Id="cmpADB0A5D432BB28B37D303E63BD6437D0" />
            <ComponentRef Id="cmpFE6FBB91E9CD50DF93CD91D34D39E1CD" />
            <ComponentRef Id="cmp97A66DAD787E411E099CAE60D763FA0F" />
            <ComponentRef Id="cmp59F4193EE3E7AD5444762EB83F818011" />
            <ComponentRef Id="cmpE381DAC024A6EBB8BA87820C8FC46E50" />
            <ComponentRef Id="cmp3F7857712675184BDC6966B98CB82631" />
            <ComponentRef Id="cmp80C2FE158E4667163D975F0E2A47D181" />
            <ComponentRef Id="cmp5689F438A3FAD6E4DBA31707F735F0EC" />
            <ComponentRef Id="cmp43AECAB0599B53EACDB9F3B823B2DA45" />
            <ComponentRef Id="cmp0FBA478079243CA502E3218595A46E0C" />
            <ComponentRef Id="cmp7F0B143ADAC6D5E9897817A3488E714E" />
            <ComponentRef Id="cmp7022ABB4683E2566FC7CDAEB3055A512" />
            <ComponentRef Id="cmp95E0D72A3E27A384023782F86C3DE16F" />
            <ComponentRef Id="cmp0398CB806B4098B30E7FB0A02E7AD98C" />
            <ComponentRef Id="cmp437552C69C46293AC9C3C5D9957B2610" />
            <ComponentRef Id="cmp6951A3BE95CF83713141413FC01F01B7" />
        </ComponentGroup>
    </Fragment>
</Include><|MERGE_RESOLUTION|>--- conflicted
+++ resolved
@@ -429,12 +429,9 @@
                         <Component Id="cmpE26272EE838769BD2FFEA9C0C34D98A1" Guid="*">
                             <File Id="filCC6184C17424259A3F35CE11A1AFE043" KeyPath="yes" Source="$(var.sourceDir)\ResourceManager\AzureResourceManager\Resources\Microsoft.Azure.Commands.RemoteApp.dll" />
                         </Component>
-<<<<<<< HEAD
-=======
                         <Component Id="cmp516068C60B9103EEF550824AF08E3480" Guid="*">
                             <File Id="filFBEC2AF221D002244AD02A9017846EB3" KeyPath="yes" Source="$(var.sourceDir)\ResourceManager\AzureResourceManager\Resources\Microsoft.Azure.Commands.RemoteApp.dll-help.xml" />
                         </Component>
->>>>>>> 103f62f5
                         <Component Id="cmp73768AE8C93638B2530E9F74B6FA5470" Guid="*">
                             <File Id="fil2112A41C953308499BCC1D706AA6FC6F" KeyPath="yes" Source="$(var.sourceDir)\ResourceManager\AzureResourceManager\Resources\Microsoft.Azure.Commands.Resources.dll" />
                         </Component>
@@ -1749,12 +1746,9 @@
                         <Component Id="cmp26DF79CFA25FFCFADB0FB5DC14B25DD5" Guid="*">
                             <File Id="filC03C4AD0124468FF36AAAF3A7F9EDA93" KeyPath="yes" Source="$(var.sourceDir)\ServiceManagement\Azure\RemoteApp\Microsoft.Azure.Commands.RemoteApp.dll" />
                         </Component>
-<<<<<<< HEAD
-=======
                         <Component Id="cmpBDE4B2E3B54189CA86CBC58F3EB854E7" Guid="*">
                             <File Id="filF061D544C8D50855F9B5ADB30C123F96" KeyPath="yes" Source="$(var.sourceDir)\ServiceManagement\Azure\RemoteApp\Microsoft.Azure.Commands.RemoteApp.dll-help.xml" />
                         </Component>
->>>>>>> 103f62f5
                         <Component Id="cmp913600C952F3D3D27C7E14B7E72AA774" Guid="*">
                             <File Id="fil431D73D2EE9C4FFDA0CCEE983EC4D52A" KeyPath="yes" Source="$(var.sourceDir)\ServiceManagement\Azure\RemoteApp\Microsoft.Azure.Common.Authentication.dll" />
                         </Component>
@@ -2889,10 +2883,7 @@
             <ComponentRef Id="cmp676F99A118173C700AFBDC73848BD83B" />
             <ComponentRef Id="cmp13A9EC661F7AC7FA9D243ADFFC00A3A2" />
             <ComponentRef Id="cmpE26272EE838769BD2FFEA9C0C34D98A1" />
-<<<<<<< HEAD
-=======
             <ComponentRef Id="cmp516068C60B9103EEF550824AF08E3480" />
->>>>>>> 103f62f5
             <ComponentRef Id="cmp73768AE8C93638B2530E9F74B6FA5470" />
             <ComponentRef Id="cmp43B198DD7ECA39F95FF5CD09BD732D67" />
             <ComponentRef Id="cmpF723A612E44FEF81A6FD35D6F83156E4" />
@@ -3321,10 +3312,7 @@
             <ComponentRef Id="cmpE3495C0DD75A31199E40EAA7E5128E6C" />
             <ComponentRef Id="cmp876FCC4B6F7590AC9D51ABDD32229647" />
             <ComponentRef Id="cmp26DF79CFA25FFCFADB0FB5DC14B25DD5" />
-<<<<<<< HEAD
-=======
             <ComponentRef Id="cmpBDE4B2E3B54189CA86CBC58F3EB854E7" />
->>>>>>> 103f62f5
             <ComponentRef Id="cmp913600C952F3D3D27C7E14B7E72AA774" />
             <ComponentRef Id="cmp545D8CBEAE57C9BE9C9B852D32CB58B3" />
             <ComponentRef Id="cmp5543C526734BEBD6DBA8D3F4CCAC4906" />
