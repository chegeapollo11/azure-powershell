--- conflicted
+++ resolved
@@ -1,19 +1,12 @@
 ﻿<?xml version="1.0" encoding="UTF-8"?>
 <Wix xmlns="http://schemas.microsoft.com/wix/2006/wi" xmlns:util="http://schemas.microsoft.com/wix/UtilExtension">
 
-<<<<<<< HEAD
+
   <?define productName="Microsoft Azure PowerShell for Azure Stack TP2 Update 3" ?>
   <?define sourceDir="$(var.SolutionDir)..\src\Package\$(var.Configuration)" ?>
   <?define caSourceDir="$(var.SolutionDir)setup\bin\$(var.Configuration)" ?>
 
   <?define version="1.2.8.2" ?>
-=======
-  <?define productName="Microsoft Azure PowerShell for Azure Stack TP2 Update 2" ?>
-  <?define sourceDir="$(var.SolutionDir)..\src\Package\$(var.Configuration)" ?>
-  <?define caSourceDir="$(var.SolutionDir)setup\bin\$(var.Configuration)" ?>
-
-  <?define version="1.2.8" ?>
->>>>>>> 7b3f7ae7
 
   <Product Id="*"
            Name="$(var.productName)"
