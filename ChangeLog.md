<<<<<<< HEAD
﻿## 6.1.0 - May 2018
=======
﻿## 6.2.0 - June 2018
#### AzureRM.Profile
* Fix issue where version 10.0.3 of Newtonsoft.Json wasn't being loaded on module import

#### AzureRM.Compute
* VMSS VM Update feature
    - Added 'Update-AzureRmVmssVM' and 'New-AzureRmVMDataDisk' cmdlets
    - Add VirtualMachineScaleSetVM parameter to 'Add-AzureRmVMDataDisk' cmdlet to support adding a data disk to Vmss VM.

#### AzureRM.DataFactoryV2
* Updated the ADF .Net SDK version to 0.8.0-preview containing following changes:
    - Added Configure factory repository operation
    - Updated QuickBooks LinkedService to expose consumerKey and consumerSecret properties
    - Updated Several model types from SecretBase to Object
    - Added Blob Events trigger

### AzureRM.KeyVault
* Update documentation with example output

### AzureRM.Network
* Enable Traffic Analytics parameters on Network Watcher cmdlets

#### AzureRM.Resources
* Fix issue with 'Properties' property of 'PSResource' object(s) returned from 'Get-AzureRmResource'

#### AzureRM.Scheduler
* Fix issue with update ServiceBusQueueJob not setting new Auth values

### AzureRM.Sql
* Updated the following cmdlets with optional LicenseType parameter
	- New-AzureRmSqlDatabase; Set-AzureRmSqlDatabase
	- New-AzureRmSqlElasticPool; Set-AzureRmSqlElasticPool
	- New-AzureRmSqlDatabaseCopy
	- New-AzureRmSqlDatabaseSecondary
	- Restore-AzureRmSqlDatabase

#### AzureRM.Websites
* 'New-AzureRMWebApp' is updated to use common algorithms from the Strategy library.

## 6.1.1 - May 2018
#### AzureRM.Resources
* Revert change to `New-AzureRmADServicePrincipal` that gave service principals `Contributor` permissions over the current subscription if no values were provided for the `Role` or `Scope` parameters
    - If no values are provided for `Role` or `Scope`, the service principal is created with no permissions
    - If a `Role` is provided, but no `Scope`, the service principal is created with the specified `Role` permissions over the current subscription
    - If a `Scope` is provided, but no `Role`, the service principal is created with `Contributor` permissions over the specified `Scope`
    - If both `Role` and `Scope` are provided, the service principal is created with the specified `Role` permissions over the specified `Scope`

## 6.1.0 - May 2018
>>>>>>> 0b38e6b3
#### AzureRM.Profile
* Fix issue where running 'Clear-AzureRmContext' would keep an empty context with the name of the previous default context, which prevented the user from creating a new context with the old name

#### AzureRM.AnalysisServices
* Enable Gateway assocaite/disassociate operations on AS.

#### AzureRM.ApiManagement
* Added support for ApiVersions, ApiReleases and ApiRevisions
* Added suppport for ServiceFabric Backend
* Added support for Application Insights Logger
* Added support for recognizing 'Basic' sku as a valid sku of Api Management service
* Added support for installing Certificates issued by private CA as Root or CA
* Added support for accepting Custom SSL certificates via KeyVault and Multiple proxy hostnames
* Added support for MSI identity
* Added support for accepting Policies via Url
NOTE: The following cmdlets will be deprecated in future release
   - Import-AzureRmApiManagementHostnameCertificate
   - New-AzureRmApiManagementHostnameConfiguration
   - Set-AzureRmApiManagementHostnames
   - Update-AzureRmApiManagementDeployment

#### AzureRM.Batch
* Release new cmdlet Get-AzureBatchPoolNodeCounts
* Release new cmdlet Start-AzureBatchComputeNodeServiceLogUpload

#### AzureRM.Consumption
* Add new parameters Expand, ResourceGroup, InstanceName, InstanceId, Tags, and Top on Cmdlet Get-AzureRmConsumptionUsageDetail

#### AzureRM.DataLakeStore
* Fix example for Export-AzureRmDataLakeStoreChildItemProperties
* Fix null parameter exception for Recurse case in Set-AzureRmDataLakeStoreItemAclEntry 
* Fix the help files for Set-AzureRmDataLakeStoreItemAclEntry, Set-AzureRmDataLakeStoreItemAcl, Remove-AzureRmDataLakeStoreItemAclEntry 

#### AzureRM.Network
* Bump up Network SDK version from 18.0.0-preview to 19.0.0-preview
* Added cmdlet to create protocol configuration
    - New-AzureRmNetworkWatcherProtocolConfiguration
* Added cmdlet to add a new circuit connection to an existing express route circuit.
    - Add-AzureRmExpressRouteCircuitConnectionConfig
* Added cmdlet to remove a circuit connection from an existing express route circuit.
    - Remove-AzureRmExpressRouteCircuitConnectionConfig
* Added cmdlet to retrieve a circuit connection
    - Get-AzureRmExpressRouteCircuitConnectionConfig

#### AzureRM.ServiceFabric
* Fixed server authentication usage with generated certificates (Issue #5998)

#### AzureRM.Sql
* Updated Auditing cmdlets to allow removing AuditActions or AuditActionGroups
* Fixed issue with Set-AzureRmSqlDatabaseBackupLongTermRetentionPolicy when setting a new flexible retention policy where the command would fail with 'Configure long term retention policy with azure recovery service vault and policy is no longer supported. Please submit request with the new flexible retention policy'.
* Update all Azure Sql Database/ElasticPool Creation/Update related cmdlets to use the new Database API, which support Sku property for scale and tier-related properties.
* The updated cmdlets including: 
	- New-AzureRmSqlDatabase; Set-AzureRmSqlDatabase
	- New-AzureRmSqlElasticPool; Set-AzureRmSqlElasticPool
	- New-AzureRmSqlDatabaseCopy
	- New-AzureRmSqlDatabaseSecondary
	- Restore-AzureRmSqlDatabase

#### AzureRM.TrafficManager
* Update the parameters for 'Get-AzureRmTrafficManagerProfile' so that -ResourceGroupName parameter is required when using -Name parameter.

## 6.0.0 - May 2018
#### General
* Set minimum dependency of modules to PowerShell 5.0

#### Azure.Storage
* Support  as Storage blob container name
	- New-AzureStorageBlobContainer
	- Remove-AzureStorageBlobContainer
	- Set-AzureStorageBlobContent
	- Get-AzureStorageBlobContent
* Fix the issue that some Storage cmdlets failure output not contain detail failure information

#### AzureRM.ApiManagement
* Introduce multiple breaking changes
    - Please refer to the migration guide for more information

#### AzureRM.Automation
* Remove deprecated 'Tags' alias from cmdlets
    - 'Set-AzureRmAutomationRunbook'

#### AzureRM.Batch
* Updated New-AzureBatchPool documentation to remove deprecated example

#### AzureRM.Cdn
* Introduce multiple breaking changes
    - Please refer to the migration guide for more information

#### AzureRM.Compute
* 'New-AzureRmVm' and 'New-AzureRmVmss' support verbose output of parameters
* 'New-AzureRmVm' and 'New-AzureRmVmss' (simple parameter set) support assigning user defined and(or) system defined identities to the VM(s).
* VMSS Redeploy and PerformMaintenance feature
    -  Add new switch parameter -Redeploy and -PerformMaintenance to 'Set-AzureRmVmss' and 'Set-AzureRmVmssVM'
* Add DisableVMAgent switch parameter to 'Set-AzureRmVMOperatingSystem' cmdlet
* 'New-AzureRmVm' and 'New-AzureRmVmss' (simple parameter set) support a 'Win10' image.
* 'Repair-AzureRmVmssServiceFabricUpdateDomain' cmdlet is added.
* Introduce multiple breaking changes
    - Please refer to the migration guide for more details
* 'Set-AzureRmVmDiskEncryptionExtension' makes AAD parameters optional 

#### AzureRM.DataFactories
* Remove deprecated 'Tags' alias from cmdlets
    - New-AzureRmDataFactory

#### AzureRM.DataFactoryV2
* Updated the ADF .Net SDK version to 0.7.0-preview containing following changes:
    - Added execution parameters and connection managers property on ExecuteSSISPackage Activity
    - Updated PostgreSql, MySql llinked service to use full connection string instead of server, database, schema, username and password
    - Removed the schema from DB2 linked service
    - Removed schema property from Teradata linked service
    - Added LinkedService, Dataset, CopySource for Responsys

#### AzureRM.DataLakeAnalytics
* Remove deprecated 'Tags' alias from cmdlets
    - 'New-AzureRmDataLakeAnalyticsAccount'
    - 'Set-AzureRmDataLakeAnalyticsAccount'

#### AzureRM.DataLakeStore
* Add new feature of recursive Acl Change to Remove-AzureRmDataLakeStoreItemAclEntry, Set-AzureRmDataLakeStoreItemAclEntry, Set-AzureRmDataLakeStoreItemAcl
* Add new cmdlet for retrieving the content summary under a directory
* Add new cmdlet for retrieving the disk usage and Acl dump
* Correct return type of Set-AzureRmDataLakeStoreItemAcl bool to IEnumerable<DataLakeStoreItemAce>
* Correct return type of Set-AzureRmDataLakeStoreItemAclEntry bool to IEnumerable<DataLakeStoreItemAce>
* Breaking changes in Export-AzureRmDataLakeStoreItem, Import-AzureRmDataLakeStoreItem, Remove-AzureRmDataLakeStoreItem

#### AzureRM.Dns
* Introduce multiple breaking changes
    - Please refer to the migration guide for more information

#### AzureRM.EventHub
* Updated Help for cmdlets with missing examples

#### AzureRM.Insights
* Introduced multiple breaking changes
    - Please refer to the migration guide for more information

#### AzureRM.IotHub
* Enable tags and Basic Sku to the IotHub

#### AzureRM.KeyVault
* Breaking changes to support piping scenarios
* Added new cmdlets: Backup/Restore-AzureKeyVaultManagedStorageAccount, Backup/Restore-AzureKeyVaultCertificate, Undo-AzureKeyVaultManagedStorageSasDefinitionRemoval, and Undo-AzureKeyVaultManagedStorageAccountRemoval

#### AzureRM.MachineLearning
* Remove deprecated 'Tags' alias from cmdlets
    - Update-AzureRmMlCommitmentPlan

#### AzureRM.Media
* Remove deprecated 'Tags' alias from cmdlets
    - 'Set-AzureRmMediaService'

#### AzureRM.Network
* Add support for DDoS protection plan resource
* Introduced multiple breaking changes
    - Please refer to the migration guide for more information

#### AzureRM.NotificationHubs
* Introduce multiple breaking changes
    - Please refer to the migration guide for more information

#### AzureRM.OperationalInsights
* Introduce multiple breaking changes
    - Please refer to the migration guide for more information

#### AzureRM.Profile
* Enable context autosave by default
* Add USGovernmentOperationalInsightsEndpoint and USGovernmentOperationalInsightsEndpointResourceId properties to Azure environment for US Gov.

#### AzureRM.RecoveryServices.SiteRecovery
* Fixed Authentication Header in SiteRecovery scenarios

#### AzureRM.RedisCache
* Introduced multiple breaking changes
    - Please refer to the migration guide for more information

#### AzureRM.Resources
* Remove obsolete parameter -AtScopeAndBelow from Get-AzureRmRoledefinition call
* Include assignments to deleted USers/Groups/ServicePrincipals in Get-AzureRmRoleAssignment result
* Add Tab completers for Scope and ResourceType
* Add convenience cmdlet for creating ServicePrincipals
* Merge Get- and Find- functionality in Get-AzureRmResource
* Add AD Cmdlets:
  - Remove-AzureRmADGroupMember
  - Get-AzureRmADGroup
  - New-AzureRmADGroup
  - Remove-AzureRmADGroup
  - Remove-AzureRmADUser
  - Update-AzureRmADApplication
  - Update-AzureRmADServicePrincipal
  - Update-AzureRmADUser

#### AzureRM.ServiceFabric
* Update default Linux image version sku
  - NewAzureServiceFabricCluster.cs default UbuntuServer1604 Sku update

#### AzureRM.Storage
* Introduced multiple breaking changes
    - Please refer to the migration guide for more information

#### AzureRM.Websites
* Upgrade to latest version of the Websites SDK
* Added -AssignIdentity & -Httpsonly properties for Set-AzureRmWebApp and Set-AzureRmWebAppSlot
- Added two new cmdlets: Get-AzureRmWebAppSnapshots and Restore-AzureRmWebAppSnapshot

## 5.7.0 - April 2018

#### General
* Updated to the latest version of the Azure ClientRuntime

#### Azure.Storage
* Fix the issue that upload Blob and upload File cmdlets fail on FIPS policy enabled machines
	- Set-AzureStorageBlobContent
	- Set-AzureStorageFileContent

#### AzureRM.Billing
* New Cmdlet Get-AzureRmEnrollmentAccount
  - cmdlet to retrieve enrollment accounts

#### AzureRM.CognitiveServices
* Integrate with Cognitive Services Management SDK version 4.0.0.
* Add Get-AzureRmCognitiveServicesAccountUsage operation.

#### AzureRM.Compute
* `Get-AzureRmVmssDiskEncryptionStatus` supports encryption status at data disk level
* `Get-AzureRmVmssVmDiskEncryptionStatus` supports encryption status at data disk level
* Update for Zone Resilient
* 'New-AzureRmVm' and 'New-AzureRmVmss' (simple parameter set) support availability zones.

#### AzureRM.ContainerRegistry
* Decouple reliance on Commands.Resources.Rest and ARM/Storage SDKs.

#### AzureRM.DataLakeStore
* Add debug functionality
* Update the version of the ADLS dataplane SDK to 1.1.2
* Export-AzureRmDataLakeStoreItem - Deprecated parameters PerFileThreadCount, ConcurrentFileCount and introduced parameter Concurrency
* Import-AzureRMDataLakeStoreItem - Deprecated parametersPerFileThreadCount, ConcurrentFileCount and introduced parameter Concurrency
* Get-AzureRMDataLakeStoreItemContent - Fixed the tail behavior for contents greater than 4MB
* Set-AzureRMDataLakeStoreItemExpiry - Introduced new parameter set SetRelativeExpiry for setting relative expiration time
* Remove-AzureRmDataLakeStoreItem - Deprecated parameter Clean.

#### AzureRM.EventHub
* Fixed AlternameName in New-AzureRmEventHubGeoDRConfiguration

#### AzureRM.KeyVault
* Updated cmdlets to include piping scenarios
* Add deprecation messages for upcoming breaking change release

#### AzureRM.Network
* Fix error message with Network cmdlets

#### AzureRM.ServiceBus
* Added 'properties' in CorrelationFilter of Rules to support customproperties
* updated New-AzureRmServiceBusGeoDRConfiguration help and fixed Rules cmdlet output
* Fixed auto-forward properties in New-AzureRmServiceBusQueue and New-AzureRmServiceBusSubscription cmdlet

#### AzureRM.Sql
* Add new cmdlet 'Stop-AzureRmSqlElasticPoolActivity' to support canceling the asynchronous operations on elastic pool
* Update the response for cmdlets Get-AzureRmSqlDatabaseActivity and Get-AzureRmSqlElasticPoolActivity to reflect more information in the response

## 5.6.0 - March 2018

#### General
* Fix issue with Default Resource Group in CloudShell
* Fix issue where incorrect startup scripts were being executed during module import

#### AzureRM.Profile
* Enable MSI authentication in unsupported scenarios
* Add support for user-defined Managed Service Identity

#### AzureRM.AnalysisServices
* Fixed issue with cleaning up scripts in build

#### AzureRM.Cdn
* Fixed issue with cleaning up scripts in build

#### AzureRM.Compute
* 'New-AzureRmVM' and 'New-AzureRmVMSS' support data disks.
* 'New-AzureRmVM' and 'New-AzureRmVMSS' support custom image by name or by id.
* Log analytic feature
    - Added 'Export-AzureRmLogAnalyticRequestRateByInterval' cmdlet
    - Added 'Export-AzureRmLogAnalyticThrottledRequests' cmdlet

#### AzureRM.ContainerInstance
* Fix parameter sets issue for container registry and azure file volume mount

#### AzureRM.DataFactoryV2
* Updated the ADF .Net SDK to version 0.6.0-preview containing the following changes:
    - Added new AzureDatabricks LinkedService and DatabricksNotebook Activity
    - Added headNodeSize and dataNodeSize properties in HDInsightOnDemand LinkedService
    - Added LinkedService, Dataset, CopySource for SalesforceMarketingCloud
    - Added support for SecureOutput on all activities 
    - Added new BatchCount property on ForEach activity which control how many concurrent activities to run
    - Added new Filter Activity
    - Added Linked Service Parameters support

#### AzureRM.Dns
* Support for Private DNS Zones (Public Preview)
    - Adds ability to create DNS zones that are visible only to the associated virtual networks

#### AzureRM.Network
* Updating model types for compatibility with DNS cmdlets.

#### AzureRM.RecoveryServices.SiteRecovery
* Changes for ASR Azure to Azure Site Recovery (cmdlets are currently supporting operations for Enterprise to Enterprise, Enterprise to Azure, HyperV to Azure,VMware to Azure)
    - New-AzureRmRecoveryServicesAsrProtectionContainer
    - New-AzureRmRecoveryServicesAsrAzureToAzureDiskReplicationConfig
    - Remove-AzureRmRecoveryServicesAsrProtectionContainer
    - Update-AzureRmRecoveryServicesAsrProtectionDirection

#### AzureRM.Storage
* Obsolete following parameters in new and set Storage Account cmdlets: EnableEncryptionService and DisableEncryptionService, since Encryption at Rest is enabled by default and can't be disabled.
    - New-AzureRmStorageAccount
    - Set-AzureRmStorageAccount

#### AzureRM.Websites
* Fixed the help for Remove-AzureRmWebAppSlot

## 5.5.0 - March 2018
#### AzureRM.Profile
* Fixed issue with importing aliases
* Load version 10.0.3 of Newtonsoft.Json side-by-side with version 6.0.8

#### Azure.Storage
* Support Soft-Delete feature
	- Enable-AzureStorageDeleteRetentionPolicy
	- Disable-AzureStorageDeleteRetentionPolicy
	- Get-AzureStorageBlob

#### AzureRM.AnalysisServices
* Fixed issue with importing aliases
* Add support of firewall and query scaleout feature, as well as support of 2017-08-01 api version.

#### AzureRM.Automation
* Fixed issue with importing aliases

#### AzureRM.Cdn
* Fixed issue with importing aliases

#### AzureRM.CognitiveServices
* Update notice.txt and notice message.

#### AzureRM.Compute
* 'New-AzureRmVMSS' prints connection strings in verbose mode.
* 'New-AzureRmVmss' supports public IP address, load balancing rules, inbound NAT rules.
* WriteAccelerator feature
    - Added WriteAccelerator switch parameter to the following cmdlets:
	  Set-AzureRmVMOSDisk
	  Set-AzureRmVMDataDisk
	  Add-AzureRmVMDataDisk
	  Add-AzureRmVmssDataDisk
    - Added OsDiskWriteAccelerator switch parameter to the following cmdlet:
          Set-AzureRmVmssStorageProfile.
    - Added OsDiskWriteAccelerator Boolean parameter to the following cmdlets:
          Update-AzureRmVM
          Update-AzureRmVmss

#### AzureRM.DataFactories
* Fix credential encryption issue that caused no meaningful error for some encryption operations
* Enable integration runtime to be shared across data factory

#### AzureRM.DataFactoryV2
* Add parameter "SetupScriptContainerSasUri" and "Edition" for "Set-AzureRmDataFactoryV2IntegrationRuntime" cmd to enable custom setup and edition selection functionality
* Fix credential encryption issue that caused no meaningful error for some encryption operations. 
* Enable integration runtime to be shared across data factory

#### AzureRM.HDInsight
* Fixed issue with importing aliases

#### AzureRM.KeyVault
* Fixed example for Set-AzureRmKeyVaultAccessPolicy

#### AzureRM.Network
* Fixed issue with importing aliases

#### AzureRM.OperationalInsights
* Fixed issue with importing aliases

#### AzureRM.RecoveryServices
* Fixed issue with importing aliases

#### AzureRM.RecoveryServices.SiteRecovery
* Fixed issue with importing aliases

#### AzureRM.Resources
* Fixed issue with importing aliases

#### AzureRM.ServiceBus
* Added EnableBatchedOperations property to Queue
* Added DeadLetteringOnFilterEvaluationExceptions property to Subscriptions

#### AzureRM.ServiceFabric
* Service Fabric cmdlet refresh
  - Updated ARM templates
  - Failed operations no longer rollback
  - Add-AzureRmServiceFabricNodeType
    - VMs default to managed disks
    - Existing VMSS subnet used
    - All operations are idempotent
  - Remove-AzureRmServiceFabricNodeType cleans up partially created VMSS and/or cluster node types
  - Fixed output of PSCluster object for complex property types

#### AzureRM.Sql
* Fixed issue with importing aliases
* Get-AzureRmSqlServer, New-AzureRmSqlServer, and Remove-AzureRmSqlServer response now includes FullyQualifiedDomainName property.

#### AzureRM.Websites
* Fixed issue with importing aliases
* New-AzureRMWebApp - added parameter set for simplified WebApp creation, with local git repository support.

## 5.4.1 - February 2018
#### AzureRM.Profile
* Fix concurrent module import issue in PowerShell Workflow and Azure Automation

## 5.4.0 - February 2018
#### AzureRM.Automation
* Added alias from New-AzureRmAutomationModule to Import-AzureRmAutomationModule

#### AzureRM.Compute
* Fix ErrorAction issue for some of Get cmdlets.

#### AzureRM.ContainerInstance
* Apply Azure Container Instance SDK 2018-02-01
    - Support DNS name label

#### AzureRM.DevTestLabs
* Fixed all of the GET cmdlets which previously weren't working.

#### AzureRM.EventHub
* Fix bug in Get-AzureRmEventHubGeoDRConfiguration help

#### AzureRM.Network
* Added cmdlet to create a new connection monitor
    - New-AzureRmNetworkWatcherConnectionMonitor
* Added cmdlet to update a connection monitor
    - Set-AzureRmNetworkWatcherConnectionMonitor
* Added cmdlet to get connection monitor or connection monitor list
    - Get-AzureRmNetworkWatcherConnectionMonitor
* Added cmdlet to query connection monitor
    - Get-AzureRmNetworkWatcherConnectionMonitorReport
* Added cmdlet to start connection monitor
    - Start-AzureRmNetworkWatcherConnectionMonitor
* Added cmdlet to stop connection monitor
    - Stop-AzureRmNetworkWatcherConnectionMonitor
* Added cmdlet to remove connection monitor
    - Remove-AzureRmNetworkWatcherConnectionMonitor
* Updated Set-AzureRmApplicationGatewayBackendAddressPool documentation to remove deprecated example
* Added EnableHttp2 flag to Application Gateway
    - Updated New-AzureRmApplicationGateway: Added optional parameter -EnableHttp2
* Add IpTags to PublicIpAddress
    - Updated New-AzureRmPublicIpAddress: Added IpTags
    - New-AzureRmPublicIpTag to add Iptag
* Add DisableBgpRoutePropagation property in RouteTable and effectiveRoute.

#### AzureRM.Resources
* Register-AzureRmProviderFeature: Added missing example in the docs
* Register-AzureRmResourceProvider: Added missing example in the docs

#### AzureRM.Storage
* Obsolete following parameters in new and set Storage Account cmdlets: EnableEncryptionService and DisableEncryptionService, since Encryption at Rest is enabled by default and can't be disabled.
    - New-AzureRmStorageAccount
    - Set-AzureRmStorageAccount

## 5.3.0 - February 2018
#### AzureRM.Profile
* Added deprecation warning for PowerShell 3 and 4
* 'Add-AzureRmAccount' has been renamed as 'Connect-AzureRmAccount'; an alias has been added for the old cmdlet name, and other aliases ('Login-AzAccount' and 'Login-AzureRmAccount') have been redirected to the new cmdlet name.
* 'Remove-AzureRmAccount' has been renamed as 'Disconnect-AzureRmAccount'; an alias has been added for the old cmdlet name, and other aliases ('Logout-AzAccount' and 'Logout-AzureRmAccount') have been redirected to the new cmdlet name.
* Corrected Resource Strings to use Connect-AzureRmAccount instead of Login-AzureRmAccount
* Add-AzureRmEnvironment and Set-AzureRmEnvironment
  - Added -AzureOperationalInsightsEndpoint and -AzureOperationalInsightsEndpointResourceId as parameters for use with OperationalInsights data plane RP.  

#### AzureRM.AnalysisServices
* Corrected usage of 'Login-AzureRmAccount' to use 'Connect-AzureRmAccount'

#### AzureRM.Compute
* Added 'AvailabilitySetName' parameter to the simplified parameterset of 'New-AzureRmVm'.
* Corrected usage of 'Login-AzureRmAccount' to use 'Connect-AzureRmAccount'
* User assigned identity support for VM and VM scale set
- IdentityType and IdentityId parameters are added to New-AzureRmVMConfig, New-AzureRmVmssConfig, Update-AzureRmVM and Update-AzureRmVmss
* Added EnableIPForwarding parameter to Add-AzureRmVmssNetworkInterfaceConfig
* Added Priority parameter to New-AzureRmVmssConfig

#### AzureRM.DataLakeAnalytics
* Corrected usage of 'Login-AzureRmAccount' to use 'Connect-AzureRmAccount'

#### AzureRM.DataLakeStore
* Corrected usage of 'Login-AzureRmAccount' to use 'Connect-AzureRmAccount'
* Corrected the error message of 'Test-AzureRmDataLakeStoreAccount' when running this cmdlet without having logged in with 'Login-AzureRmAccount'

#### AzureRM.EventGrid
* Updated to use the 2018-01-01 API version.

#### AzureRM.EventHub
* Added below new commands for Geo Disaster Recovery operations. 
	-Creating a new Alias(Disaster Recovery configuration): 
		- New-AzureRmEventHubGeoDRConfiguration [-ResourceGroupName] <String> [-Namespace] <String> [-Name] <String> [-PartnerNamespace] <String> [-WhatIf] [-Confirm]
	-Retrieve Alias(Disaster Recovery configuration) : 
		- Get-AzureRmEventHubGeoDRConfiguration [-ResourceGroupName] <String> [-Namespace] <String> [[-Name] <String>]
	-Disabling the Disaster Recovery and stops replicating changes from primary to secondary namespaces
		- Set-AzureRmEventHubGeoDRConfigurationBreakPair [-ResourceGroupName] <String> [-Namespace] <String> [-Name] <String>
	-Invoking Disaster Recovery failover and reconfigure the alias to point to the secondary namespace
		- Set-AzureRmEventHubGeoDRConfigurationFailOver [-ResourceGroupName] <String> [-Namespace] <String> [-Name] <String>
	-Deleting an Alias(Disaster Recovery configuration)
		- Remove-AzureRmEventHubGeoDRConfiguration [-ResourceGroupName] <String> [-Namespace] <String> [-Name] <String> [-WhatIf] [-Confirm]
* Added below new commands for checking the Namespace Name and GeoDr Configuration Name - Alias availability. 
	-Check the Availability of Namespace name or Alias(Disaster Recovery configuration) name: 
		- Test-AzureRmEventHubName [-ResourceGroupName] <String> [-Namespace] <String> [-AliasName] <String>

#### AzureRM.Insights
* Corrected usage of 'Login-AzureRmAccount' to use 'Connect-AzureRmAccount'

#### AzureRM.KeyVault
* Corrected usage of 'Login-AzureRmAccount' to use 'Connect-AzureRmAccount'

#### AzureRM.Network
* Fix overwrite message 'Are you sure you want to overwriteresource'

#### AzureRM.OperationalInsights
* Added support for V2 API querying via Invoke-AzureRmOperationalInsightsQuery. See [https://dev.loganalytics.io/](https://dev.loganalytics.io/) for more info on the new API.

#### AzureRM.Resources
* Get-AzureRmADServicePrincipal: Removed -ServicePrincipalName from the default Empty parameter set as it was redundant with the SPN parameter set

#### AzureRM.ServiceBus
* Added functionality fix for Remove-AzureRmServiceBusRule and Get-AzureRmServiceBusKey
* Added below new commandlets for Geo Disaster Recovery operations. 
	-Creating a new Alias(Disaster Recovery configuration): 
		- New-AzureRmServiceBusDRConfigurations [-ResourceGroupName] <String> [-Namespace] <String> [-Name] <String> [-PartnerNamespace] <String> [-WhatIf] [-Confirm]
	-Retrieve Alias(Disaster Recovery configuration) : 
		- Get-AzureRmServiceBusDRConfigurations [-ResourceGroupName] <String> [-Namespace] <String> [[-Name] <String>]
	-Disabling the Disaster Recovery and stops replicating changes from primary to secondary namespaces
		- Set-AzureRmServiceBusDRConfigurationsBreakPairing [-ResourceGroupName] <String> [-Namespace] <String> [-Name] <String>
	-Invoking Disaster Recovery failover and reconfigure the alias to point to the secondary namespace
		- Set-AzureRmServiceBusDRConfigurationsFailOver [-ResourceGroupName] <String> [-Namespace] <String> [-Name] <String>
	-Deleting an Alias(Disaster Recovery configuration)
		- Remove-AzureRmServiceBusDRConfigurations [-ResourceGroupName] <String> [-Namespace] <String> [-Name] <String> [-WhatIf] [-Confirm]
* Updated Test-AzureRmServiceBusName commandlets to support Geo Disaster Recovery - Alias name check availability operations. 
	-Check the Availability of Namespace name or Alias(Disaster Recovery configuration) name:
		- Test-AzureRmServiceBusName [-ResourceGroupName] <String> [-Namespace] <String> [-AliasName] <String> [-DefaultProfile <IAzureContextContainer>] [<CommonParameters>]

#### AzureRM.UsageAggregates
* Corrected usage of 'Login-AzureRmAccount' to use 'Connect-AzureRmAccount'

## 5.2.0 - January 2018
#### AzureRM.Profile
* Added ResourceGroup Completer to -ResourceGroup parameters allowing tab completion through resource groups in current subscription
* Add-AzureRmAccount
  * Added -MSI login for authenticationg using the credentials of the Managed Service Identity of the current VM / Service
  * Fixed KeyVault Authentication when logging in with user-provided access tokens

#### Azure.Storage
* Add cmdlets to get and set Storage service properties
	- Get-AzureStorageServiceProperty
	- Update-AzureStorageServiceProperty

#### AzureRM.AnalysisServices
* Added ResourceGroup Completer to -ResourceGroup parameters allowing tab completion through resource groups in current subscription

#### AzureRM.ApiManagement
* Added Location Completer to -Location parameters allowing tab completion through valid Locations
* Added ResourceGroup Completer to -ResourceGroup parameters allowing tab completion through resource groups in current subscription
* Obsoleted -Tags in favor of -Tag for New-AzureRmApiManagementProperty, Set-AzureRmApiManagementProperty, and New-AzureRmApiManagement

#### AzureRM.ApplicationInsights
* Added Location Completer to -Location parameters allowing tab completion through valid Locations
* Added ResourceGroup Completer to -ResourceGroup parameters allowing tab completion through resource groups in current subscription

#### AzureRM.Automation
* Added Location Completer to -Location parameters allowing tab completion through valid Locations
* Added ResourceGroup Completer to -ResourceGroup parameters allowing tab completion through resource groups in current subscription
* Obsoleted -Tags in favor of -Tag for Set-AzureRmAutomationRunbook

#### AzureRM.Backup
* Added Location Completer to -Location parameters allowing tab completion through valid Locations
* Added ResourceGroup Completer to -ResourceGroup parameters allowing tab completion through resource groups in current subscription

#### AzureRM.Batch
* Added Location Completer to -Location parameters allowing tab completion through valid Locations
* Added ResourceGroup Completer to -ResourceGroup parameters allowing tab completion through resource groups in current subscription

#### AzureRM.Cdn
* Added Location Completer to -Location parameters allowing tab completion through valid Locations
* Added ResourceGroup Completer to -ResourceGroup parameters allowing tab completion through resource groups in current subscription
* Obsoleted -Tags in favor of -Tag for New-AzureRmCdnEndpoint and New-AzureRmCdnProfile

#### AzureRM.CognitiveServices
* Integrate with Cognitive Services Management SDK version 3.0.0.

#### AzureRM.Compute
* Added simplified parameter set to New-AzureRmVmss, which creates a Virtual Machine Scale Set and all required resources using smart defaults
* Added Location Completer to -Location parameters allowing tab completion through valid Locations
* Added ResourceGroup Completer to -ResourceGroup parameters allowing tab completion through resource groups in current subscription
* Obsoleted -Tags in favor of -Tag for New-AzureRmVm and Update-AzureRmVm
* Fixed Get-AzureRmComputeResourceSku cmdlet when Zone is included in restriction.
* Updated Diagnostics Agent configuration schema for Azure Monitor sink support.

#### AzureRM.ContainerInstance
* Added Location Completer to -Location parameters allowing tab completion through valid Locations
* Added ResourceGroup Completer to -ResourceGroup parameters allowing tab completion through resource groups in current subscription

#### AzureRM.ContainerRegistry
* Added Location Completer to -Location parameters allowing tab completion through valid Locations
* Added ResourceGroup Completer to -ResourceGroup parameters allowing tab completion through resource groups in current subscription

#### AzureRM.DataFactories
* Enabled Azure Key Vault support for all data store linked services
* Added license type property for Azure SSIS integration runtime
* Added Location Completer to -Location parameters allowing tab completion through valid Locations
* Added ResourceGroup Completer to -ResourceGroup parameters allowing tab completion through resource groups in current subscription
* Obsoleted -Tags in favor of -Tag for New-AzureRmDataFactory

#### AzureRM.DataFactoryV2
* Enabled Azure Key Vault support for all data store linked services
* Added license type property for Azure SSIS integration runtime
* Added Location Completer to -Location parameters allowing tab completion through valid Locations
* Added ResourceGroup Completer to -ResourceGroup parameters allowing tab completion through resource groups in current subscription
* Add parameter "LicenseType" for "Set-AzureRmDataFactoryV2IntegrationRuntime" cmd to enable AHUB functionality

#### AzureRM.DataLakeAnalytics
* Added Location Completer to -Location parameters allowing tab completion through valid Locations
* Added ResourceGroup Completer to -ResourceGroup parameters allowing tab completion through resource groups in current subscription
* Obsoleted -Tags in favor of -Tag for New-AzureRmDataLakeAnalyticsAccount and Set-AzureRmDataLakeAnalyticsAccount

#### AzureRM.DataLakeStore
* Added Location Completer to -Location parameters allowing tab completion through valid Locations
* Added ResourceGroup Completer to -ResourceGroup parameters allowing tab completion through resource groups in current subscription
* Obsoleted -Tags in favor of -Tag for New-AzureRmDataLakeStoreAccount and Set-AzureRmDataLakeStoreAccount

#### AzureRM.DevTestLabs
* Added ResourceGroup Completer to -ResourceGroup parameters allowing tab completion through resource groups in current subscription

#### AzureRM.Dns
* Added ResourceGroup Completer to -ResourceGroup parameters allowing tab completion through resource groups in current subscription

#### AzureRM.EventGrid
* Added the following new cmdlet:
    - Update-AzureRmEventGridSubscription
        - Update the properties of an Event Grid event subscription.
* Added Location Completer to -Location parameters allowing tab completion through valid Locations
* Added ResourceGroup Completer to -ResourceGroup parameters allowing tab completion through resource groups in current subscription

#### AzureRM.EventHub
* Added Location Completer to -Location parameters allowing tab completion through valid Locations
* Added ResourceGroup Completer to -ResourceGroup parameters allowing tab completion through resource groups in current subscription

#### AzureRM.HDInsight
* Added Location Completer to -Location parameters allowing tab completion through valid Locations
* Added ResourceGroup Completer to -ResourceGroup parameters allowing tab completion through resource groups in current subscription

#### AzureRM.Insights
* Added Location Completer to -Location parameters allowing tab completion through valid Locations
* Added ResourceGroup Completer to -ResourceGroup parameters allowing tab completion through resource groups in current subscription

#### AzureRM.IotHub
* Add Certificate support for IoTHub cmdlets
* Added Location Completer to -Location parameters allowing tab completion through valid Locations
* Added ResourceGroup Completer to -ResourceGroup parameters allowing tab completion through resource groups in current subscription

#### AzureRM.KeyVault
* Added Location Completer to -Location parameters allowing tab completion through valid Locations
* Added ResourceGroup Completer to -ResourceGroup parameters allowing tab completion through resource groups in current subscription
* Added -AsJob support for long-running KeyVault cmdlets. Allows selected cmdlets to run in the background and return a job to track and control progress.
    * Affected cmdlet is: Remove-AzureRmKeyVault
* Fixed bug in Set-AzureRmKeyVaultAccessPolicy where the AAD filter was setting SPN to the provided UPN, rather than setting the UPN
   - See the following issue for more information: https://github.com/Azure/azure-powershell/issues/5201

#### AzureRM.LogicApp
* Added Location Completer to -Location parameters allowing tab completion through valid Locations
* Added ResourceGroup Completer to -ResourceGroup parameters allowing tab completion through resource groups in current subscription

#### AzureRM.MachineLearning
* Added Location Completer to -Location parameters allowing tab completion through valid Locations
* Added ResourceGroup Completer to -ResourceGroup parameters allowing tab completion through resource groups in current subscription
* Obsoleted -Tags in favor of -Tag for Update-AzureRmMlCommitmentPlan

#### AzureRM.MachineLearningCompute
* Add IncludeAllResources parameter to Remove-AzureRmMlOpCluster cmdlet
    - Using this switch parameter will remove all resources that were created with the cluster originally
* Added Location Completer to -Location parameters allowing tab completion through valid Locations
* Added ResourceGroup Completer to -ResourceGroup parameters allowing tab completion through resource groups in current subscription

#### AzureRM.Media
* Added Location Completer to -Location parameters allowing tab completion through valid Locations
* Added ResourceGroup Completer to -ResourceGroup parameters allowing tab completion through resource groups in current subscription
* Obsoleted -Tags in favor of -Tag for Set-AzureRmMediaService and New-AzureRmMediaService

#### AzureRM.Network
* Added -AsJob support for long-running Network cmdlets. Allows selected cmdlets to run in the background and return a job to track and control progress.
* Added Location Completer to -Location parameters allowing tab completion through valid Locations
* Added ResourceGroup Completer to -ResourceGroup parameters allowing tab completion through resource groups in current subscription

#### AzureRM.NotificationHubs
* Added Location Completer to -Location parameters allowing tab completion through valid Locations
* Added ResourceGroup Completer to -ResourceGroup parameters allowing tab completion through resource groups in current subscription
* Obsoleted -Tags in favor of -Tag for New-AzureRmNotificationHubsNamespace and Set-AzureRmNotificationHubsNamespace

#### AzureRM.OperationalInsights
* Added Location Completer to -Location parameters allowing tab completion through valid Locations
* Added ResourceGroup Completer to -ResourceGroup parameters allowing tab completion through resource groups in current subscription
* Obsoleted -Tags in favor of -Tag for New-AzureRmOperationalInsightsSavedSearch, Set-AzureRmOperationalInsightsSavedSearch, New-AzureRmOperationalInsightsWorkspace, and Set-AzureRmOperationalInsightsWorkspace

#### AzureRM.PowerBIEmbedded
* Added Location Completer to -Location parameters allowing tab completion through valid Locations
* Added ResourceGroup Completer to -ResourceGroup parameters allowing tab completion through resource groups in current subscription

#### AzureRM.RecoveryServices
* Added Location Completer to -Location parameters allowing tab completion through valid Locations
* Added ResourceGroup Completer to -ResourceGroup parameters allowing tab completion through resource groups in current subscription

#### AzureRM.RecoveryServices.Backup
* Added ResourceGroup Completer to -ResourceGroup parameters allowing tab completion through resource groups in current subscription
* Added -UseOriginalStorageAccount option to the Restore-AzureRmRecoveryServicesBackupItem cmdlet. 
	- Enabling this flag results in restoring disks to their original storage accounts which allows users to maintain the configuration of restored VM as close to the original VMs as possible. 
	- It also helps in improving the performance of the restore operation.

#### AzureRM.RedisCache
* Added Location Completer to -Location parameters allowing tab completion through valid Locations
* Added ResourceGroup Completer to -ResourceGroup parameters allowing tab completion through resource groups in current subscription
* Added  3 new cmdlets for firewall rules
* Added  3 new cmdlets for geo replication
* Added support for zones and tags
* Make ResourceGroup as optional whenever possible.

#### AzureRM.Relay
* Added Location Completer to -Location parameters allowing tab completion through valid Locations
* Added ResourceGroup Completer to -ResourceGroup parameters allowing tab completion through resource groups in current subscription

#### AzureRM.Resources
* Added Location Completer to -Location parameters allowing tab completion through valid Locations
* Added ResourceGroup Completer to -ResourceGroup parameters allowing tab completion through resource groups in current subscription
* Added -AsJob support for long-running Resources cmdlets. Allows selected cmdlets to run in the background and return a job to track and control progress.
* Added alias from Get-AzureRmProviderOperation to Get-AzureRmResourceProviderAction to conform with naming conventions

#### AzureRM.Scheduler
* Added Location Completer to -Location parameters allowing tab completion through valid Locations
* Added ResourceGroup Completer to -ResourceGroup parameters allowing tab completion through resource groups in current subscription

#### AzureRM.ServerManagement
* Added Location Completer to -Location parameters allowing tab completion through valid Locations
* Added ResourceGroup Completer to -ResourceGroup parameters allowing tab completion through resource groups in current subscription
* Obsoleted -Tags in favor of -Tag for New-AzureRmServerManagementNode and New-AzureRmServerManagementGateway

#### AzureRM.ServiceBus
* Added Location Completer to -Location parameters allowing tab completion through valid Locations
* Added ResourceGroup Completer to -ResourceGroup parameters allowing tab completion through resource groups in current subscription

#### AzureRM.ServiceFabric
* Added Location Completer to -Location parameters allowing tab completion through valid Locations
* Added ResourceGroup Completer to -ResourceGroup parameters allowing tab completion through resource groups in current subscription

#### AzureRM.SiteRecovery
* Added Location Completer to -Location parameters allowing tab completion through valid Locations
* Added ResourceGroup Completer to -ResourceGroup parameters allowing tab completion through resource groups in current subscription

#### AzureRM.Sql
* Update the Auditing commands parameters description
* Added Location Completer to -Location parameters allowing tab completion through valid Locations
* Added ResourceGroup Completer to -ResourceGroup parameters allowing tab completion through resource groups in current subscription
* Added -AsJob parameter to long running cmdlets
* Obsoleted -DatabaseName parameter from Get-AzureRmSqlServiceObjective

#### AzureRM.Storage
* Added Location Completer to -Location parameters allowing tab completion through valid Locations
* Added ResourceGroup Completer to -ResourceGroup parameters allowing tab completion through resource groups in current subscription
* Fix a null reference issue of run cmdlet New-AzureRMStorageAccount with parameter -EnableEncryptionService None
* Added -AsJob support for long-running Storage cmdlets. Allows selected cmdlets to run in the background and return a job to track and control progress.
    - Affected cmdlets are New-, Remove-, Add-, and Update- for Storage Account and Storage Account Network Rule.

#### AzureRM.StreamAnalytics
* Added Location Completer to -Location parameters allowing tab completion through valid Locations
* Added ResourceGroup Completer to -ResourceGroup parameters allowing tab completion through resource groups in current subscription

#### AzureRM.TrafficManager
* Added Location Completer to -Location parameters allowing tab completion through valid Locations
* Added ResourceGroup Completer to -ResourceGroup parameters allowing tab completion through resource groups in current subscription

#### AzureRM.Websites
* Added Location Completer to -Location parameters allowing tab completion through valid Locations
* Added ResourceGroup Completer to -ResourceGroup parameters allowing tab completion through resource groups in current subscription
* Added -AsJob support for long-running Websites cmdlets. Allows selected cmdlets to run in the background and return a job to track and control progress.
     - Affected cmdlets are New-, Remove-, Add-, and Set- for WebApps, AppServicePlan and Slots

## 2017.12.8 Version 5.1.1
* AnalysisServices
    - Change validate set of location to dynamic lookup so that all clouds are supported.
* Automation
    - Update to Import-AzureRMAutomationRunbook
        - Support is now being provided for Python2 runbooks
* Batch
    - Fixed a bug where account operations without a resource group failed to auto-detect the resource group
* Compute
    - Get-AzureRmComputeResourceSku shows zone information.
    - Update Disable-AzureRmVmssDiskEncryption to fix issue https://github.com/Azure/azure-powershell/issues/5038
    - Added -AsJob support for long-running Compute cmdlets. Allows selected cmdlets to run in the background and return a job to track and control progress.
        - Affected cmdlets include: New-, Update-, Set-, Remove-, Start-, Restart-, Stop- cmdlets for Virtual Machines and Virtual Machine Scale Sets
    - Added simplified parameter set to New-AzureRmVM, which creates a Virtual Machine and all required resources using smart defaults
* ContainerInstance
    - Apply Azure Container Instance SDK 2017-10-01
        - Support container run-to-completion
        - Support Azure File volume mount
        - Support opening multiple ports for public IP
* ContainerRegistry
    - New cmdlets for geo-replication and webhooks
        - Get/New/Remove-AzureRmContainerRegistryReplication
        - Get/New/Remove/Test/Update-AzureRmContainerRegistryWebhook
* DataFactories
    - Credential encryption functionality now works with both "Remote Access" enabled (Over Network) and "Remote Access" disabled (Local Machine).
* DataFactoryV2
    - Added two new cmdlets: Update-AzureRmDataFactoryV2 and Stop-AzureRmDataFactoryV2PipelineRun
* DataLakeAnalytics
    - Added a parameter called ScriptParameter to Submit-AzureRmDataLakeAnalyticsJob
        - Detailed information about ScriptParameter can be found using Get-Help on Submit-AzureRmDataLakeAnalyticsJob
    - For New-AzureRmDataLakeAnalyticsAccount, changed the parameter MaxDegreeOfParallelism to MaxAnalyticsUnits
        - Added an alias for the parameter MaxAnalyticsUnits: MaxDegreeOfParallelism
    - For New-AzureRmDataLakeAnalyticsComputePolicy, changed the parameter MaxDegreeOfParallelismPerJob to MaxAnalyticsUnitsPerJob
        - Added an alias for the parameter MaxAnalyticsUnitsPerJob: MaxDegreeOfParallelismPerJob
    - For Set-AzureRmDataLakeAnalyticsAccount, changed the parameter MaxDegreeOfParallelism to MaxAnalyticsUnits
        - Added an alias for the parameter MaxAnalyticsUnits: MaxDegreeOfParallelism
    - For Submit-AzureRmDataLakeAnalyticsJob, changed the parameter DegreeOfParallelism to AnalyticsUnits
        - Added an alias for the parameter AnalyticsUnits: DegreeOfParallelism
    - For Update-AzureRmDataLakeAnalyticsComputePolicy, changed the parameter MaxDegreeOfParallelismPerJob to MaxAnalyticsUnitsPerJob
        - Added an alias for the parameter MaxAnalyticsUnitsPerJob: MaxDegreeOfParallelismPerJob
* MachineLearningCompute
    - Add Set-AzureRmMlOpCluster
        - Update a cluster's agent count or SSL configuration
    - Orchestrator properties are optional
        - The service will create a service principal if not provided, so the orchestrator
        properties are now optional
* PowerBIEmbedded
    - Add support for Power BI Embedded Capacity cmdlets
    - New Cmdlet Get-AzureRmPowerBIEmbeddedCapacity - Gets the details of a PowerBI Embedded Capacity.
    - New Cmdlet New-AzureRmPowerBIEmbeddedCapacity - Creates a new PowerBI Embedded Capacity
    - New Cmdlet Remove-AzureRmPowerBIEmbeddedCapacity - Deletes an instance of PowerBI Embedded Capacity
    - New Cmdlet Resume-AzureRmPowerBIEmbeddedCapacity - Resumes an instance of PowerBI Embedded Capacity
    - New Cmdlet Suspend-AzureRmPowerBIEmbeddedCapacity - Suspends an instance of PowerBI Embedded Capacity
    - New Cmdlet Test-AzureRmPowerBIEmbeddedCapacity - Tests the existence of an instance of PowerBI Embedded Capacity
    - New Cmdlet Update-AzureRmPowerBIEmbeddedCapacity - Modifies an instance of PowerBI Embedded Capacity
* Profile
    - Updated USGovernmentActiveDirectoryEndpoint to https://login.microsoftonline.us/
        - For more information about the Azure Government endpoint mappings, please see the following: https://docs.microsoft.com/en-us/azure/azure-government/documentation-government-developer-guide#endpoint-mapping
    - Added -AsJob support for cmdlets, enabling selected cmdlets to execute in the background and return a job to track and control progress
    - Added -AsJob parameter to Get-AzureRmSubscription cmdlet
* RecoveryServices.Backup
    - Fixed bug - Get-AzureRmRecoveryServicesBackupItem should do case insensitive comparison for container name filter.
    - Fixed bug - AzureVmItem now has a property that shows the last time a backup operation has happened - LastBackupTime.
* Resources
    - Fixed issue where Get-AzureRMRoleAssignment would result in a assignments without roledefiniton name for custom roles
        - Users can now use Get-AzureRMRoleAssignment with assignments having roledefinition names irrespective of the type of role
    - Fixed issue where Set-AzureRMRoleRoleDefinition used to throw RD not found error when there was a new scope in assignablescopes
        - Users can now use Set-AzureRMRoleRoleDefinition with assignable scopes including new scopes irrespective of the position of the scope
    - Allow scopes to end with "/"
        - Users can now use RoleDefinition and RoleAssignment commandlets with scopes ending with "/" ,consistent with API and CLI
    - Allow users to create RoleAssignment using delegation flag
        - Users can now use New-AzureRMRoleAssignment with an option of adding the delegation flag
    - Fix RoleAssignment get to respect the scope parameter
    - Add an alias for ServicePrincipalName in the New-AzureRmRoleAssignment Commandlet
        - Users can now use the ApplicationId instead of the ServicePrincipalName when using the New-AzureRmRoleAssignment commandlet
* SiteRecovery
    - Add deprecation warnings for all cmdlets in this module in preparation for the next breaking change release.
        - Please see the upcoming breaking changes guide for more information on how to migrate your cmdlets from AzureRM.
* Sql
    - Added ability to rename database using Set-AzureRmSqlDatabase
    - Fixed issue https://github.com/Azure/azure-powershell/issues/4974
        - Providing invalid AUDIT_CHANGED_GROUP value for auditing cmdlets no longer throws an error and will be removed in an upcoming release.
    - Fixed issue https://github.com/Azure/azure-powershell/issues/5046
        - AuditAction parameter in auditing cmdlets is no longer being ignored
    - Fixed an issue in Auditing cmdlets when 'Secondary' StorageKeyType is provided
        - When setting blob auditing, the primary storage account key was used instead of the secondary key when providing 'Secondary' value for StorageKeyType parameter.
    - Changing the wording for confirmation message from Set-AzureRmSqlServerTransparentDataEncryptionProtector
* Azure (RDFE)
    - Removed all RemoteApp Cmdles
* Azure.Storage
    - Upgrade to Azure Storage Client Library 8.6.0 and Azure Storage DataMovement Library 0.6.5

## 2017.11.10 Version 5.0.1
* Fixed assembly loading issue that caused some cmdlets to fail when executing in the following modules:
    - AzureRM.ApiManagement
    - AzureRM.Backup
    - AzureRM.Batch
    - AzureRM.Compute
    - AzureRM.DataFactories
    - AzureRM.HDInsight
    - AzureRM.KeyVault
    - AzureRM.RecoveryServices
    - AzureRM.RecoveryServices.Backup
    - AzureRM.RecoveryServices.SiteRecovery
    - AzureRM.RedisCache
    - AzureRM.SiteRecovery
    - AzureRM.Sql
    - AzureRM.Storage
    - AzureRM.StreamAnalytics

## 2017.11.8 - Version 5.0.0
* NOTE: This is a breaking change release. Please see the migration guide (https://aka.ms/azps-migration-guide) for a full list of introduced breaking changes.
* All cmdlets in AzureRM now support online help
    - Run Get-Help with the -Online parameter to open the online help in your default Internet browser
* AnalysisServices
    * Fixed Synchronize-AzureAsInstance command to work with new AsAzure REST API for sync
* ApiManagement
    * Please see the migration guide for breaking changes made to ApiManagement this release
    * Updated Cmdlet Get-AzureRmApiManagementUser to fix issue https://github.com/Azure/azure-powershell/issues/4510
    * Updated Cmdlet New-AzureRmApiManagementApi to create Api with Empty Path https://github.com/Azure/azure-powershell/issues/4069
* ApplicationInsights
    * Add commands to get/create/remove applicaiton insights resource
        - Get-AzureRmApplicationInsights 
        - New-AzureRmApplicationInsights
        - Remove-AzureRmApplicationInsights
    * Add commands to get/update pricing/daily cap of applicaiton insights resource        
        - Get-AzureRmApplicationInsights -IncludeDailyCap
        - Set-AzureRmApplicationInsightsPricingPlan
        - Set-AzureRmApplicationInsightsDailyCap
    * Add commands to get/create/update/remove continuous export of applicaiton insights resource
    	- Get-AzureRmApplicationInsightsContinuousExport
    	- Set-AzureRmApplicationInsightsContinuousExport
    	- New-AzureRmApplicationInsightsContinuousExport
    	- Remove-AzureRmApplicationInsightsContinuousExport
    * Add commands to get/create/remove api keys of applicaiton insights resoruce
    	- Get-AzureRmApplicationInsightsApiKey
    	- New-AzureRmApplicationInsightsApiKey
    	- Remove-AzureRmApplicationInsightsApiKey
* AzureBatch
    * Added new parameters to `New-AzureRmBatchAccount`.
        - `PoolAllocationMode`: The allocation mode to use for creating pools in the Batch account. To create a Batch account which allocates pool nodes in the user's subscription, set this to `UserSubscription`.
        - `KeyVaultId`: The resource ID of the Azure key vault associated with the Batch account.
        - `KeyVaultUrl`: The URL of the Azure key vault associated with the Batch account.
    * Updated parameters to `New-AzureBatchTask`.
        - Removed the `RunElevated` switch. The `UserIdentity` parameter has been added to replace `RunElevated`, and the equivalent behavior can be achieved by constructing a `PSUserIdentity` as shown below:
            - $autoUser = New-Object Microsoft.Azure.Commands.Batch.Models.PSAutoUserSpecification -ArgumentList @("Task", "Admin")
            - $userIdentity = New-Object Microsoft.Azure.Commands.Batch.Models.PSUserIdentity $autoUser
        - Added the `AuthenticationTokenSettings` parameter. This parameter allows you to request the Batch service provide an authentication token to the task when it runs, avoiding the need to pass Batch account keys to the task in order to issue requests to the Batch service.
        - Added the `ContainerSettings` parameter.
            - This parameter allows you to request the Batch service run the task inside a container.
        - Added the `OutputFiles` parameter.
            - This parameter allows you to configure the task to upload files to Azure Storage after it has finished.
    * Updated parameters to `New-AzureBatchPool`.
        - Added the `UserAccounts` parameter.
            - This parameter defines user accounts created on each node in the pool.
        - Added `TargetLowPriorityComputeNodes` and renamed `TargetDedicated` to `TargetDedicatedComputeNodes`.
            - A `TargetDedicated` alias was created for the `TargetDedicatedComputeNodes` parameter.
        - Added the `NetworkConfiguration` parameter.
            - This parameter allows you to configure the pools network settings.
    * Updated parameters to `New-AzureBatchCertificate`.
        - The `Password` parameter is now a `SecureString`.
    * Updated parameters to `New-AzureBatchComputeNodeUser`.
        - The `Password` parameter is now a `SecureString`.
    * Updated parameters to `Set-AzureBatchComputeNodeUser`.
        - The `Password` parameter is now a `SecureString`.
    * Renamed the `Name` parameter to `Path` on `Get-AzureBatchNodeFile`, `Get-AzureBatchNodeFileContent`, and `Remove-AzureBatchNodeFile`.
        - A `Name` alias was created for the `Path` parameter.
    * Changes to objects
        - Please see the Batch change log for the full list
    * Added support for Azure Active Directory based authentication.
        - To use Azure Active Directory authentication, retrieve a `BatchAccountContext` object using the `Get-AzureRmBatchAccount` cmdlet, and supply this `BatchAccountContext` to the `-BatchContext` parameter of a Batch service cmdlet. Azure Active Directory authentication is mandatory for accounts with `PoolAllocationMode = UserSubscription`.
        - For existing accounts or for new accounts created with `PoolAllocationMode = BatchService`, you may continue to use shared key authentication by retrieving a `BatchAccountContext` object using the `Get-AzureRmBatchAccoutKeys` cmdlet.
* Compute
    * Azure Disk Encryption Extension Commands
        - New Parameter for 'Set-AzureRmVmDiskEncryptionExtension': '-EncryptFormatAll' encrypt formats data disks
        - New Parameters for 'Set-AzureRmVmDiskEncryptionExtension': '-ExtensionPublisherName' and '-ExtensionType' allow switching to other versions of the extension
        - New Parameters for 'Disable-AzureRmVmDiskEncryption': '-ExtensionPublisherName' and '-ExtensionType' allow switching to other versions of the extension
        - New Parameters for 'Get-AzureRmVmDiskEncryptionStatus': '-ExtensionPublisherName' and '-ExtensionType' allow switching to other versions of the extension
* DataLakeAnalytics
    * Please see the migration guide for breaking changes made to DataLakeAnalytics this release
    * Changed one of the two OutputTypes of Get-AzureRmDataLakeAnalyticsAccount
        - List\<DataLakeAnalyticsAccount> to List\<PSDataLakeAnalyticsAccountBasic>
        - The properties of PSDataLakeAnalyticsAccountBasic is a strict subset of the properties of DataLakeAnalyticsAccount
        - The additional properties that are in DataLakeAnalyticsAccount are not returned by the service.  Therefore, this change is to reflect this accurately. These additional properties are still in PSDataLakeAnalyticsAccountBasic, but they are tagged as Obsolete.
    * Changed one of the two OutputTypes of Get-AzureRmDataLakeAnalyticsJob
        - List\<JobInformation> to List\<PSJobInformationBasic>
        - The properties of PSJobInformationBasic is a strict subset of the properties of JobInformation
        - The additional properties that are in JobInformation are not returned by the service.  Therefore, this change is to reflect this accurately. These additional properties are still in PSJobInformationBasic, but they are tagged as Obsolete.
* DataLakeStore
    * Please see the migration guide for breaking changes made to DataLakeStore this release
    * Changed one of the two OutputTypes of Get-AzureRmDataLakeStoreAccount
        - List\<PSDataLakeStoreAccount> to List\<PSDataLakeStoreAccountBasic>
        - The properties of PSDataLakeStoreAccountBasic is a strict subset of the properties of PSDataLakeStoreAccount
        - The additional properties that are in PSDataLakeStoreAccount are not returned by the service.  Therefore, this change is to reflect this accurately. These additional properties are still in PSDataLakeStoreAccountBasic, but they are tagged as Obsolete.
* Dns
    * Support for CAA record types in Azure DNS
       - Supports all operations on CAA record type
* EventHub
    * Please see the migration guide for breaking changes made to EventHub this release
* Insights
    * Please see the migration guide for breaking changes made to Insights this release
* Network
    * Please see the migration guide for breaking changes made to Network this release
    * Added cmdlet to list available internet service providers for a specified Azure region
        - Get-AzureRmNetworkWatcherReachabilityProvidersList
    * Added cmdlet to get the relative latency score for internet service providers from a specified location to Azure regions
        - Get-AzureRmNetworkWatcherReachabilityReport
* Profile
    - Set-AzureRmDefault
        - Use this cmdlet to set a default resource group.  This will make the -ResourceGroup parameter optional for some cmdlets, and will use the default when a resource group is not specified
        - ```Set-AzureRmDefault -ResourceGroupName "ExampleResourceGroup"```
        - If resource group specified exists in the subscription, this resource group will be set to default.  Otherwise, the resource group will be created and then set to default.
    - Get-AzureRmDefault
        - Use this cmdlet to get the current default resource group (and other defaults in the future).
        - ```Get-AzureRmDefault -ResourceGroup```
    - Clear-AzureRmDefault
        - Use this cmdlet to remove the current default resource group
        - ```Clear-AzureRmDefault -ResourceGroup```
    - Add-AzureRmEnvironment and Set-AzureRmEnvironment
        - Add the BatchAudience parameter, which allows you to specify the Azure Batch Active Directory audience to use when acquiring authentication tokens for the Batch service.
* RecoveryServices.Backup
    * Added cmdlets to perform instant file recovery.
        - Get-AzureRmRecoveryServicesBackupRPMountScript
        - Disable-AzureRmRecoveryServicesBackupRPMountScript
    * Updated RecoveryServices.Backup SDK version to the latest
    * Updated tests for the Azure VM workload so that, all setups needed for test runs are done by the tests themselves.
    * Fixes https://github.com/Azure/azure-powershell/issues/3164
* RecoveryServices.SiteRecovery
    * Changes for ASR VMware to Azure Site Recovery (cmdlets are currently supporting operations for Enterprise to Enterprise, Enterprise to Azure, HyperV to Azure)
        - New-AzureRmRecoveryServicesAsrPolicy
        - New-AzureRmRecoveryServicesAsrProtectedItem
        - Update-AzureRmRecoveryServicesAsrPolicy
        - Update-AzureRmRecoveryServicesAsrProtectionDirection
    * Added support to AAD-based vault
    * Added cmdlets to manage VCenter resources
        - Get-AzureRmRecoveryServicesAsrVCenter
        - New-AzureRmRecoveryServicesAsrVCenter
        - Remove-AzureRmRecoveryServicesAsrVCenter
        - Update-AzureRmRecoveryServicesAsrVCenter
    * Added other cmdlets
        - Get-AzureRmRecoveryServicesAsrAlertSetting
        - Get-AzureRmRecoveryServicesAsrEvent
        - New-AzureRmRecoveryServicesAsrProtectableItem
        - Set-AzureRmRecoveryServicesAsrAlertSetting
        - Start-AzureRmRecoveryServicesAsrResynchronizeReplicationJob
        - Start-AzureRmRecoveryServicesAsrSwitchProcessServerJob
        - Start-AzureRmRecoveryServicesAsrTestFailoverCleanupJob
        - Update-AzureRmRecoveryServicesAsrMobilityService
* ServiceBus
    - Please see the migration guide for breaking changes made to ServiceBus this release
* Sql
    * Adding support for list and cancel the asynchronous updateslo operation on the database
    	- update existing cmdlet Get-AzureRmSqlDatabaseActivity to return DB updateslo operation status.
    	- add new cmdlet Stop-AzureRmSqlDatabaseActivity for cancel the asynchronous updateslo operation on the database.
    * Adding support for Zone Redundancy for databases and elastic pools
    	- Adding ZoneRedundant switch parameter to New-AzureRmSqlDatabase
    	- Adding ZoneRedundant switch parameter to Set-AzureRmSqlDatabase
    	- Adding ZoneRedundant switch parameter to New-AzureRmSqlElasticPool
    	- Adding ZoneRedundant switch parameter to Set-AzureRmSqlElasticPool
    * Adding support for Server DNS Aliases
    	- Adding Get-AzureRmSqlServerDnsAlias cmdlet which gets server dns aliases by server and alias name or a list of server dns aliases for an azure Sql Server.
    	- Adding New-AzureRmSqlServerDnsAlias cmdlet which creates new server dns alias for a given Azure Sql server
    	- Adding Set-AzurermSqlServerDnsAlias cmlet which allows updating a Azure Sql Server to which server dns alias is pointing
    	- Adding Remove-AzureRmSqlServerDnsAlias cmdlet which removes a server dns alias for a Azure Sql Server
* Azure.Storage
    * Upgrade to Azure Storage Client Library 8.5.0 and Azure Storage DataMovement Library 0.6.3
    * Add File Share Snapshot Support Feature
        - Add 'SnapshotTime' parameter to Get-AzureStorageShare
        - Add 'IncludeAllSnapshot' parameter to Remove-AzureStorageShare

## 2017.10.12 - Version 4.4.1
* AzureBatch
     - Marked cmdlet parameters and type properties obsolete in 
       preparation for upcoming breaking change release (Version 4.0.0)
* HDInsight
    * Added support for Data Disks property in cluster creation
        - Added parameter 'WorkerNodeDataDisksGroups' to the New-AzureHDInsightCluster cmdlet
* Insights
        * Add-AzureRmLogAlertRule
            - Adding details to deprecation warning introduced in April 2017: the cmdlet will stop having effect: its functionality is moved to the "ActivityLogAlerts" cmdlets.
            - Help file modified to include the deprecation warning and the details.
        * Disable-AzureRmActivityLogAlert, Disable-AzureRmActivityLogAlert, Remove-AzureRmActivityLogAlert, Set-AzureRmActivityLogAlert
            - Help file modified: removed text stating that the Force arguments was accepted since that argument is not accepted.
* KeyVault
    * Deprecating the PurgeDisabled flag from Key, Secret and Certificate attributes, respectively.
      * The flag is being superseded by the RecoveryLevel attribute.
* MachineLearningCompute
    * Added initial set of cmdlets for MachineLearningCompute
        - Get-AzureRmMlOpCluster
        - Get-AzureRmMlOpClusterKey
        - New-AzureRmMlOpCluster
        - Remove-AzureRmMlOpCluster
        - Test-AzureRmMlOpClusterSystemServicesUpdateAvailability
        - Update-AzureRmMlOpClusterSystemService
* MarketplaceOrdering
    * New Cmdlet Get-AzureRmMarketplaceTerms
        - Get the agreement terms of a given publisher id, offer id and plan id.
    * New Cmdlet Set-AzureRmMarketplaceTerms
    	- Accept or reject agreement terms of a give publisher id, offer id and plan id. Please use Get-AzureRmMarketplaceTerms to get the agreement terms.
* Profile
    * LocationCompleterAttribute added and available for cmdlets which use the -Location parameter
        - Use this feature by adding LocationCompleter(string[] validResourceTypes) onto the Location parameter

## 2017.09.25 - Version 4.4.0
* AnalysisServices
    * Added a new dataplane commandlet to allow synchronization of databases from read-write instance to read-only instances 
        - Included help file for the commandlet
        - Added in-memory tests and a scenario test (only live)
    * Fixed bugs in Add-AzureAsAccount commandlet 
* Automation
    * Fixed help documents for cmdlets fixed in the earlier release.
    * Added 4 new cmdlets to support staged rollout of DSC node configurations.
        - Start-AzureRmAutomationDscNodeConfigurationDeployment
        - Stop-AzureRmAutomationDscNodeConfigurationDeployment
        - Get-AzureRmAutomationDscNodeConfigurationDeployment
        - Get-AzureRmAutomationDscNodeConfigurationDeploymentSchedule
* CognitiveServices
    * Integrate with Cognitive Services Management SDK version 2.0.0.
    * Get-AzureRmCognitiveServicesAccount now can correctly support paging.
* Compute
    * Run Command feature:
        - New cmdlet: 'Invoke-AzureRmVMRunCommand' invokes a run command on a VM
        - New cmdlet: 'Get-AzureRmVMRunCommandDocument' shows available run command documents
    * Add 'StorageAccountType' parameter to Set-AzureRmDataDisk
    * Availability Zone support for virtual machine, VM scale set, and disk
        - New paramter: 'Zone' is added to New-AzureRmVM, New-AzureRmVMConfig, New-AzureRmVmssConfig, New-AzureRmDiskConfig
    * VM scale set rolling upgrade feature:
        - New cmdlet: 'Start-AzureRmVmssRollingOSUpgrade' invokes OS rolling upgrade of VM scale set
        - New cmdlet: 'Set-AzureRmVmssRollingUpgradePolicy' sets upgrade policy for VM scale set rolling upgrade.
        - New cmdlet: 'Stop-AzureRmVmssRollingUpgrade' cancels rolling upgrade of VM scale set
        - New cmdlet: 'Get-AzureRmVmssRollingUpgrade' shows the status of VM scale set rolling upgrade.
    * AssignIdentity switch parameter is introduced for system assigned identity.
        - New parameter: 'AssignIdentity' is added to New-AzureRmVMConfig, New-AzureRmVmssConfig and Update-AzureRmVM
    * Vmss disk encryption feature:
        - New cmdlet: 'Set-AzureRmVmssDiskEncryptionExtension' enables disk encryption on VM scale set
        - New cmdlet: 'Disable-AzureRmVmssDiskEncryption' disables disk encryption on VM scale set
        - New cmdlet: 'Get-AzureRmVmssDiskEncryptionStatus' shows the disk encryption status of a VM scale set
        - New cmdelt: 'Get-AzureRmVmssVMDiskEncryptionStatus' shows the disk encryption status of VMs in a VM scale set
* ContainerInstance
    * Add PowerShell cmdlets for Azure Container Instance
        - New-AzureRmContainerGroup
        - Get-AzureRmContainerGroup
        - Remove-AzureRmContainerGroup
        - Get-AzureRmContainerInstanceLog
* Insights
        * New cmdlet Disable-AzureRmActivityLogAlert
            - A new cmdlet to disable an existing activity log alert.
            - Optionally the Tags are settable with this cmdlet too.
        * New cmdlet Enable-AzureRmActivityLogAlert
            - A new cmdlet to enable an existing activity log alert.
            - Optionally the Tags are settable with this cmdlet too.
        * New cmdlet Get-AzureRmActivityLogAlert
            - A new cmdlet to retrieve one or more activity log alerts.
            - The alerts can be retrieved by name, resource group, or subscription.
        * New cmdlet New-AzureRmActionGroup
            - A new cmdlet to create an ActionGroup object in memory (no request involved.)
        * New cmdlet New-AzureRmActivityLogAlertCondition
            - A new cmdlet to create an activity log alert leaf condition object in memory (no request involved.)
        * New cmdlet Set-AzureRmActivityLogAlert
            - A new cmdlet to create or update an activity log alert.
        * New cmdlet Remove-AzureRmActivityLogAlert
            - A new cmdlet to remove one activity log alert.
        * New cmdlet Set-AzureRmActionGroup
            - A new cmdlet to create a new or update an existing action group.
        * New cmdlet Get-AzureRmActionGroup
            - A new cmdlet to retrieve one or more action groups.
            - The action groups can be retrieved by name, resource group, or subscription.
        * New cmdlet Remove-AzureRmActionGroup
            - A new cmdlet to remove one action group.
        * New cmdlet New-AzureRmActionGroupReceiver
            - A new cmdlet to create an new action group receiver in memory.
* KeyVault
    * New/updated Cmdlets to support soft-delete for KeyVault certificates
      * Get-AzureKeyVaultCertificate
      * Remove-AzureKeyVaultCertificate
      * Undo-AzureKeyVaultCertificateRemoval
* Network
    * Added support for endpoint services to Virtual Network Subnets
        - Updated Add-AzureRmVirtualSubnetConfig: Added optional parameter -ServiceEndpoint
        - Updated New-AzureRmVirtualSubnetConfig: Added optional parameter -ServiceEndpoint
        - Updated Set-AzureRmVirtualSubnetConfig: Added optional parameter -ServiceEndpoint
    * Added cmdlet to list endpoint services available in the location
        - Get-AzureRmVirtualNetworkAvailableEndpointService
    * Added the ability to configure external radius based P2S authentication to the following commandlets
        - New-AzureVirtualNetworkGateway
        - Set-AzureVirtualNetworkGateway
        - Set-AzureRmVirtualNetworkGatewayVpnClientConfig
    * Added cmdlet to allow generation of VpnProfiles for external radius based P2S
        - New-AzureRmVpnClientConfiguration
    	  - Get-AzureRmVpnClientConfiguration
    * Added support for SKU parameter to Public IP Addresses and Load Balancers
        - Updated New-AzureRMLoadBalancer: Added optional parameter -Sku
        - Updated New-AzureRMPublicIpAddress: Added optional parameter -Sku
    * Added support for DisableOutboundSNAT to Load Balancer Rules
        - Updated New-AzureRMLoadBalancerRuleConfig: Added optional parameter DisableOutboundSNAT
        - Updated Add-AzureRMLoadBalancerRuleConfig: Added optional parameter DisableOutboundSNAT
        - Updated Set-AzureRMLoadBalancerRuleConfig: Added optional parameter DisableOutboundSNAT
    * Added support for IkeV2 P2S
        - Updated New-AzureRmVirtualNetworkGateway: Added optional parameter -VpnClientProtocol, defaults to [ "SSTP", "IkeV2" ]
        - Updated Set-AzureRmVirtualNetworkGateway: Added optional parameter -VpnClientProtocol
    * Added support for MultiValued rules in Network Security Rules and Effective Network Security Rules
        - Updated Add-AzureRmNetworkSecurityRuleConfig: Updated SourcePortRange, DestinationPortRange, SourceAddressPrefix parameters to accept a list of strings
        - Updated New-AzureRmNetworkSecurityRuleConfig: Updated SourcePortRange, DestinationPortRange, SourceAddressPrefix  parameter to accept a list of strings
        - Updated Set-AzureRmNetworkSecurityRuleConfig: Updated SourcePortRange, DestinationPortRange, SourceAddressPrefix parameter to accept a list of strings
        - Updated Add-AzureRmNetworkSecurityRuleConfig: Updated SourcePortRange, DestinationPortRange, SourceAddressPrefix parameter to accept a list of strings
        - Updated New-AzureRmNetworkSecurityGroup : Updated SecurityRules parameter to accept SourcePortRange, DestinationPortRange, SourceAddressPrefix parameters which are list of strings in PSSecurityRule object
        - Updated Get-AzureRmEffectiveNetworkSecurityGroup: Added parameter TagMap
        - Updated Get-AzureRmEffectiveNetworkSecurityGroup: Updated returned PSEffectiveSecurityRule object with SourcePortRange, DestinationPortRange, SourceAddressPrefix parameters which are list of strings.
    * Added support for DDoS protection for virtual networks
        - Updated New-AzureRmVirtualNetwork: Added switch parameters EnableDDoSProtection and EnableVmProtection
        - Added properties EnableDDoSProtection and EnableVmProtection in PSVirtualNetwork object
    * Added support for Highly Available Internal Load Balancer
        - Updated Add-AzureRmLoadBalancerRuleConfig: Added All as an acceptable value for Protocol parameter
        - Updated New-AzureRmLoadBalancerRuleConfig: Added All as an acceptable value for Protocol parameter
        - Updated Set-AzureRmLoadBalancerRuleConfig: Added All as an acceptable value for Protocol parameter
    * Added support for Application Security Groups
        - Added New-AzureRmApplicationSecurityGroup
        - Added Get-AzureRmApplicationSecurityGroup
        - Added Remove-AzureRmApplicationSecurityGroup
        - Updated New-AzureRmNetworkInterface: Added optional parameters ApplicationSecurityGroup and ApplicationSecurityGroupId
        - Updated New-AzureRmNetworkInterfaceIpConfig: Added optional parameters ApplicationSecurityGroup and ApplicationSecurityGroupId
        - Updated Add-AzureRmNetworkInterfaceIpConfig: Added optional parameters ApplicationSecurityGroup and ApplicationSecurityGroupId
        - Updated Set-AzureRmNetworkInterfaceIpConfig: Added optional parameters ApplicationSecurityGroup and ApplicationSecurityGroupId
        - Updated New-AzureRmNetworkSecurityRuleConfig: Added optional parameters SourceApplicationSecurityGroup, SourceApplicationSecurityGroupId, DestinationApplicationSecurityGroup, and DestinationApplicationSecurityGroupId
        - Updated Add-AzureRmNetworkSecurityRuleConfig: Added optional parameters SourceApplicationSecurityGroup, SourceApplicationSecurityGroupId, DestinationApplicationSecurityGroup, and DestinationApplicationSecurityGroupId
        - Updated Set-AzureRmNetworkSecurityRuleConfig: Added optional parameters SourceApplicationSecurityGroup, SourceApplicationSecurityGroupId, DestinationApplicationSecurityGroup, and DestinationApplicationSecurityGroupId
    * Added new commands for VpnDeviceConfiguration Scripts 
        - Get-AzureRmVirtualNetworkGatewaySupportedVpnDevices 
        - Get-AzureRmVirtualNetworkGatewayConnectionVpnDeviceConfigScript 
* Profile
  * Start-Job Support for AzureRm cmdlets. 
    * All AzureRmCmdlets add -AzureRmContext parameter, which can accept a context (output of a Context cmdlet). 
      - Common pattern for jobs with context persistence DISABLED: ```Start-Job {param ($context) New-AzureRmVM -AzureRmContext $context [... other parameters]} -ArgumentList (Get-AzureRmContext)```
      - Common pattern for jobs with context persistence ENABLED:```Start-Job {New-AzureRmVM [... other parameters]}```
  * Persist login information across sessions, new cmdlets: 
    - Enable-AzureRmContextAutosave - Enable login persistence across sessions. 
    - Disable-AzureRmContextAutosave - Disable login persistence across sessions. 
  * Manage context information, new cmdets 
    - Select-AzureRmContext - Select the active named context. 
    - Rename-AzureRmContext - Rename an exsiting context for easy reference. 
    - Remove-AzureRmContext - Remove an existing context. 
    - Remove-AzureRmAccount - Remove all credentials, subscriptions, and tenants associated with an account. 
  * Manage context information, cmdlet changes: 
    - Added Scope = (Process | CurrentUser) to all cmdlets that change credentials 
    - Get-AzureRmContext - Added ListAvailable parameter to list all saved contexts
* Resources
    * Add PolicySetDefinition cmdlets
        - New-AzureRmPolicySetDefinition cmdlet to create a policy set definition
        - Get-AzureRmPolicySetDefinition cmdlet to list all policy set definitions or to get a specific policy set definition
        - Remove-AzureRmPolicySetDefinition cmdlet to delete a policy set definition
        - Set-AzureRmPolicySetDefinition cmdlet to update an existing policy set definition
    * Add -PolicySetDefinition, -Sku and -NotScope parameters to New-AzureRmPolicyAssignment and Set-AzureRmPolicyAssignment cmdlets
    * Add support to pass in policy url to New-AzureRmPolicyDefinition and Set-AzureRmPolicyDefinition cmdlets
    * Add -Mode parameter to New-AzureRmPolicyDefinition cmdlet
    * Add Support for removal of roleassignment using PSRoleAssignment object
        - Users can now use PSRoleassignmnet inputobject with Remove-AzureRMRoleAssignment commandlet to remove the roleassignment.
    * Add ManagedApplication cmdlets
        - New-AzureRmManagedApplication cmdlet to create a managed application
        - Get-AzureRmManagedApplication cmdlet to list all managed applications under a subscription or to get a specific managed application
        - Remove-AzureRmManagedApplication cmdlet to delete a managed application
        - Set-AzureRmManagedApplication cmdlet to update an existing managed application
    * Add ManagedApplicationDefinition cmdlets
        - New-AzureRmManagedApplicationDefinition cmdlet to create a managed application definition using a zip file uri or using mainTemplate and createUiDefinition json files
        - Get-AzureRmManagedApplicationDefinition cmdlet to list all managed application definitions under a resource group or to get a specific managed application definition
        - Remove-AzureRmManagedApplicationDefinition cmdlet to delete a managed application definition
        - Set-AzureRmManagedApplicationDefinition cmdlet to update an existing managed application definition
* Sql
    * Adding support for Virtual Network Rules
    	- Adding Get-AzureRmSqlServerVirtualNetworkRule cmdlet which gets the virtual network rules by a specific rule name or a list of virtual network rules in an Azure Sql server.
    	- Adding Set-AzureRmSqlServerVirtualNetworkRule cmdlet which changes the virtual network that the rule points to.
    	- Adding Remove-AzureRmSqlServerVirtualNetworkRule cmdlet which removes a virtual network rule for an Azure Sql server.
    	- Adding New-AzureRmSqlServerVirtualNetworkRule cmdlet which creates a new virtual network rule for an Azure Sql server.
* Websites
    * Add PremiumV2 Tier for App Service Plans
* Azure.Storage
    * Upgrade to Azure Storage Client Library 8.4.0 and Azure Storage DataMovement Library 0.6.1
    * Add PremiumPageBlobTier Support in Upload and Copy Blob API
        - Set-AzureStorageBlobContent
    	- Start-AzureStorageBlobCopy
    * Refine the Console Output Format of AzureStorageContainer, AzureStorageBlob, AzureStorageQueue, AzureStorageTable
        - Get-AzureStorageContainer
        - Get-AzureStorageBlob
        - Get-AzureStorageQueue
        - Get-AzureStorageTable

## 2017.08.10 - Version 4.3.1
  * Update to fix assembly signing issue
        
## 2017.08.07 - Version 4.3.0
* AnalysisServices
    * Fixed bug in Set-AzureRmAnalysisServciesServer
        - When admin was not provided, the admin will be removed.
    * Added BackupBlobContainerUri in New-AzureRmAnalysisServicesServer and Set-AzureRmAnalysisServicesServer
        - Enable to set/disable backup blob container for backup/restore Azure Analysis Services Server
    * Updated Sku lookup in New-AzureRmAnalysisServicesServer and Set-AzureRmAnalysisServicesServer
        - Changed hard coded Sku into dynamic lookup.
    * Add-AzureAnalysisServicesAccount to support login with Service Principal
* Automation
    * Made changes to AutomationDSC* cmdlets to pull more than 100 records
    * Resolved the issue where the Verbose streams stop working after calling some Automation cmdlets (for example Get-AzureRmAutomationVariable, Get-AzureRmAutomationJob).
    * Support for NodeConfiguration Build versioning added in StartAzureAutomationDscCompilationJob and ImportAzureAutomationDscNodeConfiguration.
    * Bug fixes for existing issues - Fixes the alias issue is #3775 and the runOn alias and support for HybridWorkers.
* Compute
    * Set-AzureRmVMAEMExtension: Add support for new Premium Disk sizes
    * Set-AzureRmVMAEMExtension: Add support for M series
    * Add ForceUpdateTag parameter to Add-AzureRmVmssExtension
    * Add Primary parameter to New-AzureRmVmssIpConfig
    * Add EnableAcceleratedNetworking parameter to Add-AzureRmVmssNetworkInterfaceConfig
    * Add InstanceId to Set-AzureRmVmss
    * Expose MaintenanceRedeployStatus to Get-AzureRmVM -Status output
    * Expose Restriction and Capability to the table format of Get-AzureRmComputeResourceSku
* DataLakeStore
    * Fix for issue: https://github.com/Azure/azure-powershell/issues/4323
* EventHub
    * added ResourceGroup property to NamespaceAttributes
        - 'ResourceGroup' Gets the name of the resource group the Namespace is in
    * updated commandlets with new parameter and parameter alias
        - below cmdlets updated with Parametersets for Namespace and EventHub for operation of AuthorizationRule
        - New-AzureRmEventHubAuthorizationRule
            + Adds a new AuthorizationRule to the existing NameSpace or EventHub.
        - Get-AzureRmEventHubAuthorizationRule
            + Gets AuthorizationRule / List of AuthorizationRules for the existing NameSpace or EventHub.
        - Set-AzureRmEventHubAuthorizationRule
            + Updates properties of existing AuthorizationRule of EventHub NameSpace.
        - Remove-AzureRmEventHubAuthorizationRule
            + Deletes the existing AuthorizationRule of existing NameSpace or EventHub.    
        - New-AzureRmEventHubKey
            + Generates a new Primary/Secondary Key for AuthorizationRule of existing NameSpace or EventHub.
        - Get-AzureRmEventHubKey
            + Gets Primary/Secondary Key for AuthorizationRule of existing NameSpace or EventHub.
* Network
    * New-AzureRmExpressRouteCircuitPeeringConfig: Added IPv6 support. New optional parameter added
    	- PeerAddressType
    * Set-AzureRmExpressRouteCircuitPeeringConfig: Added IPv6 support. New optional parameter added
    	- PeerAddressType
    * Remove-AzureRmExpressRouteCircuitPeeringConfig: Added IPv6 support. New optional parameter added
    	- PeerAddressType
    * Marked parameter -ProbeEnabled as obsolete
        - Add-AzureRmApplicationGatewayBackendHttpSettings
        - New-AzureRmApplicationGatewayBackendHttpSettings
        - Set-AzureRmApplicationGatewayBackendHttpSettings 
* Profile
    * Data collection has been enabled by default. Usage data is collected by Microsoft in order to improve the user experience. The data is anonymous and does not include command-line argument values.
        - Use the Disable-AzureRmDataCollection cmdlet to turn the feature off
        - Use the Enable-AzureRmDataCollection cmdlet to turn this feature on
* Resources
    * Add Support for validation of scopes for the following roledefinition and roleassignment commandlets before sending the request to ARM
        - Get-AzureRMRoleAssignment
        - New-AzureRMRoleAssignment
        - Remove-AzureRMRoleAssignment
        - Get-AzureRMRoleDefinition
        - New-AzureRMRoleDefinition
        - Remove-AzureRMRoleDefinition
        - Set-AzureRMRoleDefinition
* ServiceBus
    * Added below new commandlets for AuthorizationRules for NameSpace, Queue and Topic. according to parameter set the authorization rule orperations are perfomed. 
     - New-AzureRmServiceBusAuthorizationRule
       - Adds a new AuthorizationRule to the existing ServiceBus NameSpace/Queue/Topic.    
     - Get-AzureRmServiceBusAuthorizationRule
       - Gets AuthorizationRule / List of AuthorizationRules for the existing ServiceBus NameSpace/Queue/Topic.    
     - Set-AzureRmServiceBusAuthorizationRule
       - Updates properties of existing AuthorizationRule of Servicebus NameSpace/Queue/Topic.    
     - New-AzureRmServiceBusKey
       - Generates a new Primary/Secondary Key for AuthorizationRule of existing ServiceBus NameSpace/Queue/Topic.    
     - Get-AzureRmServiceBusKey
       - Gets Primary/Secondary Key for AuthorizationRule of existing ServiceBus NameSpace/Queue/Topic.       
     - Remove-AzureRmServiceBusNamespaceAuthorizationRule
       - Deletes the existing AuthorizationRule of ServiceBus NameSpace/Queue/Topic.       
    * Added Resource Group property to NamespceAttributes    
* Sql
    * Updating Set-AzureRmSqlServerTransparentDataEncryptionProtector to display a warning and require confirmation if the Encryption Protector Type is being set to AzureKeyVault
    * Adding new updated cmdlets for Auditing settings
    	- Adding Get-AzureRmSqlDatabaseAuditing cmdlet which gets the auditing settings of an Azure SQL database.
    	- Adding Get-AzureRmSqlServerAuditing cmdlet which gets the auditing settings of an Azure SQL server.
    	- Adding Set-AzureRmSqlDatabaseAuditing cmdlet which changes the auditing settings for an Azure SQL database.
    	- Adding Set-AzureRmSqlServerAuditing cmdlet which changes the auditing settings of an Azure SQL server.
    * Deprecating the existing Auditing policy cmdlets
    	- Deprecating Get-AzureRmSqlDatabaseAuditingPolicy
    	- Deprecating Get-AzureRmSqlServerAuditingPolicy
    	- Deprecating Set-AzureRmSqlDatabaseAuditingPolicy
    	- Deprecating Set-AzureRmSqlServerAuditingPolicy
    	- Deprecating Use-AzureRmSqlServerAuditingPolicy
    	- Deprecating Remove-AzureRmSqlDatabaseAuditing
    	- Deprecating Remove-AzureRmSqlServerAuditing
    * Schema file parsing for Update-AzureRmSqlSyncGroup is now case insensitive.
* Storage
    * Add NeworkRule support to resource mode storage account cmdlets
        - New-AzureRmStorageAccount
        - Set-AzureRmStorageAccount
        - Get-AzureRmStorageAccountNetworkRuleSet
        - Update-AzureRmStorageAccountNetworkRuleSet
        - Add-AzureRmStorageAccountNetworkRule
        - Remove-AzureRmStorageAccountNetworkRule

## 2017.07.17 - Version 4.2.1
* Compute
    - Fix issue with VM DIsk and VM Disk snapshot create and update cmdlets, (link)[https://github.com/azure/azure-powershell/issues/4309]
      - New-AzureRmDisk
      - New-AzureRmSnapshot
      - Update-AzureRmDisk
      - Update-AzureRmSnapshot
* Profile
    - Fix issue with non-interactive user authentication in RDFE (link)[https://github.com/Azure/azure-powershell/issues/4299]
* ServiceManagement
    - Fix issue with non-interactive user authentication (link)[https://github.com/Azure/azure-powershell/issues/4299]

## 2017.7.11 - Version 4.2.0
* AnalysisServices
    * Add new dataplane API
        - Introduced API to fetch AS server log, Export-AzureAnalysisServicesInstanceLog
* Automation
    * Properly setting TimeZone value for Weekly and Monthly schedules for New-AzureRmAutomationSchedule
        - More information can be found in this issue: https://github.com/Azure/azure-powershell/issues/3043
* AzureBatch
    - Added new Get-AzureBatchJobPreparationAndReleaseTaskStatus cmdlet.
    - Added byte range start and end to Get-AzureBatchNodeFileContent parameters.
* CognitiveServices
    * Integrate with Cognitive Services Management SDK version 1.0.0.
    * Fix an account name length checking bug.
* Compute
    * Storage account type support for Image disk:
        - 'StorageAccountType' parameter is added to Set-AzureRmImageOsDisk and Add-AzureRmImageDataDisk
    * PrivateIP and PublicIP feature in Vmss Ip Configuration:
        - 'PrivateIPAddressVersion', 'PublicIPAddressConfigurationName', 'PublicIPAddressConfigurationIdleTimeoutInMinutes', 'DnsSetting' names are added to New-AzureRmVmssIpConfig
        - 'PrivateIPAddressVersion' parameter for specifying IPv4 or IPv6 is added to New-AzureRmVmssIpConfig
    * Performance Maintenance feature:
        - 'PerformMaintenance' switch parameter is added to Restart-AzureRmVM.
        - Get-AzureRmVM -Status shows the information of performance maintenance of the given VM
    * Virtual Machine Identity feature:
        - 'IdentityType' parameter is added to New-AzureRmVMConfig and UpdateAzureRmVM
        - Get-AzureRmVM shows the information of the identity of the given VM
    * Vmss Identity feature:
        - 'IdentityType' parameter is added to to New-AzureRmVmssConfig
        - Get-AzureRmVmss shows the information of the identity of the given Vmss
    * Vmss Boot Diagnostics feature:
        - New cmdlet for setting boot diagnostics of Vmss object: Set-AzureRmVmssBootDiagnostics
        - 'BootDiagnostic' parameter is added to New-AzureRmVmssConfig
    * Vmss LicenseType feature:
        - 'LicenseType' parameter is added to New-AzureRmVmssConfig
    * RecoveryPolicyMode support:
        - 'RecoveryPolicyMode' paramter is added to New-AzureRmVmssConfig
    * Compute Resource Sku feature:
        - New cmdlet 'Get-AzureRmComputeResourceSku' list all compute resource skus
* DataFactories
    * Deprecate New-AzureRmDataFactoryGatewayKey
    * Introduce gateway auth key feature by adding New-AzureRmDataFactoryGatewayAuthKey and Get-AzureRmDataFactoryGatewayAuthKey
* DataLakeAnalytics
    * Add support for Compute Policy CRUD through the following commands:
        - New-AzureRMDataLakeAnalyticsComputePolicy
        - Get-AzureRMDataLakeAnalyticsComputePolicy
        - Remove-AzureRMDataLakeAnalyticsComputePolicy
        - Update-AzureRMDataLakeAnalyticsComputePolicy
    * Add support for job relationship metadata for help with recurring jobs and job pipelines. The following commands were updated or added:
        - Submit-AzureRMDataLakeAnalyticsJob
        - Get-AzureRMDataLakeAnalyticsJob
        - Get-AzureRMDataLakeAnalyticsJobRecurrence
        - Get-AzureRMDataLakeAnalyticsJobPipeline
    * Updated the token audience for job and catalog APIs to use the correct Data Lake specific audience instead of the Azure Resource audience.
* DataLakeStore
    * Added support for user managed KeyVault key rotations in the Set-AzureRMDataLakeStoreAccount cmdlet
    * Added a quality of life update to automatically trigger an `enableKeyVault` call when a user managed KeyVault is added or a key is rotated.
    * Updated the token audience for job and catalog APIs to use the correct Data Lake specific audience instead of the Azure Resource audience.
    * Fixed a bug limiting the size of files created/appended using the following cmdlets:
        - New-AzureRmDataLakeStoreItem
        - Add-AzureRmDataLakeStoreItemContent
* Dns
    * Fix bug in the piping scenario for Get-AzureRmDnsZone
        - More information can be found here: https://github.com/Azure/azure-powershell/issues/4203
* HDInsight
    * Added support to enable / disable Operations Management Suite(OMS)
    * New cmdlets
        - Enable-AzureRmHDInsightOperationsManagementSuite
        - Disable-AzureRmHDInsightOperationsManagementSuite
        - Get-AzureRmHDInsightOperationsManagementSuite
    * Add new parameters to set Spark custom configurations to Add-AzureRmHDInsightConfigValues
        - Parameters SparkDefaults and SparkThriftConf for Spark 1.6
        - Parameters Spark2Defaults and Spark2ThriftConf for Spark 2.0
* Insights
    * Issue #4215 (change request) remove the 15 days limit in the time window for the Get-AzureRmLog cmdlet. Also minor changes to the unit test names.
    * Issue #3957 fixed for Get-AzureRmLog
        - Issue #1: The backend returns the records in pages of 200 records each, linked by the continuation token to the next page. The customers were seeing the cmdlet returning only 200 records when they knew there were more. This was happening regardless of the value they set for MaxEvents, unless that value was less than 200.
        - Issue #2: The documentation contained incorrect data about this cmdlet, e.g.: the default timewindow was 1 hour.
        - Fix #1: The cmdlet now follows the continuation token returned by the backend until it reaches MaxEvents or the end of the set.<br>The default value for MaxEvents is 1000 and its maximum is 100000. Any value for MaxEvents that is less than 1 is ignored and the default is used instead. These values and behavior did not change, now they are correctly documented.<br>An alias for MaxEvents has been added -MaxRecords- since the name of the cmdlet does not speak about events anymore, but only about Logs.
        - Fix #2: The documentation contains correct and more detailed information: new alias, correct time window, correct default, minimum, and maximum values.
* KeyVault
    * Remove email address from the directory query when -UserPrincipalName is specified to the Set-AzureRMKeyVaultAccessPolicy and Remove-AzureRMKeyVaultAccessPolicy cmdlets.
      - Both Cmdlets now have an -EmailAddress parameter that can be used instead of the -UserPrincipalName parameter when querying for email address is appropriate.  If there are more than one matching email addresses in the directory then the Cmdlet will fail.
* Network
    * New-AzureRmIpsecPolicy: SALifeTimeSeconds and SADataSizeKilobytes are no longer mandatory parameters
        - SALifeTimeSeconds defaults to 27000 seconds
        - SADataSizeKilobytes defaults to 102400000 KB
    * Added support for custom cipher suite configuration using ssl policy and listing all ssl options api in Application Gateway
        - Added optional parameter -PolicyType, -PolicyName, -MinProtocolVersion, -Ciphersuite
            - Add-AzureRmApplicationGatewaySslPolicy
            - New-AzureRmApplicationGatewaySslPolicy
            - Set-AzureRmApplicationGatewaySslPolicy
        - Added Get-AzureRmApplicationGatewayAvailableSslOptions (Alias: List-AzureRmApplicationGatewayAvailableSslOptions)
        - Added Get-AzureRmApplicationGatewaySslPredefinedPolicy (Alias: List-AzureRmApplicationGatewaySslPredefinedPolicy)
    * Added redirect support in Application Gateway
        - Added Add-AzureRmApplicationGatewayRedirectConfiguration
        - Added Get-AzureRmApplicationGatewayRedirectConfiguration
        - Added New-AzureRmApplicationGatewayRedirectConfiguration
        - Added Remove-AzureRmApplicationGatewayRedirectConfiguration
        - Added Set-AzureRmApplicationGatewayRedirectConfiguration
        - Added optional parameter -RedirectConfiguration
            - Add-AzureRmApplicationGatewayRequestRoutingRule
            - New-AzureRmApplicationGatewayRequestRoutingRule
            - Set-AzureRmApplicationGatewayRequestRoutingRule
        - Added optional parameter -DefaultRedirectConfiguration
            - Add-AzureRmApplicationGatewayUrlPathMapConfig
            - New-AzureRmApplicationGatewayUrlPathMapConfig
            - Set-AzureRmApplicationGatewayUrlPathMapConfig
        - Added optional parameter -RedirectConfiguration
            - Add-AzureRmApplicationGatewayPathRuleConfig
            - New-AzureRmApplicationGatewayPathRuleConfig
            - Set-AzureRmApplicationGatewayPathRuleConfig
        - Added optional parameter -RedirectConfigurations
            - New-AzureRmApplicationGateway 
            - Set-AzureRmApplicationGateway
    * Added support for azure websites in Application Gateway
        - Added New-AzureRmApplicationGatewayProbeHealthResponseMatch
        - Added optional parameters -PickHostNameFromBackendHttpSettings, -MinServers, -Match
            - Add-AzureRmApplicationGatewayProbeConfig 
            - New-AzureRmApplicationGatewayProbeConfig
            - Set-AzureRmApplicationGatewayProbeConfig
        - Added optional parameters -PickHostNameFromBackendAddress, -AffinityCookieName, -ProbeEnabled, -Path
            - Add-AzureRmApplicationGatewayBackendHttpSettings
            - New-AzureRmApplicationGatewayBackendHttpSettings
            - Set-AzureRmApplicationGatewayBackendHttpSettings
    * Update Get-AzureRmPublicIPaddress to retrieve publicipaddress resources created via VM Scale Set
    * Added cmdlet to get virtual network current usage
        - Get-AzureRmVirtualNetworkUsageList
* Profile
    * Fixed error when using Import-AzureRmContext or Save-AzureRmContext
        - More information can be found in this issue: https://github.com/Azure/azure-powershell/issues/3954
* RecoveryServices.SiteRecovery
    * Introducing a new module for Azure Site Recovery operations.
    	- All cmdlets begin with AzureRmRecoveryServicesAsr*
* Sql
    * Add Data Sync PowerShell Cmdlets to AzureRM.Sql
    * Updated AzureRmSqlServer cmdlets to use new REST API version that avoids timeouts when creating server.
    * Deprecated server upgrade cmdlets because the old server version (2.0) no longer exists.
    * Add new optional switch paramter "AssignIdentity" to New-AzureRmSqlServer and Set-AzureRmSqlServer cmdlets to support provisioning of a resource identity for the SQL server resource
    * The parameter ResourceGroupName is now optional for Get-AzureRmSqlServer
    	- More information can be found in the following issue: https://github.com/Azure/azure-powershell/issues/635
* ServiceManagement
    For ExpressRoute:
    * Updated New-AzureBgpPeering cmdlet to add following new options :
        - PeerAddressType : Values of "IPv4" or "IPv6" can be specified to create a BGP Peering of the corresponding address family type	
    * Updated Set-AzureBgpPeering cmdlet to add following new options :
        - PeerAddressType : Values of "IPv4" or "IPv6" can be specified to update BGP Peering of the corresponding address family type
    * Updated Remove-AzureBgpPeering cmdlet to add following new options :
        - PeerAddressType : Values of "IPv4", "IPv6" or All can be specified to remove BGP Peering of the corresponding address family type or all of them

## 2017.06.07 - Version 4.1.0
* AnalysisServices
    * New SKUs added: B1, B2, S0
    * Scale up/down support added
* CognitiveServices
    * Update detailed display of license agreements when creating Cognitive Services resources
* Compute
    * Fix Test-AzureRmVMAEMExtension for virtual machines with multiple managed disks
    * Updated Set-AzureRmVMAEMExtension: Add caching information for Premium managed disks
    * Add-AzureRmVhd: The size limit on vhd is increased to 4TB.
    * Stop-AzureRmVM: Clarify documentation for STayProvisioned parameter
    * New-AzureRmDiskUpdateConfig
      * Deprecated parameters CreateOption, StorageAccountId, ImageReference, SourceUri, SourceResourceId
    * Set-AzureRmDiskUpdateImageReference: Deprecated cmdlet
    * New-AzureRmSnapshotUpdateConfig
      * Deprecated parameters CreateOption, StorageAccountId, ImageReference, SourceUri, SourceResourceId
    * Set-AzureRmSnapshotUpdateImageReference: Deprecated Cmdlet
* DataLakeStore
    * Enable-AzureRmDataLakeStoreKeyVault (Enable-AdlStoreKeyVault)
      * Enable KeyVault managed encryption for a DataLake Store
* DevTestLabs
    * Update cmdlets to work with current and updated DevTest Labs API version.
* IotHub
    * Add Routing support for IoTHub cmdlets
* KeyVault
  * New Cmdlets to support KeyVault Managed Storage Account Keys
    * Get-AzureKeyVaultManagedStorageAccount
    * Add-AzureKeyVaultManagedStorageAccount
    * Remove-AzureKeyVaultManagedStorageAccount
    * Update-AzureKeyVaultManagedStorageAccount
    * Update-AzureKeyVaultManagedStorageAccountKey
    * Get-AzureKeyVaultManagedStorageSasDefinition
    * Set-AzureKeyVaultManagedStorageSasDefinition
    * Remove-AzureKeyVaultManagedStorageSasDefinition
* Network
    * Get-AzureRmNetworkUsage: New cmdlet to show network usage and capacity details
    * Added new GatewaySku options for VirtualNetworkGateways
        * VpnGw1, VpnGw2, VpnGw3 are the new Skus added for Vpn gateways
    * Set-AzureRmNetworkWatcherConfigFlowLog
      * Fixed  help examples
* NotificationHubs
    * Transparent Update to NotificationHubs cmdlets for new API
* Profile
    * Resolve-AzureRmError
      * New cmdlet to show details of errors and exceptions thrown by cmdlets, including server request/response data
    * Send-Feedback
      * Enabled sending feedback without logging in
    * Get-AzureRmSubscription
      * Fix bug in retreiving CSP subscriptions
* Resources
    * Fixed issue where Get-AzureRMRoleAssignment would result in a Bad Request if the number of roleassignments where greater than 1000
        * Users can now use Get-AzureRMRoleAssignment even if the roleassignments to be returned is greater than 1000
* Sql
    * Restore-AzureRmSqlDatabase: Update documentation example
* Storage
    * Add AssignIdentity setting support to resource mode storage account cmdlets
        * New-AzureRmStorageAccount
        * Set-AzureRmStorageAccount
    * Add Customer Key Support to resource mode storage account cmdlets
        * Set-AzureRmStorageAccount
        * New-AzureRmStorageAccountEncryptionKeySource
* TrafficManager
    
    * New Monitor settings 'MonitorIntervalInSeconds', 'MonitorTimeoutInSeconds', 'MonitorToleratedNumberOfFailures'
    * New Monitor protocol 'TCP'
* ServiceManagement
    * Add-AzureVhd: The size limit on vhd is increased to 4TB.
    * New-AzureBGPPeering: Support LegacyMode
* Azure.Storage
    * Update help for parameters that accept wildcard characters and update StorageContext type

## 2017.05.23 - Version 4.0.2
* Profile
    * Add-AzureRmAccount
      * Added `-EnvironmentName` parameter alis for backward compatibility with 2.x versions of AzureRM.profile

## 2017.05.12 - Version 4.0.1
 * Fix issue with New-AzureStorageContext in offline scenarios: https://github.com/Azure/azure-powershell/issues/3939
 
 ## 2017.05.10 - Version 4.0.0
* This release contains breaking changes. Please see [the migration guide](https://aka.ms/azps-migration-guide) for change details and the impact on existing scripts.
* ApiManagement
    * Added support for configuring external groups in New-AzureRmApiManagementGroup.
* Billing
    * New Cmdlet Get-AzureRmBillingPeriod
        - cmdlet to retrieve azure billing periods of the subscription.
    * Update Cmdlet Get-AzureRmBillingInvoice
    	- new property BillingPeriodNames
    	- output in list view
* Compute
    * Updated Set-AzureRmVMAEMExtension and Test-AzureRmVMAEMExtension cmdlets to support Premium managed disks
    * Backup encryption settings for IaaS VMs and restore on failure
    * ChefServiceInterval option is renamed to ChefDaemonInterval now. Old one will continue to work however.
    * Remove duplicated DataDiskNames and NetworkInterfaceIDs properties from PS VM object.
      - Make DataDiskNames and NetworkInterfaceIDs parameters optional in Remove-AzureRmVMDataDisk and Remove-AzureRmVMNetworkInterface, respectively.
    * Fix the piping issue of Get cmdlets when the Get cmdlets return a list object.
    * Cmdlets that conflicted with RDFE cmdlets have been renamed. See issue https://github.com/Azure/azure-powershell/issues/2917 for more details
        - `New-AzureVMSqlServerAutoBackupConfig` has been renamed to `New-AzureRmVMSqlServerAutoBackupConfig`
        - `New-AzureVMSqlServerAutoPatchingConfig` has been renamed to `New-AzureRmVMSqlServerAutoPatchingConfig`
        - `New-AzureVMSqlServerKeyVaultCredentialConfig` has been renamed to `New-AzureRmVMSqlServerKeyVaultCredentialConfig`
* Consumption
    * New Cmdlet Get-AzureRmConsumptionUsageDetail
        - cmdlet to retrieve usage details of the subscription.
* ContainerRegistry
    * Add PowerShell cmdlets for Azure Container Registry
        - New-AzureRmContainerRegistry
        - Get-AzureRmContainerRegistry
        - Update-AzureRmContainerRegistry
        - Remove-AzureRmContainerRegistry
        - Get-AzureRmContainerRegistryCredential
        - Update-AzureRmContainerRegistryCredential
        - Test-AzureRmContainerRegistryNameAvailability
* DataLakeAnalytics
    * Add support for catalog package get and list
    * Add support for listing the following catalog items from deeper ancestors:
      * Table
      * TVF
      * View
      * Statistics
* DataLakeStore
    * For `Import-AzureRMDataLakeStoreItem` and `Export-AzureRMDataLakeStoreItem` trace logging has been disabled by default to improve performance. If trace logging is desired please use the `-DiagnosticLogLevel` and `-DiagnosticLogPath` parameters
    * Fixed a bug that would sometimes cause PowerShell to crash when uploading lots of small file to ADLS.
* EventHub
    * Bug fix : 
    	- Fix for Set-AzureRmEventHubNamespace cmdlet error  - 'Tier' cannot be null, where it should be 'SkuName' 
        - Set-AzureRmEventHub - Fix 'Object reference not set to an instance of an object' error while updating EventHub  
* Insights
    * Add-AzureRm*AlertRule
        - Returns a single object: newResource, statusCode, requestId
    * Get-AzureRmAlertRule
        - The output is now enumerated instead of considered a single object. Its type did not change, it is still a list.
    * Remove-AzureRmAlertRule
        - The statusCode follows the status code returned by the request, before it was Ok always.
    * Add-AzureRmAutoscaleSetting
        - Returns now a single object (not a list as before) containing statusCode, requestId, and the newly created/updated resource.
        - The status code follows the status returned by the request, before it was always Ok.
    * New-AzureRmAutoscaleRule
        - The parameter ScaleActionType has been extended, it receives the following values now: ChangeCount, PercentChangeCount, ExactCount.
    * Remove-AzureRmAutoscaleSetting
        - The statusCode in the output follows the statusCode returned by the request. Before it was always Ok. 
    * Get-AzureRMLogProfile
        - The output is now enumerated. Before it was considered a single object. The type of the output remains a list as before.
    * Remove-AzureRmLogProfile
        - The PassThru parameter has been implemented.
    * Metrics API
        - The SDK now retrieves metrics from MDM.
    * Get-AzureRmMetricDefinition
        - The output is still a list, but the structure of the list changed.
    * Get-AzureRmMetric
        - The call has changed. This is the new syntax: Get-AzureRmMetric ResourceId [MetricNames [TimeGrain] [AggregationType] [StartTime] [EndTime]] [DetailedOutput]
        - The output is a list, and the structure of its elements has changed.
* KeyVault
    * Adding backup/restore support for KeyVault secrets
        - Secrets can be backed up and restored, matching the functionality currently supported for Keys
    
    * Backup cmdlets for Keys and Secrets now accept a corresponding object as an input parameter
        - The caller may chain retrieval and backup operations: Get-AzureKeyVaultKey -VaultName myVault -Name myKey | Backup-AzureKeyVaultKey
        
    * Backup cmdlets now support a -Force switch to overwrite an existing file
        - Note that attempting to overwrite an existing file will no longer throw, and will instead prompt the user for a choice on how to proceed.
* LogicApp
    * New parameters for Interchange Control Number disaster recovery cmdlets:
        - Optional -AgreementType parameter ("X12", or "Edifact") to specify the relevant control numbers
* MachineLearning
    * Consume new version of Azure Machine Learning .Net SDK and add a new cmdlet
        - Add-AzureRmMlWebServiceRegionalProperty 
    * Minor wording fixes in help text.
* Network
    * Added Test-AzureRmNetworkWatcherConnectivity cmdlet
        - Returns connectivity information for a specified source VM and a destination
        - If connectivity between the source and destination cannot be established, the cmdlet returns details about the issue
* Profile
    * Added `Send-Feedback' cmdlet: allows a user to initiate a set of prompts which sends feedback to the Azure PowerShell team.
    * The following aliases have been removed as they conflicted with existing cmdlet names in the Azure module:
        - `Enable-AzureDataCollection` (supported by `Enable-AzureRmDataCollection`)
        - `Disable-AzureDataCollection` (supported by `Disable-AzureRmDataCollection`)
* Relay
    * Adds cmdlets for the Azure Relay which allows users to create and manage all Azure Relay resources.
        - `New-AzureRmRelayNamespace`
        - `Get-AzureRmRelayNamespace`
        - `Set-AzureRmRelayNamespace`
        - `Remove-AzureRmRelayNamespace`
        - `New-AzureRmWcfRelay`
        - `Get-AzureRmWcfRelay`
        - `Set-AzureRmWcfRelay`
        - `Remove-AzureRmWcfRelay`
        - `New-AzureRmRelayHybridConnection`
        - `Get-AzureRmRelayHybridConnection`
        - `Set-AzureRmRelayHybridConnection`
        - `Remove-AzureRmRelayHybridConnection`
        - `Test-AzureRmRelayName`
        - `Get-AzureRmRelayOperation`
        - `New-AzureRmRelayKey`
        - `Get-AzureRmRelayKey`
        - `New-AzureRmRelayAuthorizationRule`
        - `Get-AzureRmRelayAuthorizationRule`
        - `Set-AzureRmRelayAuthorizationRule`
        - `Remove-AzureRmRelayAuthorizationRule`
* Resources
    * Support cross-resource-group deployments for New-AzureRmResourceGroupDeployment
        - Users can now use nested deployments to deploy to different resource groups.
* ServiceBus
    
    * Bug Fix: ServiceBus Queue object property values were set to null, the object is used as input parameter in Set-AzureRmServiceBusQueue cmdlet to update Queue. 
      - Properties affected are LockDuration, EntityAvailabilityStatus, DuplicateDetectionHistoryTimeWindow, MaxDeliveryCount and MessageCount 
* ServiceFabric
    
    * Added cmdlets for service fabric
        - Add-AzureRmServiceFabricApplicationCertificate
            Add a certificate which will be used as application certificate
        - Add-AzureRmServiceFabricClientCertificate
            Add a common name or thumbprint to the cluster settings for client authentication
        - Add-AzureRmServiceFabricClusterCertificate
            Add a secondary cluster certificate to the cluster for rolling over the existing certificate
        - Add-AzureRmServiceFabricNodes
            Add nodes/VMs of a specific node type to a cluster
        - Add-AzureRmServiceFabricNodeType
            Add a node type/VMs to an existing cluster
        - Get-AzureRmServiceFabricCluster
            Get the details of the cluster resource
        - New-AzureRmServiceFabricCluster
            Create a new ServiceFabric cluster. This command has many overloads to cover various scenarios
        - Remove-AzureRmServiceFabricClientCertificate
            Remove a client certificate from being used to access a cluster
        - Remove-AzureRmServiceFabricClusterCertificate
            Remove a cluster certificate from being used for cluster security
        - Remove-AzureRmServiceFabricNodes
            Remove nodes from a specific node type from a cluster
        - Remove-AzureRmServiceFabricNodeType
            Remove a node type from a cluster
        - Remove-AzureRmServiceFabricSettings
            Remove one or more ServiceFabric settings from a cluster
        - Set-AzureRmServiceFabricSettings
            Add or update one or more ServiceFabric settings of a cluster
        - Set-AzureRmServiceFabricUpgradeType
            Change the ServiceFabric upgrade type of a cluster
        - Update-AzureRmServiceFabricDurability
            Change the durability tier of a cluster
        - Update-AzureRmServiceFabricReliability
            Change the reliability tier of a cluster
* Sql
    * Added -SampleName parameter to New-AzureRmSqlDatabase
    * Updates to Failover Group cmdlets
    	- Remove 'Tag' parameters
    	- Remove 'PartnerResourceGroupName' and 'PartnerServerName' parameters from Remove-AzureRmSqlDatabaseFailoverGroup cmdlet
    	- Add 'GracePeriodWithDataLossHours' parameter to New- and Set- cmdlets, which shall eventually replace 'GracePeriodWithDataLossHour'
    	- Documentation has been fleshed out and updated
    	- Change formatting of returned objects and fix some bugs where fields were not always populated
    	- Add 'DatabaseNames' and 'PartnerLocation' properties to Failover Group object
    	- Fix bug causing Switch- cmdlet to return immediately rather than waiting for operation to complete
    	- Fix integer overflow bug when high grace period values are used
    	- Adjust grace period to a minimum of 1 hour if a lower one is provided
    * Remove "Usage_Anomaly" from the accepted values for "ExcludedDetectionType" parameter of Set-AzureRmSqlDatabaseThreatDetectionPolicy cmdlet and Set-AzureRmSqlServerThreatDetectionPolicy cmdlet. 
* Storage
    * Upgrade SRP SDK to 6.3.0
    * New/Set-AzureRmStorageAccount:Add a new parameter to support EnableHttpsTrafficOnly
    * New/Set/Get-AzureRmStorageAccount: Returned Storage Account contains a new attribute EnableHttpsTrafficOnly
* Azure.Storage
    * Upgrade to Azure Storage Client Library 8.1.1 and Azure Storage DataMovement Library 0.5.1
    * Add a new cmdlet to support blob Incremental Copy feature

## 2017.04.05 - Version 3.8.0
* Compute
    * Fix bug in Get-* cmdlets, to allow retrieving multiple pages of data (more than 120 items)
* DataLakeAnalytics
    * Fix help for some commands to have the proper verbage and examples.
* DataLakeStore
    * Add support for head and tail to the `Get-AzureRMDataLakeStoreItemContent` cmdlet. This enables returning the top N or last N new line delimited rows to be displayed.
* HDInsight
    * Added support for RServer cluster type
        - Edgenode VM size can be specified for RServer cluster in New-AzureRmHDInsightCluster or New-AzureRmHDInsightClusterConfig
        - RServer is now a configuration option in Add-AzureRmHDInsightConfigValues. It allows for RStudio flag to be set to indicate that R Studio installation should be done.
* LogicApp
    * Set-AzureRmIntegrationAccountSchema and Set-AzureRmIntegrationAccountMap cmdlets are fixed for the contentlink issue(Both content and contentlink were set resulting in update failure). 
* Network
    * Added support for new web application firewall features to Application Gateways
        - Added New-AzureRmApplicationGatewayFirewallDisabledRuleGroupConfig
        - Added Get-AzureRmApplicationGatewayAvailableWafRuleSets (Alias: List-AzureRmApplicationGatewayAvailableWafRuleSets)
        - Updated New-AzureRmApplicationGatewayWebApplicationFirewallConfiguration: Added parameter -RuleSetType -RuleSetVersion and -DisabledRuleGroups
        - Updated Set-AzureRmApplicationGatewayWebApplicationFirewallConfiguration: Added parameter -RuleSetType -RuleSetVersion and -DisabledRuleGroups
    * Added support for IPSec policies to Virtual Network Gateway Connections
    	- Added New-AzureRmIpsecPolicy
    	- Updated New-AzureRmVirtualNetworkGatewayConnection: Added parameter -IpsecPolicies and -UsePolicyBasedTrafficSelectors
* Profile
    * *Obsolete*: Save-AzureRmProfile is renamed to Save-AzureRmContext, there is an alias to the old cmdlet name, the alias will be removed in the next release.
    * *Obsolete*: Select-AzureRmProfile is renamed to Import-AzureRmContext, there is an alias to the old cmdlet name, the alias will be removed in the next release.
    * The PSAzureContext and PSAzureProfile output types of profile cmdlets will be changed in the next release.
    * The Save-AzureRmContext cmdlet will have no OutputType in the next release.
    * Fix bug in cmdlet common code to use FIPS-compliant algorithm for data hashes: https://github.com/Azure/azure-powershell/issues/3651 
* Sql
    * Bug fixes on Azure Failover Group Cmdlets
    	- Fix for operation polling
    	- Fix GracePeriodWithDataLossHour value when setting FailoverPolicy to Manual
* TrafficManager
    * Support for the Geographic traffic routing method
        - New value 'Geographic' for the TrafficRoutingMethod parameter of New-AzureRmTrafficManagerProfile
        - New parameter 'GeoMapping' for the New-AzureRmTrafficManagerEndpoint and Add-AzureRmTrafficManagerEndpointConfig
        - Fix piping for Get-AzureRmTrafficManagerProfile when it returns a collection of profiles
* ServiceManagement
    * Add initiate maintenance PowerShell cmdlet.
    * Add Maintenance Status field to Get-AzureVM response.
    * Added new cmdlets to support Recovery Services vault upgrade
        - Test-AzureRecoveryServicesVaultUpgrade
        - Invoke-AzureRecoveryServicesVaultUpgrade

## 2017.03.09 - Version 3.7.0
* ApiManagement
    * Added new cmdlets to manage Backend entity
        - New-AzureRmApiManagementBackend
        - Get-AzureRmApiManagementBackend
        - Set-AzureRmApiManagementBackend
        - Remove-AzureRmApiManagementBackend
    * Created supporting cmdlets to create in-memory objects required while Creating or Updating Backend entity
        - New-AzureRmApiManagementBackendCredential
        - New-AzureRmApiManagementBackendProxy
* Billing
    * New Cmdlet Get-AzureRmBillingInvoice
        - cmdlet to retrieve azure billing invoices of the subscription.
* Compute
    * Updated Set-AzureRmVMAEMExtension and Test-AzureRmVMAEMExtension cmdlets to support managed disks
* LogicApp
    * New cmdlets for X12 Interchange Control Number disaster recovery:
        - Get-AzureRmIntegrationAccountGeneratedIcn
        - Get-AzureRmIntegrationAccountReceivedIcn
        - Remove-AzureRmIntegrationAccountReceivedIcn
        - Set-AzureRmIntegrationAccountGeneratedIcn
        - Set-AzureRmIntegrationAccountReceivedIcn
* Network
    * Added support for connection draining to Application Gateways
        - Added Get-AzureRmApplicationGatewayConnectionDraining 
        - Added New-AzureRmApplicationGatewayConnectionDraining
        - Added Remove-AzureRmApplicationGatewayConnectionDraining 
        - Added Set-AzureRmApplicationGatewayConnectionDraining
        - Updated Add-AzureRmApplicationGatewayBackendHttpSettings: Added optional parameter -ConnectionDraining
        - Updated New-AzureRmApplicationGatewayBackendHttpSettings: Added optional parameter -ConnectionDraining
        - Updated Set-AzureRmApplicationGatewayBackendHttpSettings: Added optional parameter -ConnectionDraining
    
    * Remapped unused 'Name' parameter in ExpressRoute cmdlets to 'ExpressRouteCircuitName'
        - Get-AzureRmExpressRouteCircuitARPTable
        - Get-AzureRmExpressRouteCircuitRouteTable
        - Get-AzureRmExpressRouteCircuitRouteTableSummary
        - Get-AzureRmExpressRouteCircuitStats
* Sql
    * Bug fix - Auditing and Threat Detection cmdlets now return a meangfull error instead of null refernce error. 
    * Updating Transparent Data Encryption (TDE) with Bring Your Own Key (BYOK) support cmdlets for updated API.
* Websites
    * Update help documentation for AppServicePlan cmdlets
* ServiceManagement
    * Update the output object of migration cmdlets (Move-AzureService, Move-AzureStorageAccount, Move-AzureVirtualNetwork, Move-AzureNetworkSecurityGroup, Move-AzureReservedIP, Move-AzureRouteTable):
        - ValidationMessages contain "Information" and "Warning" messages in addition to "Error" messages.
        - Result output is changed according to ValidationMessages.
    
    * Removed ManagedCache cmdlets.  These cmdlets were non-functional and have been deeprecated for more than a year
        - Get-AzureManagedCacheLocation
        - Get-AzureManagedCache
        - Get-AzureManagedCacheAccessKey
        - Get-AzureManagedCacheNamedCache
        - New-AzureManagedCache
        - New-AzureManagedCacheAccessKey
        - New-AzureManagedCacheNamedCache
        - Remove-AzureManagedCache
        - Remove-AzureManagedCacheNamedCache
        - Set-AzureManagedCache
        - Set-AzureManagedCacheNamedCache

## 2017.02.22 - Version 3.6.0
* AnalysisServices
    * Added State property in additional to ProvisioningState
        - All the cmdlet returning AnalysisService would have a new property 'State' used outside of provisioing.
        - The 'State' is intended to check status outside of provisioning, while 'ProvisioningState' is intended to check status related to Provisioning.
        - ProvisioningState and State are same in service side at this moment, the service side would differenciate ProvisioningState and State in future
* CognitiveServices
    * Integrate with Cognitive Services Management SDK 0.2.1 to support more Cognitive Services API Types and SKUs.
    * Remove the validation against “Type” and “SkuName” of Cognitive Services Account, this will allow the script to support new APIs/SKUs without changes.
* Compute
    * Updated Set-AzureRmVMDscExtension cmdlet WmfVersion parameter to support "5.1"
    * Updated Set-AzureRmVMChefExtension cmdlet to add following new options :
      - Daemon: Configures the chef-client service for unattended execution. e.g. -Daemon 'none' or e.g. -Daemon 'service'."
      - Secret: The encryption key used to encrypt and decrypt the data bag item values.
      - SecretFile: The path to the file that contains the encryption key used to encrypt and decrypt the data bag item values.
    * Fix for Get-AzureRmVM: Get-AzureRmVM did not display anything when the output includes availability set property.
    * New cmdlets:
        - Update-AzureRmAvailabilitySet: can update an unmanaged availability set to a managed availability set.
        - Add-AzureRmVmssDataDisk, Remove-AzureRmVmssDataDisk
    * New parameter, SkipVmBackup, for cmdlet Set-AzureRmVMDiskEncryptionExtension to allow user to skip backup creation for Linux VMs
* DataFactories
    * Fixed Get-AzureRmDataFactoryActivityWindow so it works for named pipeline and activity
* DataLakeAnalytics
    * Add Firewall Rule support to Data Lake Analytics:
        - Add-AzureRMDataLakeAnalyticsFirewallRule
        - Get-AzureRMDataLakeAnalyticsFirewallRule
        - Set-AzureRMDataLakeAnalyticsFirewallRule
        - Remove-AzureRMDataLakeAnalyticsFirewallRule
        - Set-AzureRMDataLakeAnalyticsAccount supports enabling/disabling the firewall and allowing/blocking Azure originating IPs through the firewall
        - Warnings will be raised if updating firewall rules when the firewall is disabled
    * Fix Get-AzureRMDataLakeAnalyticsJob functionality:
        - Top now correctly returns the number of jobs specified. The default number of jobs to return is 500. The more jobs requested the longer the command will take.
    * Remove explicit restrictions on resource locations. If Data Lake Analytics is not supported in a region, we will surface an error from the service.
* DataLakeStore
    * Update Upload and Download commands to use the new and improved Upload/Download helpers in the new DataLake.Store clients. This also gives better diagnostic logging, if enabled.
    * Default thread counts for Upload and download are now computed on a best effort basis based on the data being uploaded or downloaded. This should allow for good performance without specifying a thread count.
    * Update to Set-AzureRMDataLakeStoreAccount to allow for enabling and disabling Azure originating IPs through the firewall
    * Add warnings to Add and Set-AzureRMDataLakeStoreFirewallRule and AzureRMDataLakeStoreTrustedIdProvider if they are disabled
    * Remove explicit restrictions on resource locations. If Data Lake Store is not supported in a region, we will surface an error from the service.
* EventHub
    * Future Breaking Change Notification: We've added a warning about removing property 'ResourceGroupName' from the returned NamespceAttributes from cmdlets New-AzureRmEventHubNamespace, Get-AzureRmEvnetHubNamespace and Set-AzureRmEvnetHubNamespace
* Insights
    * Allow users to unselect data sinks for Set-AzureRmDiagnosticSettings
* Network
    * Added support for network Watcher APIs
        - New-AzureRmNetworkWatcher
        - Get-AzureRmNetworkWatcher
        - Remove-AzureRmNetworkWatcher
        - New-AzureRmPacketCaptureFilterConfig
        - New-AzureRmNetworkWatcherPacketCapture
        - Get-AzureRmNetworkWatcherPacketCapture
        - Stop-AzureRmNetworkWatcherPacketCapture
        - Remove-AzureRmNetworkWatcherPacketCapture
        - Get-AzureRmNetworkWatcherFlowLogSatus
        - Get-AzureRmNetworkWatcherNextHop
        - Get-AzureRmNetworkWatcherSecurityGroupView
        - Get-AzureRmNetworkWatcherTopology
        - Get-AzureRmNetworkWatcherTroubleshootingResult
        - Set-AzureRmNetworkWatcherConfigFlowLog
        - Start-AzureRmNetworkWatcherResourceTroubleshooting
        - Test-AzureRmNetworkWatcherIPFlow
    * Add-AzureRmExpressRouteCircuitPeeringConfig
        - Added new param :-RouteFilter to associate the BGP with route filter to filter out BGP communities via Microsoft peering. This parameter is set by resource
        - Added new param :-RouteFilterId to associate the BGP with route filter to filter out BGP communities via Microsoft peering. This parameter is set by resource id
    * New-AzureRmExpressRouteCircuitPeeringConfig
        - Added new param :-RouteFilter to associate the BGP with route filter to filter out BGP communities via Microsoft peering. This parameter is set by resource
        - Added new param :-RouteFilterId to associate the BGP with route filter to filter out BGP communities via Microsoft peering. This parameter is set by resource id
    * Set-AzureRmExpressRouteCircuitPeeringConfig
        - Added new param :-RouteFilter to associate the BGP with route filter to filter out BGP communities via Microsoft peering. This parameter is set by resource
        - Added new param :-RouteFilterId to associate the BGP with route filter to filter out BGP communities via Microsoft peering. This parameter is set by resource id
    * New cmdlets for selective service feature 
        - Get-AzureRmRouteFilter
        - New-AzureRmRouteFilter
        - Set-AzureRmRouteFilter
        - Remove-AzureRmRouteFilter
        - Add-AzureRmRouteFilterRuleConfig
        - Get-AzureRmRouteFilterRuleConfigobject
        - New-AzureRmRouteFilterRuleConfig
        - Set-AzureRmRouteFilterRuleConfig
        - Remove-AzureRmRouteFilterRuleConfig
* Resources
    * Support policy parameters for New-AzureRmPolicyDefinition and New-AzureRmPolicyAssignment
        - Users can now use Parameter parameter with New-AzureRmPolicyDefinition. This accepts both JSON string and file path.
        - Users can now provide policy parameter values in New-AzureRmPolicyAssignment in a couple of ways, including JSON string, file path, PS object, and through PowerShell parameters. 
* Scheduler
    * Fixed issue to properly encode HTTP jobs' callback Uri in Scheduler PowerShell cmdlet
* Sql
    * Adding new cmdlets for support for Azure SQL feature Transparent Data Encryption (TDE) with Bring Your Own Key (BYOK) Support
    	- TDE with BYOK support is a new feature in Azure SQL, which allows users to encrypt their database with a key from Azure Key Vault. This feature is currently in private preview.
    	- Get-AzureRmSqlServerKeyVaultKey : This cmdlet returns a list of Azure Key Vault keys added to a Sql Server.
    	- Add-AzureRmSqlServerKeyVaultKey : This cmdlet adds an Azure Key Vault key to a Sql Server.
    	- Remove-AzureRmSqlServerKeyVaultKey : This cmdlet removes an Azure Key Vault key from a Sql Server.
    	- Get-AzureRmSqlServerTransparentDataEncryptionProtector : This cmdlet returns the current encryption protector for a Sql Server.
    	- Set-AzureRmSqlServerTransparentDataEncryptionProtector : This cmdlet sets the encryption protector for a Sql Server. The encryption protector can be set to a key from Azure Key Vault or a key that is managed by Azure Sql.
    * New feature: Set--AzureRmSqlDatabaseAuditing  and Set-AzureRmSqlDatabaseServerAuditingPolicy supports setting secondary storage key for AuditType Blob 
    * Bug fix: Remove-AzureRmSqlDatabaseAuditing should set the UseServerDefault value to disabled 
    * Bug fix: Fixing an issue of selecting classic storage account when creating / updating Auditing or Threat Detection policies
    * Bug fix: Set-AzureRmSqlDatabaseAuditing and Set-AzureRmSqlDatabaseServerAuditingPolicy commands use the AuditType value that was previously defined in case it has not been configured by the user.
    * Bug fix: In case Blob Auditing is defined, Remove-AzureRmSqlDatabaseAuditing and Remove-AzureRmSqlDatabaseServerAuditingPolicy commands disable the Auditing settings.
    * Adding new cmdlets for support for Azure SQL feature AutoDR:
        -This is a new feature in Azure SQL that supports failover of multiple Azure Sql Databases to the partner server at the same time during disaster and allows automatic failover
        - Add-AzureRmSqlDatabaseToFailoverGroup add Azure Sql Databases into a Failover Group
        - Get-AzureRmSqlDatabaseFailoverGroup get the Failover Group entity
        - New-AzureRmSqlDatabaseFailoverGroup creates a new Failover Group
        - Remove-AzureRmSqlDatabaseFromFailoverGroup removes Azure Sql Databases from a Failover Group
        - Remove-AzureRmSqlDatabaseFailoverGroup Failover Group deletes the Failover Group
        - Set-AzureRmSqlDatabaseFailoverGroup set Azure Sql Database Failover Policy and Grace Period entities of the Failover Group
        - Switch-AzureRmSqlDatabaseFailoverGroup issues the failover operation with data loss or without data loss  
* Storage
    * Upgrade Microsoft.Azure.Management.Storage to version 6.1.0-preview
    * Add File Encryption features support to resource mode storage account cmdlets
        - New-AzureRmStorageAccount
        - Set-AzureRmStorageAccount
    
* ServiceManagement
    * Updated Set-AzureVMDscExtension cmdlet WmfVersion parameter to support "5.1"
    
    * Updated Set-AzureVMChefExtension cmdlet to add following new options :
        - Daemon: Configures the chef-client service for unattended execution. e.g. -Daemon 'none' or e.g. -Daemon 'service'."
        - Secret: The encryption key used to encrypt and decrypt the data bag item values.
        - SecretFile: The path to the file that contains the encryption key used to encrypt and decrypt the data bag item values.

## 2017.01.18 - Version 3.4.0
* AnalysisServices
    * Added two new dataplane APIs in a separate module Azure.AnalysisServices.psd1
        - This introduces two new APIs that enable customers to login to Azure Analysis Services servers and issue a restart command.
* Compute
    * Fix Get-AzureRmVM with -Status issue: Get-AzureRmVM throws an exception when Get-AzureRmVM lists multiple VMs and some of the VMs are deleted during Get-AzureRmVM is performed.
    * New parameters in New-AzureRmVMSqlServerAutoBackupConfig cmdlet to support Auto Backup for SQL Server 2016 VMs.
    	- BackupSystemDbs : Specifies if system databases should be added to Sql Server Managed Backup.
    	- BackupScheduleType : Specifies the type of managed backup schedule, manual or automated. If it's manual, schedule settings need to be specified.
    	- FullBackupFrequency : Specifies the frequency of Full Backup, daily or weekly.
    	- FullBackupStartHour : Specifies the hour of the day when the Sql Server Full Backup should start.
    	- FullBackupWindowInHours : Specifies the window (in hours) when Sql Server Full Backup should occur.
    	- LogBackupFrequencyInMinutes : Specifies the frequency of Sql Server Log Backup.
    * New-AzureVMSqlServer* cmdlets are renamed to New-AzureRmVMSqlServer* now. Old ones will continue to work however.
* DataLakeAnalytics
    * Update Get-AdlJob to support Top parameter
    * Update Get-AdlJob to return the list of jobs in order by most recently submitted
    * Updated help for all cmdlets to include output as well as more descriptions of parameters and the inclusion of aliases.
    * Update New-AdlAnalyticsAccount and Set-AdlAnalyticsAccount to support commitment tier options for the service.
    * Added OutputType mismatch warnings to all cmdlets with incorrect OutputType attributes. These will be fixed in a future breaking change release.
* DataLakeStore
    * Updated help for all cmdlets to include output as well as more descriptions of parameters and the inclusion of aliases.
    * Update New-AdlStore and Set-AdlStore to support commitment tier options for the service.
    * Added OutputType mismatch warnings to all cmdlets with incorrect OutputType attributes. These will be fixed in a future breaking change release.
    * Add Diagnostic logging support to Import-AdlStoreItem and Export-AdlStoreItem. This can be enabled through the following parameters:
        * -Debug, enables full diagnostic logging as well as debug logging to the PowerShell console. Most verbose options
        * -DiagnosticLogLevel, allows finer control of the output than debug. If used with debug, this is ignored and debug logging is used.
        * -DiagnosticLogPath, optionally specify the file to write diagnostic logs to. By default it is written to a file under %LOCALAPPDATA%\AdlDataTransfer
    * Added support to New-AdlStore to explicitly opt-out of account encryption. To do so, create the account with the -DisableEncryption flag.
* OperationalInsights
    * Get-AzureRmOperationalInsightsSearchResults no longer requires the Top parameter to retrieve results
* Resources
    * Support Tag as parameters for Find-AzureRmResource
        - Users can now use Tag parameter with Find-AzureRmResource
        - Fixed the issue where illegal combinations of TagName, TagValue with other search parameters was allowed in Find-AzureRmResource and would result in users getting exception from the service by disallowing such combinations. 
* ServiceBus
    * Add SkuCapacity parameter to Set-AzureRmServiceBusNamespace
        - User will be able to update the SkuCapacity(Messaging units in case of a premium namespace) of the SeriveBus NameSpace
    
    * Future Breaking Change Notification: We've added a warning about removing property 'ResourceGroupName' from the returned NamespceAttributes from cmdlets New-AzureRmServiceBusNamespace, Get-AzureRmServiceBusNamespace and Set-AzureRmServiceBusNamespace
        -The call remains the same, but the returned values NameSpace object will not have the ResourceGroupName property  
* Sql
    * Added new return parameter "AuditType" to Get-AzureRmSqlDatabaseAuditingPolicy and Get-AzureRmSqlServerAuditingPolicy returned object
        - This parameter value indicates the returned auditing policy type - Table or Blob.
* ServiceManagement
    * New parameters in New-AzureVMSqlServerAutoBackupConfig cmdlet to support Auto Backup for SQL Server 2016 VMs.
    	- BackupSystemDbs : Specifies if system databases should be added to Sql Server Managed Backup.
    	- BackupScheduleType : Specifies the type of managed backup schedule, manual or automated. If it's manual, schedule settings need to be specified.
    	- FullBackupFrequency : Specifies the frequency of Full Backup, daily or weekly.
    	- FullBackupStartHour : Specifies the hour of the day when the Sql Server Full Backup should start.
    	- FullBackupWindowInHours : Specifies the window (in hours) when Sql Server Full Backup should occur.
    	- LogBackupFrequencyInMinutes : Specifies the frequency of Sql Server Log Backup.
* Storage
    * Fix Start-AzureStorageBlobCopy output might has wrong BlobType issue
        - Start-AzureStorageBlobCopy
    * Fix hang issue when running cmdlets from WPF/Winform context  
        - Get-AzureStorageBlob
        - Get-AzureStorageBlobContent
        - Get-AzureStorageBlobCopyState
        - Get-AzureStorageContainer
        - Get-AzureStorageContainerStoredAccessPolicy
        - New-AzureStorageContainer
        - Remove-AzureStorageBlob
        - Remove-AzureStorageContainer
        - Set-AzureStorageBlobContent
        - Set-AzureStorageContainerAcl
        - Start-AzureStorageBlobCopy
        - Stop-AzureStorageBlobCopy
        - Get-AzureStorageFile
        - Get-AzureStorageFileContent
        - Get-AzureStorageFileCopyState
        - Get-AzureStorageShare
        - Get-AzureStorageShareStoredAccessPolicy
        - New-AzureStorageDirectory
        - New-AzureStorageShare
        - Remove-AzureStorageDirectory
        - Remove-AzureStorageFile
        - Remove-AzureStorageShare
        - Set-AzureStorageFileContent
        - Start-AzureStorageFileCopy
        - Stop-AzureStorageFileCopy
        - Get-AzureStorageQueueStoredAccessPolicy
        - Get-AzureStorageTableStoredAccessPolicy 

## 2016.12.14 - Version 3.3.0
* ApiManagement
    * Added new cmdlets to manage external Identity Provider Configurations
        - New-AzureRmApiManagementIdentityProvider
        - Set-AzureRmApiManagementIdentityProvider
        - Get-AzureRmApiManagementIdentityProvider
        - Remove-AzureRmApiManagementIdentityProvider
    * Updated the client to use .net client 3.2.0 AzureRm.ApiManagement which has RBAC support
    * Updated cmdlet Import-AzureRmApiManagementApi to allow importing an Wsdl type API as either Soap Pass Through (ApiType = Http) or Soap To Rest (ApiType = Soap). Default is Soap Pass Through.
    * Fixed Issue https://github.com/Azure/azure-powershell/issues/3217
* Compute
    * Add Remove-AzureRmVMSecret cmdlet.
    * Based on user feedback (https://github.com/Azure/azure-powershell/issues/1384), we've added a DisplayHint property to VM object to enable Compact and Expand display modes. This is similar to `Get -Date - DisplayHint Date` cmdlet. By default, the return of `Get-AzureRmVm -ResourceGroupName <rg-name> -Name <vm-name>` will be compact. You can expand the output using `-DisplayHint Expand` parameter.
    * UPCOMING BREAKING CHANGE Notification: We've added a warning about removing ` DataDiskNames` and ` NetworkInterfaceIDs` properties from the returned VM object from `Get-AzureRmVm -ResourceGroupName <rg-name> -Name <vm-name` cmdlet. Please update your scripts to access these properties in the following way:
        - `$vm.StorageProfile.DataDisks`
        - `$vm.NetworkProfile.NetworkInterfaces`
    * Updated Set-AzureRmVMChefExtension cmdlet to add following new options :
        - JsonAttribute : A JSON string to be added to the first run of chef-client. e.g. -JsonAttribute '{"container_service": {"chef-init-test": {"command": "C:\\opscode\\chef\\bin"}}}'
        - ChefServiceInterval : Specifies the frequency (in minutes) at which the chef-service runs. If in case you don't want the chef-service to be installed on the Azure VM then set value as 0 in this field. e.g. -ChefServiceInterval 45
* DataLakeAnalytics
    * Removal of unsupported parameters in Add and Set-AzureRMDataLakeAnalyticsDataSource (default for data lake store)
    * Removed unsupported parameter in Set-AzureRMDataLakeAnalyticsAccount (default data lake store)
    * Introduction of deprecation warning for nested properties for all ARM resources. Nested properties will be removed in a future release and all properties will be moved one level up.
    * Added the ability to set MaxDegreeOfParallelism, MaxJobCount and QueryStoreRetention in New and Set-AzureRMDataLakeAnalyticsAccount
    * Removed invalid return value from New-AzureRMDataLakeAnalyticsCatalogSecret
* DataLakeStore
    * Introduction of deprecation warning for nested properties for all ARM resources. Nested properties will be removed in a future release and all properties will be moved one level up.
    * Removed the ability to set encryption in Set-AzureRMDataLakeStoreAccount (never was supported)
    * Added ability to enable/disable firewall rules and the trusted id providers during Set-AzureRMDataLakeStoreAccount
    * Added a new cmdlet: Set-AzureRMDataLakeStoreItemExpiry, which allows the user to set or remove the expiration for files (not folders) in their ADLS account.
    * Small fix for friendly date properties to pivot off UTC time instead of local time, ensuring standard time reporting.
* EventHub
    * Adds commandlets for the Azure EventHub
        - New-AzureRmEventHubNamespace
            - Adds a New EventHub NameSpace in the existing Resource Group.
        - Get-AzureRmEventHubNamespace
            - Gets Eventhub NameSpace/list of NameSpaces of existing Resource Group.
        - Set-AzureRmEventHubNamespace
            - Updates properties of existing EventHub NameSpace.
        - Remove-AzureRmEventHubNamespace
            - Deletes the existing EventHub NameSpace.
        - New-AzureRmEventHubNamespaceAuthorizationRule
            - Adds a new AuthorizationRule to the existing EventHub NameSpace.
        - Get-AzureRmEventHubNamespaceAuthorizationRule
            - Gets AuthorizationRule / List of AuthorizationRules for the existing EventHub NameSpace.
        - Set-AzureRmEventHubNamespaceAuthorizationRule
            - Updates properties of existing AuthorizationRule of EventHub NameSpace.
        - New-AzureRmEventHubNamespaceKey
            - Generates a new Primary/Secondary Key for AuthorizationRule of existing EventHub NameSpace.
        - Get-AzureRmEventHubNamespaceKey
            - Gets Primary/Secondary Key for AuthorizationRule of existing EventHub NameSpace.
        - Remove-AzureRmEventHubNamespaceAuthorizationRule
            - Deletes the existing AuthorizationRule of EventHub NameSpace.
        - New-AzureRmEventHub
            - Adds a new EventHub to the existing NameSpace.
        - Get-AzureRmEventHub
            - Gets existing Queue/ List of EventHub of the existing NameSpace.
        - Set-AzureRmEventHub
            - Updates properties of existing EventHub of NameSpace.
        - Remove-AzureRmEventHub
            - Deletes existing EventHub of NameSpace.
        - New-AzureRmEventHubAuthorizationRule
            - Adds a new AuthorizationRule to the existing EventHub of NameSpace.
        - Get-AzureRmEventHubAuthorizationRule
            - Gets the AuthorizationRule / List of AuthorizationRules of the EventHub. 
        - Set-AzureRmEventHubAuthorizationRule
            - Updates the AuthorizationRule of the EventHub.
        - New-AzureRmEventHubKey
            - Generates a new Primary/Secondary Key for AuthorizationRule of existing EventHub.
        - Get-AzureRmEventHubKey
            - Gets Primary/Secondary Key for AuthorizationRule of existing EventHub.
        - Remove-AzureRmEventHubAuthorizationRule
            - Deletes the existing AuthorizationRule of EventHub.
        - New-AzureRmEventHubConsumerGroup
            - Adds a new ConsumerGroup to the existing EventHub
        - Get-AzureRmEventHubConsumerGroup
            - Gets existing ConsumerGroup/ List of ConsumerGroups of the existing EventHub.
        - Set-AzureRmEventHubConsumerGroup
            - Updates properties of existing ConsumerGroup of EventHub.
        - Remove-AzureRmEventHubConsumerGroup
            - Deletes existing ConsumerGroup of EventHub.
* Insights
    * Parameter now accepts two more values in New-AzureRmAutoscaleRule
        - Parameter ScaleType now accepts the previous ChangeCount (default) plus two more values PercentChangeCount, and ExactCount
        - Add a warning message about this parameter accepting two more values
    * Add parameter became optional in Add-AzureRmLogProfile
        - Parameter StorageAccountId is now optional
    * Minor changes to the output classes to expose more properties
        - Before the user could see the properties because they were printed, but not access them programatically because they were protected for instance.
* IotHub
    * Adds commandlets for the Azure IoT Hub 
        - Add-AzureRmIotHubEventHubConsumerGroup
            - Adds an Event Hub consumer group for an existing Azure IoT hub.
        - Add-AzureRmIotHubKey
            - Adds a new key to an existing Azure IoT hub.
        - Get-AzureRmIotHub
            - Gets the properties of an exisiting Azure IoT hub.
        - Get-AzureRmIotHubConnectionString
            - Gets the connection strings of an existing Azure IoT hub.
        - Get-AzureRmIotHubEventHubConsumerGroup
            - Gets the list of event hub consumer groups for the specified eventhub endpoint.
        - Get-AzureRmIotHubJob
            - Gets the properties of a set of Azure IoT hubs in a subscription or resource group.
        - Get-AzureRmIotHubKey
            - Gets the information related to a list of keys of an Azure IoT hub.
        - Get-AzureRmIotHubQuotaMetric
            - Gets the quota metrics for an Azure IoT hub.
        - Get-AzureRmIotHubRegistryStatistic
            - Gets the registry statistics for an Azure IoT hub.
        - Get-AzureRmIotHubValidSku
            - Gets the list of valid Skus to which an existing Azure IoT hub can transition to.
        - New-AzureRmIotHub
            - Creates a new Azure IoT hub.
        - New-AzureRmIotHubExportDevices
            - Starts a new job for exporting the devices of an Azure IoT hub.
        - New-AzureRmIotHubImportDevices
            - Starts a new job for importing the devices of an Azure IoT hub.
        - Remove-AzureRmIotHub
            - Removes an Azure IoT hub.
        - Remove-AzureRmIotHubEventHubConsumerGroup
            - Removes a consumer group for the specified event hub endpoint of a give Azure IoT hub.
        - Remove-AzureRmIotHubKey
            - Removes a key from an Azure IoT hub.
        - Set-AzureRmIotHub
            - Updates the properties of an Azure IoT hub.
* MachineLearning
    * Serialization and deserialization improvements for all cmdlets
* NotificationHubs
    * Added the skuTier parameter to set the sky for namespace
        - New-AzureRmNotificationHubsNamespace
        - Set-AzureRmNotificationHubsNamespace
* RecoveryServices.Backup
    * Migrated from Hyak based Azure SDK to Swagger based Azure SDK
* Resources
    * Support ResourceNameEquals and ResourceGroupNameEquals as parameters for Find-AzureRmResource
        - Users can now use ResourceNameEquals and ResourceGroupNameEquals with Find-AzureRmResource
* ServiceBus
    * Adds commandlets for the Azure ServiceBus
        - New-AzureRmServiceBusNamespace
            - Adds a New ServiceBus NameSpace in the existing Resource Group.
        - Get-AzureRmServiceBusNamespace
            - Gets NameSpace/list of NameSpaces of existing Resource Group.
        - Set-AzureRmServiceBusNamespace
            - Updates properties of existing Servicebus NameSpace.
        - Remove-AzureRmServiceBusNamespace
            - Deletes the existing ServiceBus NameSpace.
        - New-AzureRmServiceBusNamespaceAuthorizationRule
            - Adds a new AuthorizationRule to the existing ServiceBus NameSpace.
        - Get-AzureRmServiceBusNamespaceAuthorizationRule
            - Gets AuthorizationRule / List of AuthorizationRules for the existing ServiceBus NameSpace.
        - Set-AzureRmServiceBusNamespaceAuthorizationRule
            - Updates properties of existing AuthorizationRule of Servicebus NameSpace.
        - New-AzureRmServiceBusNamespaceKey
            - Generates a new Primary/Secondary Key for AuthorizationRule of existing ServiceBus NameSpace.
        - Get-AzureRmServiceBusNamespaceKey
            - Gets Primary/Secondary Key for AuthorizationRule of existing ServiceBus NameSpace.
        - Remove-AzureRmServiceBusNamespaceAuthorizationRule
            - Deletes the existing AuthorizationRule of ServiceBus NameSpace.
        - New-AzureRmServiceBusQueue
            - Adds a new Queue to the existing ServiceBus NameSpace.
        - Get-AzureRmServiceBusQueue
            - Gets existing Queue/ List of Queues of the existing ServiceBus NameSpace.
        - Set-AzureRmServiceBusQueue
            - Updates properties of existing Queue of ServiceBus NameSpace.
        - Remove-AzureRmServiceBusQueue
            - Deletes existing Queue of ServiceBus NameSpace.
        - New-AzureRmServiceBusQueueAuthorizationRule
            - Adds a new AuthorizationRule to the existing Queue of ServiceBus NameSpace.
        - Get-AzureRmServiceBusQueueAuthorizationRule
            - Gets the AuthorizationRule / List of AuthorizationRules of the Queue 
        - Set-AzureRmServiceBusQueueAuthorizationRule
            - Updates the AuthorizationRule of the Queue.
        - New-AzureRmServiceBusQueueKey
            - Generates a new Primary/Secondary Key for AuthorizationRule of existing ServiceBus Queue.
        - Get-AzureRmServiceBusQueueKey
            - Gets Primary/Secondary Key for AuthorizationRule of existing ServiceBus Queue.
        - Remove-AzureRmServiceBusQueueAuthorizationRule
            - Deletes the existing AuthorizationRule of ServiceBus Queue.
        - New-AzureRmServiceBusTopic
           - Adds a new Topic to the existing ServiceBus NameSpace.
        - Get-AzureRmServiceBusTopic
           - Gets existing Topic/ List of Topics of the existing ServiceBus NameSpace.
        - Set-AzureRmServiceBusTopic
           - Updates properties of existing Topic of ServiceBus NameSpace.
        - Remove-AzureRmServiceBusTopic
           - Deletes existing Topic of ServiceBus NameSpace.
        - New-AzureRmServiceBusTopicAuthorizationRule
           - Adds a new AuthorizationRule to the existing Topic of ServiceBus NameSpace.
        - Get-AzureRmServiceBusTopicAuthorizationRule
           - Gets the AuthorizationRule / List of AuthorizationRules of the Topic.
        - Set-AzureRmServiceBusTopicAuthorizationRule
           - Updates the AuthorizationRule of the Topic.
        - New-AzureRmServiceBusTopicKey
           - Generates a new Primary/Secondary Key for AuthorizationRule of existing ServiceBus Topic.
        - Get-AzureRmServiceBusTopicKey
           - Gets Primary/Secondary Key for AuthorizationRule of existing ServiceBus Topic.
        - Remove-AzureRmServiceBusTopicAuthorizationRule
           - Deletes the existing AuthorizationRule of ServiceBus Topic.
        - New-AzureRmServiceBusSubscription
           - Adds a new Subscription to the existing ServiceBus Topic.
        - Get-AzureRmServiceBusSubscription
            - Gets existing Subscription/ List of Subscriptions of the existing ServiceBus Topic.
        - Set-AzureRmServiceBusSubscription
            - Updates properties of existing Subscription of ServiceBus Topic.
        - Remove-AzureRmServiceBusSubscription
            - Deletes existing Subscription of ServiceBus Topic.
* Sql
    * Added storage properties to cmdlets for Azure SQL threat detection policy management at database and server level 
        - StorageAccountName
        - RetentionInDays
    * Removed the unsupported param "AuditAction" from Set-AzureSqlDatabaseServerAuditingPolicy
    * Added new param "AuditAction" to Set-AzureSqlDatabaseAuditingPolicy
    * Fix for showing on GET and persisting Tags on SET (if not given) for Database, Server and Elastic Pool 
        - If Tags is used in command it will save tags, if not it will not wipe out tags on resource.
    * Fix for showing on GET and persisting Tags on SET (if not given) for Database, Server and Elastic Pool 
        - If Tags is used in command it will save tags, if not it will not wipe out tags on resource.
    * Changes for "New-AzureRmSqlDatabase", "Set-AzureRmSqlDatabase" and "Get-AzureRmSqlDatabase" cmdlets
        - Adding a new parameter called "ReadScale" for the 3 cmdlets above.
        - The "ReadScale" parameter has 2 possibl values: "Enabled" or "Disabled" to indicate whether the ReadScale option is turned on for the database.
    * Functionality of ReadScale Feature.
        - ReadScale is a new feature in SQL Database, which allows the user to enabled/disable routing read-only requests to Geo-secondary Premium databases.
        - This feature allows the customer to scale up/down their read-only workload flexibly, and unlocked more DTUs for the premium database.
        - To configure ReadScale, user simply specify "ReadScale" paramter with "Enabled/Disabled" at database creation with New-AzureRmSqlDatabase cmdlet, 
* Websites
    * Add: PerSiteScaling option on cmdlets New-AzureRmAppservicePlan and Set-AzureRmAppServicePlan
    * Add: NumberOfWorkers option on cmdlets Set-AzureRmWebApp and Set-AzureRmWebAppSlot
    * Add: Help documentation using platyPS
* ServiceManagement
    * Updated Set-AzureVMChefExtension cmdlet to add following new options :
        - JsonAttribute : A JSON string to be added to the first run of chef-client. e.g. -JsonAttribute '{"container_service": {"chef-init-test": {"command": "C:\\opscode\\chef\\bin"}}}'
        - ChefServiceInterval : Specifies the frequency (in minutes) at which the chef-service runs. If in case you don't want the chef-service to be installed on the Azure VM then set value as 0 in this field. e.g. -ChefServiceInterval 45
    * Updated New-AzureVirtualNetworkGatewayConnection cmdlet to add validation on acceptable input parameter:GatewayConnectionType values sets and it can be case insensitive:
        - GatewayConnectionType : Added validation to accept only set of values:- 'ExpressRoute'/'IPsec'/'Vnet2Vnet'/'VPNClient' and acceptable set of values can be passed in any casing.
    * Updating Managed Cache warning message which notifies customer about service deprecation on the following cmdlets :
        - Get-AzureManagedCache
        - Get-AzureManagedCacheAccessKey
        - Get-AzureManagedCacheLocation
        - Get-AzureManagedCacheNamedCache
        - New-AzureManagedCache
        - New-AzureManagedCacheAccessKey
        - New-AzureManagedCacheNamedCache
        - Remove-AzureManagedCache
        - Remove-AzureManagedCacheNamedCache
        - Set-AzureManagedCache
        - Set-AzureManagedCacheNamedCache
    * For more information about Managed Cache service deprecation, see http://go.microsoft.com/fwlink/?LinkID=717458

## 2016.11.14 - Version 3.2.0
* Network
	* Get-AzureRmVirtualNetworkGatewayConnection
	    - Added new param :- TunnelConnectionStatus in output Connection object to show per tunnel connection health status.
	* Reset-AzureRmVirtualNetworkGateway
	    - Added optional input param:- gatewayVip to pass gateway vip for ResetGateway API in case of Active-Active feature enabled gateways.
	    - Gateway Vip can be retrieved from PublicIPs refered in VirtualNetworkGateway object.

## 2016.11.02 - Version 3.1.0
* ApiManagement
    * Fixed cmdlet Import-AzureRmApiManagementApi when importing Api by SpecificationByUrl parameter
    * New-AzureRmApiManagement supports creating an ApiManagement service in a VirtualNetwork and with additional regions
* AzureBatch
    * Rename cmdlet Get-AzureRmBatchSubscriptionQuotas to Get-AzureRmBatchLocationsQuotas (an alias for the old command was created)
        - Rename return type PSBatchSubscriptionQuotas to PSBatchLocationQuotas (no property changes)
* Compute
    * Update formats for list of VMs, VMScaleSets and ContainerService
        - The default format of Get-AzureRmVM, Get-AzureRmVmss and Get-AzureRmContainerService is not table format when these cmdlets call List Operation
    * Fix overprovision issue for VMScaleSet
        - Because of the bug in Compute client library (and Swagger spec) regarding overprovision property of VMScaleSet, this property did not show up correctly.
    * Better piping scenario for VMScaleSets and ContainerService cmdlets
        - VMScaleSet and ContainerService now have "ResourceGroupName" property, so when piping Get command to Delete/Update command, -ResourceGroupName is not required.
    * Separate paremater sets for Set-AzureRmVM with Generalized and Redeploy parameter
    * Reduce time taken by Get-AzureRmVMDiskEncryptionStatus cmdlet from two minutes to under five seconds
    * Allow Set-AzureRmVMDiskEncryptionStatus to be used with VHDs residing in multiple resource groups
* DataLakeAnalytics
    * Addition of Catalog CRUD cmdlets:
        - The following cmdlets are replacing Secret CRUD cmdlets. In the next release Secret CRUD cmdlets will be removed.
        - New-AzureRMDataLakeAnalyticsCatalogCredential
        - Set-AzureRMDataLakeAnalyticsCatalogCredential
        - Remove-AzureRMDataLakeAnalyticsCatalogCredential
    * Fixes for Get-AzureRMDataLakeAnalyticsCatalogItem
        - Better error messaging and support for invalid input
    * General help improvements
        - Clearer help for job operations
        - Fixed typos and incorrect examples
* DataLakeStore
    * Improvements to import and export data cmdlets
        - Drastically increased performance for distributed download scenarios, where multiple sessions are running across many clients targeting the same ADLS account.
        - Better error handling and messaging for both upload and download scenarios.
    * Full Firewall rules management CRUD
        - The below cmdlets can be used to manage firewall rules for an ADLS account:
        - Add-AzureRMDataLakeStoreFirewallRule
        - Set-AzureRMDataLakeStoreFirewallRule
        - Get-AzureRMDataLakeStoreFirewallRule
        - Remove-AzureRMDataLakeStoreFirewallRule
    * Full Trusted ID provider management CRUD
        - The below cmdlets can be used to manage trusted identity providers for an ADLS account:
        - Add-AzureRMDataLakeStoreTrustedIdProvider
        - Set-AzureRMDataLakeStoreTrustedIdProvider
        - Get-AzureRMDataLakeStoreTrustedIdProvider
        - Remove-AzureRMDataLakeStoreTrustedIdProvider
    * Account Encryption Support
        - You can now encrypt newly created ADLS accounts as well as enable encryption on existing ADLS accounts using the New-AzureRMDataLakeStoreAccount and Set-AzureRMDataLakeStoreAccount cmdlets, respectively.
* HDInsight
    * Add support to create HDInsight Spark 2.0 cluster using new cmdlet Add-AzureRmHDInsightComponentVersion to specify the component version of Spark
    * Get-AzureRmHDInsightCluster now returns the component version in a Spark 2.0 cluster
    * New cmdlet
        - Add-AzureRmHDInsightSecurityProfile
* Insights
    * Add several warning/deprecation messages about future changes to cmdlets
        - Add-AzureRmAutoscaleSetting
        - Get-AzureRmMetric
        - Get-AzureRmMetricDefinition
        - New-AzureRmAutoscaleRule
        - Remove-AzureRmAlertRule
        - Remove-AzureRmAutoscaleSetting
        - Remove-AzureRmLogProfile
    * Add new parameter to Set-AzureRmDiagnosticSetting
        - Parameter WorkspaceId is the OMS workspace Id
* MachineLearning
    * Add support for Azure Machine Learning Committment Plans
        - Get-AzureRmMLCommitmentAssociation
        - Get-AzureRmMLCommitmentPlan
        - Get-AzureRmMLCommitmentPlanUsageHistory
        - Move-AzureRmMLCommitmentAssociation
        - New-AzureRmMLCommitmentPlan
        - Remove-AzureRmMLCommitmentPlan
        - Update-AzureRmMLCommitmentPlan
* Network
    * Add-AzureRmVirtualNetworkPeering
        - Parameter AlloowGatewayTransit renamed to AllowGatewayTransit (an alias for the old parameter was created)
        - Fixed issue where UseRemoteGateway property was not being populated in the request to the server
    * Get-AzureRmEffectiveNetworkSecurityGroup
        - Add warning if there is no response from GetEffectiveNSG
    * Add Source property to EffectiveRoute
* NotificationHubs
    * New cmdlets
        - New-AzureRmNotificationHubKey
        - New-AzureRmNotificationHubsNamespaceKey
* OperationalInsights
    * Add new parameter to cmdlet New-AzureRmOperationalInsightsWindowsPerformanceCounterDataSource
        - UseLegacyCollector (switch parameter) will enable collection of 32-bit legacy performance counters on 64-bit machines
    * Rename New-AzureRmOperationalInsightsAzureAuditDataSource to New-AzureRmOperationalInsightsAzureActivityLogDataSource (an alias for the old command was created)
    * Get-AzureRmOperationalInsightsDataSource returns null instead of throwing an exception if not found
    * New-AzureRmOperationalInsightsComputerGroup now supports defining a group simply by separating computer names with commas
* Profile
    * Add-AzureRmAccount
        - Add position for Credential parameter so the following command is allowed: Add-AzureRmAccount (Get-Credential)
        - Updated parameter sets so the SubscriptionId and SubscriptionName are mutually exclusive
* Resources
    * Lookup of AAD group by Id now uses GetObjectsByObjectId AAD Graph call instead of Groups/<id>
        - This will enable Groups lookup in CSP scenario
    * Remove unnecessary AAD graph call in Get role assignments logic
        - Only make call when needed instead of always
    * Fixed issue where Remove-AzureRmResource would throw an exception if one of the resources passed through the pipeline failed to be removed
        - If cmdlet fails to remove one of the resources, the result will not have an effect on the removal of other resources

## 2016.09.28 version 3.0.0
* This release contains breaking changes. Please see [the migration guide](documentation/release-notes/migration-guide.3.0.0.md) for change details and the impact on existing scripts.
* ApiManagement
    * Enable support of Importing and Exporting SOAP based APIs (Wsdl Format)
        - Import-AzureRmApiManagementApi
        - Export-AzureRmApiManagementApi
    * Deprecated cmdlet Set-AzureRmApiManagementVirtualNetworks. In place, place used cmdlet Update-AzureRmApiManagementDeployment
    * Enabled support for ARM based VNETs for configuration Vpn via cmdlet Update-AzureRmApiManagementDeployment
    * Introduced support for VpnType (None, External, Internal) to differentiate ApiManagement workloads for Internet and Intranet
    * Fixed PowerShell issues
        - https://github.com/Azure/azure-powershell/issues/2622
        - https://github.com/Azure/azure-powershell/issues/2606
* Batch
    * Added new cmdlet for reactivating tasks
        - Enable-AzureBatchTask
    * Added new parameter for application packages on job manager tasks and cloud tasks
        - New-AzureBatchTask -ApplicationPackageReferences
    * Added new parameters for job auto termination
        - New-AzureBatchJob -OnAllTasksComplete -OnTaskFailure
        - New-AzureBatchJob -ExitConditions
* ExpressRoute
    * Added new parameter service key in return object when provider list all cross connection
        - Get-AzureCrossConnectionCommand
* MachineLearning
    * Get-AzureRmMlWebService supports paginated response
    * Remind user Get-AzureRmMlWebService "Name" parameter needs to work with "ResourceGroupName" parameter
* Network
    * Added new cmdlet to get application gateway backend health
        - Get-AzureRmApplicationGatewayBackendHealth
    * Added support for creating UltraPerformance sku
        - New-AzureRmVirtualNetworkGateway -GatewaySku
        - New-AzureVirtualNetworkGateway -GatewaySku   
* RemoteApp
    * Added cmdlets to enable User Disk and Gold Image Migration feature
        - Export-AzureRemoteAppUserDisk
        - Export-AzureRemoteAppTemplateImage
* SiteRecovery
    * New cmdlets have been added to support one to one mapping with service objects.
        - Get-AzureRmSiteRecoveryFabric
        - Get-AzureRmSiteRecoveryProtectableItem
        - Get-AzureRmSiteRecoveryProtectionContainerMapping
        - Get-AzureRmSiteRecoveryRecoveryPoin
        - Get-AzureRmSiteRecoveryReplicationProtectedItem
        - Get-AzureRmSiteRecoveryServicesProvider
        - New-AzureRmSiteRecoveryFabri
        - New-AzureRmSiteRecoveryProtectionContainerMapping
        - New-AzureRmSiteRecoveryReplicationProtectedItem
        - Remove-AzureRmSiteRecoveryFabric
        - Remove-AzureRmSiteRecoveryProtectionContainerMapping
        - Remove-AzureRmSiteRecoveryReplicationProtectedItem
        - Remove-AzureRmSiteRecoveryServicesProvider
        - Set-AzureRmSiteRecoveryReplicationProtectedItem
        - Start-AzureRmSiteRecoveryApplyRecoveryPoint
        - Update-AzureRmSiteRecoveryServicesProvider
    * Following cmdlets have been modified for to support one to one mapping with service objects.
        - Edit-AzureRmSiteRecoveryRecoveryPlan
        - Get-AzureRmSiteRecoveryNetwork
        - Get-AzureRmSiteRecoveryNetworkMapping
        - Get-AzureRmSiteRecoveryProtectionContainer
        - Get-AzureRmSiteRecoveryStorageClassification
        - Get-AzureRmSiteRecoveryStorageClassificationMapping
        - Start-AzureRmSiteRecoveryCommitFailoverJob
        - Start-AzureRmSiteRecoveryPlannedFailoverJob
        - Start-AzureRmSiteRecoveryTestFailoverJob
        - Start-AzureRmSiteRecoveryUnplannedFailoverJob
        - Update-AzureRmSiteRecoveryProtectionDirection
        - Update-AzureRmSiteRecoveryRecoveryPlan  
    * HUB support added to Set-AzureRmSiteRecoveryReplicationProtectedItem.
    * Deprecation warning introduced for cmlets/parameter-sets which does not comply to SiteRecovery service object model.

## 2016.09.16 version 2.2.0
* Network
  - New switch parameter added for network interface to enable/Disable accelerated networking -New-AzureRmNetworkInterface -EnableAcceleratedNetworking

## 2016.09.08 version 2.1.0
* Compute
  * Add support for querying encryption status from the AzureDiskEncryptionForLinux extension
* DataFactory
  * Added new cmdlet for listing activity windows
    - Get-AzureRmDataFactoryActivityWindow
* DataLake
  * Changed parameter `Host` to `DatabaseHost` and added alias to `Host`
    - New-AzureRmDataLakeAnalyticsCatalogSecret
    - Set-AzureRmDataLakeAnalyticsCatalogSecret
  * Add support for ACL and Default ACL removal
  * Add support for getting and setting unnamed permissions on files and folders
* KeyVault
  * Add support for certificates
    - Add-AzureKeyVaultCertificate
    - Add-AzureKeyVaultCertificateContact
    - Get-AzureKeyVaultCertificate
    - Get-AzureKeyVaultCertificateContact
    - Get-AzureKeyVaultCertificateIssuer
    - Get-AzureKeyVaultCertificateOperation
    - Get-AzureKeyVaultCertificatePolicy
    - Import-AzureKeyVaultCertificate
    - New-AzureKeyVaultCertificateAdministratorDetails
    - New-AzureKeyVaultCertificateOrganizationDetails
    - New-AzureKeyVaultCertificatePolicy
    - Remove-AzureKeyVaultCertificate
    - Remove-AzureKeyVaultCertificateContact
    - Remove-AzureKeyVaultCertificateIssuer
    - Remove-AzureKeyVaultCertificateOperation
    - Set-AzureKeyVaultCertificateAttribute
    - Set-AzureKeyVaultCertificateIssuer
    - Set-AzureKeyVaultCertificatePolicy
    - Stop-AzureKeyVaultCertificateOperation
* Network
  * Enable Active-Active gateway feature PowerShell cmdlets
    - Add-AzureRmVirtualNetworkGatewayIpConfig
    - Remove-AzureRmVirtualNetworkGatewayIpConfig
  * Added new cmdlet
    - Test-AzureRmPrivateIpAddressAvailability
* Resources
  * Support zones in provider and resource cmdlets
    - Get-AzureRmProvider
    - New-AzureRmResource
    - Set-AzureRmResource
* Sql
  * Added new cmdlets for Azure SQL threat detection policy management at server level
    - Get-AzureRmSqlServerThreatDetectionPolicy
    - Remove-AzureRmSqlServerThreatDetectionPolicy
    - Set-AzureRmSqlServerThreatDetectionPolicy
  * Added new cmdlets to support enabling/disabling GeoBackupPolicy for Sql Azure DataWarehouses
    - Get-AzureRmSqlDatabaseGeoBackupPolicy
    - Set-AzureRmSqlDatabaseGeoBackupPolicy
  * Added new cmdlets for Azure Sql Advisors and Recommended Actions APIs
    - Get-AzureRmSqlDatabaseAdvisor
    - Get-AzureRmSqlElasticPoolAdvisor
    - Get-AzureRmSqlServerAdvisor
    - Get-AzureRmSqlDatabaseRecommendedActions
    - Get-AzureRmSqlElasticPoolRecommendedActions
    - Get-AzureRmSqlServerRecommendedActions
    - Set-AzureRmSqlDatabaseAdvisorAutoExecuteStatus
    - Set-AzureRmSqlElasticPoolAdvisorAutoExecuteStatus
    - Set-AzureRmSqlServerAdvisorAutoExecuteStatus
    - Set-AzureRmSqlDatabaseRecommendedActionState
    - Set-AzureRmSqlElasticPoolRecommendedActionState
    - Set-AzureRmSqlServerRecommendedActionState

## 2016.08.09 version 2.0.1
* Fixed assembly signing issue causing load problems in some PowerShell versions.  (Issue #2747)

##2016.08.08 version 2.0.0
* This release contains breaking changes. Please see [the migration guide](documentation/release-notes/migration-guide.2.0.0.md) for change details and the impact on existing scripts.
* Removal of Force parameters that were marked as obsolete in the previous release
  * ApiManagement
    - Remove-AzureRmApiManagement
    - Remove-AzureRmApiManagementApi
    - Remove-AzureRmApiManagementGroup
    - Remove-AzureRmApiManagementLogger
    - Remove-AzureRmApiManagementOpenIdConnectProvider
    - Remove-AzureRmApiManagementOperation
    - Remove-AzureRmApiManagementPolicy
    - Remove-AzureRmApiManagementProduct
    - Remove-AzureRmApiManagementProperty
    - Remove-AzureRmApiManagementSubscription
    - Remove-AzureRmApiManagementUser
  * Automation
    - Remove-AzureRmAutomationCertificate
    - Remove-AzureRmAutomationCredential
    - Remove-AzureRmAutomationVariable
    - Remove-AzureRmAutomationWebhook
  * Batch
    - Remove-AzureBatchCertificate
    - Remove-AzureBatchComputeNode
    - Remove-AzureBatchComputeNodeUser
  * DataFactories
    - Resume-AzureRmDataFactoryPipeline
    - Set-AzureRmDataFactoryPipelineActivePeriod
    - Suspend-AzureRmDataFactoryPipeline
  * DataLakeStore
    - Remove-AzureRmDataLakeStoreItemAclEntry
    - Set-AzureRmDataLakeStoreItemAcl
    - Set-AzureRmDataLakeStoreItemAclEntry
    - Set-AzureRmDataLakeStoreItemOwner
  * OperationalInsights
    - Remove-AzureRmOperationalInsightsSavedSearch
  * Profile
    - Remove-AzureRmEnvironment
  * RedisCache
    - Remove-AzureRmRedisCacheDiagnostics
  * Resources
    - Register-AzureRmProviderFeature
    - Register-AzureRmResourceProvider
    - Remove-AzureRmADServicePrincipal
    - Remove-AzureRmPolicyAssignment
    - Remove-AzureRmResourceGroupDeployment
    - Remove-AzureRmRoleAssignment
    - Stop-AzureRmResourceGroupDeployment
    - Unregister-AzureRmResourceProvider
  * Storage
    - Remove-AzureStorageContainerStoredAccessPolicy
    - Remove-AzureStorageQueueStoredAccessPolicy
    - Remove-AzureStorageShareStoredAccessPolicy
    - Remove-AzureStorageTableStoredAccessPolicy
  * StreamAnalytics
    - Remove-AzureRmStreamAnalyticsFunction
    - Remove-AzureRmStreamAnalyticsInput
    - Remove-AzureRmStreamAnalyticsJob
    - Remove-AzureRmStreamAnalyticsOutput
  * Tag
    - Remove-AzureRmTag
* Changed `Tags` parameter name to `Tag`, and changed the parameter type from `HashTable[]` to `HashTable` for the following cmdlets
  * Batch
    - Get-AzureRmBatchAccount
    - New-AzureRmBatchAccount
    - Set-AzureRmBatchAccount
  * Compute
    - New-AzureRmVM
    - Update-AzureRmVM
  * DataLakeAnalytics
    - New-AzureRmDataLakeAnalyticsAccount
    - Set-AzureRmDataLakeAnalyticsAccount
  * DataLakeStore
    - New-AzureRmDataLakeStoreAccount
    - Set-AzureRmDataLakeStoreAccount
  * Dns
    - New-AzureRmDnsZone
    - Set-AzureRmDnsZone
  * KeyVault
    - Get-AzureRmKeyVault
    - New-AzureRmKeyVault
  * Network
    - New-AzureRmApplicationGateway
    - New-AzureRmExpressRouteCircuit
    - New-AzureRmLoadBalancer
    - New-AzureRmLocalNetworkGateway
    - New-AzureRmNetworkInterface
    - New-AzureRmNetworkSecurityGroup
    - New-AzureRmPublicIpAddress
    - New-AzureRmRouteTable
    - New-AzureRmVirtualNetwork
    - New-AzureRmVirtualNetworkGateway
    - New-AzureRmVirtualNetworkGatewayConnection
    - New-AzureRmVirtualNetworkPeering
  * Resources
    - Find-AzureRmResource
    - Find-AzureRmResourceGroup
    - New-AzureRmResource
    - New-AzureRmResourceGroup
    - Set-AzureRmResource
    - Set-AzureRmResourceGroup
  * SQL
    - New-AzureRmSqlDatabase
    - New-AzureRmSqlDatabaseCopy
    - New-AzureRmSqlDatabaseSecondary
    - New-AzureRmSqlElasticPool
    - New-AzureRmSqlServer
    - Set-AzureRmSqlDatabase
    - Set-AzureRmSqlElasticPool
    - Set-AzureRmSqlServer
  * Storage
    - New-AzureRmStorageAccount
    - Set-AzureRmStorageAccount
  * TrafficManager
    - New-AzureRmTrafficManagerProfile
* Azure Redis Cache
  * New cmdlet added for New-AzureRmRedisCacheScheduleEntry 
  * New cmdlet added for New-AzureRmRedisCachePatchSchedule 
  * New cmdlet added for Get-AzureRmRedisCachePatchSchedule
  * New cmdlet added for Remove-AzureRmRedisCachePatchSchedule
* Azure Resource Manager
  * Tag parameter type has been changed for all cmdlets which used it. The type has been changed from HashTable[] to HashTable. To create a new tag object, do as follows: `@{tagName1='tagValue1'}` instead of `@{Name='tagName1';Value='tagValue1'}`
  * Fixed an issue with Get-AzureRmResourceProvider cmdlet to support querying based on global locations through the Location parameter
  * Removed all deprecation warning messages
* Azure Storage
  * Get-AzureRmStorageAccountKey
    - Cmdlet now returns a list of keys, rather than an object with properties for each key
  * New-AzureRmStorageAccountKey
    - `StorageAccountRegenerateKeyResponse` field in output of this cmdlet is renamed to `StorageAccountListKeysResults`, which is now a list of keys rather than an object with properties for each key
  * New/Get/Set-AzureRmStorageAccount
    - `AccountType` field in output of cmdlet is renamed to `Sku.Name`
    - Output type for PrimaryEndpoints/Secondary endpoints blob/table/queue/file changed from `Uri` to `String`
  * Change -Tag parameter type from HashTable[] to HashTable
    - New-AzureRmStorageAccount
    - Set-AzureRmStorageAccount
  * Added ShouldProcess support
    - Set-AzureStorageContainerStoredAccessPolicy
    - Set-AzureStorageShareStoredAccessPolicy
    - Set-AzureStorageQueueStoredAccessPolicy
    - Set-AzureStorageTableStoredAccessPolicy
  * Downgraded ConfirmImpact to Medium
    - Remove-AzureStorageBlob
    - Remove-AzureStorageContainer
    - Remove-AzureStorageContainerStoredAccessPolicy
    - Remove-AzureStorageFile
    - Remove-AzureStorageShare
    - Remove-AzureStorageShareStoredAccessPolicy
    - Remove-AzureStorageQueue
    - Remove-AzureStorageQueueStoredAccessPolicy
    - Remove-AzureStorageTable
    - Remove-AzureStorageTableStoredAccessPolicy
  * Add support for ShouldProcess and -Force parameter to supress confirmation
    - Remove-AzureRmStorageAccount
    - Set-AzureRmStorageAccount 
  * Confirmation needed only when there's data in the Container/Table to delete (suppress with -Force)
    - Remove-AzureStorageContainer
    - Remove-AzureStorageTable
* Azure Batch
  * Add virtual network support
    - New-AzureBatchPool
  * Change -Tag parameter type from HashTable[] to HashTable
    - Set-AzureRmBatchAccount
    - New-AzureRmBatchAccount
    - Get-AzureRmBatchAccount
* Azure Sql
  * Extended the auditing cmdlets to support management of blob auditing, both at the database and at the server level	
	
	

##2016.07.11 version 1.6.0
* **Behavioral change for -Force, –Confirm and $ConfirmPreference parameters for all cmdlets. We are changing this implementation to be in line with PowerShell guidelines. For most cmdlets, this means removing the Force parameter and to skip the ShouldProcess prompt, users will need to include the parameter: ‘-Confirm:$false’ in their PowerShell scripts.** This changes are addressing following issues:
  * Correct implementation of –WhatIf functionality, allowing a user to determine the effects of a cmdlet or script without making any actual changes
  * Control over prompting using a session-wide $ConfirmPreference, so that the user is prompted based on the impact of a prospective change (as reported in the ConfirmImpact setting in the cmdlet)
  * Cmdlet-specific control over confirmation prompts using the –Confirm parameter
  * Consistent use of ShouldContinue and the –Force parameter across cmdlets, for only those actions that would require prompting from the user due to the special nature of the changes (for example, deleting hidden files)
  * Consistency with other PowerShell cmdlets, so that PowerShell scripting knowledge from other cmdlets is immediately applicable to the Azure PowerShell cmdlets.

**Notice that now to *automatically skip all Prompts in all Circumstances* Azure PowerShell cmdlets require the user to supply two parameters:**
```
My-CmdletWithConfirmation –Confirm:$false -Force
```
* Azure Compute
  * Set-AzureRmVMADDomainExtension
  * Get-AzureRmVMADDomainExtension
  * -Redeploy parameter for Restart-AzureVM
  * -Validate parameter for Move-AzureService, Move-AzureStorageAccount, and Move-AzureVirtualNetwork
  * Name and version parameters for extension cmdlets are optional as before.
  * New-AzureVM can get a license type from VM object.
* Azure Storage
  * Change Tags Parameter to Tag, and add parameter alias Tags
    - New-AzureRmStorageAccount
    - Set-AzureRmStorageAccount
* Azure Network
  * New cmdlet added for Virtual Network Peering
* Azure Redis Cache
  * New cmdlet added for Reset-AzureRmRedisCache 
  * New cmdlet added for Export-AzureRmRedisCache 
  * New cmdlet added for Import-AzureRmRedisCache 
  * Modified cmdlet New-AzureRmRedisCache to include parameter change for vNet 
* Azure SQL DB Backup/Restore
  * Cmdlets for LTR (Long Term Retention) backup feature
    * Get-AzureRmSqlServerBackupLongTermRetentionVault
    * Get-AzureRmSqlDatabaseBackupLongTermRetentionPolicy
    * Set-AzureRmSqlServerBackupLongTermRetentionVault
    * Set-AzureRmSqlDatabaseBackupLongTermRetentionPolicy
  * Restore-AzureRmSqlDatabase now supports point-in-time restore of a deleted database
  * Restore-AzureRmSqlDatabase now supports restoring from a Long Term Retention backup
* Azure LogicApp
  * Added LogicApp Integration accounts cmdlets.
    * Get-AzureRmIntegrationAccountAgreement
    * Get-AzureRmIntegrationAccountCallbackUrl
    * Get-AzureRmIntegrationAccountCertificate
    * Get-AzureRmIntegrationAccount
    * Get-AzureRmIntegrationAccountMap
    * Get-AzureRmIntegrationAccountPartner
    * Get-AzureRmIntegrationAccountSchema
    * New-AzureRmIntegrationAccountAgreement
    * New-AzureRmIntegrationAccountCertificate
    * New-AzureRmIntegrationAccount
    * New-AzureRmIntegrationAccountMap
    * New-AzureRmIntegrationAccountPartner
    * New-AzureRmIntegrationAccountSchema
    * Remove-AzureRmIntegrationAccountAgreement
    * Remove-AzureRmIntegrationAccountCertificate
    * Remove-AzureRmIntegrationAccount
    * Remove-AzureRmIntegrationAccountMap
    * Remove-AzureRmIntegrationAccountPartner
    * Remove-AzureRmIntegrationAccountSchema
    * Set-AzureRmIntegrationAccountAgreement
    * Set-AzureRmIntegrationAccountCertificate
    * Set-AzureRmIntegrationAccount
    * Set-AzureRmIntegrationAccountMap
    * Set-AzureRmIntegrationAccountPartner
    * Set-AzureRmIntegrationAccountSchema
* Azure Data Lake Store
  * Drastically improve performance of file and folder upload and download.
    * This includes a slight change to the parameter names for download and inclusion of two new parameters for upload:
      * NumThreads -> PerFileThreadCount, used to indicate the number of threads to use in a single file
      * ConcurrentFileCount, used to indicate the number of files to upload/download in parallel for folder upload/download.
    * Default threading values are now designed to give a better all around throughput for most file sizes. If performance is not as desired, the values above can be modified to meet requirements.
* Azure Data Lake Analytics
  * Get-AzureRMDataLakeAnalyticsDataSource now returns all data sources when called with no arguments.
    * This change also removes the data source type parameter from the cmdlet.
    * This change results in a new object being returned for the list operation with the following properties:
      * Type, the type of data source
      * Name, the name of the data source
      * IsDefault, set to true if this is the default data source for the account
  * Get-AzureRMDataLakeAnalyticsJob fixed for list for certain date time offset values when filtering on submittedBefore and submittedAfter.
* Web Apps
  * Add Swap-AzureRmWebAppSlot cmdlet for regular swap and swap with preview
  * Extend Set-AzureRmWebAppSlot cmdlet to support auto swap
* Azure API Management
  * Fixed Azure Api Management Deployment cmdlets for AzureChinaCloud.
  * Removed cmdlet Set-AzureRmApiManagementTenantGitAccess as Git Access is enabled by Default.
* Azure Recovery Services Backup
  * Added support for the Azure SQL workload
  * Added support for backing up and restoring encrypted Azure VMs
  * Backup-AzureRmRecoveryServicesBackupItem - Added optional retention time feature for recovery points
  * Minor filter-related bug fixes in Get-AzureRmRecoveryServicesBackupContainer and Get-AzureRmRecoveryServicesBackupItem cmdlets
* Azure Automation
  * Added Get-AzureRmAutomationHybridWorkerGroup

##2016.06.23 version 1.5.1
* Azure Resource Manager
  - Fix a bug in New-AzureRmResourceGroupDeployment. In some deployments the cmdlet throws an exception with "Deployment 'deploymentName' could not be found." and causes the cmdlet to fail. The fix makes sure the deployment is created before getting operations.
* AzureRM.Profile
  - Fix issues #2387, #2388 with SubscriptionId and TenantId ValidationSet in Set-AzureRMContext cmdlet

##2016.06.01 version 1.5.0
* Azure Resource Manager
  - (Get/Set/New/Remove)-AzureRmResourceGroup cmdlets will now use the new autorest generated ARM assembly
  - (Get/New/Remove)-AzureRmResourceGroupDeployment cmdlets will now use the new autorest generated ARM assembly
  - (Get/Register)-AzureRmProviderFeature cmdlets will now use the new autorest generated ARM assembly
  - (Get/Register/Unregister)-AzureRmResourceProvider cmdlets will now use the new autorest generated ARM assembly
  - Use a constant backoff interval when polling for deployment progress in New-AzureRmResourceGroupDeployment cmdlet
  - Add support to specify file share paths for cmdlets that take input file as parameter
  - Improve error message when Move-AzureRmResource cmdlet fails
  - Improve error message when New-AzureRmResourceGroupDeployment cmdlet fails
  - Enable object and array type parameters for template deployment
  - Preserve casing for resource properties in New/Set-AzureRmResource cmdlet
  - PropertyObject parameter is now optional in New-AzureRmResource cmdlet
* Azure Compute (CRP)
  - Add additional validation for fixed vhd in Add-AzureRmVhd cmdlet
  - Add -ForceRerun parameter to Set-AzureRmVMCustomExtension, Set-AzureRmVMBginfoExtension, and Set-AzureRmAccessExtension
  - Update -VhdUri parameter from optional to mandatory (bug fix)
  - Remove GeoReplicationEnabled deprecation warning message for Get-AzureStorageAccount cmdlet
  - Fix piping issue for Remove-AzureRmExtension
  - Create one storage account for Boot diagnostics (one for each location, instead of one for each resource group)
  - Add -DiskSizeInGB paramter to Set-AzureRmVMOSDisk cmdlet
  - Show operation id and status for POST Async cmdlets.
  - Fix Remove-AzureRmNetworkInterface issue for not throwing error when all NICs are removed.
  - Fix 'Type' output for List cmdlet
  - Remove xmlCfg contents from output format.
  - Show warning message for upcoming breaking update of Tag fix.
  - Change Set-AzureBootDiagnostics cmdlets name to Set-AzureVMBootDiagnostics (and set alias)
* Azure Compute (ASM)
  - Storage Migration cmdlet (Move-AzureStorageAccount)
  - Fix Add-AzureCertificate issue
* Azure Storage
  * Fix get Storage Account throttling failures when run it on subscription with many accounts 
    - Get-AzureRmStorageAccount
    - Get-AzureStorageAccount
* Azure Batch
  * Added Batch account usage cmdlets
    - Get-BatchPoolUsageMetrics
    - Get-BatchPoolStatistics
    - Get-BatchJobStatistics
  * Added application packages and task dependencies cmdlets
    - Get-AzureRmBatchApplication
    - Get-AzureRmBatchApplicationPackage
    - New-AzureRmBatchApplication
    - New-AzureRmBatchApplicationPackage
    - Set-AzureRmBatchApplication
    - Remove-AzureRmBatchApplicationPackage
    - Remove-AzureRmBatchApplication
  * Added bulk task option to New-AzureBatchTask cmdlet
* Azure API Management
  * Added Tenant Access cmdlets to get keys for Tenant Access via REST API
    - Get-AzureRmApiManagementTenantAccess
    - Set-AzureRmApiManagementTenantAccess
   * Added OpenId Connect Provider cmdlets to Manage OpenID Connect Providers
    - Get-AzureRmApiManagementOpenIdConnectProvider
    - New-AzureRmApiManagementOpenIdConnectProvider
    - Remove-AzureRmApiManagementOpenIdConnectProvider
    - Set-AzureRmApiManagementOpenIdConnectProvider
* Azure Automation
  * (New/Import)-AzureRmAutomationRunbook now supports the new values of 'GraphicalPowerShell' and 'GraphicalPowerShellWorkflow' with the Type parameter.  The use of 'Graph' value is discouraged.
  * Start-AzureRmAutomationRunbook now supports the Wait and MaxWaitSeconds parameters.
  * (New/Get)-AzureRmAutomationSchedule now supports weekly and monthly schedules.
  * New-AzureRmAutomationSchedule now takes a TimeZone parameter to adjust for daylight savings.
* Azure Machine Learning (Preview)
  * New cmdlets to manage Azure Machine Learning Web Services
    - New-AzureRmMlWebService
    - Get-AzureRmMlWebService
    - Remove-AzureRmMlWebService
    - Update-AzureRmMlWebService
    - Get-AzureRmMlWebServiceKeys
    - Import-AzureRmMlWebService
    - Export-AzureRmMlWebService
* Azure Data Lake (Preview)
  * Convenience cmdlet aliases added for all cmdlets
    - Analytics account management
      - Get-AdlAnalyticsAccount
      - New-AdlAnalyticsAccount
      - Remove-AdlAnalyticsAccount
      - Set-AdlAnalyticsAccount
      - Test-AdlAnalyticsAccount
    - Data source management
      - Add-AdlAnalyticsDataSource
      - Get-AdlAnalyticsDataSource
      - Remove-AdlAnalyticsDataSource
      - Set-AdlAnalyticsDataSource
    - Job management
      - Get-AdlJob
      - Stop-AdlJob
      - Submit-AdlJob
      - Wait-AdlJob
    - Catalog management
      - Get-AdlCatalogItem
      - New-AdlCatalogSecret
      - Remove-AdlCatalogSecret
      - Set-AdlCatalogSecret
      - Test-AdlCatalogItem
    - Store account management
      - Get-AdlStore
      - New-AdlStore
      - Remove-AdlStore
      - Set-AdlStore
      - Test-AdlStore
    - File management
      - Add-AdlStoreItemContent
      - Export-AdlStoreItem
      - Get-AdlStoreChildItem
      - Get-AdlStoreItem
      - Get-AdlStoreItemContent
      - Import-AdlStoreItem
      - Join-AdlStoreItem
      - Move-AdlStoreItem
      - New-AdlStoreItem
      - Remove-AdlStoreItem
      - Test-AdlStoreItem
    - File access management
      - Get-AdlStoreItemAcl
      - Get-AdlStoreItemOwner
      - Get-AdlStoreItemPermissions
      - Remove-AdlStoreItemAcl
      - Remove-AdlStoreItemAclEntry
      - Set-AdlStoreItemAcl
      - Set-AdlStoreItemAclEntry
      - Set-AdlStoreItemOwner
      - Set-AdlStoreItemPermissions
   * Granular progress tracking for folder upload done through Import-AzureRMDataLakeStoreItem
   * Scalable performance improvements for flat and recursive folder upload through Import-AzureRMDataLakeStoreItem. Full network saturation should now be possible.
   * Errors more accurately indicate that failed Import-AzureRMDataLakeStoreItem commands can be resumed/retried.
   * More targetted error handling for all Data Lake Store filesystem cmdlets.
   * Support for getting/listing table partitions through Get-AzureRMDataLakeAnalyticsCatalogItem
   
##2016.05.04 version 1.4.0
* Azure Resource Manager
  - Get-AzureRmLocation cmdlet: New cmdlet Lists all public Azure locatiosn with available provider namespaces
  - Get-AzureRMResourceGroupDeploymentOperations: Improved output format
  - Get-AzureRMDeployment: Responses contain all error details
  - Added cmdlet help anbd examples
  - Normalized cmdlet parameter defaults and position
* Azure Storage
  * Add Encryption and Hot/Cool features support to resource mode storage account cmdlets
    - New-AzureRmStorageAccount
    - Set-AzureRmStorageAccount
  * Add "Add" and "Create" permission to Blob SAS cmdlets
    - New-AzureStorageBlobSASToken
    - New-AzureStorageContainerSASToken
    - New-AzureStorageContainerStoredAccessPolicy
    - Set-AzureStorageContainerStoredAccessPolicy
  * Add "Create" permission to File SAS cmdlets
    - New-AzureStorageFileSASToken
    - New-AzureStorageShareSASToken
    - New-AzureStorageShareStoredAccessPolicy
    - Set-AzureStorageShareStoredAccessPolicy
* Azure Compute
  * Added cmdlets for Contaner Service support
  * Bug and help fixes
* Azure Profile
  * Added support for German national cloud (AzureGermanCloud)
* Azure APIManagement
  *  Added Tenant Git Configuration cmdlets
    - Get-AzureRmApiManagementTenantGitAccess
    - Set-AzureRmApiManagementTenantGitAccess
    - Get-AzureRmApiManagementTenantSyncState
    - Publish-AzureRmApiManagementTenantGitConfiguration
    - Save-AzureRmApiManagementTenantGitConfiguration
  * Added ApiManagement Properties cmdlets
    - Get-AzureRmApiManagementProperty
    - New-AzureRmApiManagementProperty
    - Remove-AzureRmApiManagementProperty
    - Set-AzureRmApiManagementProperty
  * Added Logger cmdlets
    - Get-AzureRmApiManagementLogger
    - Remove-AzureRmApiManagementLogger
    - Set-AzureRmApiManagementLogger
    - New-AzureRmApiManagementLogger
  * Fixed cmdlet bugs
    - NewAzureRMApiManagementAPI: changed Path to optional
    - NewAzureRMApiManagementProduct: fixed issue with creating products without Subscriptions
* Azure Recovery Services Backup
  * Added Recovery Services Backup cmdlets
    - Set-AzureRmRecoveryServicesVaultContext
    - Set-AzureRmRecoveryServicesBackupProperties
    - Get-AzureRmRecoveryServicesBackupProperties
    - Get-AzureRmRecoveryServicesVaultSettingsFile
    - Backup-AzureRmRecoveryServicesBackupItem
    - Get-AzureRmRecoveryServicesBackupContainer
    - Get-AzureRmRecoveryServicesBackupManagementServer
    - Unregister-AzureRmRecoveryServicesBackupContainer
    - Unregister-AzureRmRecoveryServicesBackupManagementServer
    - Disable-AzureRmRecoveryServicesBackupProtection
    - Enable-AzureRmRecoveryServicesBackupProtection
    - Get-AzureRmRecoveryServicesBackupItem
    - Get-AzureRmRecoveryServicesBackupJob
    - Get-AzureRmRecoveryServicesBackupJobDetails
    - Stop-AzureRmRecoveryServicesBackupJob
    - Wait-AzureRmRecoveryServicesBackupJob
    - Get-AzureRmRecoveryServicesBackupRetentionPolicyObject
    - Get-AzureRmRecoveryServicesBackupProtectionPolicy
    - Get-AzureRmRecoveryServicesBackupSchedulePolicyObject
    - New-AzureRmRecoveryServicesBackupProtectionPolicy
    - Remove-AzureRmRecoveryServicesBackupProtectionPolicy
    - Set-AzureRmRecoveryServicesBackupProtectionPolicy
    - Get-AzureRmRecoveryServicesBackupRecoveryPoint
    - Restore-AzureRmRecoveryServicesBackupItem

##2016.04.19 version 1.3.2
* Add support for specifying NIC/VMSS as application gateway backend address
* Fix HDI ADL cluster creation and live test
* Fix WAPack cmdlet Proxy issue for WAP
* Fix Dynamic Memory Issue while setting VM
* Update Azure Gov STS and Traffic Manager
* Compute
  - Upgrade to Microsoft.Azure.Management.Compute nuget package v13.0 
* HDInsignt
  - Upgrade to Microsoft.Azure.Management.HDInsight nuget package v1.0.14
* Resource Manager 
  - Change api-version for Policy and Locks operations
  - Change api version for Deployments operations
* Web Apps
  - Add backup and restore cmdlets
    - Restore-AzureWebApp
    - Edit-AzureRmWebAppBackupConfiguration
    - Get-AzureRmWebAppBackupConfiguration
    - Get-AzureRmWebAppBackup
    - New-AzureRmWebAppBackup
    - Remove-AzureRmWebAppBackup
    - Restore-AzureRmWebAppBackup
    - Get-AzureRmWebAppBackupList
    - New-AzureRmWebAppDatabaseBackupSetting
  - Upgrade to Microsoft.WindowsAzure.Management.WebSite nuget package v5.0

##2016.03.30 version 1.3.0
* AzureRM module
  - Installation performance fix
* New Azure CDN cmdlets
* Azure Storage
  * Made Protocol parameter in following cmdlets to be nullable and optional
    - New-AzureStorageBlobSASToken
    - New-AzureStorageContainerSASToken
    - New-AzureStorageFileSASToken
    - New-AzureStorageShareSASToken
    - New-AzureStorageQueueSASToken
    - New-AzureStorageTableSASToken
    - New-AzureStorageAccountSASToken
* Add Export-AzureRmResourceGroupTemplate cmdlet
* Add VirtualMachineScaleSet cmdlet
* Add "EA" value for permission parameter of Set-AzurePlatformVMImage
* Documentation improvements in cmdlets 

##2016.03.03 version 1.2.2
* Azure Compute (ARM):
  * Add -LicenseType parameter to New-AzureRmVM for bring your own license (BYOL)
  * Add -SecureExecution parameter to Set-AzureRmVMCustomScriptExtension
  * Add -DisableAutoUpgradeMinorVersion and -ForceRerun parameters to Set-AzureRmVMExtension
  * Add Set-AzureRmVMPlan cmdlet
  * Add -Redeploy parameter to Set-AzureRmVM
  * Add AutoUpgradeMinorVersion and ForceUpdateTag parameters for Get-AzureRmVMExtension
  * Update positions of parameters for New-AzureRmVM
* Azure Compute (Service Management):
  * Add Set-AzureBootDiagnostics cmdlets
  * Enable boot diagnostics by default for New-AzureVM and New-AzureQuickVM
* Azure LogicApp: New cmdlets for managing LogicApps  
  * Get-AzureLogicAppAccessKey
  * Get-AzureLogicApp
  * Get-AzureLogicAppRunAction
  * Get-AzureLogicAppRunHistory
  * Get-AzureLogicAppTrigger
  * Get-AzureLogicAppTriggerHistory
  * New-AzureLogicApp
  * Remove-AzureLogicApp
  * Start-AzureLogicApp
  * Set-AzureLogicAppAccessKey
  * Set-AzureLogicApp
  * Stop-AzureLogicAppRun
 * Azure Storage
  * Added cmdlet to generate SAS token against storage account
    - New-AzureStorageAccountSASToken
  * Added IPAddressOrRange/Protocol support in cmdlets to generate SAS token against blob, container, file, share, table, queue
    - New-AzureStorageBlobSASToken
    - New-AzureStorageContainerSASToken
    - New-AzureStorageFileSASToken
    - New-AzureStorageShareSASToken
    - New-AzureStorageQueueSASToken
    - New-AzureStorageTableSASToken
* Azure SQL DB Backup/Restore
  * Get-AzureRmSqlDatabaseGeoBackup
  * Get-AzureRmSqlDeletedDatabaseBackup
  * Restore-AzureRmSqlDatabase
    * This cmdlet accepts as pipelined input the result of one of the first two cmdlets (or Get-AzureRmSqlDatabase if restoring a live DB to a point-in-time)

## 2016.02.04 version 1.2.1
* Fix installer issue - remove PSGallery modules on install

## 2016.02.03 version 1.2.0
* Azure RemoteApp: 
  * Organizational Unit in Azure RemoteApp RDFE cmdlets now accepts Unicode characters.
* Azure Stack Admin: 
  * New module for the management of azure stack administrative resources such as plan, offer, subscription, resource provider and
    gallery items.
* Azure Stack Storage Admin: 
  * New module for the management of azure stack storage administrative resources such as configuration, infrastructure and health.
* Azure Operational Insights new cmdlets:
  *  Get-AzureRmOperationalInsightsSavedSearch
  *  Get-AzureRmOperationalInsightsSavedSeearchResults
  *  Get-AzureRmOperationalInsightsSavedSearches
  *  Get-AzureRmOperationalInsightsSchema
  *  Get-AzureRmOperationalInsightsSearchResult
  *  Get-AzureRmOperationalInsightsSearchResultUpdate
  *  Remove-AzureRmOperationalInsightsSavedSearch
  *  Remove-AzureRmOperationalInsightsSavedSearch
  *  Set-AzureRmOperationalInsightsSavedSearch
* Add-AzureRmAccount fixed issue with wrong credential message
* Get-AzureRmSubscription cmdlet now returns paginated results
* Update-AzureRM now only updates when need unless -Force is used
* Added telemetry to ARM and ASM cmdlets

## 2016.01.12 version 1.1.0
* Azure SQL Database: Threat Detection policies:
  * Using new Threat Detection Types
* Azure Redis Cache: new cmdlets for enabling and disabling diagnostics
  * Set-AzureRmRedisCacheDiagnostics
  * Remove-AzureRmRedisCacheDiagnostics
* Azure Websites: New cmdlets for managing SSL binding
  * Get-AzureRmWebAppCertificate
  * New-AzureRmWebAppSSLBinding
  * Get-AzureRmWebAppSSLBinding
  * Remove-AzureRmWebAppSSLBinding
  * Added AseName and AseResourceGroupName parameters in New-AzureRmWebApp and New-AzureRmAppServicePlan cmdlet
  * Added support for cloning all deployment slots associated with source website
* Azure Stream Analytics: Added new cmdlet support for Functions.
  * New-AzureRmStreamAnalyticsFunction
  * Get-AzureRmStreamAnalyticsFunction
  * Test-AzureRmStreamAnalyticsFunction
  * Get-AzureRmStreamAnalyticsDefaultFunctionDefinition
  * Remove-AzureRmStreamAnalyticsFunction
* Azure Batch
  * New-AzureBatchTask now accepts a MultiInstanceSettings parameter
  * Get-AzureBatchSubtask cmdlet added
  * Enable-AzureBatchComputeNodeScheduling / Disable-AzureBatchComputeNodeScheduling cmdlets added
  * Enable-AzureBatchAutoScale and New-AzureBatchPool now accept an AutoScaleEvaluationInterval parameter.
  
## 2015.12.14 version 1.0.2
* Azure Compute (ARM):
  * Enable BGInfo extension by default
  * Fix the issue when an OS disk is in a different resource group: Now New-AzureRmVM does not create a new storage account for boot diagnostics.
  * Add Set-AzureRmBginfoExtension cmdlet
  * Make WinRMCertificateUrl parameter mandatory when Set-AzureRmVMOperatingSystem cmdlet is performed with WinRMHttps switch
* Azure Compute (Service Management):
  * Fix the issue when adding a new VM without a data disk
  * Add ExtensionId parameter for all extension cmdlets
  * Expose RemoteAccessCertificateThumbprint property for Get-AzureVM cmdlet
* Azure SQL Database: new cmdlets for managing database threat detection policies:
  * Get-AzureRmSqlDatabaseThreatDetectionPolicy
  * Set-AzureRmSqlDatabaseThreatDetectionPolicy
  * Remove-AzureRmSqlDatabaseThreatDetectionPolicy
* Azure RemoteApp: New cmdlets for managing stale machine accounts in AD:
  * Get-AzureRemoteAppVmStaleAdObject
  * Clear-AzureRemoteAppVmStaleAdObject
* ARM Storage:
  * Fix alias missing issue


## 2015.11.09 version 1.0.1
* Azure Compute
  * Added cmdlets for managing VM DiskEncryption extension
* Azure KeyVault
  * Added EnabledForDiskEncryption and EnabledForTemplateDeployment flags to Azure Key Vault access policy
* Azure Websites 
  * Fixed issues with website management client creation

## 2015.11.05 version 1.0
* Azure Compute
  * AzureRmVM cmdlet bug fixes
  * Fixes for DSC Extension cmdlets
* Azure DataLake
  * First release of Azure DataLake Store and Azure DataLake Analytics cmdlets
* Azure Network
  * Fixes to ExpressRoute cmdlets in Azure Resource Manager
  * Changes to BGP cmdlets
* Azure Notification Hubs
  * First release of Azure Notification Hubs cmdlets
* Azure Profile
  * Enable Certificate login for AD Applications
  * Get-AzureRmSubscription, Set-AzureRmContext search all tenants by default when no tenant is specified
* Azure Redis Cache
  * Set-AzureRedisCache - Premium and vNet support for redis cache
  * New-AzureRedisCache - Premium and vNet support for redis cache
* Azure Resource Manager
  * Automatic RP Registration
  * Updates for Find-Resource, Authorization cmdlets, and AzureAD cmdlets
* Azure Sql
  * Changes to Data Masking cmdlets
* Azure Storage
  * Added support for storage file and usage metrics in Azure Resource Manager cmdlets
* Azure Websites
  * New and rewritten cmdlets for Azure Web Application management
  
## 2015.10.09 version 1.0 preview
* Azure Resource Manager Management Cmdlets
  * New-AzureRmResourceGroup - Removed the template deployment parameters from this cmdlet. Template deployment will now be 
  handled only through the New-AzureRmResourceGroupDeployment
  * Get-AzureRmResource - Will query directly against the Resource Provider. Removed parameters for tags from here. New cmdlets added for querying against the cache as listed below.
  * Get-AzureRmResourceGroup - Removed parameters for finding resources through tags. New cmdlet added for handling this   
  functionality as mentioned below.
  * Find-AzureRmResource - Query against the cache. 
  * Find-AzureRmResourceGroup - Tag parameter added for querying resource group containing specific tags.
  * Test-AzureResource - Cmdlet removed. Will be adding a better and reliable way to achieve this scenario which will be guaranteed to work against all Resource providers.
  * Test-AzureResourceGroup - Cmdlet removed. Will be adding a better and reliable way to achieve this scenario.
  * Get-AzureRmResourceProvider - This cmdlet has been renamed. Earlier it was called Get-AzureProvider. We have changed the output to include locations. Now you can use this to find out which providers and types are available for certain location.
  * Cmdlets added for policy
    * New-AzureRmPolicyDefinition, Get-AzureRmPolicyDefinition, Set-AzureRMPolicyDefinition, Remove-AzureRmPolicyDefinition
    * New-AzureRmPolicyAssignment, Get-AzureRmPolicyAssignment, Set-AzureRmPolicyAssignment, Remove-AzureRmPolicyAssignment
  * Consolidated Log cmdlets
    * Removed Get-AzureResourceLog, Get-AzureResourceGroupLog, Get-AzureProviderLog
    * Added new cmdlet Get-AzureLog which you can use to obtain logs at different scopes like resource group, resource, provider.
  * Removed Get-AzureLocation - the functionality is now provided through the Get-AzureRmResourceProvider
  
## 2015.09.03 version 0.9.8
* Azure Redis Cache cmdlets 
  * New-AzureRMRedisCache - 'RedisVersion' parameter is deprecated.
* Azure Compute (ARM) Cmdlets
  * Added -Launch parameter for Get-AzureRemoteDesktopFile cmdlet
  * Added Id parameter for VM cmdlets to support piping scenario without ResourceGroupName parameter
  * Added Set-AzureVMDataDisk cmdlet
  * Added Add-AzureVhd cmdlet
  * Changed the output format of Get image cmdlets as a table
  * Fixed Set-AzureVMAccessExtension cmdlet
* Azure Compute (Service Management) cmdlets
  * Exposed ComputeImageConfig in Get-AzurePlatformVMImage cmdlet
  * Fixed Publish-AzurePlatformExtension and Set-AzurePlatformExtension cmdlets
* Azure Backup - added the following cmdlets
  * Backup-AzureRMBackupItem
  * Register-AzureRMBackupContainer
  * Disable-AzureRMBackupProtection
  * Enable-AzureRMBackupProtection
  * Get-AzureRMBackupItem
  * Get-AzureRMBackupJob
  * Get-AzureRMBackupJobDetails
  * Stop-AzureRMBackupJob
  * Wait-AzureRMBackupJob
  * Get-AzureRMBackupProtectionPolicy
  * New-AzureRMBackupProtectionPolicy
  * New-AzureRMBackupRetentionPolicyObject
  * Remove-AzureRMBackupProtectionPolicy
  * Set-AzureRMBackupProtectionPolicy
  * Get-AzureRMBackupRecoveryPoint
  * Restore-AzureRMBackupItem
* Azure Batch - added the following cmdlets
  * Enable-AzureBatchJob
  * Disable-AzureBatchJob
  * Enable-AzureBatchJobSchedule
  * Disable-AzureBatchJobSchedule
  * Stop-AzureBatchJob
  * Stop-AzureBatchJobSchedule
  * Stop-AzureBatchTask
* Azure Data Factory
  * Update SDK reference to 3.0.0 to use API version 2015-09-01
    * Imposes message size limits for all authoring types. Pipelines must be 200 KB or less in size and all others must be 30 KB or less. 
    * TeradataLinkedService no longer accepts the obsolete properties "database" and "schema". 
    * Obsolete copy-related properties are no longer returned from the service. 
* Azure Sql (ARM) Cmdlets - added the following cmdlets
  * Get-AzureSqlServerActiveDirectoryAdministrator
  * Set-AzureSqlServerActiveDirectoryAdministrator
  * Remove-AzureSqlServerActiveDirectoryAdministrator
* SQL Server VM cmdlets (ARM)
  * New-AzureVMSqlServerAutoPatchingConfig
  * New-AzureVMSqlServerAutoBackupConfig
  * Set-AzureVMSqlServerExtension
  * Get-AzureVMSqlServerExtension
  * Remove-AzureVMSqlServerExtension
* Azure SQL Database Index Recommendation Cmdlets
  * Get-AzureSqlDatabaseIndexRecommendations
  * Start-AzureSqlDatabaseExecuteIndexRecommendation
  * Stop-AzureSqlDatabaseExecuteIndexRecommendation
* Azure SQL Database and Server Upgrade Hints Cmdlets
  * Get-AzureSqlDatabaseUpgradeHint
  * Get-AzureSqlServerUpgradeHint
	
## 2015.08.17 version 0.9.7
* Azure Profile cmdlets
  * New-AzureProfile
    * Added parameter set for empty profile
    * Fixed issues with AAD aithentication when constructing profile
    * Enabled passing results of Add-AzureEnvironment to New-AzureProfile -Environment parameter
* Azure ResourceManager cmdlets
  * New-AzureResourceGroupDeployment: Added Mode (deployment mode) and Force parameters 
  * Get-AzureProviderOperation: API changes to improve performance
* Azure Compute (ARM) Cmdlets
  * Fixes for Set-AzureDeployment with -ExtensionConfiguration
  * Fixes for Set-AzureVMCustomExtension cmdlets
  * Deprecated cmdlets Get-AzureVMImageDetail and Get-AzureVMExtentionImageDetail
* Azure Compute (Service Management) cmdlets
  * Publish-AzureVMDSCConfiguration: Added additional configuration parameters
* Azure Network (ARM) cmdlets
  * Added help for Route Table cmdlets
* Azure Storage cmdlets
  * Added support for downloading, uploading, and copying append blob
  * Added support for asynchronous copying to and from cloud file
  * Added azure service CORS management
* Azure Sql (ARM) Cmdlets
  * Fixed issues with ElascitPool cmdlets
* AzureBatch cmdlets
  * Added Batch autoscale cmdlets Enable-AzureBatchAutoScale, Disable-AzureBatchAutoScale
* RemoteApp cmdlets
  * Added Restart-AzureRemoteAppVm cmdlet
* Azure HDInsight cmdlets
  * Added cmdlet help

## 2015.08.07 version 0.9.6
* Azure Batch cmdlets
    * Cmdlets updated to use the general availability API. See http://blogs.technet.com/b/windowshpc/archive/2015/07/10/what-39-s-new-in-azure-batch-july-release-general-availability.aspx
    * Breaking changes to cmdlets resulting from API update:
        * Workitems have been removed. 
            * If you were adding all tasks to a single job, use the New-AzureBatchJob cmdlet to directly create your job.
            * If you were managing workitems with a recurring schedule defined, use the AzureBatchJobSchedule cmdlets instead.
        * If you were using the AzureBatchVM cmdlets, use the AzureBatchComputeNode cmdlets instead.
        * The AzureBatchTaskFile and AzureBatchVMFile cmdlets have been consolidated into the AzureBatchNodeFile cmdlets.
        * The Name property on most entities has been replaced by an Id property.
* Azure Network
    * Cert and SET cmdlet bugfix
* Azure Compute
    * Update VMAcces extension to use Json configs.
    * Fix Publish Extension cmdlets.
    * Update CustomScript cmdlet for SAS Uri.
    * Update help file.
* Azure Data Factory
    * Rename Table to Dataset.
* Azure SQL
    * changed the structure of the security namespace to align to the rest of the namespaces in the Azure SQL namespace.
    * Added Schema to data masking rule.
    * Updated underlying sql nuget version.
    * Add the parameter for elastic pool in Start-AzureSqlServerUpgrade.
    * Return the schedule time of the upgrade (in case of forced upgrade) to customer in Get-AzureSqlServerUpgrade.
* Azure Hdinsight Resoruce Management cmdlets
* Azure Site Recovery
    * Add Valult, Server, Protection Container, protection Entity, Protection Profile, Job cmdlets.
* Azure Stream Analytics 
    * Use Stream Analytics SDK reference to 1.6.0 version.
* Azure Backup
    * Get-AzureBackupContainer cmdlet
    * Enable-AzureBackupContainerReregistration cmdlet
    * Unregister-AzureBackupContainer cmdlet
* Azure UsageAggregates cmdlet

## 2015.07.17 version 0.9.5
* Azure SQL cmdlets
  * Allowing to use of Storage V2 accounts in Auditing policies
* Azure RedisCache cmdlets 
  * Set-AzureRedisCache - Bug fix done in management API that fixes bug here as well, Make return type public
  * New-AzureRedisCache - Make return type public
  * Get-AzureRedisCache - Make return type public
  * Azure Network Resource Provider cmdlets
  * Added Application Gateway cmdlets
    * New-AzureApplicationGateway
    * Start-AzureApplicationGateway
    * Stop-AzureApplicationGateway
    * SetAzureApplicationGateway
    * GetAzureApplicationGateway
    * RemoveAzureApplicationGateway
  * Added Application Gateway Backend Address Pool cmdlets
    * New-AzureApplicationGatewayBackendAddressPool
    * Add-AzureApplicationGatewayBackendAddressPool
    * Set-AzureApplicationGatewayBackendAddressPool
    * Get-AzureApplicationGatewayBackendAddressPool
    * Remove-AzureApplicationGatewayBackendAddressPool
  * Added Application Gateway Backend HTTP Settings cmdlets
    * New-AzureApplicationGatewayBackendHttpSettings
    * Add-AzureApplicationGatewayBackendHttpSettings
    * Set-AzureApplicationGatewayBackendHttpSettings
    * Get-AzureApplicationGatewayBackendHttpSettings
    * Remove-AzureApplicationGatewayBackendHttpSettings
  * Added Application Gateway Frontend IP Configuration cmdlets
    * New-AzureApplicationGatewayFrontendIPConfiguration
    * Add-AzureApplicationGatewayFrontendIPConfiguration
    * Set-AzureApplicationGatewayFrontendIPConfiguration
    * Get-AzureApplicationGatewayFrontendIPConfiguration
    * Remove-AzureApplicationGatewayFrontendIPConfiguration
  * Added Application Gateway Frontend Port cmdlets
    * New-AzureApplicationGatewayFrontendPort
    * Add-AzureApplicationGatewayFrontendPort
    * Set-AzureApplicationGatewayFrontendPort
    * Get-AzureApplicationGatewayFrontendPort
    * Remove-AzureApplicationGatewayFrontendPort
  * Added Application Gateway IP Configuration cmdlets
    * New-AzureApplicationGatewayGatewayIPConfiguration
    * Add-AzureApplicationGatewayGatewayIPConfiguration
    * Set-AzureApplicationGatewayGatewayIPConfiguration
    * Get-AzureApplicationGatewayGatewayIPConfiguration
    * Remove-AzureApplicationGatewayGatewayIPConfiguration
  * Added Application Gateway HTTP Listener cmdlets
    * New-AzureApplicationGatewayHttpListener
    * Add-AzureApplicationGatewayHttpListener
    * Set-AzureApplicationGatewayHttpListener
    * Get-AzureApplicationGatewayHttpListener
    * Remove-AzureApplicationGatewayHttpListener
  * Added Application Gateway Request Routing Rule cmdlets
    * New-AzureApplicationGatewayRequestRoutingRule
    * Add-AzureApplicationGatewayRequestRoutingRule
    * Set-AzureApplicationGatewayRequestRoutingRule
    * Get-AzureApplicationGatewayRequestRoutingRule
    * Remove-AzureApplicationGatewayRequestRoutingRule
  * Added Application Gateway SKU cmdlets
    * New-AzureApplicationGatewaySku
    * Set-AzureApplicationGatewaySku
    * Get-AzureApplicationGatewaySku
  * Added Application Gateway SSL Certificate cmdlets
    * New-AzureApplicationGatewaySslCertificate
    * Add-AzureApplicationGatewaySslCertificate
    * Set-AzureApplicationGatewaySslCertificate
    * Get-AzureApplicationGatewaySslCertificate
    * Remove-AzureApplicationGatewaySslCertificate
  * Fixed minor bugs AzureLoadbalancer 
  * Renamed Get-AzureCheckDnsAvailablity to Test-AzureDnsAvailability
  * Added cmdlets to RouteTables and Routes
    * New-AzureRouteTable
    * Get-AzureRouteTable
    * Set-AzureRouteTable
    * Remove-AzureRouteTable
    * New-AzureRouteConfig
    * Add-AzureRouteConfig
    * Set-AzureRouteConfig
    * Get-AzureRouteConfig
    * Remove-AzureRouteConfig
* Azure Network cmdlets
  * Reserved IP cmdlets (New-AzureReservedIP, Get-AzureReservedIP, Set-AzureReservedIPAssociation, Remove-AzureReservedIPAssociation) fixed to support -VirtualIPName parameter
  * Multivip Cmdlets (Add-AzureVirtualIP, Remove-AzureVirtualIP) fixed to support -VirtualIPName parameter
* Azure Backup cmdlets
  *Added New-AzureBackupVault cmdlets
  *Added Get-AzureBackupVault cmdlets
  *Added Set-AzureBackupVault cmdlets
  *Added Remove-AzureBackupVault cmdlets
  *Added Get-AzureBackupVaultCredential cmdlets
* Azure Resource Manager cmdlets
  * Fixed formatting of output for Get-UsageAggregates
  * Fixed executing Get-UsageAggregates when first cmdlet being called.
* Added TrafficManager cmdlets
  * Enable-AzureTrafficManagerProfile
  * Disable-AzureTrafficManagerProfile
  * New-AzureTrafficManagerEndpoint
  * Get-AzureTrafficManagerEndpoint
  * Set-AzureTrafficManagerEndpoint
  * Remove-AzureTrafficManagerEndpoint
  * Enable-AzureTrafficManagerEndpoint
  * Disable-AzureTrafficManagerEndpoint
* Upgraded TrafficManager cmdlets
  * Get-AzureTrafficManagerProfile
    * Name is now optional (it will list all profiles in resource group)
    * Resource group is now optional (it will list all profiles in subscription)
* Azure Data Factory cmdlets
    * Upgraded management library to 1.0.0 with breaking JSON format change.
    * Updated list operation paging support in cmdlets.

## 2015.06.26 version 0.9.4
* Azure Compute cmdlets
    * Warning message for deprecation Name parameter in New-AzureVM. The guidance is to use –Name parameter in New-AzureVMConfig cmdlet.
    * Save-AzureVMImgage has new paramter -Path to save the JSON template returned from the server.
    * Add-AzureVMNetworkInterface has new paramter -NetworkInterface which accepts a list of NIC object returned by Get-AzureNetworkInterface cmdlet. 
    * Deprecated “-Name” parameter in Set-AzureVMSourceImage. The guidance is to use the Pub, Offer, SKU, Version method to specify the VM Images for the VM.
    * Fixed the formatting of the output of VM Image cmdlets.
    * Fixed issues in New/Set-AzureDeployment & other service extension related cmdlets.
* Azure Batch cmdlets
    * Added Start-AzureBatchPoolResize
    * Added Stop-AzureBatchPoolResize
* Azure Key Vault cmdlets
    * Updated Key Vault package versions
    * Fixed bugs related to secrets
* Azure Network Resource Provider cmdlets
    * New-AzureLocalNetworkGateway parameter name change
    * Reset-AzureLocalNetworkGateway renamed to Set-AzureLocalNetworkGateway, added new parameter
    * VirtualNetworkGateway parameter changes
        * New-AzureVirtualNetworkGateway parameter changes
        * Removed command Resize-AzureVirtualNetworkGateway
        * Reset-AzureVirtualNetworkGatewayConnection renamed to Set-AzureVirtualNetworkGatewayConnection8
* Azure Storage changes
    * Fix the bug on aliases Get-AzureStorageContainerAcl, Start-CopyAzureStorageBlob and Stop-CopyAzureStorageBlob
* Azure RedisCache cmdlets 
    * Set-AzureRedisCache - Added support for scaling, using RedisConfiguration instead of MaxMemoryPolicy #513
    * New-AzureRedisCache - Using RedisConfiguration instead of MaxMemoryPolicy #513
* Azure Resource Manager cmdlets
    * Added Get-UsageAggregates
    * Added Get-AzureProviderOperation cmdlet
    * Added Test-AzureResourceGroup and Test-AzureResource cmdlets
    * Refactored Resource Lock cmdlets
    * Removed unnecessary code when getting a resource
* Azure SQL Database
    * Added cmdlets for pause/resume functionality and retrieving restore points for restoring backups:
        * Suspend-AzureSqlDatabase
        * Resume-AzureSqlDatabase
        * Get-AzureSqlDatabaseRestorePoints
    * Changed cmdlets:
        * New-AzureSqlDatabase - Can now create Azure Sql Data Warehouse databases

## 2015.06.05 version 0.9.3
* Fixed bug in Websites cmdlets related to slots #454
* Fix bug in Set-AzureResource cmdlet #456
* Fix for new azure resource of Microsoft.Storage #457

## 2015.05.29 version 0.9.2
* Deprecated Switch-AzureMode
* Profile
    * Fixed bug in Get-AzureSubscription and Select-AzureSubscription cmdlets 
* Added Automation cmdlets
    * Get-AzureAutomationWebhook
    * New-AzureAutomationWebhook
    * Remove-AzureAutomationWebhook
    * Set-AzureAutomationWebhook    
* Azure Compute
    * Get-AzureVMImage and Get-AzureVMImageDetail are combined (Get-AzureVMImageDetail gives a warning message for future deprecation)
    * Get-AzureVMExtensionImage and Get-AzureVMExtensionImageDetail are combined (Get-AzureVMExtensionImageDetail gives a warning message for future deprecation)
    * Tags are added in VM resources
    * Get-AzureVM now gets resource group name from piping
    * -All switch is removed from Get-AzureVM
    * Get-AzureVM -Status output is updated
    * -Force parameter is added for Remove-AzureAvailabilitySet
    * Outputs of New-AzureAvailabilitySet, Get-AzureAvailabilitySet, and Remove-AzureAvailabilitySet are updated
* Azure Key Vault 
    * Update Set-AzureKeyVaultAccessPolicy and Remove-AzureKeyVaultAccessPolicy cmdlets
    * Fixed bugs  
* Azure Data Factories
    * Base cmdlet type switch to use Profile
    * New-AzureDataFactoryEncryptedValue cmdlet supporting M data sources
* Azure Resource Manager 
    * Fixed bug in Move-AzureResource cmdlet
    * Fixed bug in Set-AzureResource cmdlet

## 2015.05.04 version 0.9.1
* Azure SQL Database: new support for configuring audit retention.
* Azure Automation
    * Added Automation cmdlets support in AzureResourceManager mode
      * Export-AzureAutomationDscConfiguration
      * Export-AzureAutomationDscNodeReportContent
      * Get-AzureAutomationAccount
      * Get-AzureAutomationDscCompilationJob
      * Get-AzureAutomationDscCompilationJobOutput
      * Get-AzureAutomationDscConfiguration
      * Get-AzureAutomationDscNode
      * Get-AzureAutomationDscNodeConfiguration
      * Get-AzureAutomationDscNodeReport
      * Get-AzureAutomationDscOnboardingMetaconfig
      * Get-AzureAutomationModule
      * Get-AzureAutomationRegistrationInfo
      * Import-AzureAutomationDscConfiguration
      * New-AzureAutomationAccount
      * New-AzureAutomationKey
      * New-AzureAutomationModule
      * Register-AzureAutomationDscNode
      * Remove-AzureAutomationAccount
      * Remove-AzureAutomationModule
      * Set-AzureAutomationAccount
      * Set-AzureAutomationDscNode
      * Set-AzureAutomationModule
      * Start-AzureAutomationDscCompilationJob
      * Unregister-AzureAutomationDscNode
* Azure Key Vault 
    * Added new cmdlets for key vault management in AzureResourceManager mode
      * New-AzureKeyVault
      * Get-AzureKeyVault
      * Remove-AzureKeyVault
      * Set-AzureKeyVaultAccessPolicy
      * Remove-AzureKeyVaultAccessPolicy
    * Added new cmdlet for secret management in AzureResourceManager mode
      * Set-AzureKeyVaultSecretAttribute

## 2015.04.29 version 0.9.0
* Azure Compute
    * Added Compute cmdlets support in AzureResourceManager mode
      * Add-AzureVMSshPublicKey
      * Add-AzureVMSecret
      * Add-AzureVMNetworkInterface
      * Add-AzureVMDataDisk
      * Add-AzureVMAdditionalUnattendContent
      * Get-AzureVM
      * Get-AzureVMUsage
      * Get-AzureVMSize
      * Get-AzureVMImageSku
      * Get-AzureVMImagePublisher
      * Get-AzureVMImageOffer
      * Get-AzureVMImageDetail
      * Get-AzureVMImage
      * Get-AzureVMExtensionImageType
      * Get-AzureVMExtensionImageDetail
      * Get-AzureVMExtensionImage
      * Get-AzureVMExtension
      * Get-AzureVMCustomScriptExtension
      * Get-AzureVMAccessExtension
      * Get-AzureVMImagePublisher
      * Get-AzureVMImageOffer
      * Get-AzureVMImageDetail
      * Get-AzureVMImage
      * Get-AzureVMExtensionImageType
      * Get-AzureVMExtensionImageDetail
      * Get-AzureVMExtensionImage
      * Get-AzureVMExtension
      * Get-AzureVMCustomScriptExtension
      * Get-AzureVMAccessExtension
      * New-AzureVM
      * New-AzureVMConfig
      * Update-AzureVM
      * Stop-AzureVM
      * Start-AzureVM
      * Set-AzureVMSourceImage
      * Set-AzureVMOSDisk
      * Set-AzureVMOperatingSystem
      * Set-AzureVMExtension
      * Set-AzureVMCustomScriptExtension
      * Set-AzureVMAccessExtension
      * Set-AzureVM
      * Save-AzureVMImage
      * Restart-AzureVM
      * Remove-AzureVMNetworkInterface
      * Remove-AzureVMExtension
      * Remove-AzureVMDataDisk
      * Remove-AzureVMCustomScriptExtension
      * Remove-AzureVMAccessExtension
      * Remove-AzureVM
* Azure Network
  * Added Network Cmdlets support in AzureResourceManager mode
    * Get-AzureVirtualNetwork
    * New-AzureVirtualNetwork
    * Remove-AzureVirtualNetwork
    * Set-AzureVirtualNetwork
    * Get-AzureVirtualNetworkSubnetConfig
    * New-AzureVirtualNetworkSubnetConfig
    * Add-AzureVirtualNetworkSubnetConfig
    * Set-AzureVirtualNetworkSubnetConfig
    * Remove-AzureVirtualNetworkSubnetConfig
    * Get-AzureNetworkInterface
    * New-AzureNetworkInterface
    * Remove-AzureNetworkInterface
    * Set-AzureNetworkInterface
    * Get-AzurePublicIpAddress
    * New-AzurePublicIpAddress
    * Remove-AzurePublicIpAddress
    * Set-AzurePublicIpAddress
    * Add-AzureLoadBalancerBackendAddressPoolConfig
    * Add-AzureLoadBalancerFrontendIpConfig
    * Add-AzureLoadBalancerInboundNatRuleConfig
    * Add-AzureLoadBalancerProbeConfig
    * Add-AzureLoadBalancerRuleConfig
    * Get-AzureLoadBalancer
    * Get-AzureLoadBalancerBackendAddressPoolConfig
    * Get-AzureLoadBalancerFrontendIpConfig
    * Get-AzureLoadBalancerInboundNatRuleConfig
    * Get-AzureLoadBalancerProbeConfig
    * Get-AzureLoadBalancerRuleConfig
    * New-AzureLoadBalancer
    * New-AzureLoadBalancerBackendAddressPoolConfig
    * New-AzureLoadBalancerFrontendIpConfig
    * New-AzureLoadBalancerInboundNatRuleConfig
    * New-AzureLoadBalancerProbeConfig
    * New-AzureLoadBalancerRuleConfig
    * Remove-AzureLoadBalancer
    * Remove-AzureLoadBalancerBackendAddressPoolConfig
    * Remove-AzureLoadBalancerFrontendIpConfig
    * Remove-AzureLoadBalancerInboundNatRuleConfig
    * Remove-AzureLoadBalancerProbeConfig
    * Remove-AzureLoadBalancerRuleConfig
    * Set-AzureLoadBalancer
    * Set-AzureLoadBalancerFrontendIpConfig
    * Set-AzureLoadBalancerInboundNatRuleConfig
    * Set-AzureLoadBalancerProbeConfig
    * Set-AzureLoadBalancerRuleConfig
    * Get-AzureNetworkSecurityGroup
    * New-AzureNetworkSecurityGroup
    * Remove-AzureNetworkSecurityGroup
    * Set-AzureNetworkSecurityGroup
    * Get-AzureNetworkSecurityRuleConfig
    * New-AzureNetworkSecurityRuleConfig
    * Remove-AzureNetworkSecurityRuleConfig
    * Add-AzureNetworkSecurityRuleConfig
    * Set-AzureNetworkSecurityRuleConfig
    * Get-AzureRemoteDesktopFile
* Azure Storage
  * Added cmdlets in AzureResourceManager Mode
    * New-AzureStorageAccount
    * Get-AzureStorageAccount
    * Set-AzureStorageAccount
    * Remove-AzureStorageAccount
    * New-AzureStorageAccountKey
    * Get-AzureStorageAccountKey
  * Made Azure Storage data cmdlets work in AzureResourceManager Mode
* Azure HDInsight:
  * Added support for creating WindowsPaas cluster with RDP Access Enabled by default
  * Added cmdlets
	* Grant-AzureHdinsightRdpAccess
	* Revoke-AzureHdinsightRdpAccess
* Azure Batch
  * Added cmdlets
    * New-AzureBatchVMUser
    * Remove-AzureBatchVMUser
    * Get-AzureBatchRDPFile
    * Get-AzureBatchVMFileContents
* StorSimple: New StorSimple commands in AzureServiceManagement mode
  * Added cmdlets
    * Confirm-AzureStorSimpleLegacyVolumeContainerStatus
    * Get-AzureStorSimpleLegacyVolumeContainerConfirmStatus
    * Get-AzureStorSimpleLegacyVolumeContainerMigrationPlan
    * Get-AzureStorSimpleLegacyVolumeContainerStatus
    * Import-AzureStorSimpleLegacyApplianceConfig
    * Import-AzureStorSimpleLegacyVolumeContainer
    * Start-AzureStorSimpleLegacyVolumeContainerMigrationPlan
    * New-AzureStorSimpleVirtualDeviceCommand
    * Get-AzureStorSimpleJob
    * Stop-AzureStorSimpleJob
    * Start-AzureStorSimpleBackupCloneJob
    * Get-AzureStorSimpleFailoverVolumeContainers
    * Start-AzureStorSimpleDeviceFailoverJob
    * New-AzureStorSimpleNetworkConfig
    * Set-AzureStorSimpleDevice
    * Set-AzureStorSimpleVirtualDevice

## 2015.03.31 version 0.8.16
* Azure Data Factory:
  * Fixes for clean install and subscription registration issues
* Azure HDInsight:
  * Support for creating, deleting, listing, and submitting jobs to HDInsight clusters with Linux Operating System.
* Azure Compute
  * Fix pipeline issues with Get-AzureVM (#3047)
  * Fixed DateTime Overflow issue
* Azure Batch
  * Added cmdlets
    * Add/Remove Batch Pools
    * Get-BatchTaskFileContent
    * Get-BatchTaskFile
* Azure Insights
  * Added cmdlets
   * Add-AutoscaleSetting
   * Get-AutoscaleHistory
   * Get-AutoscaleSetting
   * New-AutoscaleProfile
   * New-AutoscaleRule
   * Remove-AutoscaleSetting
   * Get-Metrics
   * Get-MetricDefinitions
   * Format-MetricsAsTable
* Azure Websites
  * Added cmdlet Get-AzureWebhostingPlanMetrics
  * Added Premium support
  * Renamed WebSites to WebApp
* AzureProfile
  * Made AzureProfile serializable to support workflow scenarios

## 2015.03.11 version 0.8.15.1
* Fixes for clean install and subscription registration issues

## 2015.03.09 version 0.8.15
* Azure RemoteApp: New RemoteApp cmdlets:
  * Add-AzureRemoteAppUser
  * Disconnect-AzureRemoteAppSession
  * Get-AzureRemoteAppCollection
  * Get-AzureRemoteAppCollectionUsageDetails
  * Get-AzureRemoteAppCollectionUsageSummary
  * Get-AzureRemoteAppLocation
  * Get-AzureRemoteAppOperationResult
  * Get-AzureRemoteAppPlan
  * Get-AzureRemoteAppProgram
  * Get-AzureRemoteAppSession
  * Get-AzureRemoteAppStartMenuProgram
  * Get-AzureRemoteAppTemplateImage
  * Get-AzureRemoteAppUser
  * Get-AzureRemoteAppVNet
  * Get-AzureRemoteAppVpnDevice
  * Get-AzureRemoteAppVpnDeviceConfigScript
  * Get-AzureRemoteAppWorkspace
  * Invoke-AzureRemoteAppSessionLogoff
  * New-AzureRemoteAppCollection
  * New-AzureRemoteAppTemplateImage
  * New-AzureRemoteAppVNet
  * Publish-AzureRemoteAppProgram
  * Remove-AzureRemoteAppCollection
  * Remove-AzureRemoteAppTemplateImage
  * Remove-AzureRemoteAppUser
  * Remove-AzureRemoteAppVNet
  * Rename-AzureRemoteAppTemplateImage
  * Reset-AzureRemoteAppVpnSharedKey
  * Send-AzureRemoteAppSessionMessage
  * Set-AzureRemoteAppCollection
  * Set-AzureRemoteAppVNet
  * Set-AzureRemoteAppWorkspace
  * Unpublish-AzureRemoteAppProgram
  * Update-AzureRemoteAppCollection

* Storage: new cmdlets
  * Get-AzureStorageContainerStoredAccessPolicy
  * Get-AzureStorageQueueStoredAccessPolicy
  * Get-AzureStorageTableStoredAccessPolicy
  * New-AzureStorageContainerStoredAccessPolicy
  * New-AzureStorageQueueStoredAccessPolicy
  * New-AzureStorageTableStoredAccessPolicy
  * Remove-AzureStorageContainerStoredAccessPolicy
  * Remove-AzureStorageQueueStoredAccessPolicy
  * Remove-AzureStorageTableStoredAccessPolicy
  * Set-AzureStorageContainerStoredAccessPolicy
  * Set-AzureStorageQueueStoredAccessPolicy
  * Set-AzureStorageTableStoredAccessPolicy

* Azure Recovery Services
  * New cmdlets:
    * Create and enumerate Vaults & Sites, download Vault Settings file
      * New- AzureSiteRecoveryVault
      * Get-AzureSiteRecoveryVault
      * New- AzureSiteRecoverySite
      * Get- AzureSiteRecoverySite
      * Get-AzureSiteRecoveryVaultSettingsFile
    * Enumerate Networks and manage Network Mappings
      * Get- AzureSiteRecoveryNetwork
      * New- AzureSiteRecoveryNetworkMapping
      * Get- AzureSiteRecoveryNetworkMapping
      * Remove- AzureSiteRecoveryNetworkMapping
    * Enumerate Storages and manage Storage Mappings
      * Get-AzureSiteRecoveryStorage
      * New- AzureSiteRecoveryStorageMapping
      * Get-AzureSiteRecoveryStorageMapping
      * Remove- AzureSiteRecoveryStorageMapping
    * Create, associated, and dissociate protection profile object
      * New- AzureSiteRecoveryProtectionProfileObject
      * Start-AzureSiteRecoveryProtectionProfileAssociationJob
      * Start-AzureSiteRecoveryProtectionProfileDissociationJob
    * Update VM properties and sync owner information
      * Set-AzureSiteRecoveryVM
      * Update-AzureSiteRecoveryProtectionEntity
  * Changed cmdlets:
    * Get-AzureSiteRecoveryJob
    * Set-AzureSiteRecoveryProtectionEntity – protection profile is introduced
    * Start-AzureSiteRecoveryCommitFailoverJob
    * Start-AzureSiteRecoveryPlannedFailoverJob
    * Start-AzureSiteRecoveryTestFailoverJob

* Azure ExpressRoute cmdlet updates
  * Fixed bugs in:
    * New-AzureDedicatedCircuit
    * New-AzureDedicatedCircuitLink
    * New-AzureBGPPeering
    * Remove-AzureDedicatedCircuit
    * Remove-AzureDedicatedCircuitLink
    * Remove-AzureBGPPeering
  * Added new cmdlet:
    * Update-AzureDedicatedCircuitBandwidth

* Azure SQL Database: new cmdlets for managing database dynamic data masking policies:
  * Get-AzureSqlDatabaseDataMaskingPolicy
  * Set-AzureSqlDatabaseDataMaskingPolicy
  * New-AzureSqlDatabaseDataMaskingRule
  * Get-AzureSqlDatabaseDataMaskingRule
  * Set-AzureSqlDatabaseDataMaskingRule
  * Remove-AzureSqlDatabaseDataMaskingRule

* Azure Batch: new cmdlets:
  * Get-AzureBatchPool
  * Get-AzureBatchWorkItem
  * Get-AzureBatchJob
  * Get-AzureBatchTask

* Azure Compute: new features
  * Added ForceUpdate parameter for the following cmdlets:
    * Set-AzureVMExtension
    * Set-AzureVMCustomScriptExtension
    * Set-AzureVMAccessExtension
  * Show 'Regions' property for Get-AzureVMAvailableExtensions cmdlet
  * Add 'ResizedSizeInGB' parameter for the following cmdlets
    * Update-AzureDisk
    * Set-AzureOSDisk
    * Set-AzureDataDisk (DiskName parameter is also added along with ResizedSizeInGB)

* AzureProfile:
  * New cmdlets to manage in-memory profiles
    * New-AzureProfile: Create a new in-memory Profile
    * Select-AzureProfile: Select the profile to be used in the current session
  * Added -Profile parameter to every cmdlet - the cmdlet will use the passed-in profile to authenticate with Azure

## 2015.02.12 version 0.8.14
* StorSimple: New StorSimple commands in AzureServiceManagement mode:
  * GetAzureStorSimpleAccessControlRecord
  * GetAzureStorSimpleStorageAccountCredential
  * RemoveAzureStorSimpleAccessControlRecord
  * RemoveAzureStorSimpleStorageAccountCredential
  * SetAzureStorSimpleAccessControlRecord
  * GetAzureStorSimpleDeviceVolume
  * RemoveAzureStorSimpleDeviceVolume
  * GetAzureStorSimpleDeviceVolumeContainer
  * RemoveAzureStorSimpleDeviceVolumeContainer
  * GetAzureStorSimpleDevice
  * GetAzureStorSimpleDeviceConnectedInitiator
  * GetAzureStorSimpleResource
  * GetAzureStorSimpleResourceContext
  * SetAzureStorSimpleDeviceBackupPolicy
  * NewAzureStorSimpleDeviceBackupPolicy
  * GetAzureStorSimpleDeviceBackup
  * RemoveAzureStorSimpleDeviceBackup
  * StartAzureStorSimpleDeviceBackupJob
  * StartAzureStorSimpleDeviceBackupRestoreJob
  * RemoveAzureStorSimpleDeviceBackupPolicy
  * NewAzureStorSimpleDeviceVolume
  * SetAzureStorSimpleDeviceVolume
  * NewAzureStorSimpleDeviceVolumeContainer
  * SelectAzureStorSimpleResource
  * GetAzureStorSimpleDeviceBackupPolicy
  * NewAzureStorSimpleStorageAccountCredential
  * GetAzureStorSimpleTask
  * SetAzureStorSimpleStorageAccountCredential
  * NewAzureStorSimpleInlineStorageAccountCredential
  * NewAzureStorSimpleAccessControlRecord

* HDInsight:
  * HeadNodeVMSize (update): the parameter is now a string that can now accept various sizes (specifications here: https://msdn.microsoft.com/en-us/library/azure/dn197896.aspx -> Sizes for Web and Worker Role Instances)
  * DataNodeVMSize (new)  :  use to specify size of data nodes (where applicable)
  * ZookeeperNodeVMSize (new): use to specify Zookeeper node sizes (where applicable)
  * ClusterType (update): New value (Spark) can be specified as cluster type
  * Add-AzureHDInsightConfigValues cmdlet:
    * Spark (new): collection of configuration properties can be passed in to customize the Spark service

 * Azure Insights cmdlets in AzureResourceManager Mode:
   * Get-AzureCrrelationLogId
   * Get-AzureResourceGroupLog
   * Get-AzureResourceLog
   * Get-AzureResourceProviderLog
   * Get-AzureSubscriptionIdLog

* Azure VM cmdlets
  * Get-AzureVMDscExtentionStatus: Get the DSC Extension status for a cloud service or VM

 * Updates and bug fixes for AzureAutomation and AzureDataFactory cmdlets

2015.01.08 version 0.8.13
* Key Vault Service - new cmdlets in AzureResourceManager mode:
  * Keys:
    * Add-AzureKeyVaultKey
    * Get-AzureKeyVaultKey
    * Set-AzureKeyVaultKey
    * Backup-AzureKeyVaultKey
    * Restore-AzureKeyVaultKey
    * Remove-AzureKeyVaultKey
  * Secrets:
    * Get-AzureKeyVaultSecret
    * Set-AzureKeyVaultSecret
    * Remove-AzureKeyVaultSecret

## 2014.12.12 version 0.8.12
* StreamAnalytics
  * New cmdlets in AzureResourceManager mode
    * New-AzureStreamAnalyticsJob
    * New-AzureStreamAnalyticsInput
    * New-AzureStreamAnalyticsOutput
    * New-AzureStreamAnalyticsTransformation
    * Get-AzureStreamAnalyticsJob
    * Get-AzureStreamAnalyticsInput
    * Get-AzureStreamAnalyticsOutput
    * Get-AzureStreamAnalyticsTransformation
    * Get-AzureStreamAnalyticsQuota
    * Remove-AzureStreamAnalyticsJob
    * Remove-AzureStreamAnalyticsInput
    * Remove-AzureStreamAnalyticsOutput
    * Test-AzureStreamAnalyticsInput
    * Test-AzureStreamAnalyticsOutput
    * Start-AzureStreamAnalyticsJob
    * Stop-AzureStreamAnalyticsJob
* Batch
  * Fixed issue with Delete-AzureBatchAccount
* Profile
  * Fixed issues with Select-AzureSubscription to allow selecting subscriptions by Id
  * Deprecated SubscriptionDataFile parameter
* Compute
  * Set-AzureVMImage cmdlets - added IconUri, SmallIconUri, and ShowInGui parameters
* Sql
  *  Added Sql Server v12 support to SQL authentication context for SqlAzure cmdlets

## 2014.11.14 Version 0.8.11
* Profile
  * Clear-AzureProfile: remove all subscription and credential data from the user store
  * Select-AzureSubscription: fixed output types in default and PassThru mode
* Compute
  * Get-AzureVMSqlServerExtension
  * Set-AzureVMSqlServerExtension
  * Remove-AzureVMSqlServerExtension
* HDInsight
  * New cmdlets
    * Add-AzureHDInisghtScriptAction
    * Set-AzureHDInsightClusterSize
  * Changed cmdlets
  	*Added ConfigActions parameter
* Managed Cache
  * Get-AzureManagedCacheNamedCache
  * New-AzureManagedCacheNamedCache
  * Set-AzureManagedCacheNamedCache
  * Remove-AzureManagedCacheNamedCache
* Websites
  * Fixes for webjobs and site creation
  * Additional settings for Publish-AzureWebsiteProject cmdlet
  * Enable use of SAS URLs in ApplicationDiagnostics storage
* Sql Database (AzureResourceManager)
  * New cmdlets to manage direct access to Sql databases:
    * Enable-AzureSqlDatabaseDirectAccess
    * Disable-AzureSqlDatabaseDirectAccess
    * Enable-AzureSqlDatabaseServerDirectAccess
    * Enable-AzureSqlDatabaseServerDirectAccess
  * Rename previous cmdlets to use the term audit policy instead of audit setting
    * Get-AzureSqlDatabaseAuditingPolicy
    * Set-AzureSqlDatabaseAuditingPolicy
    * Get-AzureSqlDatabaseServerAuditingPolicy
    * Set-AzureSqlDatabaseServerAuditingPolicy
    * Remove-AzureSqlDatabaseAuditing
    * Remove-AzureSqlDatabaseServerAuditing
    * Use-AzureSqlDatabaseServerAuditingPolicy
  * Allow users to define which storage account key (Primary or Secondary) to use when defining audit policy, using the “StorageKeyType” parameter.

## 2014.10.27 Version 0.8.10
* Azure Data Factory cmdlets in AzureResourceManager mode
    * New-AzureDataFactory
    * New-AzureDataFactoryGateway
    * New-AzureDataFactoryGatewayKey
    * New-AzureDataFactoryHub
    * New-AzureDataFactoryLinkedService
    * New-AzureDataFactoryPipeline
    * New-AzureDataFactoryTable
    * New-AzureDataFactoryEncryptValue
    * Get-AzureDataFactory
    * Get-AzureDataFactoryGateway
    * Get-AzureDataFactoryHub
    * Get-AzureDataFactoryLinkedService
    * Get-AzureDataFactoryPipeline
    * Get-AzureDataFactoryRun
    * Get-AzureDataFactorySlice
    * Get-AzureDataFactoryTable
    * Remove-AzureDataFactory
    * Remove-AzureDataFactoryGateway
    * Remove-AzureDataFactoryHub
    * Remove-AzureDataFactoryLinkedService
    * Remove-AzureDataFactoryPipeline
    * Remove-AzureDataFactoryTable
    * Resume-AzureDataFactoryPipeline
    * Save-AzureDataFactoryLog
    * Set-AzureDataFactoryGateway
    * Set-AzureDataFactoryPipelineActivePeriod
    * Set-AzureDataFactorySliceStatus
    * Suspend-AzureDataFactoryPipeline
* Azure Batch cmdlets in AzureResourceManager mode
    * Set-AzureBatchAccount
    * Remove-AzureBatchAccount
    * New-AzureBatchAccountKey
    * New-AzureBatchAccount
    * Get-AzureBatchAccountKeys
    * Get-AzureBatchAccount
* Azure Network
    * Multi NIC support
        * Add-AzureNetworkInterfaceConfig
        * Get-AzureNetworkInterfaceConfig
        * Remove-AzureNetworkInterfaceConfig
        * Set-AzureNetworkInterfaceConfig
    * Security group support
        * Set-AzureNetworkSecurityGroupToSubnet
        * Set-AzureNetworkSecurityGroupConfig
        * Remove-AzureNetworkSecurityGroupFromSubnet
        * Remove-AzureNetworkSecurityGroupConfig
        * Remove-AzureNetworkSecurityGroup
        * New-AzureNetworkSecurityGroup
        * Get-AzureNetworkSecurityGroupForSubnet
        * Get-AzureNetworkSecurityGroupConfig
        * Get-AzureNetworkSecurityGroup
	* VipMobility Support
		*Set-AzureReservedIPAssociation
		*Remove-AzureReservedIPAssociation
	* MultiVip Support
		* Add-AzureVirtualIP
		* Remove-AzureVirtualIP
* Azure Virtual Machine
    * Added Add PublicConfigKey and PrivateConfigKey parameters to SetAzureVMExtension
* Azure Website
    * Set-AzureWebsite exposes new parameters and Get-AzureWebsite returns them
        * SlotStickyConnectionStringNames – connection string names not to be moved during swap operation
        * SlotStickyAppSettingNames – application settings names not to be moved during swap operation
        * AutoSwapSlotName – slot name to swap automatically with after successful deployment
* Recovery Services
    * Import & view vault settings
        * Import-AzureSiteRecoveryVaultSettingsFile
        * Get-AzureSiteRecoveryVaultSettings
    * Enumerate Servers, Protection Containers, Protection Entities
        * Get-AzureSiteRecoveryServer
        * Get-AzureSiteRecoveryProtectionContainer
        * Get-AzureSiteRecoveryProtectionEntity
        * Get-AzureSiteRecoveryVM
    * Manage Azure Site Recovery Operations
        * Get-AzureSiteRecoveryJob
        * Restart-AzureSiteRecoveryJob
        * Resume-AzureSiteRecoveryJob
        * Stop-AzureSiteRecoveryJob
    * Manage Recovery Plan
        * New-AzureSiteRecoveryRecoveryPlan
        * Get-AzureSiteRecoveryRecoveryPlanFile
        * Get-AzureSiteRecoveryRecoveryPlan
        * Remove-AzureSiteRecoveryRecoveryPlan
        * Update-AzureSiteRecoveryRecoveryPlan
    * Protection and Failover Operations
        * Set-AzureSiteRecoveryProtectionEntity
        * Start-AzureSiteRecoveryCommitFailoverJob
        * Start-AzureSiteRecoveryPlannedFailoverJob
        * Start-AzureSiteRecoveryTestFailoverJob
        * Start-AzureSiteRecoveryUnplannedFailoverJob
        * Update-AzureSiteRecoveryProtectionDirection

2014.10.03 Version 0.8.9
* Redis Cache cmdlets in AzureResourceManager mode
    * New-AzureRedisCache
    * Get-AzureRedisCache
    * Set-AzureRedisCache
    * Remove-AzureRedisCache
    * New-AzureRedisCacheKey
    * Get-AzureRedisCacheKey
* Fixed Remove-AzureDataDisk regression
* Fixed cloud service cmdlets to work with the latest Azure authoring tools
* Fixed Get-AzureSubscription -ExtendedDetails regression
* Added -CreateACSNamespace parameter to New-AzureSBNamespace cmdlet

## 2014.09.10 Version 0.8.8
* Role-based access control support
    * Query role definition
        * Get-AzureRoleDefinition
        * Manage role assignment
        * New-AzureRoleAssignment
        * Get-AzureRoleAssignment
        * Remove-AzureRoleAssignment
    * Query Active Directory object
        * Get-AzureADUser
        * Get-AzureADGroup
        * Get-AzureADGroupMember
        * Get-AzureADServicePrincipal
    * Show user's permissions on
        * Get-AzureResourceGroup
        * Get-AzureResource
* Active Directory service principal login support in Azure Resource Manager mode
    * Add-AzureAccount -Credential -ServicePrincipal -Tenant
* SQL Database auditing support in Azure Resource Manager mode
    * Use-AzureSqlServerAuditingSetting
    * Set-AzureSqlServerAuditingSetting
    * Set-AzureSqlDatabaseAuditingSetting
    * Get-AzureSqlServerAuditingSetting
    * Get-AzureSqlDatabaseAuditingSetting
    * Disable-AzureSqlServerAuditing
    * Disable-AzureSqlDatabaseAuditing
* Other improvements
    * Virtual Machine DSC extension supports PSCredential as configuration argument
    * Virtual Machine Antimalware extension supports native JSON configuration
    * Storage supports creating storage account with different geo-redundant options
    * Traffic Manager supports nesting of profiles
    * Website supports configuring x32/x64 worker process
    * -Detail parameter on Get-AzureResourceGroup to improve performance
    * Major refactoring around account and subscription management

## 2014.08.22 Version 0.8.7.1
* AzureResourceManager
    * Update Gallery and Monitoring management clients to fix Gallery commands
*HDInsight
    * Update Microsoft.Net API for Hadoop

## 2014.08.18 Version 0.8.7
* Update Newtonsoft.Json dependency to 6.0.4
* Compute
    * Windows Azure Diagnostics (WAD) Version 1.2: extension cmdlets for Iaas And PaaS
        * Set-AzureVMDiagnosticsExtension
        * Get-AzureVMDiagnosticsExtension
        * Set-AzureServiceDiagnosticsExtension
        * Get-AzureServiceDiagnosticsExtension
    * Get-AzureDeployment: added CreatedTime and LastModifiedTime to output
    * Get-AzureVM: added Hostname property
    * Implemented CustomData support for Azure VMs
* Websites
    * Added RoutingRules parameter to Set-AzureWebsite to expose Testing in Production (TiP) and returned from Get-AzureWebsite
    * Get-AzureWebsiteMetric to return web site metrics
    * Get-AzureWebHostingPlan
    * Get-AzureWebHostingPlanMetric to return metrics for the servers in the web hosting plan
* SQL Database
    * Get-AzureSqlRecoverableDatabase parameter simplification and return type changes
    * Set-AzureSqlDatabaseRecovery parameter and return type changes
* HDInsight
    * Added support for provisioning of HBase clusters into Virtual Networks.

2014.08.04 Version 0.8.6
* Non-interactive login support for Microsoft Organizational account with ``Add-AzureAccount -Credential``
* Upgrade cloud service cmdlets dependencies to Azure SDK 2.4
* Compute
    * PowerShell DSC VM extension
        * Get-AzureVMDscExtension
        * Remove-AzureVMDscExtension
        * Set-AzureVMDscExtension
        * Publish-AzureVMDscConfiguration
    * Added CompanyName and SupportedOS parameters to Publish-AzurePlatformExtension
    * New-AzureVM will display a warning instead of an error when the service already exists in the same subscription
    * Added Version parameter to generic service extension cmdlets
    * Changed the ShowInGUI parameter to DoNotShowInGUI in Update-AzureVMImage
* SQL Database
    * Added OfflineSecondary parameter to Start-AzureSqlDatabaseCopy
    * Database copy cmdlets will return 2 more properties: IsOfflineSecondary and IsTerminationAllowed
* Windows Azure Pack
    * New-WAPackCloudService
    * Get-WAPackCloudService
    * Remove-WAPackCloudService
    * New-WAPackVMRole
    * Get-WAPackVMRole
    * Set-WAPackVMRole
    * Remove-WAPackVMRole
    * New-WAPackVNet
    * Remove-WAPackVNet
    * New-WAPackVMSubnet
    * Get-WAPackVMSubnet
    * Remove-WAPackVMSubnet
    * New-WAPackStaticIPAddressPool
    * Get-WAPackStaticIPAddressPool
    * Remove-WAPackStaticIPAddressPool
    * Get-WAPackLogicalNetwork

2014.07.16 Version 0.8.5
* Upgrade .NET dependency to .NET 4.5
* Azure File Service
    * Get-AzureStorageFile
    * Remove-AzureStorageFile
    * Get-AzureStorageFileContent
    * Set-AzureStorageFileContent
* Azure Resource Manager tags in AzureResourceManager mode
    * New-AzureTag
    * Get-AzureTag
    * Remove-AzureTag
    * Tag parameter in New-AzureResourceGroup, Set-AzureResourceGroup, New-AzureResource and Set-AzureResource
    * Tag parameter in Get-AzureResourceGroup and Get-AzureResource
* Compute
    * ReverseDnsFqdn parameter in New-AzureService, Set-AzureService, New-AzureVM and New-AzureQuickVM
	* Added VirtualIPName parameter to Set-AzureEndpoint, Add-AzureEndpoint, Set-AzureLoadBalancedEndpoint for Multivip support
* Network
    * Set-AzureInternalLoadBalancer
    * Add-AzureDns
    * Set-AzureDns
    * Remove-AzureDns
    * Added IdealTimeoutInMinutes parameter to Set-AzurePublicIP, Add-AzureEndpoint and Set-AzureLoadBalancedEndpoint
	
## 2014.06.30 Version 0.8.4
* Compute
    * New-AzurePlatformExtensionCertificateConfig
    * New-AzurePlatformExtensionEndpointConfigSet
    * New-AzurePlatformExtensionLocalResourceConfigSet
    * Publish-AzurePlatformExtension
    * Remove-AzurePlatformExtensionEndpoint
    * Remove-AzurePlatformExtensionLocalResource
    * Set-AzurePlatformExtension
    * Set-AzurePlatformExtensionEndpoint
    * Set-AzurePlatformExtensionLocalResource
    * Unpublish-AzurePlatformExtension
* Antimalware
    * Get-AzureVMMicrosoftAntimalwareExtension
    * Set-AzureVMMicrosoftAntimalwareExtension
    * Improve the cmdlets to use AzureStorageContext instead of flat storage parameters
* Networking
    * Enabling New-AzureVnetGateway to create dynamic gateways
    * Added alias New-AzureDns to New-AzureDnsConfig
* Scheduler
    * New-AzureSchedulerJobCollection
    * Set-AzureSchedulerJobCollection

## 2014.05.29 Version 0.8.3
* Restructured source code and installation folder
* Web Site
    * Return instances info from Get-AzureWebsite
    * Added "Slot1" and "Slot2" parameters to enable swap between any 2 slots
* Traffic Manager
    * Support for Weighted Round Robin policies
    * Support for Performance policies with external endpoints
* Update Get-AzureRoleSize, Get-AzureAffinityGroup, Get-AzureService, Get-AzureLocation cmdlets with role sizes info
* New "ClusterType" parameter for HDInsight

## 2014.05.12 Version 0.8.2
* Compute and Network improvements
    * Public IP support
        * Set-AzurePublicIP
        * Get-AzurePublicIP
        * Remove-AzurePublicIP
    * Reserved IP support
        * New-AzureReservedIP
        * Get-AzureReservedIP
        * Remove-AzureReservedIP
    * Internal load balancer support
        * New-AzureInternalLoadBalancerConfig
        * Add-AzureInternalLoadBalancer
        * Get-AzureInternalLoadBalancer
        * Remove-AzureInternalLoadBalancer
    * VM image disk improvements
        * New-AzureVMImageDiskConfigSet
        * Set-AzureVMImageOSDiskConfig
        * Remove-AzureVMImageOSDiskConfig
        * Set-AzureVMImageDataDiskConfig
        * Remove-AzureVMImageDataDiskConfig
    * Virtual network improvements
        * Set-AzureVnetGatewayKey
* Azure Automation cmdlets
    * Get-AzureAutomationAccount
    * Get-AzureAutomationJob
    * Get-AzureAutomationJobOutput
    * Get-AzureAutomationRunbook
    * Get-AzureAutomationRunbookDefinition
    * Get-AzureAutomationSchedule
    * New-AzureAutomationRunbook
    * New-AzureAutomationSchedule
    * Publish-AzureAutomationRunbook
    * Register-AzureAutomationScheduledRunbook
    * Remove-AzureAutomationRunbook
    * Remove-AzureAutomationSchedule
    * Resume-AzureAutomationJob
    * Set-AzureAutomationRunbook
    * Set-AzureAutomationRunbookDefinition
    * Set-AzureAutomationSchedule
    * Start-AzureAutomationRunbook
    * Stop-AzureAutomationJob
    * Suspend-AzureAutomationJob
    * Unregister-AzureAutomationScheduledRunbook
* Traffic Manager cmdlets
    * Add-AzureTrafficManagerEndpoint
    * Disable-AzureTrafficManagerProfile
    * Enable-AzureTrafficManagerProfile
    * Get-AzureTrafficManagerProfile
    * New-AzureTrafficManagerProfile
    * Remove-AzureTrafficManagerEndpoint
    * Remove-AzureTrafficManagerProfile
    * Set-AzureTrafficManagerEndpoint
    * Set-AzureTrafficManagerProfile
    * Test-AzureTrafficManagerDomainName
* Anti-Malware Cloud Service extension cmdlets
    * Get-AzureServiceAntimalwareConfig
    * Remove-AzureServiceAntimalwareExtension
    * Set-AzureServiceAntimalwareExtension

## 2014.05.07 Version 0.8.1
* Managed cache cmdlets
    * New-AzureManagedCache
    * Set-AzureManagedCache
    * Get-AzureManagedCache
    * Remove-AzureManagedCache
    * New-AzureManagedCacheAccessKey
    * Get-AzureManagedCacheAccessKey
* Fixed installer to support Windows PowerShell 5.0 Preview
* Fixed a bunch of module loading issues
* Documentation improvements
* Engineering and infrastructure improvements

## 2014.04.03 Version 0.8.0
* Azure Resource Manager cmdlets (preview)
  * Switch-AzureMode to switch the PowerShell module between service management and resource manager.
  * Resource groups
    * New-AzureResourceGroup
    * Get-AzureResourceGroup
    * Remove-AzureResourceGroup
    * Get-AzureResourceGroupLog
  * Templates
    * Get-AzureResourceGroupGalleryTemplate
    * Save-AzureResourceGroupGalleryTemplate
    * Test-AzureResourceGroupTemplate
  * Deployments
    * New-AzureResourceGroupDeployment
    * Get-AzureResourceGroupDeployment
  * Resources
    * New-AzureResource
    * Get-AzureResource
    * Set-AzureResource
    * Remove-AzureResource
* Azure Scheduler cmdlets
  * Get-AzureSchedulerLocation
  * Job collection
    * Get-AzureSchedulerJobCollection
    * Remove-AzureSchedulerJobCollection
  * HTTP job and storage queue job
    * New-AzureSchedulerHttpJob
    * Set-AzureSchedulerHttpJob
    * New-AzureSchedulerStorageQueueJob
    * Set-AzureSchedulerStorageQueueJob
    * Get-AzureSchedulerJob
    * Remove-AzureSchedulerJob
    * Get-AzureSchedulerJobHistory
* Virtual Machine improvements
  * Puppet extension
    * Get-AzureVMPuppetExtension
    * Set-AzureVMPuppetExtension
    * Remove-AzureVMPuppetExtension
  * Custom script extension
    * Get-AzureVMCustomScriptExtension
    * Set-AzureVMCustomScriptExtension
    * Remove-AzureVMCustomScriptExtension
  * VM Image support in the following cmdlets
    * Get-AzureVMImage
    * Save-AzureVMImage
    * Remove-AzureVMImage
    * New-AzureVM
    * New-AzureQuickVM
* Upgrade cloud service cmdlets dependencies to Azure SDK 2.3

## 2014.03.11 Version 0.7.4
* VM extension cmdlets
  * Set-AzureVMExtension
  * Get-AzureVMExtension
  * Remove-AzureVMExtension
  * Set-AzureVMAccessExtension
  * Get-AzureVMAccessExtension
  * Remove-AzureVMAccessExtension
* Multi-thread support in storage cmdlets
* Add YARN support via -Yarn parameter on Add-AzureHDInsightConfigValues

## 2014.02.25 Version 0.7.3.1
* Hotfix for https://github.com/WindowsAzure/azure-sdk-tools/issues/2350

## 2014.02.12 Version 0.7.3
* Web Site cmdlets
  * Slot
    * All Web Site cmdlets takes a new -Slot parameter
    * Switch-AzureWebsiteSlot to swap slots
  * WebJob
    * Get-AzureWebsiteJob
    * New-AzureWebsiteJob
    * Remove-AzureWebsiteJob
    * Start-AzureWebsiteJob
    * Stop-AzureWebsiteJob
    * Get-AzureWebsiteJobHistory
  * Publish project to Web Site via WebDeploy
    * Publish-AzureWebsiteProject
  * Test Web Site name availability
    * Test-AzureName -Website
* Virtual Machine cmdlets
  * Generic extension
    * Get-AzureVMAvailableExtension
    * Get-AzureServiceAvailableExtension
  * BGInfo extension
    * Get-AzureVMBGInfoExtension
    * Set-AzureVMBGInfoExtension
    * Remove-AzureBMBGInfoExtension
  * VM role size
    * Get-AzureRoleSize
    * New-AzureQuickVM -InstanceSize takes a string instead of enum
  * Other improvements
    * Add-AzureProvisioningConfig will enable guest agent by default. Use -DisableGuestAgent to disable it
* Cloud Service cmdlets
  * Generic extension
    * Get-AzureServiceExtension
    * Set-AzureServiceExtension
    * Remove-AzureServiceExtension
  * Active directory domain extension
    * Get-AzureServiceADDomainExtension
    * Set-AzureServiceADDomainExtension
    * Remove-AzureServiceADDomainExtension
    * New-AzureServiceADDomainExtensionConfig
Virtual Network cmdlets
  * Get-AzureStaticVNetIP
  * Set-AzureStaticVNetIP
  * Remove-AzureStaticVNetIP
  * Test-AzureStaticVNetIP
* Storage cmdlets
  * Metrics and logging
    * Get-AzureStorageServiceLoggingProperty
    * Set-AzureStorageServiceLoggingProperty
    * Get-AzureStorageServiceMetricsProperty
    * Set-AzureStorageServiceMetricsProperty
  * Timeout configuration via -ServerTimeoutRequest and -ClientTimeoutRequest parameters
  * Paging support via -MaxCount and -ContinuationToken parameters
    * Get-AzureStorageBlob
    * Get-AzureStorageContainer
* ExpressRoute cmdlets (in ExpressRoute module)
  * Get-AzureDedicatedCircuit
  * Get-AzureDedicatedCircuitLink
  * Get-AzureDedicatedCircuitServiceProvider
  * New-AzureDedicatedCircuit
  * New-AzureDedicatedCircuitLink
  * Remove-AzureDedicatedCircuit
  * Remove-AzureDedicatedCircuitLink
  * Get-AzureBGPPeering
  * New-AzureBGPPeering
  * Remove-AzureBGPPeering
  * Set-AzureBGPPeering


## 2013.12.19 Version 0.7.2.1
* Hotfix for some encoding issue with Hive query which contain "%".

## 2013.12.10 Version 0.7.2
* HDInsight cmdlets
  * Add-AzureHDInsightConfigValues
  * Add-AzureHDInsightMetastore
  * Add-AzureHDInsightStorage
  * Get-AzureHDInsightCluster
  * Get-AzureHDInsightJob
  * Get-AzureHDInsightJobOutput
  * Get-AzureHDInsightProperties
  * New-AzureHDInsightCluster
  * New-AzureHDInsightClusterConfig
  * New-AzureHDInsightHiveJobDefinition
  * New-AzureHDInsightMapReduceJobDefinition
  * New-AzureHDInsightPigJobDefinition
  * New-AzureHDInsightSqoopJobDefinition
  * New-AzureHDInsightStreamingMapReduceJobDefinition
  * Remove-AzureHDInsightCluster
  * Revoke-AzureHDInsightHttpServicesAccess
  * Set-AzureHDInsightDefaultStorage
  * Start-AzureHDInsightJob
  * Stop-AzureHDInsightJob
  * Use-AzureHDInsightCluster
  * Wait-AzureHDInsightJob
  * Grant-AzureHDInsightHttpServicesAccess
  * Invoke-AzureHDInsightHiveJob
* Configure Web Site WebSocket and managed pipe mode
  * Set-AzureWebsite -WebSocketEnabled -ManagedPipelineMode
* Configure Web Site remote debugging
  * Enable-AzureWebsiteDebug -Version
  * Disable-AzureWebsiteDebug
* Options for cleaning up VHD when deleting VMs
  * Remove-AzureVM -DeleteVHD
  * Remove-AzureService -DeleteAll
  * Remove-AzureDeployment -DeleteVHD
* Virtual IP reservation preview feature (in AzurePreview module)
  * Get-AzureDeployment
  * Get-AzureReservedIP
  * New-AzureReservedIP
  * New-AzureVM
  * Remove-AzureReservedIP
* Support these cmdlets for Visual Studio Cloud Service projects:
  * Start-AzureEmulator
  * Publish-AzureServiceProject
  * Save-AzureServiceProjectPackage


## 2013.11.07 Version 0.7.1
* Regression fixes
    * Get-AzureWinRMUri cannot return the correct port number (https://github.com/WindowsAzure/azure-sdk-tools/issues/2056)
    * New-AzureVM fails when creating a VM with a domain join provisioning (https://github.com/WindowsAzure/azure-sdk-tools/issues/2055)
    * ACL for endpoints broken (https://github.com/WindowsAzure/azure-sdk-tools/issues/2054)
    * Restarting web site will clean the host names (https://github.com/WindowsAzure/azure-sdk-tools/issues/2101)
    * Creating a new Linux VM with an SSH certificate fails (https://github.com/WindowsAzure/azure-sdk-tools/issues/2057)
    * Debug stream only prints out at the end of processing (https://github.com/WindowsAzure/azure-sdk-tools/issues/2033)
* Cmdlets for creating Storage SAS token
    * New-AzureStorageBlobSASToken
    * New-AzureStorageContainerSASToken
    * New-AzureStorageQueueSASToken
    * New-AzureStorageTableSASToken
* VM cmdlets for Windows Azure Pack
    * Get-WAPackVM
    * Get-WAPackVMOSDisk
    * Get-WAPackVMSizeProfile
    * Get-WAPackVMTemplate
    * New-WAPackVM
    * Remove-WAPackVM
    * Restart-WAPackVM
    * Resume-WAPackVM
    * Set-WAPackVM
    * Start-WAPackVM
    * Stop-WAPackVM
    * Suspend-WAPackVM

## 2013.10.21 Version 0.7.0
* Windows Azure Active Directory authentication support!
    * Now you can use your Microsoft account or Organizational account to login from PowerShell without the need of any management certificate or publish settings file!
    * Use Add-AzureAccount to get started
    * Checkout Add-AzureAccount, Get-AzureAcccount and Remove-AzureAccount for details
* Changed the file format which is used to store the subscription information. Information in the original file will be added to the new file automatically. If you downgrade from 0.7.0 to a lower version, you can still see the subscriptions you imported before the 0.7.0 upgrade. But anything added after the 0.7.0 upgrade won't show up in the downgrade.
* BREAKING CHANGE
    * Changed the assembly name and namespace from Microsoft.WindowsAzure.Management.* to Microsoft.WindowsAzure.Commands.*
    * Select-AzureSubscription
        * Now you can use it to select or clear either the current subscription or the default subscription
        * Replaced the -Clear parameter with -NoCurrent parameter
    * Set-AzureSubscription
        * Removed -DefaultSubscription and -NoDefaultSubscription parameters. Go to Select-AzureSubscription with -Default and -NoDefault parameters.
    * New-AzureSqlDatabaseServerContext
        * Replaced the -SubscriptionData parameter with -SubscriptionName parameter
* Upgraded Windows Azure SDK dependency from 1.8 to 2.2
* Added support for a new virtual machine high memory SKU (A5)

2013.08.22 Version 0.6.19
* Media Services cmdlets
  * Get-AzureMediaServicesAccount
  * New-AzureMediaServicesAccount
  * Remove-AzureMediaServicesAccount
  * New-AzureMediaServicesKey
* SQL Database Import/Export cmdlets
  * Start-AzureSqlDatabaseImport
  * Start-AzureSqlDatabaseExport
  * Get-AzureSqlDatabaseImportExportStatus
* Platform VM Image cmdlets (need to import the PIR module manually)
  * Get-AzurePlatformVMImage
  * Set-AzurePlatformVMImage
  * Remove-AzurePlatformVMImage

## 2013.07.31 Version 0.6.18
* Service Bus authorization rule cmdlets
  * New-AzureSBAuthorizationRule
  * Get-AzureSBAuthorizationRule
  * Set-AzureSBAuthorizationRule
  * Remove-AzureSBAuthorizationRule
* Some Windows Azure Pack fixes.

## 2013.07.18 Version 0.6.17
* Upgraded Windows Azure SDK dependency from 1.8 to 2.0.
* SQL Azure database CRUD cmdlets don't require SQL auth anymore if the user owns the belonging subscription.
* Get-AzureSqlDatabaseServerQuota cmdlet to get the quota information for a specified Windows Azure SQL Database Server.
* SQL Azure service objective support
  * Get-AzureSqlDatabaseServiceObjective cmdlet to a service objective for the specified Windows Azure SQL Database Server.
  * Added -ServiceObjective parameter to Set-AzureSqlDatabase to set the service objective of the specified Windows Azure SQL database.
* Fixed a Get-AzureWebsite local caching issue. Now Get-AzureWebsite will always return the up-to-date web site information.

## 2013.06.24 Version 0.6.16
* Add-AzureEnvironment to add customized environment like Windows Azure Pack
* Set-AzureEnvironment to set customized environment like Windows Azure Pack
* Remove-AzureEnvironment to remove customized environment like Windows Azure Pack
* Web Site cmdlets now support Windows Azure Pack
* Service Bus cmdlets now support Windows Azure Pack
* Added "WAPack" prefix to all the cmdlets which support Windows Azure Pack. Use "help WAPack" to see all the supported cmdlets
* Added -NoWinRMEndpoint parameter to New-AzureQuickVM and Add-AzureProvisioningConfig
* Added -AllowAllAzureSerivces parameter to New-AzureSqlDatabaseServerFirewallRule
* Many bug fixes around VM, Cloud Services and Web Site diagnostics

## 2013.06.03 Version 0.6.15
* Introduced the environment concept to support different Windows Azure environments
  * Get-AzureEnvironment cmdlet to return all the out-of-box Windows Azure environments
  * -Environment parameter in the following cmdlets to specify which environment to target
    * Get-AzurePublishSettingsFile
    * Show-AzurePortal
* Windows Azure Web Site application diagnostics cmdlets
  * Enable-AzureWebsiteApplicationDiagnostic
  * Disable-AzureWebsiteApplicationDiagnostic
* Stop-AzureVM
  * Changed the behavior to deprovision the VM after stopping it
  * -StayProvisioned parameter to keep the VM provisioned after stopping it
* Windows Azure Cloud Services remote desktop extension cmdlets
  * New-AzureServiceRemoteDesktopExtensionConfig
  * Get-AzureServiceRemoteDesktopExtension
  * Set-AzureServiceRemoteDesktopExtension
  * Remove-AzureServiceRemoteDesktopExtension
* Windows Azure Cloud Services diagnostics extension cmdlets
  * New-AzureServiceDiagnosticsExtensionConfig
  * Get-AzureServiceDiagnosticsExtension
  * Set-AzureServiceDiagnosticsExtension
  * Remove-AzureServiceDiagnosticsExtension
* Windows Azure Virtual Machine endpoint enhancements
  * Cmdlets to create ACL configuration objects
    * New-AzureVMAclConfig
    * Get-AzureVMAclConfig
    * Set-AzureVMAclConfig
    * Remove-AzureVMAclConfig
  * -ACL parameter to support ACL in
    * Add-AzureEndpoint
    * Set-AzureEndpoint
  * -DirectServerReturn parameter in
    * Add-AzureEndpoint
    * Set-AzureEndpoint
  * Set-AzureLoadBalancedEndpoint cmdlet to modify load balanced endpoints
* Bug fixes
  * Fixed New-AzureSqlDatabaseServerContext model mismatch warning

## 2013.05.08 Version 0.6.14
* Windows Azure Storage Table cmdlets
  * Get-AzureStorageTable
  * New-AzureStorageTable
  * Remove-AzureStorageTable
* Windows Azure Storage Queue cmdlets
  * Get-AzureStorageQueue
  * New-AzureStorageQueue
  * Remove-AzureStorageQueue
* Fix an issue in Publish-AzureServiceProject when swapping between staging and production slot

## 2013.04.23 Version 0.6.13.1
* Hotfix to make Set-AzureStorageAccount behave correctly with the -GeoReplicationEnabled parameter

## 2013.04.16 Version 0.6.13
* Completely fixed issues with first website creation on a new account. Now you can use PowerShell with a new account directly without the need to go to the Azure portal.
* BREAKING CHANGE: New-AzureVM and New-AzureQuickVM now require an –AdminUserName parameter when creating Windows based VMs.
* Added support for virtual machine high memory SKUs (A6 and A7).
* Remote PowerShell is now enabled by default on Windows based VMs using https. To disable: specify the –DisableWinRMHttps parameter on New-AzureQuickVM or Add-AzureProvisioningConfig. To enable using http: specify –EnableWinRMHttp parameter (Note: http is intended for VM to VM communication and a public endpoint is not created by default).
* Added Get-AzureWinRMUri new cmdlet to get the connection string URI for Windows Remote Management.
* Added Set-AzureAvailabilitySet new cmdlet to group similar virtual machines into an availability set after deployment.
* New-AzureVM and New-AzureQuickVM now support a parameter named –X509Certificates. When a certificate is added to this array it is automatically uploaded and deployed to the virtual machine.
* Improved *-AzureEndpoint cmdlets:
  * Allows a simple endpoint to be created.
  * Allows a load balanced endpoint to be created.
  * Allows a load balanced endpoint to be created with a health probe and you can now specify the Probe Interval and Timeout periods.
* Removed subscription check requirement when using Add-AzureVHD with a shared access signature.
* Added Simultaneous Upgrade option to New-AzureDeployment for Cloud Services deployment. This option can save a significant amount of time during deployments to staging. This option can cause downtime and should only be used in non-production deployments.
* Upgraded to the latest service management library.
* Made New-AzureDeployment to use SSL during the deployment.
* Added Get-AzureWebsiteLog -ListPath to get all the available log paths of the website.
* Fixed the issue of removing custom DNS names in Start/Stop/Restart-AzureWebsite.
* Fixed several GB18030 encoding issues.
* Renamed Start/Stop-CopyAzureStorageBlob to Start/Stop-AzureStorageBlobCopy. Kept old names as aliases for backward compatibility.

## 2013.03.26 Version 0.6.12.1
 * Hotfix to fix issues with first website creation on a new account.

## 2013.03.20 Version 0.6.12
 * Windows Azure Storage entity level cmdlets
   * New-AzureStorageContext
   * New-AzureStorageContainer
   * Get-AzureStorageContainer
   * Remove-AzureStorageContainer
   * Get-AzureStorageContainerAcl
   * Set-AzureStorageContainerAcl
   * Get-AzureStorageBlob
   * Get-AzureStorageBlobContent
   * Set-AzureStorageBlobContent
   * Remove-AzureStorageBlob
   * Start-CopyAzureStorageBlob
   * Stop-CopyAzureStorageBlob
   * Get-AzureStorageBlobCopyState
 * Windows Azure Web Sites diagnostics log streaming cmdlet
   * Get-AzureWebsitLog -Tail

## 2013.03.06 Version 0.6.11
 * Windows Azure Store cmdlets
 * Upgraded to the latest service management library and update service management version header to 2012-12-01
 * Added Save-AzureVhd cmdlet
 * Updated Add-AzureVMImage, Get-AzureVMImage and Set-AzureVMImage cmdlets to support new attributes in service management version header 2012-12-01

## 2013.02.11 Version 0.6.10
 * Upgrade to use PowerShell 3.0
 * Released source code for VM and Cloud Services cmdlets
 * Added a few new cmdlets for Cloud Services (Add-AzureWebRole, Add-AzureWorkerRole, NewAzureRoleTemplate, Save-AzureServiceProjectPackage, Set-AzureServiceProjectRole -VMSize), See Web Camps TV (http://channel9.msdn.com/Shows/Web+Camps+TV/Whats-Coming-in-the-Command-Line-Tools-for-Windows-Azure-with-Glenn-Block) for more on these new cmdlets.
 * Added Support for SAS in destination Uri for Add-AzureVhd
 * Added -Confirm and -WhatIf support for Remove-Azure* cmdlets
 * Added configurable startup task for Node.js and generic roles
 * Enabled emulator support when running roles with memcache
 * Role based cmdlets don't require role name if run in a role folder
 * Added scenario test framework and started adding automated scenario tests
 * Multiple bug fixes

## 2012.12.12 Version 0.6.9
 * Added Service Bus namespace management cmdlets 'help azuresb'
 * Added -ServiceBusNamespace parameter to 'Test-AzureName' to verify namespace availability
 * Added VHD uploader cmdlet 'Add-AzureVHD' for uploading VM images to blob storage.
 * Improved message reporting and piping for couple scaffolding cmdlets
 * Fixed PHP customization functionality for modifying php.ini and installing custom extensions
 * Verbose option is enabled by default when using Windows Azure PowerShell shortcut

## 2012.11.21 Version 0.6.8
 * Multiple bug fixes
 * Added dedicated cache role support
 * Added GitHub support

## 2012.10.08 Version 0.6.5
 * Adding websites cmdlets

## 2012.06.06 Version 0.6.0
 * Adding PowerShell management cmdlets
 * Adding PHP Cmdlets
 * Renaming existing cmdlets to remove duplication
 * Node.exe is no longer embedded

## 2012.05.11 Version 0.5.4
 * node 0.6.17
 * iisnode 0.1.19

## 2012.02.17 Version 0.5.3
 * Bug fixes

## 2012.02.10 Version 0.5.2
 * Bug fixes

## 2011.12.23 Version 0.5.1
 * Added Remote Desktop support
 * Added SSL support
 * node 0.6.6
 * iisnode 0.1.13

2011.12.09 Version 0.5.0
 * Initial Release<|MERGE_RESOLUTION|>--- conflicted
+++ resolved
@@ -1,7 +1,4 @@
-<<<<<<< HEAD
-﻿## 6.1.0 - May 2018
-=======
-﻿## 6.2.0 - June 2018
+### 6.2.0 - June 2018
 #### AzureRM.Profile
 * Fix issue where version 10.0.3 of Newtonsoft.Json wasn't being loaded on module import
 
@@ -49,7 +46,6 @@
     - If both `Role` and `Scope` are provided, the service principal is created with the specified `Role` permissions over the specified `Scope`
 
 ## 6.1.0 - May 2018
->>>>>>> 0b38e6b3
 #### AzureRM.Profile
 * Fix issue where running 'Clear-AzureRmContext' would keep an empty context with the name of the previous default context, which prevented the user from creating a new context with the old name
 
