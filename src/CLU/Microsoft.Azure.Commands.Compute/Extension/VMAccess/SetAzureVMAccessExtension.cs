--- conflicted
+++ resolved
@@ -25,11 +25,8 @@
     [Cmdlet(
         VerbsCommon.Set,
         ProfileNouns.VirtualMachineAccessExtension)]
-<<<<<<< HEAD
+    [CliCommandAlias("vm;accessextension;set")]
     [OutputType(typeof(void))]
-=======
-    [CliCommandAlias("vm;accessextension;set")]
->>>>>>> ba037917
     public class SetAzureVMAccessExtensionCommand : VirtualMachineExtensionBaseCmdlet
     {
         private const string userNameKey = "UserName";
