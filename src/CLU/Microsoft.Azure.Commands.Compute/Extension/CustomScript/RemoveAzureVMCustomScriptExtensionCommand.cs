--- conflicted
+++ resolved
@@ -21,12 +21,8 @@
     [Cmdlet(
         VerbsCommon.Remove,
         ProfileNouns.VirtualMachineCustomScriptExtension)]
-<<<<<<< HEAD
-    [CliCommandAlias("vm;extension;script;rm")]
-=======
     [CliCommandAlias("vm customscriptextension rm")]
     [OutputType(typeof(void))]
->>>>>>> 45506478
     public class RemoveAzureVMCustomScriptExtensionCommand : VirtualMachineExtensionBaseCmdlet
     {
         [Parameter(
