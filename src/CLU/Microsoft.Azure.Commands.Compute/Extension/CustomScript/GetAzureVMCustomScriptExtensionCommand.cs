﻿// ----------------------------------------------------------------------------------
//
// Copyright Microsoft Corporation
// Licensed under the Apache License, Version 2.0 (the "License");
// you may not use this file except in compliance with the License.
// You may obtain a copy of the License at
// http://www.apache.org/licenses/LICENSE-2.0
// Unless required by applicable law or agreed to in writing, software
// distributed under the License is distributed on an "AS IS" BASIS,
// WITHOUT WARRANTIES OR CONDITIONS OF ANY KIND, either express or implied.
// See the License for the specific language governing permissions and
// limitations under the License.
// ----------------------------------------------------------------------------------

using Microsoft.Azure.Commands.Compute.Common;
using Microsoft.Azure.Commands.Compute.Models;
using Microsoft.Azure.Management.Compute;
using Newtonsoft.Json;
using System;
using System.Management.Automation;

namespace Microsoft.Azure.Commands.Compute
{
    [Cmdlet(
        VerbsCommon.Get,
        ProfileNouns.VirtualMachineCustomScriptExtension,
        DefaultParameterSetName = GetCustomScriptExtensionParamSetName),
    OutputType(
        typeof(VirtualMachineCustomScriptExtensionContext))]
<<<<<<< HEAD
    [CliCommandAlias("vm;extension;script;ls")]
=======
    [CliCommandAlias("vm customscriptextension ls")]
>>>>>>> 45506478
    public class GetAzureVMCustomScriptExtensionCommand : VirtualMachineExtensionBaseCmdlet
    {
        protected const string GetCustomScriptExtensionParamSetName = "GetCustomScriptExtension";

        [Parameter(
           Mandatory = true,
           Position = 0,
           ValueFromPipelineByPropertyName = true,
           HelpMessage = "The resource group name.")]
        [ValidateNotNullOrEmpty]
        public string ResourceGroupName { get; set; }

        [Alias("ResourceName")]
        [Parameter(
            Mandatory = true,
            Position = 1,
            ValueFromPipelineByPropertyName = true,
            HelpMessage = "The virtual machine name.")]
        [ValidateNotNullOrEmpty]
        public string VMName { get; set; }

        [Alias("ExtensionName")]
        [Parameter(
            Mandatory = true,
            Position = 2,
            ValueFromPipelineByPropertyName = true,
            HelpMessage = "The extension name.")]
        [ValidateNotNullOrEmpty]
        public string Name { get; set; }

        [Parameter(
            Position = 3,
            ValueFromPipelineByPropertyName = true,
            HelpMessage = "To show the status.")]
        [ValidateNotNullOrEmpty]
        public SwitchParameter Status { get; set; }

        protected override void ProcessRecord()
        {
            base.ProcessRecord();

            ExecuteClientAction(() =>
            {
                if (Status)
                {
                    var result = this.VirtualMachineExtensionClient.Get(this.ResourceGroupName, this.VMName, this.Name, "instanceView");
                    var returnedExtension = result.ToPSVirtualMachineExtension(this.ResourceGroupName);

                    if (returnedExtension.Publisher.Equals(VirtualMachineCustomScriptExtensionContext.ExtensionDefaultPublisher, StringComparison.OrdinalIgnoreCase) &&
                        returnedExtension.ExtensionType.Equals(VirtualMachineCustomScriptExtensionContext.ExtensionDefaultName, StringComparison.OrdinalIgnoreCase))
                    {
                        WriteObject(new VirtualMachineCustomScriptExtensionContext(returnedExtension));
                    }
                    else
                    {
                        WriteObject(null);
                    }
                }
                else
                {
                    var result = this.VirtualMachineExtensionClient.Get(this.ResourceGroupName, this.VMName, this.Name);
                    var returnedExtension = result.ToPSVirtualMachineExtension(this.ResourceGroupName);

                    if (returnedExtension.Publisher.Equals(VirtualMachineCustomScriptExtensionContext.ExtensionDefaultPublisher, StringComparison.OrdinalIgnoreCase) &&
                        returnedExtension.ExtensionType.Equals(VirtualMachineCustomScriptExtensionContext.ExtensionDefaultName, StringComparison.OrdinalIgnoreCase))
                    {
                        WriteObject(new VirtualMachineCustomScriptExtensionContext(returnedExtension));
                    }
                    else
                    {
                        WriteObject(null);
                    }
                }
            });
        }
    }
}<|MERGE_RESOLUTION|>--- conflicted
+++ resolved
@@ -27,11 +27,7 @@
         DefaultParameterSetName = GetCustomScriptExtensionParamSetName),
     OutputType(
         typeof(VirtualMachineCustomScriptExtensionContext))]
-<<<<<<< HEAD
-    [CliCommandAlias("vm;extension;script;ls")]
-=======
-    [CliCommandAlias("vm customscriptextension ls")]
->>>>>>> 45506478
+    [CliCommandAlias("vm extension script ls")]
     public class GetAzureVMCustomScriptExtensionCommand : VirtualMachineExtensionBaseCmdlet
     {
         protected const string GetCustomScriptExtensionParamSetName = "GetCustomScriptExtension";
