--- conflicted
+++ resolved
@@ -28,11 +28,7 @@
         DefaultParameterSetName = DefaultParamSet),
     OutputType(
         typeof(PSVirtualMachine))]
-<<<<<<< HEAD
-    [CliCommandAlias("vm;config;osdisk;set")]
-=======
-    [CliCommandAlias("vm os disk set")]
->>>>>>> 45506478
+    [CliCommandAlias("vm config osdisk set")]
     public class SetAzureVMOSDiskCommand : Microsoft.Azure.Commands.ResourceManager.Common.AzureRMCmdlet
     {
         protected const string DefaultParamSet = "DefaultParamSet";
