--- conflicted
+++ resolved
@@ -23,11 +23,7 @@
     /// Filters resource group deployments.
     /// </summary>
     [Cmdlet(VerbsCommon.Get, "AzureRmResourceGroupDeployment", DefaultParameterSetName = GetAzureResourceGroupDeploymentCommand.DeploymentNameParameterSet), OutputType(typeof(List<PSResourceGroupDeployment>))]
-<<<<<<< HEAD
-    [CliCommandAlias("resource;group;deployment;ls")]
-=======
-    [CliCommandAlias("resourcemanager group deployment ls")]
->>>>>>> 41dd4e7f
+    [CliCommandAlias("resource group deployment ls")]
     public class GetAzureResourceGroupDeploymentCommand : ResourcesBaseCmdlet
     {
         /// <summary>
