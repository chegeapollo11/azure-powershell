--- conflicted
+++ resolved
@@ -24,11 +24,7 @@
     /// </summary>
     [Cmdlet(VerbsCommon.Get, "AzureRmProviderFeature", DefaultParameterSetName = GetAzureProviderFeatureCmdlet.ListAvailableParameterSet)]
     [OutputType(typeof(List<PSProviderFeature>))]
-<<<<<<< HEAD
-    [CliCommandAlias("resource;provider;feature;ls")]
-=======
-    [CliCommandAlias("resourcemanager provider feature ls")]
->>>>>>> 41dd4e7f
+    [CliCommandAlias("resource provider feature ls")]
     public class GetAzureProviderFeatureCmdlet : AzureProviderFeatureCmdletBase
     {
         /// <summary>
