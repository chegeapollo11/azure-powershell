--- conflicted
+++ resolved
@@ -24,11 +24,7 @@
     /// Updates an existing resource group.
     /// </summary>
     [Cmdlet(VerbsCommon.Set, "AzureRmResourceGroup", DefaultParameterSetName = ResourceGroupNameParameterSet), OutputType(typeof(PSResourceGroup))]
-<<<<<<< HEAD
-    [CliCommandAlias("resource;group;set")]
-=======
-    [CliCommandAlias("resourcemanager group set")]
->>>>>>> 41dd4e7f
+    [CliCommandAlias("resource group set")]
     public class SetAzureResourceGroupCommand : ResourcesBaseCmdlet
     {
         /// <summary>
