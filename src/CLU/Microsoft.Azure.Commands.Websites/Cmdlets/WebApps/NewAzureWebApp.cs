﻿// ----------------------------------------------------------------------------------
//
// Copyright Microsoft Corporation
// Licensed under the Apache License, Version 2.0 (the "License");
// you may not use this file except in compliance with the License.
// You may obtain a copy of the License at
// http://www.apache.org/licenses/LICENSE-2.0
// Unless required by applicable law or agreed to in writing, software
// distributed under the License is distributed on an "AS IS" BASIS,
// WITHOUT WARRANTIES OR CONDITIONS OF ANY KIND, either express or implied.
// See the License for the specific language governing permissions and
// limitations under the License.
// ----------------------------------------------------------------------------------


using System;
using System.Collections;
using System.Collections.Generic;
using System.Linq;
using System.Management.Automation;
using Microsoft.Azure.Commands.WebApps.Models;
using Microsoft.Azure.Commands.Websites.Models.WebApp;
using Microsoft.Azure.Management.WebSites.Models;

namespace Microsoft.Azure.Commands.WebApps.Cmdlets.WebApps
{
    /// <summary>
    /// this commandlet will let you create a new Azure Web app using ARM APIs
    /// </summary>
<<<<<<< HEAD
    [Cmdlet(VerbsCommon.New, "AzureRmWebApp", DefaultParameterSetName = ParameterSet1Name), OutputType(typeof(PSSite))]
=======
    [Cmdlet(VerbsCommon.New, "AzureRmWebApp", DefaultParameterSetName = ParameterSet1Name)]
    [CliCommandAlias("appservice;create")]
>>>>>>> ba037917
    public class NewAzureWebAppCmdlet : WebAppBaseClientCmdLet
    {
        const string ParameterSet1Name = "S1";
        const string ParameterSet2Name = "S2";

        [Parameter(Position = 0, Mandatory = true, HelpMessage = "The name of the resource group.")]
        [ValidateNotNullOrEmpty]
        [Alias("group", "g")]
        public string ResourceGroupName { get; set; }

        [Parameter(Position = 1, Mandatory = true, HelpMessage = "The name of the web app.")]
        [ValidateNotNullOrEmpty]
        [Alias("n")]
        public string Name { get; set; }

        [Parameter(Position = 2, Mandatory = true, HelpMessage = "The Location of the web app eg: West US.")]
        [Alias("l")]
        public string Location { get; set; }

        [Parameter(Position = 3, Mandatory = false, HelpMessage = "The name of the app service plan eg: Default1.")]
        [Alias("plan")]
        public string AppServicePlan { get; set; }

        [Parameter(Position = 4, Mandatory = false, HelpMessage = "The source web app to clone", ValueFromPipeline = true)]
        [ValidateNotNullOrEmpty]
        public Site SourceWebApp { get; set; }

        [Parameter(ParameterSetName = ParameterSet1Name, Position = 5, Mandatory = false, HelpMessage = "Resource Id of existing traffic manager profile")]
        [ValidateNotNullOrEmpty]
        public string TrafficManagerProfileId { get; set; }

        [Parameter(ParameterSetName = ParameterSet2Name, Position = 5, Mandatory = false, HelpMessage = "Name of new traffic manager profile")]
        [ValidateNotNullOrEmpty]
        public string TrafficManagerProfileName { get; set; }

        [Parameter(Position = 6, Mandatory = false, HelpMessage = "Ignore source control on source web app")]
        [ValidateNotNullOrEmpty]
        public SwitchParameter IgnoreSourceControl { get; set; }

        [Parameter(Position = 7, Mandatory = false, HelpMessage = "Ignore custom hostnames on source web app")]
        [ValidateNotNullOrEmpty]
        public SwitchParameter IgnoreCustomHostNames { get; set; }

        [Parameter(Position = 8, Mandatory = false, HelpMessage = "Overrides all application settings in new web app")]
        [ValidateNotNullOrEmpty]
        public Hashtable AppSettingsOverrides { get; set; }

        protected override void ProcessRecord()
        {
            CloningInfo cloningInfo = null;
            if (SourceWebApp != null)
            {
                cloningInfo = new CloningInfo
                {
                    SourceWebAppId = SourceWebApp.Id,
                    CloneCustomHostNames = !IgnoreCustomHostNames.IsPresent,
                    CloneSourceControl = !IgnoreSourceControl.IsPresent,
                    TrafficManagerProfileId = TrafficManagerProfileId,
                    TrafficManagerProfileName = TrafficManagerProfileName,
                    ConfigureLoadBalancing = !string.IsNullOrEmpty(TrafficManagerProfileId) || !string.IsNullOrEmpty(TrafficManagerProfileName),
                    AppSettingsOverrides = AppSettingsOverrides == null ? null: AppSettingsOverrides.Cast<DictionaryEntry>().ToDictionary(kvp => kvp.Key.ToString(), kvp => kvp.Value.ToString(), StringComparer.Ordinal)
                };
            }

            WriteObject((PSSite)WebsitesClient.CreateWebApp(ResourceGroupName, Name, null, Location, AppServicePlan, cloningInfo));
        }
    }
}


<|MERGE_RESOLUTION|>--- conflicted
+++ resolved
@@ -27,12 +27,8 @@
     /// <summary>
     /// this commandlet will let you create a new Azure Web app using ARM APIs
     /// </summary>
-<<<<<<< HEAD
     [Cmdlet(VerbsCommon.New, "AzureRmWebApp", DefaultParameterSetName = ParameterSet1Name), OutputType(typeof(PSSite))]
-=======
-    [Cmdlet(VerbsCommon.New, "AzureRmWebApp", DefaultParameterSetName = ParameterSet1Name)]
     [CliCommandAlias("appservice;create")]
->>>>>>> ba037917
     public class NewAzureWebAppCmdlet : WebAppBaseClientCmdLet
     {
         const string ParameterSet1Name = "S1";
