--- conflicted
+++ resolved
@@ -64,11 +64,8 @@
 
         [Parameter(Position = 11, Mandatory = false, HelpMessage = "Web app connection strings")]
         [ValidateNotNullOrEmpty]
-<<<<<<< HEAD
-=======
         // TODO: CLU
         //public Hashtable ConnectionStrings { get; set; }
->>>>>>> d0b77bd5
         public Dictionary<string, ConnStringValueTypePair> ConnectionStrings { get; set; }
 
         [Parameter(Position = 12, Mandatory = false, HelpMessage = "Web app handler mappings")]
