--- conflicted
+++ resolved
@@ -13,16 +13,11 @@
 
   <ItemGroup>
     <PackageReference Include="YamlDotNet.Signed" Version="5.2.1" />
-<<<<<<< HEAD
     <PackageReference Include="Microsoft.Azure.PowerShell.AutoMapper" Version="6.2.2" />
-    <PackageReference Include="Microsoft.Azure.Management.ContainerService" Version="1.2.0" />
-=======
-    <PackageReference Include="AutoMapper" Version="6.2.2" />
   </ItemGroup>
 
   <ItemGroup>
     <ProjectReference Include="..\Aks.Sdk\Aks.Sdk.csproj" />
->>>>>>> 72367879
   </ItemGroup>
 
   <ItemGroup>
