<!--
    Please leave this section at the top of the change log.

    Changes for the upcoming release should go under the section titled "Upcoming Release", and should adhere to the following format:

    ## Upcoming Release
    * Overview of change #1
        - Additional information about change #1
    * Overview of change #2
        - Additional information about change #2
        - Additional information about change #2
    * Overview of change #3
    * Overview of change #4
        - Additional information about change #4

    ## YYYY.MM.DD - Version X.Y.Z (Previous Release)
    * Overview of change #1
        - Additional information about change #1
-->
## Upcoming Release
<<<<<<< HEAD

## Version 5.3.0
=======
* Fixed the issue that Invoke-AzAksRunCommand will fail when the directory for parameter CommandContextAttachment contains sub-directories. [#20734]
>>>>>>> fc2fa77a
* Added parameter `-AadProfile` for `New-AzAksCluster` and `Set-AzAksCluster`
* Added parameter `-NodeHostGroupID` for `New-AzAksCluster` and parameter `-HostGroupID` for `New-AzAksNodePool`

## Version 5.2.0
* Added parameter `-EnableEncryptionAtHost` for `New-AzAksCluster` and `New-AzAksNodePool`
* Added parameter `-EnableUltraSSD` for `New-AzAksCluster` and `New-AzAksNodePool`
* Added parameter `-NodeKubeletConfig` for `New-AzAksCluster`, `-KubeletConfig` for `New-AzAksNodePool`
* Added parameter `-NodeLinuxOSConfig` for `New-AzAksCluster`, `-LinuxOSConfig` and `New-AzAksNodePool`
* Added parameter `-NodeMaxSurge` for `New-AzAksCluster`, `-MaxSurge` for `New-AzAksNodePool` and `Update-AzAksNodePool`
* Added parameter `-PPG` for `New-AzAksCluster` and `New-AzAksNodePool`
* Added parameter `-SpotMaxPrice` for `New-AzAksNodePool`
* Added parameter `-EnableFIPS` for `New-AzAksCluster` and `New-AzAksNodePool`
* Added parameter `-AutoScalerProfile` for `New-AzAksCluster` and `Set-AzAksCluster`
* Added parameter `-GpuInstanceProfile` for `New-AzAksCluster` and `New-AzAksNodePool`
* Added parameter `-EnableUptimeSLA` for `New-AzAksCluster` and `Set-AzAksCluster`
* Added parameter `-EdgeZone` for `New-AzAksCluster`

## Version 5.1.0
* Bumped API version to 2022-09-01
* Added parameter `-NodeOsSKU` for `New-AzAksCluster` and parameter `-OsSKU` for `New-AzAksNodePool`
* Added parameter `-Mode` for `New-AzAksNodePool` and `Update-AzAksNodePool`
* Added property `-NodeImageVersion` for the output of `Get-AzAksNodePool`[#19893]
* Added parameter `-NodePoolLabel` for `Set-AzAksCluster`, `-NodeLabel` for `New-AzAksNodePool` and `Update-AzAksNodePool`
* Added parameter `-NodePoolTag` for `New-AzAksCluster` and `Set-AzAksCluster`, `-Tag` for `New-AzAksNodePool` and `Update-AzAksNodePool`
* Added parameter `-NodeTaint` for `New-AzAksNodePool` and `Update-AzAksNodePool`
* Added parameter `-AksCustomHeader` for `Set-AzAksCluster`, `New-AzAksNodePool` and `Update-AzAksNodePool`

## Version 5.0.1
* Upgraded AutoMapper to Microsoft.Azure.PowerShell.AutoMapper 6.2.2 with fix [#18721]

## Version 5.0.0
* [Breaking Change] Removed the alias `Install-AzAksKubectl` of `Install-AzAksCliTool`.

## Version 4.3.0
* Added support of `FQDN` in `Import-AzAksCredential` [#17711]
* Added hint when `Import-AzAksCredential` meets bad formatted kubernetes configuration file [#16741]
* Added parameter `-NodeResourceGroup` for `New-AzAksCluster`. [#19014]
* Added support for `Auto Upgrade` in `New-AzAksCluster` and `Set-AzAksCluster`.
* Added support for `Http Proxy` in `New-AzAksCluster` and `Set-AzAksCluster`.
* Added parameter `DisableLocalAccount` and `DiskEncryptionSetID` in `New-AzAksCluster` and `Set-AzAksCluster`.
* Added logic for installing `kubelogin` in `Install-AzAksKubectl`.

## Version 4.2.1
* Removed the warning messages for MSGraph migration [#18856]

## Version 4.2.0
* Added parameter `CommandContextAttachmentZip` for `Invoke-AzAksRunCommand`. [#17454]
* Added ManagedIdentity support for Aks[#15656].
* Added property `PowerState` for the output of `Get-AzAksCluster`[#18271]
* Updated the logic of `Set-AzAksCluster` for parameter `NodeImageOnly`.
* Added parameter `NodeImageOnly` for `Update-AzAksNodePool`.
* Added parameter `AvailabilityZone` for `New-AzAksCluster`. [#18658]

## Version 4.1.0
* Removed these aliases:
  * `Get-AzAks`
  * `New-AzAks`
  * `Set-AzAks`
  * `Remove-AzAks`

## Version 3.1.3
* Updated the description of `Force` in `Invoke-AzAksRunCommand` [#17756]
* Fixed the issue that `identity` cannot be piped into `Set-AzAksCluster` [#17376]

## Version 3.1.2
* Updated the breaking change warning messages [#16805]

## Version 3.1.1
* Fixed the typo in `New-AzAksCluster` [#16733]

## Version 3.1.0
* Added support of `load balancer` and `api server access` in `New-AzAksCluster` and `Set-AzAksCluster`. [#16575]

## Version 3.0.0
* [Breaking Change] Updated parameter alias and output type of `Get-AzAksVersion`
* Added `Invoke-AzAksRunCommand` to support running a shell command (with kubectl, helm) on aks cluster. [#16104]
* Added support of `EnableNodePublicIp` and `NodePublicIPPrefixID` for `New-AzAksCluster` and `New-AzAksNodePool`. [#15656]
* Migrated the logic of creating service principal in `New-AzAksCluster` from `Azure Active Directory Graph` to `Microsoft Graph`.
* Fixed the issue that `Set-AzAksCluster` can't upgrade cluster when node pool version doesn't match cluster version. [#14583]
* Added `ResourceGroupName` in `PSKubernetesCluster`. [#15802]

## Version 2.5.0
* Added support for new parameters `NetworkPolicy`, `PodCidr`, `ServiceCidr`, `DnsServiceIP`, `DockerBridgeCidr`, `NodePoolLabel`, `AksCustomHeader` in `New-AzAksCluster`. [#13795]
* Added warnings of upcoming breaking change of migrating to Microsoft Graph.
* Added support for changing the number of nodes in a node pool. [#12379]

## Version 2.4.0
* Made `-Subscription <String>` available in all Aks cmdlets. You can manage Aks resources in other subscriptions without switching the context.

## Version 2.3.0
* Added `Start-AzAksCluster`, `Stop-AzAksCluster`, `Get-AzAksUpgradeProfile` and `Get-AzAksNodePoolUpgradeProfile`. [#14194]
* Added property `IdentityProfile` in the output of `Get-AzAksCluster`. [#12546]

## Version 2.2.0
* Added parameter `AvailabilityZone` for `New-AzAksNodePool`. [#14505]

## Version 2.1.1
* Fixed the issue that `Set-AzAks` will fail in Automation Runbook. [#15006]

## Version 2.1.0
* Added support `AcrNameToAttach` in `Set-AzAksCluster`. [#14692]
* Added support `AcrNameToDetach` in `Set-AzAksCluster`. [#14693]
* Added `Set-AzAksClusterCredential` to reset the ServicePrincipal of an existing AKS cluster.

## Version 2.0.2
* Refined error messages of cmdlet failure.
* Upgraded exception handling to use Azure PowerShell related exceptions.
* Fixed the issue that user could not use provided service principal to create Kubernetes cluster. [#13938]

## Version 2.0.1
* Fixed the issue that user cannot use service principal to create a new Kubernetes cluster. [#13012]

## Version 2.0.0
* [Breaking Change] Removed parameter alias `ClientIdAndSecret` in `New-AzAksCluster` and `Set-AzAksCluster`.
* [Breaking Change] Changed the default value of `NodeVmSetType` in `New-AzAksCluster` from `AvailabilitySet` to `VirtualMachineScaleSets`.
* [Breaking Change] Changed the default value of `NetworkPlugin` in `New-AzAksCluster` from `None` to `azure`.
* [Breaking Change] Removed parameter `NodeOsType` in `New-AzAksCluster` as it supports only one value Linux.


## Version 1.3.0
* Added client side parameter validation logic for `New-AzAksCluster`, `Set-AzAksCluster` and `New-AzAksNodePool`. [#12372]
* Added support for add-ons in `New-AzAksCluster`. [#11239]
* Added cmdlets `Enable-AzAksAddOn` and `Disable-AzAksAddOn` for add-ons. [#11239]
* Added parameter `GenerateSshKey` for `New-AzAksCluster`. [#12371]
* Updated api version to 2020-06-01.

## Version 1.2.0
* Removed `ClientIdAndSecret` to `ServicePrincipalIdAndSecret` and set `ClientIdAndSecret` as an alias [#12381].
* Removed `Get-AzAks`/`New-AzAks`/`Remove-AzAks`/`Set-AzAks` to `Get-AzAksCluster`/`New-AzAksCluster`/`Remove-AzAksCluster`/`Set-AzAksCluster` and set the original ones as alias [#12373].

## Version 1.1.3
* Fixed bug `Get-AzAks` doesn't get all clusters [#12296]

## Version 1.1.2

* Replaced usage of old [AccessProfile API](https://docs.microsoft.com/rest/api/aks/managedclusters/getaccessprofile) with calls to [ListClusterAdmin](https://docs.microsoft.com/rest/api/aks/managedclusters/listclusteradmincredentials) and [ListClusterUser](https://docs.microsoft.com/rest/api/aks/managedclusters/listclusterusercredentials) APIs

## Version 1.1.1
* Upgraded API Version to 2019-10-01
* Supported to create AKS using Windows container
* Provided new cmdlets: `New-AzAksNodePool`, `Update-AzAksNodePool`, `Remove-AzAksNodePool`,
         `Get-AzAksNodePool`, `Install-AzAksKubectl`, `Get-AzAksVersion`

## Version 1.1.0-preview
* Upgrade to API Version 2019-10-01

## Version 1.0.3
* Update references in .psd1 to use relative path

## Version 1.0.2
* Fixed miscellaneous typos across module
* Fix issue with output for `Get-AzAks`
    * More information here: https://github.com/Azure/azure-powershell/issues/9847

## Version 1.0.1
* Update incorrect online help URLs

## Version 1.0.0
* General availability of `Az.Aks` module<|MERGE_RESOLUTION|>--- conflicted
+++ resolved
@@ -18,12 +18,9 @@
         - Additional information about change #1
 -->
 ## Upcoming Release
-<<<<<<< HEAD
+* Fixed the issue that Invoke-AzAksRunCommand will fail when the directory for parameter CommandContextAttachment contains sub-directories. [#20734]
 
 ## Version 5.3.0
-=======
-* Fixed the issue that Invoke-AzAksRunCommand will fail when the directory for parameter CommandContextAttachment contains sub-directories. [#20734]
->>>>>>> fc2fa77a
 * Added parameter `-AadProfile` for `New-AzAksCluster` and `Set-AzAksCluster`
 * Added parameter `-NodeHostGroupID` for `New-AzAksCluster` and parameter `-HostGroupID` for `New-AzAksNodePool`
 
