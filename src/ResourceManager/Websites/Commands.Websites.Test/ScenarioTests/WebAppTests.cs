﻿// ----------------------------------------------------------------------------------
//
// Copyright Microsoft Corporation
// Licensed under the Apache License, Version 2.0 (the "License");
// you may not use this file except in compliance with the License.
// You may obtain a copy of the License at
// http://www.apache.org/licenses/LICENSE-2.0
// Unless required by applicable law or agreed to in writing, software
// distributed under the License is distributed on an "AS IS" BASIS,
// WITHOUT WARRANTIES OR CONDITIONS OF ANY KIND, either express or implied.
// See the License for the specific language governing permissions and
// limitations under the License.
// ----------------------------------------------------------------------------------


using Microsoft.Azure.ServiceManagemenet.Common.Models;
using Microsoft.WindowsAzure.Commands.ScenarioTest;
using Microsoft.WindowsAzure.Commands.Test.Utilities.Common;
using Xunit;
using Xunit.Abstractions;

namespace Microsoft.Azure.Commands.Websites.Test.ScenarioTests
{
    public class WebAppTests : RMTestBase
    {
        private XunitTracingInterceptor xunitLogger;

        public WebAppTests(ITestOutputHelper output)
        {
            xunitLogger = new XunitTracingInterceptor(output);
        }

        [Fact]
        [Trait(Category.AcceptanceType, Category.CheckIn)]
        public void TestCreateNewWebApp()
        {
            WebsitesController.NewInstance.RunPsTest("Test-CreateNewWebApp");
        }

        [Fact(Skip = "TODO #5594: This test requires a pre-set AppService Environment with specific settings.")]
        [Trait(Category.AcceptanceType, Category.CheckIn)]
        public void TestCreateNewAppOnAse()
        {
            WebsitesController.NewInstance.RunPsTest("Test-CreateNewWebAppOnAse");
        }

        [Fact(Skip = "Needs investigation. Fails running playback")]
        [Trait(Category.AcceptanceType, Category.CheckIn)]
        public void TestGetWebApp()
        {
            WebsitesController.NewInstance.RunPsTest("Test-GetWebApp");
        }

        [Fact(Skip = "Needs investigation. Fails running playback")]
        [Trait(Category.AcceptanceType, Category.CheckIn)]
        public void TestGetWebAppMetrics()
        {
            WebsitesController.NewInstance.RunPsTest("Test-GetWebAppMetrics");
        }

        [Fact]
        [Trait(Category.AcceptanceType, Category.CheckIn)]
        public void TestWebAppPublishingProfile()
        {
            WebsitesController.NewInstance.RunPsTest("Test-WebAppPublishingProfile");
        }

        [Fact]
        [Trait(Category.AcceptanceType, Category.CheckIn)]
        public void TestCloneNewWebApp()
        {
            WebsitesController.NewInstance.RunPsTest("Test-CloneNewWebApp");
        }

        [Fact(Skip = "Test is being skipped until issue with cloning is resolved. See GitHub issue #3770 for more information.")]
        [Trait(Category.AcceptanceType, Category.CheckIn)]
        public void TestCloneNewWebAppAndDeploymentSlots()
        {
            WebsitesController.NewInstance.RunPsTest(xunitLogger, "Test-CloneNewWebAppAndDeploymentSlots");
        }

<<<<<<< HEAD
        [Fact(Skip = "TODO #5594: This test requires a pre-set Traffic Manger Profile with specific settings.")]
=======
        // This test is failing with an HTTP 500 due to a bug in the clone service.
        [Fact(Skip = "Test is being skipped until issue with cloning is resolved.")]
>>>>>>> 21161d16
        [Trait(Category.AcceptanceType, Category.CheckIn)]
        public void TestCloneNewWebAppWithNewTrafficManager()
        {
            WebsitesController.NewInstance.RunPsTest("Test-CloneNewWebAppWithTrafficManager");
        }

        [Fact]
        [Trait(Category.AcceptanceType, Category.CheckIn)]
        public void TestStartStopRestartWebApp()
        {
            WebsitesController.NewInstance.RunPsTest("Test-StartStopRestartWebApp");
        }

        [Fact]
        [Trait(Category.AcceptanceType, Category.CheckIn)]
        public void TestSetWebApp()
        {
            WebsitesController.NewInstance.RunPsTest("Test-SetWebApp");
        }

        [Fact]
        [Trait(Category.AcceptanceType, Category.CheckIn)]
        public void TestRemoveWebApp()
        {
            WebsitesController.NewInstance.RunPsTest("Test-RemoveWebApp");
        }
    }
}<|MERGE_RESOLUTION|>--- conflicted
+++ resolved
@@ -37,7 +37,7 @@
             WebsitesController.NewInstance.RunPsTest("Test-CreateNewWebApp");
         }
 
-        [Fact(Skip = "TODO #5594: This test requires a pre-set AppService Environment with specific settings.")]
+        [Fact]
         [Trait(Category.AcceptanceType, Category.CheckIn)]
         public void TestCreateNewAppOnAse()
         {
@@ -79,12 +79,8 @@
             WebsitesController.NewInstance.RunPsTest(xunitLogger, "Test-CloneNewWebAppAndDeploymentSlots");
         }
 
-<<<<<<< HEAD
-        [Fact(Skip = "TODO #5594: This test requires a pre-set Traffic Manger Profile with specific settings.")]
-=======
         // This test is failing with an HTTP 500 due to a bug in the clone service.
         [Fact(Skip = "Test is being skipped until issue with cloning is resolved.")]
->>>>>>> 21161d16
         [Trait(Category.AcceptanceType, Category.CheckIn)]
         public void TestCloneNewWebAppWithNewTrafficManager()
         {
