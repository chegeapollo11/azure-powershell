{
  "Entries": [
    {
      "RequestUri": "//subscriptions/4004a9fd-d58e-48dc-aeb2-4a4aec58606f/providers/Microsoft.Authorization/roleDefinitions/8d7dd69e-9ae2-44a1-94d8-f7bc8e12645e?api-version=2015-07-01",
      "EncodedRequestUri": "Ly9zdWJzY3JpcHRpb25zLzQwMDRhOWZkLWQ1OGUtNDhkYy1hZWIyLTRhNGFlYzU4NjA2Zi9wcm92aWRlcnMvTWljcm9zb2Z0LkF1dGhvcml6YXRpb24vcm9sZURlZmluaXRpb25zLzhkN2RkNjllLTlhZTItNDRhMS05NGQ4LWY3YmM4ZTEyNjQ1ZT9hcGktdmVyc2lvbj0yMDE1LTA3LTAx",
      "RequestMethod": "PUT",
      "RequestBody": "{\r\n  \"name\": \"8d7dd69e-9ae2-44a1-94d8-f7bc8e12645e\",\r\n  \"properties\": {\r\n    \"roleName\": \"CustomRole Tests Role\",\r\n    \"description\": \"Test role\",\r\n    \"type\": \"CustomRole\",\r\n    \"permissions\": [\r\n      {\r\n        \"actions\": [\r\n          \"Microsoft.Authorization/*/read\",\r\n          \"Microsoft.Support/*\"\r\n        ],\r\n        \"notActions\": []\r\n      }\r\n    ],\r\n    \"assignableScopes\": [\r\n      \"/subscriptions/4004a9fd-d58e-48dc-aeb2-4a4aec58606f\"\r\n    ]\r\n  }\r\n}",
      "RequestHeaders": {
        "Content-Type": [
          "application/json; charset=utf-8"
        ],
        "Content-Length": [
          "462"
        ],
        "x-ms-client-request-id": [
<<<<<<< HEAD
          "d7021a04-deb5-4190-89b3-3f256dd7183c"
=======
          "5c689bb6-be50-4cb6-9acb-702062058151"
>>>>>>> 3ea604f9
        ],
        "accept-language": [
          "en-US"
        ],
        "User-Agent": [
          "FxVersion/4.7.2556.0",
          "OSName/Windows10Enterprise",
          "OSVersion/6.3.16299",
          "Microsoft.Azure.Management.Authorization.Version2015_07_01.AuthorizationManagementClient/1.0.0.0"
        ]
      },
<<<<<<< HEAD
      "ResponseBody": "{\r\n  \"properties\": {\r\n    \"roleName\": \"CustomRole Tests Role\",\r\n    \"type\": \"CustomRole\",\r\n    \"description\": \"Test role\",\r\n    \"assignableScopes\": [\r\n      \"/subscriptions/4004a9fd-d58e-48dc-aeb2-4a4aec58606f\"\r\n    ],\r\n    \"permissions\": [\r\n      {\r\n        \"actions\": [\r\n          \"Microsoft.Authorization/*/read\",\r\n          \"Microsoft.Support/*\"\r\n        ],\r\n        \"notActions\": []\r\n      }\r\n    ],\r\n    \"createdOn\": \"2017-11-27T20:25:21.417951Z\",\r\n    \"updatedOn\": \"2017-11-27T20:25:21.417951Z\",\r\n    \"createdBy\": \"f8d526a0-54eb-4941-ae69-ebf4a334d0f0\",\r\n    \"updatedBy\": \"f8d526a0-54eb-4941-ae69-ebf4a334d0f0\"\r\n  },\r\n  \"id\": \"/subscriptions/4004a9fd-d58e-48dc-aeb2-4a4aec58606f/providers/Microsoft.Authorization/roleDefinitions/8d7dd69e-9ae2-44a1-94d8-f7bc8e12645e\",\r\n  \"type\": \"Microsoft.Authorization/roleDefinitions\",\r\n  \"name\": \"8d7dd69e-9ae2-44a1-94d8-f7bc8e12645e\"\r\n}",
=======
      "ResponseBody": "{\r\n  \"properties\": {\r\n    \"roleName\": \"CustomRole Tests Role\",\r\n    \"type\": \"CustomRole\",\r\n    \"description\": \"Test role\",\r\n    \"assignableScopes\": [\r\n      \"/subscriptions/4004a9fd-d58e-48dc-aeb2-4a4aec58606f\"\r\n    ],\r\n    \"permissions\": [\r\n      {\r\n        \"actions\": [\r\n          \"Microsoft.Authorization/*/read\",\r\n          \"Microsoft.Support/*\"\r\n        ],\r\n        \"notActions\": []\r\n      }\r\n    ],\r\n    \"createdOn\": \"2017-11-28T01:02:45.658732Z\",\r\n    \"updatedOn\": \"2017-11-28T01:02:45.658732Z\",\r\n    \"createdBy\": null,\r\n    \"updatedBy\": \"f8d526a0-54eb-4941-ae69-ebf4a334d0f0\"\r\n  },\r\n  \"id\": \"/subscriptions/4004a9fd-d58e-48dc-aeb2-4a4aec58606f/providers/Microsoft.Authorization/roleDefinitions/8d7dd69e-9ae2-44a1-94d8-f7bc8e12645e\",\r\n  \"type\": \"Microsoft.Authorization/roleDefinitions\",\r\n  \"name\": \"8d7dd69e-9ae2-44a1-94d8-f7bc8e12645e\"\r\n}",
>>>>>>> 3ea604f9
      "ResponseHeaders": {
        "Content-Length": [
          "668"
        ],
        "Content-Type": [
          "application/json; charset=utf-8"
        ],
        "Expires": [
          "-1"
        ],
        "Pragma": [
          "no-cache"
        ],
        "x-ms-request-id": [
<<<<<<< HEAD
          "f1b5a849-2cce-42f9-95ec-5b36dbf47673"
=======
          "a9fc73a2-b7ac-40ec-b099-64a9f7ee11b5"
>>>>>>> 3ea604f9
        ],
        "X-Content-Type-Options": [
          "nosniff"
        ],
        "Strict-Transport-Security": [
          "max-age=31536000; includeSubDomains"
        ],
        "x-ms-ratelimit-remaining-subscription-writes": [
<<<<<<< HEAD
          "1199"
        ],
        "x-ms-correlation-request-id": [
          "6ddb7458-fd96-4a4c-ac76-f4a2b881b7a8"
        ],
        "x-ms-routing-request-id": [
          "WESTUS2:20171127T202523Z:6ddb7458-fd96-4a4c-ac76-f4a2b881b7a8"
=======
          "1197"
        ],
        "x-ms-correlation-request-id": [
          "bad5a4d5-0ca1-4a9a-9b12-384e2dd3e4cc"
        ],
        "x-ms-routing-request-id": [
          "WESTUS2:20171128T010247Z:bad5a4d5-0ca1-4a9a-9b12-384e2dd3e4cc"
>>>>>>> 3ea604f9
        ],
        "Cache-Control": [
          "no-cache"
        ],
        "Date": [
<<<<<<< HEAD
          "Mon, 27 Nov 2017 20:25:22 GMT"
=======
          "Tue, 28 Nov 2017 01:02:47 GMT"
>>>>>>> 3ea604f9
        ],
        "Set-Cookie": [
          "x-ms-gateway-slice=productionb; path=/; secure; HttpOnly"
        ],
        "Server": [
          "Microsoft-IIS/8.5"
        ],
        "X-Powered-By": [
          "ASP.NET"
        ]
      },
      "StatusCode": 201
    },
    {
      "RequestUri": "//subscriptions/4004a9fd-d58e-48dc-aeb2-4a4aec58606f/providers/Microsoft.Authorization/roleDefinitions?$filter=roleName%20eq%20'CustomRole%20Tests%20Role'&api-version=2015-07-01",
      "EncodedRequestUri": "Ly9zdWJzY3JpcHRpb25zLzQwMDRhOWZkLWQ1OGUtNDhkYy1hZWIyLTRhNGFlYzU4NjA2Zi9wcm92aWRlcnMvTWljcm9zb2Z0LkF1dGhvcml6YXRpb24vcm9sZURlZmluaXRpb25zPyRmaWx0ZXI9cm9sZU5hbWUlMjBlcSUyMCdDdXN0b21Sb2xlJTIwVGVzdHMlMjBSb2xlJyZhcGktdmVyc2lvbj0yMDE1LTA3LTAx",
      "RequestMethod": "GET",
      "RequestBody": "",
      "RequestHeaders": {
        "x-ms-client-request-id": [
<<<<<<< HEAD
          "73c631ce-124d-4c1a-833c-7b4be546004c"
=======
          "ae44f852-9840-46b9-b996-2b3bd6073143"
>>>>>>> 3ea604f9
        ],
        "accept-language": [
          "en-US"
        ],
        "User-Agent": [
          "FxVersion/4.7.2556.0",
          "OSName/Windows10Enterprise",
          "OSVersion/6.3.16299",
          "Microsoft.Azure.Management.Authorization.Version2015_07_01.AuthorizationManagementClient/1.0.0.0"
        ]
      },
<<<<<<< HEAD
      "ResponseBody": "{\r\n  \"value\": [\r\n    {\r\n      \"properties\": {\r\n        \"roleName\": \"CustomRole Tests Role\",\r\n        \"type\": \"CustomRole\",\r\n        \"description\": \"Test role\",\r\n        \"assignableScopes\": [\r\n          \"/subscriptions/4004a9fd-d58e-48dc-aeb2-4a4aec58606f\"\r\n        ],\r\n        \"permissions\": [\r\n          {\r\n            \"actions\": [\r\n              \"Microsoft.Authorization/*/read\",\r\n              \"Microsoft.Support/*\"\r\n            ],\r\n            \"notActions\": []\r\n          }\r\n        ],\r\n        \"createdOn\": \"2017-11-27T20:25:21.417951Z\",\r\n        \"updatedOn\": \"2017-11-27T20:25:21.417951Z\",\r\n        \"createdBy\": \"f8d526a0-54eb-4941-ae69-ebf4a334d0f0\",\r\n        \"updatedBy\": \"f8d526a0-54eb-4941-ae69-ebf4a334d0f0\"\r\n      },\r\n      \"id\": \"/subscriptions/4004a9fd-d58e-48dc-aeb2-4a4aec58606f/providers/Microsoft.Authorization/roleDefinitions/8d7dd69e-9ae2-44a1-94d8-f7bc8e12645e\",\r\n      \"type\": \"Microsoft.Authorization/roleDefinitions\",\r\n      \"name\": \"8d7dd69e-9ae2-44a1-94d8-f7bc8e12645e\"\r\n    }\r\n  ]\r\n}",
=======
      "ResponseBody": "{\r\n  \"value\": [\r\n    {\r\n      \"properties\": {\r\n        \"roleName\": \"CustomRole Tests Role\",\r\n        \"type\": \"CustomRole\",\r\n        \"description\": \"Test role\",\r\n        \"assignableScopes\": [\r\n          \"/subscriptions/4004a9fd-d58e-48dc-aeb2-4a4aec58606f\"\r\n        ],\r\n        \"permissions\": [\r\n          {\r\n            \"actions\": [\r\n              \"Microsoft.Authorization/*/read\",\r\n              \"Microsoft.Support/*\"\r\n            ],\r\n            \"notActions\": []\r\n          }\r\n        ],\r\n        \"createdOn\": \"2017-11-28T00:59:40.9050838Z\",\r\n        \"updatedOn\": \"2017-11-28T01:02:45.658732Z\",\r\n        \"createdBy\": \"f8d526a0-54eb-4941-ae69-ebf4a334d0f0\",\r\n        \"updatedBy\": \"f8d526a0-54eb-4941-ae69-ebf4a334d0f0\"\r\n      },\r\n      \"id\": \"/subscriptions/4004a9fd-d58e-48dc-aeb2-4a4aec58606f/providers/Microsoft.Authorization/roleDefinitions/8d7dd69e-9ae2-44a1-94d8-f7bc8e12645e\",\r\n      \"type\": \"Microsoft.Authorization/roleDefinitions\",\r\n      \"name\": \"8d7dd69e-9ae2-44a1-94d8-f7bc8e12645e\"\r\n    }\r\n  ]\r\n}",
>>>>>>> 3ea604f9
      "ResponseHeaders": {
        "Content-Length": [
          "714"
        ],
        "Content-Type": [
          "application/json; charset=utf-8"
        ],
        "Expires": [
          "-1"
        ],
        "Pragma": [
          "no-cache"
        ],
        "x-ms-request-id": [
<<<<<<< HEAD
          "2ad1323a-f07a-48a9-b89b-40b40a94657b"
=======
          "1dec721f-20b1-45be-bf39-43d47a2b2ecb"
>>>>>>> 3ea604f9
        ],
        "X-Content-Type-Options": [
          "nosniff"
        ],
        "Strict-Transport-Security": [
          "max-age=31536000; includeSubDomains"
        ],
        "x-ms-ratelimit-remaining-subscription-reads": [
<<<<<<< HEAD
          "14983"
        ],
        "x-ms-correlation-request-id": [
          "7a3fb506-1c6f-4984-8fcf-1c9d7c024ca4"
        ],
        "x-ms-routing-request-id": [
          "WESTUS2:20171127T202523Z:7a3fb506-1c6f-4984-8fcf-1c9d7c024ca4"
=======
          "14982"
        ],
        "x-ms-correlation-request-id": [
          "e6b82404-98a8-4d7e-b24a-d5976659ed87"
        ],
        "x-ms-routing-request-id": [
          "WESTUS2:20171128T010247Z:e6b82404-98a8-4d7e-b24a-d5976659ed87"
>>>>>>> 3ea604f9
        ],
        "Cache-Control": [
          "no-cache"
        ],
        "Date": [
<<<<<<< HEAD
          "Mon, 27 Nov 2017 20:25:22 GMT"
=======
          "Tue, 28 Nov 2017 01:02:47 GMT"
>>>>>>> 3ea604f9
        ],
        "Set-Cookie": [
          "x-ms-gateway-slice=productionb; path=/; secure; HttpOnly"
        ],
        "Server": [
          "Microsoft-IIS/8.5"
        ],
        "X-Powered-By": [
          "ASP.NET"
        ]
      },
      "StatusCode": 200
    },
    {
      "RequestUri": "//subscriptions/4004a9fd-d58e-48dc-aeb2-4a4aec58606f/providers/Microsoft.Authorization/roleDefinitions?$filter=roleName%20eq%20'Reader'&api-version=2015-07-01",
      "EncodedRequestUri": "Ly9zdWJzY3JpcHRpb25zLzQwMDRhOWZkLWQ1OGUtNDhkYy1hZWIyLTRhNGFlYzU4NjA2Zi9wcm92aWRlcnMvTWljcm9zb2Z0LkF1dGhvcml6YXRpb24vcm9sZURlZmluaXRpb25zPyRmaWx0ZXI9cm9sZU5hbWUlMjBlcSUyMCdSZWFkZXInJmFwaS12ZXJzaW9uPTIwMTUtMDctMDE=",
      "RequestMethod": "GET",
      "RequestBody": "",
      "RequestHeaders": {
        "x-ms-client-request-id": [
<<<<<<< HEAD
          "01f8c17b-33a4-46d8-bf41-e98200176480"
=======
          "2bf601b0-8066-4bd9-a95a-331882599c65"
>>>>>>> 3ea604f9
        ],
        "accept-language": [
          "en-US"
        ],
        "User-Agent": [
          "FxVersion/4.7.2556.0",
          "OSName/Windows10Enterprise",
          "OSVersion/6.3.16299",
          "Microsoft.Azure.Management.Authorization.Version2015_07_01.AuthorizationManagementClient/1.0.0.0"
        ]
      },
      "ResponseBody": "{\r\n  \"value\": [\r\n    {\r\n      \"properties\": {\r\n        \"roleName\": \"Reader\",\r\n        \"type\": \"BuiltInRole\",\r\n        \"description\": \"Lets you view everything, but not make any changes.\",\r\n        \"assignableScopes\": [\r\n          \"/\"\r\n        ],\r\n        \"permissions\": [\r\n          {\r\n            \"actions\": [\r\n              \"*/read\"\r\n            ],\r\n            \"notActions\": []\r\n          }\r\n        ],\r\n        \"createdOn\": \"0001-01-01T08:00:00Z\",\r\n        \"updatedOn\": \"2016-08-19T00:03:56.0652623Z\",\r\n        \"createdBy\": null,\r\n        \"updatedBy\": null\r\n      },\r\n      \"id\": \"/subscriptions/4004a9fd-d58e-48dc-aeb2-4a4aec58606f/providers/Microsoft.Authorization/roleDefinitions/acdd72a7-3385-48ef-bd42-f606fba81ae7\",\r\n      \"type\": \"Microsoft.Authorization/roleDefinitions\",\r\n      \"name\": \"acdd72a7-3385-48ef-bd42-f606fba81ae7\"\r\n    }\r\n  ]\r\n}",
      "ResponseHeaders": {
        "Content-Length": [
          "578"
        ],
        "Content-Type": [
          "application/json; charset=utf-8"
        ],
        "Expires": [
          "-1"
        ],
        "Pragma": [
          "no-cache"
        ],
        "x-ms-request-id": [
<<<<<<< HEAD
          "d49df3dd-d464-4331-a9d8-1fb0516909a7"
=======
          "ff462f7c-db6d-4108-8a35-33b269001533"
>>>>>>> 3ea604f9
        ],
        "X-Content-Type-Options": [
          "nosniff"
        ],
        "Strict-Transport-Security": [
          "max-age=31536000; includeSubDomains"
        ],
        "x-ms-ratelimit-remaining-subscription-reads": [
<<<<<<< HEAD
          "14982"
        ],
        "x-ms-correlation-request-id": [
          "0ba0f446-e9e5-45ba-8f04-5b4e55ff6bd9"
        ],
        "x-ms-routing-request-id": [
          "WESTUS2:20171127T202523Z:0ba0f446-e9e5-45ba-8f04-5b4e55ff6bd9"
=======
          "14981"
        ],
        "x-ms-correlation-request-id": [
          "d7b9e798-ab0c-4c01-8485-0d6af4a6b034"
        ],
        "x-ms-routing-request-id": [
          "WESTUS2:20171128T010247Z:d7b9e798-ab0c-4c01-8485-0d6af4a6b034"
>>>>>>> 3ea604f9
        ],
        "Cache-Control": [
          "no-cache"
        ],
        "Date": [
<<<<<<< HEAD
          "Mon, 27 Nov 2017 20:25:22 GMT"
=======
          "Tue, 28 Nov 2017 01:02:47 GMT"
>>>>>>> 3ea604f9
        ],
        "Set-Cookie": [
          "x-ms-gateway-slice=productionb; path=/; secure; HttpOnly"
        ],
        "Server": [
          "Microsoft-IIS/8.5"
        ],
        "X-Powered-By": [
          "ASP.NET"
        ]
      },
      "StatusCode": 200
    },
    {
      "RequestUri": "//subscriptions/4004a9fd-d58e-48dc-aeb2-4a4aec58606f/providers/Microsoft.Authorization/roleDefinitions/032f61d2-ed09-40c9-8657-26a273da7bae?api-version=2015-07-01",
      "EncodedRequestUri": "Ly9zdWJzY3JpcHRpb25zLzQwMDRhOWZkLWQ1OGUtNDhkYy1hZWIyLTRhNGFlYzU4NjA2Zi9wcm92aWRlcnMvTWljcm9zb2Z0LkF1dGhvcml6YXRpb24vcm9sZURlZmluaXRpb25zLzAzMmY2MWQyLWVkMDktNDBjOS04NjU3LTI2YTI3M2RhN2JhZT9hcGktdmVyc2lvbj0yMDE1LTA3LTAx",
      "RequestMethod": "PUT",
      "RequestBody": "{\r\n  \"name\": \"032f61d2-ed09-40c9-8657-26a273da7bae\",\r\n  \"properties\": {\r\n    \"roleName\": \"New Custom Reader\",\r\n    \"description\": \"Read, monitor and restart virtual machines\",\r\n    \"type\": \"CustomRole\",\r\n    \"permissions\": [\r\n      {\r\n        \"actions\": [\r\n          \"*/read\",\r\n          \"Microsoft.ClassicCompute/virtualMachines/restart/action\"\r\n        ],\r\n        \"notActions\": []\r\n      }\r\n    ],\r\n    \"assignableScopes\": [\r\n      \"/subscriptions/4004a9fd-d58e-48dc-aeb2-4a4aec58606f\"\r\n    ]\r\n  }\r\n}",
      "RequestHeaders": {
        "Content-Type": [
          "application/json; charset=utf-8"
        ],
        "Content-Length": [
          "503"
        ],
        "x-ms-client-request-id": [
<<<<<<< HEAD
          "f5e13f3d-22da-48b8-bc67-6d83d7d38ebe"
=======
          "8e4c123d-0b69-4234-bbb6-2e62ad8f8c5d"
>>>>>>> 3ea604f9
        ],
        "accept-language": [
          "en-US"
        ],
        "User-Agent": [
          "FxVersion/4.7.2556.0",
          "OSName/Windows10Enterprise",
          "OSVersion/6.3.16299",
          "Microsoft.Azure.Management.Authorization.Version2015_07_01.AuthorizationManagementClient/1.0.0.0"
        ]
      },
<<<<<<< HEAD
      "ResponseBody": "{\r\n  \"properties\": {\r\n    \"roleName\": \"New Custom Reader\",\r\n    \"type\": \"CustomRole\",\r\n    \"description\": \"Read, monitor and restart virtual machines\",\r\n    \"assignableScopes\": [\r\n      \"/subscriptions/4004a9fd-d58e-48dc-aeb2-4a4aec58606f\"\r\n    ],\r\n    \"permissions\": [\r\n      {\r\n        \"actions\": [\r\n          \"*/read\",\r\n          \"Microsoft.ClassicCompute/virtualMachines/restart/action\"\r\n        ],\r\n        \"notActions\": []\r\n      }\r\n    ],\r\n    \"createdOn\": \"2017-11-27T20:25:23.6989986Z\",\r\n    \"updatedOn\": \"2017-11-27T20:25:23.6989986Z\",\r\n    \"createdBy\": \"f8d526a0-54eb-4941-ae69-ebf4a334d0f0\",\r\n    \"updatedBy\": \"f8d526a0-54eb-4941-ae69-ebf4a334d0f0\"\r\n  },\r\n  \"id\": \"/subscriptions/4004a9fd-d58e-48dc-aeb2-4a4aec58606f/providers/Microsoft.Authorization/roleDefinitions/032f61d2-ed09-40c9-8657-26a273da7bae\",\r\n  \"type\": \"Microsoft.Authorization/roleDefinitions\",\r\n  \"name\": \"032f61d2-ed09-40c9-8657-26a273da7bae\"\r\n}",
=======
      "ResponseBody": "{\r\n  \"properties\": {\r\n    \"roleName\": \"New Custom Reader\",\r\n    \"type\": \"CustomRole\",\r\n    \"description\": \"Read, monitor and restart virtual machines\",\r\n    \"assignableScopes\": [\r\n      \"/subscriptions/4004a9fd-d58e-48dc-aeb2-4a4aec58606f\"\r\n    ],\r\n    \"permissions\": [\r\n      {\r\n        \"actions\": [\r\n          \"*/read\",\r\n          \"Microsoft.ClassicCompute/virtualMachines/restart/action\"\r\n        ],\r\n        \"notActions\": []\r\n      }\r\n    ],\r\n    \"createdOn\": \"2017-11-28T01:02:48.1599781Z\",\r\n    \"updatedOn\": \"2017-11-28T01:02:48.1599781Z\",\r\n    \"createdBy\": \"f8d526a0-54eb-4941-ae69-ebf4a334d0f0\",\r\n    \"updatedBy\": \"f8d526a0-54eb-4941-ae69-ebf4a334d0f0\"\r\n  },\r\n  \"id\": \"/subscriptions/4004a9fd-d58e-48dc-aeb2-4a4aec58606f/providers/Microsoft.Authorization/roleDefinitions/032f61d2-ed09-40c9-8657-26a273da7bae\",\r\n  \"type\": \"Microsoft.Authorization/roleDefinitions\",\r\n  \"name\": \"032f61d2-ed09-40c9-8657-26a273da7bae\"\r\n}",
>>>>>>> 3ea604f9
      "ResponseHeaders": {
        "Content-Length": [
          "743"
        ],
        "Content-Type": [
          "application/json; charset=utf-8"
        ],
        "Expires": [
          "-1"
        ],
        "Pragma": [
          "no-cache"
        ],
        "x-ms-request-id": [
<<<<<<< HEAD
          "0559b307-7945-4727-899c-7d89a06cfc87"
=======
          "cc2d6d93-0ac0-458a-a79e-893f92e64220"
>>>>>>> 3ea604f9
        ],
        "X-Content-Type-Options": [
          "nosniff"
        ],
        "Strict-Transport-Security": [
          "max-age=31536000; includeSubDomains"
        ],
        "x-ms-ratelimit-remaining-subscription-writes": [
<<<<<<< HEAD
          "1198"
        ],
        "x-ms-correlation-request-id": [
          "38c3a8f2-679e-4525-b4b0-63c4db331ab5"
        ],
        "x-ms-routing-request-id": [
          "WESTUS2:20171127T202527Z:38c3a8f2-679e-4525-b4b0-63c4db331ab5"
=======
          "1196"
        ],
        "x-ms-correlation-request-id": [
          "69abe875-a899-4ef0-aefd-05df932f9b95"
        ],
        "x-ms-routing-request-id": [
          "WESTUS2:20171128T010250Z:69abe875-a899-4ef0-aefd-05df932f9b95"
>>>>>>> 3ea604f9
        ],
        "Cache-Control": [
          "no-cache"
        ],
        "Date": [
<<<<<<< HEAD
          "Mon, 27 Nov 2017 20:25:27 GMT"
=======
          "Tue, 28 Nov 2017 01:02:50 GMT"
>>>>>>> 3ea604f9
        ],
        "Set-Cookie": [
          "x-ms-gateway-slice=productionb; path=/; secure; HttpOnly"
        ],
        "Server": [
          "Microsoft-IIS/8.5"
        ],
        "X-Powered-By": [
          "ASP.NET"
        ]
      },
      "StatusCode": 201
    },
    {
      "RequestUri": "//subscriptions/4004a9fd-d58e-48dc-aeb2-4a4aec58606f/providers/Microsoft.Authorization/roleDefinitions?$filter=roleName%20eq%20'New%20Custom%20Reader'&api-version=2015-07-01",
      "EncodedRequestUri": "Ly9zdWJzY3JpcHRpb25zLzQwMDRhOWZkLWQ1OGUtNDhkYy1hZWIyLTRhNGFlYzU4NjA2Zi9wcm92aWRlcnMvTWljcm9zb2Z0LkF1dGhvcml6YXRpb24vcm9sZURlZmluaXRpb25zPyRmaWx0ZXI9cm9sZU5hbWUlMjBlcSUyMCdOZXclMjBDdXN0b20lMjBSZWFkZXInJmFwaS12ZXJzaW9uPTIwMTUtMDctMDE=",
      "RequestMethod": "GET",
      "RequestBody": "",
      "RequestHeaders": {
        "x-ms-client-request-id": [
<<<<<<< HEAD
          "a329686b-2098-40a4-bc28-42f41ef2ae35"
=======
          "61226e24-b92f-44e5-8b80-5d3caf74fbbd"
>>>>>>> 3ea604f9
        ],
        "accept-language": [
          "en-US"
        ],
        "User-Agent": [
          "FxVersion/4.7.2556.0",
          "OSName/Windows10Enterprise",
          "OSVersion/6.3.16299",
          "Microsoft.Azure.Management.Authorization.Version2015_07_01.AuthorizationManagementClient/1.0.0.0"
        ]
      },
<<<<<<< HEAD
      "ResponseBody": "{\r\n  \"value\": [\r\n    {\r\n      \"properties\": {\r\n        \"roleName\": \"New Custom Reader\",\r\n        \"type\": \"CustomRole\",\r\n        \"description\": \"Read, monitor and restart virtual machines\",\r\n        \"assignableScopes\": [\r\n          \"/subscriptions/4004a9fd-d58e-48dc-aeb2-4a4aec58606f\"\r\n        ],\r\n        \"permissions\": [\r\n          {\r\n            \"actions\": [\r\n              \"*/read\",\r\n              \"Microsoft.ClassicCompute/virtualMachines/restart/action\"\r\n            ],\r\n            \"notActions\": []\r\n          }\r\n        ],\r\n        \"createdOn\": \"2017-11-27T20:25:23.6989986Z\",\r\n        \"updatedOn\": \"2017-11-27T20:25:23.6989986Z\",\r\n        \"createdBy\": \"f8d526a0-54eb-4941-ae69-ebf4a334d0f0\",\r\n        \"updatedBy\": \"f8d526a0-54eb-4941-ae69-ebf4a334d0f0\"\r\n      },\r\n      \"id\": \"/subscriptions/4004a9fd-d58e-48dc-aeb2-4a4aec58606f/providers/Microsoft.Authorization/roleDefinitions/032f61d2-ed09-40c9-8657-26a273da7bae\",\r\n      \"type\": \"Microsoft.Authorization/roleDefinitions\",\r\n      \"name\": \"032f61d2-ed09-40c9-8657-26a273da7bae\"\r\n    }\r\n  ]\r\n}",
=======
      "ResponseBody": "{\r\n  \"value\": [\r\n    {\r\n      \"properties\": {\r\n        \"roleName\": \"New Custom Reader\",\r\n        \"type\": \"CustomRole\",\r\n        \"description\": \"Read, monitor and restart virtual machines\",\r\n        \"assignableScopes\": [\r\n          \"/subscriptions/4004a9fd-d58e-48dc-aeb2-4a4aec58606f\"\r\n        ],\r\n        \"permissions\": [\r\n          {\r\n            \"actions\": [\r\n              \"*/read\",\r\n              \"Microsoft.ClassicCompute/virtualMachines/restart/action\"\r\n            ],\r\n            \"notActions\": []\r\n          }\r\n        ],\r\n        \"createdOn\": \"2017-11-28T01:02:48.1599781Z\",\r\n        \"updatedOn\": \"2017-11-28T01:02:48.1599781Z\",\r\n        \"createdBy\": \"f8d526a0-54eb-4941-ae69-ebf4a334d0f0\",\r\n        \"updatedBy\": \"f8d526a0-54eb-4941-ae69-ebf4a334d0f0\"\r\n      },\r\n      \"id\": \"/subscriptions/4004a9fd-d58e-48dc-aeb2-4a4aec58606f/providers/Microsoft.Authorization/roleDefinitions/032f61d2-ed09-40c9-8657-26a273da7bae\",\r\n      \"type\": \"Microsoft.Authorization/roleDefinitions\",\r\n      \"name\": \"032f61d2-ed09-40c9-8657-26a273da7bae\"\r\n    }\r\n  ]\r\n}",
>>>>>>> 3ea604f9
      "ResponseHeaders": {
        "Content-Length": [
          "755"
        ],
        "Content-Type": [
          "application/json; charset=utf-8"
        ],
        "Expires": [
          "-1"
        ],
        "Pragma": [
          "no-cache"
        ],
        "x-ms-request-id": [
<<<<<<< HEAD
          "8f7ca810-5310-4092-b8c7-40014285cc7d"
=======
          "b5fcaae5-c20d-4137-a5b0-97f3572605a7"
>>>>>>> 3ea604f9
        ],
        "X-Content-Type-Options": [
          "nosniff"
        ],
        "Strict-Transport-Security": [
          "max-age=31536000; includeSubDomains"
        ],
        "x-ms-ratelimit-remaining-subscription-reads": [
<<<<<<< HEAD
          "14981"
        ],
        "x-ms-correlation-request-id": [
          "b5842ad0-fca5-4904-a550-75dc98f4b4cb"
        ],
        "x-ms-routing-request-id": [
          "WESTUS2:20171127T202527Z:b5842ad0-fca5-4904-a550-75dc98f4b4cb"
=======
          "14980"
        ],
        "x-ms-correlation-request-id": [
          "bb294258-e618-45a0-b10a-87df1bb7814b"
        ],
        "x-ms-routing-request-id": [
          "WESTUS2:20171128T010250Z:bb294258-e618-45a0-b10a-87df1bb7814b"
>>>>>>> 3ea604f9
        ],
        "Cache-Control": [
          "no-cache"
        ],
        "Date": [
<<<<<<< HEAD
          "Mon, 27 Nov 2017 20:25:27 GMT"
=======
          "Tue, 28 Nov 2017 01:02:50 GMT"
>>>>>>> 3ea604f9
        ],
        "Set-Cookie": [
          "x-ms-gateway-slice=productionb; path=/; secure; HttpOnly"
        ],
        "Server": [
          "Microsoft-IIS/8.5"
        ],
        "X-Powered-By": [
          "ASP.NET"
        ]
      },
      "StatusCode": 200
    },
    {
      "RequestUri": "//subscriptions/4004a9fd-d58e-48dc-aeb2-4a4aec58606f/providers/Microsoft.Authorization/roleDefinitions/032f61d2-ed09-40c9-8657-26a273da7bae?api-version=2015-07-01",
      "EncodedRequestUri": "Ly9zdWJzY3JpcHRpb25zLzQwMDRhOWZkLWQ1OGUtNDhkYy1hZWIyLTRhNGFlYzU4NjA2Zi9wcm92aWRlcnMvTWljcm9zb2Z0LkF1dGhvcml6YXRpb24vcm9sZURlZmluaXRpb25zLzAzMmY2MWQyLWVkMDktNDBjOS04NjU3LTI2YTI3M2RhN2JhZT9hcGktdmVyc2lvbj0yMDE1LTA3LTAx",
      "RequestMethod": "GET",
      "RequestBody": "",
      "RequestHeaders": {
        "x-ms-client-request-id": [
<<<<<<< HEAD
          "262efedc-6239-434c-8baf-f1b7c9d9f3b3"
=======
          "f9a9a568-ba49-4c27-930d-7c65a5d4ef4c"
>>>>>>> 3ea604f9
        ],
        "accept-language": [
          "en-US"
        ],
        "User-Agent": [
          "FxVersion/4.7.2556.0",
          "OSName/Windows10Enterprise",
          "OSVersion/6.3.16299",
          "Microsoft.Azure.Management.Authorization.Version2015_07_01.AuthorizationManagementClient/1.0.0.0"
        ]
      },
<<<<<<< HEAD
      "ResponseBody": "{\r\n  \"properties\": {\r\n    \"roleName\": \"New Custom Reader\",\r\n    \"type\": \"CustomRole\",\r\n    \"description\": \"Read, monitor and restart virtual machines\",\r\n    \"assignableScopes\": [\r\n      \"/subscriptions/4004a9fd-d58e-48dc-aeb2-4a4aec58606f\"\r\n    ],\r\n    \"permissions\": [\r\n      {\r\n        \"actions\": [\r\n          \"*/read\",\r\n          \"Microsoft.ClassicCompute/virtualMachines/restart/action\"\r\n        ],\r\n        \"notActions\": []\r\n      }\r\n    ],\r\n    \"createdOn\": \"2017-11-27T20:25:23.6989986Z\",\r\n    \"updatedOn\": \"2017-11-27T20:25:23.6989986Z\",\r\n    \"createdBy\": \"f8d526a0-54eb-4941-ae69-ebf4a334d0f0\",\r\n    \"updatedBy\": \"f8d526a0-54eb-4941-ae69-ebf4a334d0f0\"\r\n  },\r\n  \"id\": \"/subscriptions/4004a9fd-d58e-48dc-aeb2-4a4aec58606f/providers/Microsoft.Authorization/roleDefinitions/032f61d2-ed09-40c9-8657-26a273da7bae\",\r\n  \"type\": \"Microsoft.Authorization/roleDefinitions\",\r\n  \"name\": \"032f61d2-ed09-40c9-8657-26a273da7bae\"\r\n}",
=======
      "ResponseBody": "{\r\n  \"properties\": {\r\n    \"roleName\": \"New Custom Reader\",\r\n    \"type\": \"CustomRole\",\r\n    \"description\": \"Read, monitor and restart virtual machines\",\r\n    \"assignableScopes\": [\r\n      \"/subscriptions/4004a9fd-d58e-48dc-aeb2-4a4aec58606f\"\r\n    ],\r\n    \"permissions\": [\r\n      {\r\n        \"actions\": [\r\n          \"*/read\",\r\n          \"Microsoft.ClassicCompute/virtualMachines/restart/action\"\r\n        ],\r\n        \"notActions\": []\r\n      }\r\n    ],\r\n    \"createdOn\": \"2017-11-28T01:02:48.1599781Z\",\r\n    \"updatedOn\": \"2017-11-28T01:02:48.1599781Z\",\r\n    \"createdBy\": \"f8d526a0-54eb-4941-ae69-ebf4a334d0f0\",\r\n    \"updatedBy\": \"f8d526a0-54eb-4941-ae69-ebf4a334d0f0\"\r\n  },\r\n  \"id\": \"/subscriptions/4004a9fd-d58e-48dc-aeb2-4a4aec58606f/providers/Microsoft.Authorization/roleDefinitions/032f61d2-ed09-40c9-8657-26a273da7bae\",\r\n  \"type\": \"Microsoft.Authorization/roleDefinitions\",\r\n  \"name\": \"032f61d2-ed09-40c9-8657-26a273da7bae\"\r\n}",
>>>>>>> 3ea604f9
      "ResponseHeaders": {
        "Content-Length": [
          "743"
        ],
        "Content-Type": [
          "application/json; charset=utf-8"
        ],
        "Expires": [
          "-1"
        ],
        "Pragma": [
          "no-cache"
        ],
        "x-ms-request-id": [
<<<<<<< HEAD
          "f2d9a6bf-79bf-4e28-bb06-45f16b38fe71"
=======
          "993834a0-405e-4a20-8779-5c72b9e27056"
>>>>>>> 3ea604f9
        ],
        "X-Content-Type-Options": [
          "nosniff"
        ],
        "Strict-Transport-Security": [
          "max-age=31536000; includeSubDomains"
        ],
        "x-ms-ratelimit-remaining-subscription-reads": [
<<<<<<< HEAD
          "14980"
        ],
        "x-ms-correlation-request-id": [
          "5277e707-45a9-4253-9bbf-936e1e2bea7e"
        ],
        "x-ms-routing-request-id": [
          "WESTUS2:20171127T202528Z:5277e707-45a9-4253-9bbf-936e1e2bea7e"
=======
          "14979"
        ],
        "x-ms-correlation-request-id": [
          "6da59c89-9e24-43fb-a978-7de87ab31b69"
        ],
        "x-ms-routing-request-id": [
          "WESTUS2:20171128T010250Z:6da59c89-9e24-43fb-a978-7de87ab31b69"
>>>>>>> 3ea604f9
        ],
        "Cache-Control": [
          "no-cache"
        ],
        "Date": [
<<<<<<< HEAD
          "Mon, 27 Nov 2017 20:25:27 GMT"
=======
          "Tue, 28 Nov 2017 01:02:50 GMT"
>>>>>>> 3ea604f9
        ],
        "Set-Cookie": [
          "x-ms-gateway-slice=productionb; path=/; secure; HttpOnly"
        ],
        "Server": [
          "Microsoft-IIS/8.5"
        ],
        "X-Powered-By": [
          "ASP.NET"
        ]
      },
      "StatusCode": 200
    },
    {
      "RequestUri": "//subscriptions/4004a9fd-d58e-48dc-aeb2-4a4aec58606f/providers/Microsoft.Authorization/roleDefinitions/032f61d2-ed09-40c9-8657-26a273da7bae?api-version=2015-07-01",
      "EncodedRequestUri": "Ly9zdWJzY3JpcHRpb25zLzQwMDRhOWZkLWQ1OGUtNDhkYy1hZWIyLTRhNGFlYzU4NjA2Zi9wcm92aWRlcnMvTWljcm9zb2Z0LkF1dGhvcml6YXRpb24vcm9sZURlZmluaXRpb25zLzAzMmY2MWQyLWVkMDktNDBjOS04NjU3LTI2YTI3M2RhN2JhZT9hcGktdmVyc2lvbj0yMDE1LTA3LTAx",
      "RequestMethod": "DELETE",
      "RequestBody": "",
      "RequestHeaders": {
        "x-ms-client-request-id": [
<<<<<<< HEAD
          "35d0143e-d5fe-47a4-9ee1-214c7f920a84"
=======
          "45e0c115-4305-4a0c-bc98-d2d9dc735a98"
>>>>>>> 3ea604f9
        ],
        "accept-language": [
          "en-US"
        ],
        "User-Agent": [
          "FxVersion/4.7.2556.0",
          "OSName/Windows10Enterprise",
          "OSVersion/6.3.16299",
          "Microsoft.Azure.Management.Authorization.Version2015_07_01.AuthorizationManagementClient/1.0.0.0"
        ]
      },
<<<<<<< HEAD
      "ResponseBody": "{\r\n  \"properties\": {\r\n    \"roleName\": \"New Custom Reader\",\r\n    \"type\": \"CustomRole\",\r\n    \"description\": \"Read, monitor and restart virtual machines\",\r\n    \"assignableScopes\": [\r\n      \"/subscriptions/4004a9fd-d58e-48dc-aeb2-4a4aec58606f\"\r\n    ],\r\n    \"permissions\": [\r\n      {\r\n        \"actions\": [\r\n          \"*/read\",\r\n          \"Microsoft.ClassicCompute/virtualMachines/restart/action\"\r\n        ],\r\n        \"notActions\": []\r\n      }\r\n    ],\r\n    \"createdOn\": \"2017-11-27T20:25:23.6989986Z\",\r\n    \"updatedOn\": \"2017-11-27T20:25:23.6989986Z\",\r\n    \"createdBy\": \"f8d526a0-54eb-4941-ae69-ebf4a334d0f0\",\r\n    \"updatedBy\": \"f8d526a0-54eb-4941-ae69-ebf4a334d0f0\"\r\n  },\r\n  \"id\": \"/subscriptions/4004a9fd-d58e-48dc-aeb2-4a4aec58606f/providers/Microsoft.Authorization/roleDefinitions/032f61d2-ed09-40c9-8657-26a273da7bae\",\r\n  \"type\": \"Microsoft.Authorization/roleDefinitions\",\r\n  \"name\": \"032f61d2-ed09-40c9-8657-26a273da7bae\"\r\n}",
=======
      "ResponseBody": "{\r\n  \"properties\": {\r\n    \"roleName\": \"New Custom Reader\",\r\n    \"type\": \"CustomRole\",\r\n    \"description\": \"Read, monitor and restart virtual machines\",\r\n    \"assignableScopes\": [\r\n      \"/subscriptions/4004a9fd-d58e-48dc-aeb2-4a4aec58606f\"\r\n    ],\r\n    \"permissions\": [\r\n      {\r\n        \"actions\": [\r\n          \"*/read\",\r\n          \"Microsoft.ClassicCompute/virtualMachines/restart/action\"\r\n        ],\r\n        \"notActions\": []\r\n      }\r\n    ],\r\n    \"createdOn\": \"2017-11-28T01:02:48.1599781Z\",\r\n    \"updatedOn\": \"2017-11-28T01:02:48.1599781Z\",\r\n    \"createdBy\": \"f8d526a0-54eb-4941-ae69-ebf4a334d0f0\",\r\n    \"updatedBy\": \"f8d526a0-54eb-4941-ae69-ebf4a334d0f0\"\r\n  },\r\n  \"id\": \"/subscriptions/4004a9fd-d58e-48dc-aeb2-4a4aec58606f/providers/Microsoft.Authorization/roleDefinitions/032f61d2-ed09-40c9-8657-26a273da7bae\",\r\n  \"type\": \"Microsoft.Authorization/roleDefinitions\",\r\n  \"name\": \"032f61d2-ed09-40c9-8657-26a273da7bae\"\r\n}",
>>>>>>> 3ea604f9
      "ResponseHeaders": {
        "Content-Length": [
          "743"
        ],
        "Content-Type": [
          "application/json; charset=utf-8"
        ],
        "Expires": [
          "-1"
        ],
        "Pragma": [
          "no-cache"
        ],
        "x-ms-request-id": [
<<<<<<< HEAD
          "3763b698-b46b-476d-9aad-3703d2e1f737"
=======
          "da4dd414-aa04-48a7-9ba4-a9c6b229116e"
>>>>>>> 3ea604f9
        ],
        "X-Content-Type-Options": [
          "nosniff"
        ],
        "Strict-Transport-Security": [
          "max-age=31536000; includeSubDomains"
        ],
        "x-ms-ratelimit-remaining-subscription-writes": [
<<<<<<< HEAD
          "1197"
        ],
        "x-ms-correlation-request-id": [
          "5e4198cb-caf4-45fd-a63b-6e8b68fda776"
        ],
        "x-ms-routing-request-id": [
          "WESTUS2:20171127T202529Z:5e4198cb-caf4-45fd-a63b-6e8b68fda776"
=======
          "1195"
        ],
        "x-ms-correlation-request-id": [
          "ff96b9ac-a0ed-417d-8e26-35adffb9e615"
        ],
        "x-ms-routing-request-id": [
          "WESTUS2:20171128T010252Z:ff96b9ac-a0ed-417d-8e26-35adffb9e615"
>>>>>>> 3ea604f9
        ],
        "Cache-Control": [
          "no-cache"
        ],
        "Date": [
<<<<<<< HEAD
          "Mon, 27 Nov 2017 20:25:29 GMT"
=======
          "Tue, 28 Nov 2017 01:02:52 GMT"
>>>>>>> 3ea604f9
        ],
        "Set-Cookie": [
          "x-ms-gateway-slice=productionb; path=/; secure; HttpOnly"
        ],
        "Server": [
          "Microsoft-IIS/8.5"
        ],
        "X-Powered-By": [
          "ASP.NET"
        ]
      },
      "StatusCode": 200
    },
    {
      "RequestUri": "//subscriptions/4004a9fd-d58e-48dc-aeb2-4a4aec58606f/providers/Microsoft.Authorization/roleDefinitions/8d7dd69e-9ae2-44a1-94d8-f7bc8e12645e?api-version=2015-07-01",
      "EncodedRequestUri": "Ly9zdWJzY3JpcHRpb25zLzQwMDRhOWZkLWQ1OGUtNDhkYy1hZWIyLTRhNGFlYzU4NjA2Zi9wcm92aWRlcnMvTWljcm9zb2Z0LkF1dGhvcml6YXRpb24vcm9sZURlZmluaXRpb25zLzhkN2RkNjllLTlhZTItNDRhMS05NGQ4LWY3YmM4ZTEyNjQ1ZT9hcGktdmVyc2lvbj0yMDE1LTA3LTAx",
      "RequestMethod": "GET",
      "RequestBody": "",
      "RequestHeaders": {
        "x-ms-client-request-id": [
<<<<<<< HEAD
          "e3b04cff-3f3e-4b9d-86e0-d2cad0c48cde"
=======
          "35f38fc0-1a0c-4eaa-81e2-6fb0f561f032"
>>>>>>> 3ea604f9
        ],
        "accept-language": [
          "en-US"
        ],
        "User-Agent": [
          "FxVersion/4.7.2556.0",
          "OSName/Windows10Enterprise",
          "OSVersion/6.3.16299",
          "Microsoft.Azure.Management.Authorization.Version2015_07_01.AuthorizationManagementClient/1.0.0.0"
        ]
      },
<<<<<<< HEAD
      "ResponseBody": "{\r\n  \"properties\": {\r\n    \"roleName\": \"CustomRole Tests Role\",\r\n    \"type\": \"CustomRole\",\r\n    \"description\": \"Test role\",\r\n    \"assignableScopes\": [\r\n      \"/subscriptions/4004a9fd-d58e-48dc-aeb2-4a4aec58606f\"\r\n    ],\r\n    \"permissions\": [\r\n      {\r\n        \"actions\": [\r\n          \"Microsoft.Authorization/*/read\",\r\n          \"Microsoft.Support/*\"\r\n        ],\r\n        \"notActions\": []\r\n      }\r\n    ],\r\n    \"createdOn\": \"2017-11-27T20:25:21.417951Z\",\r\n    \"updatedOn\": \"2017-11-27T20:25:21.417951Z\",\r\n    \"createdBy\": \"f8d526a0-54eb-4941-ae69-ebf4a334d0f0\",\r\n    \"updatedBy\": \"f8d526a0-54eb-4941-ae69-ebf4a334d0f0\"\r\n  },\r\n  \"id\": \"/subscriptions/4004a9fd-d58e-48dc-aeb2-4a4aec58606f/providers/Microsoft.Authorization/roleDefinitions/8d7dd69e-9ae2-44a1-94d8-f7bc8e12645e\",\r\n  \"type\": \"Microsoft.Authorization/roleDefinitions\",\r\n  \"name\": \"8d7dd69e-9ae2-44a1-94d8-f7bc8e12645e\"\r\n}",
=======
      "ResponseBody": "{\r\n  \"properties\": {\r\n    \"roleName\": \"CustomRole Tests Role\",\r\n    \"type\": \"CustomRole\",\r\n    \"description\": \"Test role\",\r\n    \"assignableScopes\": [\r\n      \"/subscriptions/4004a9fd-d58e-48dc-aeb2-4a4aec58606f\"\r\n    ],\r\n    \"permissions\": [\r\n      {\r\n        \"actions\": [\r\n          \"Microsoft.Authorization/*/read\",\r\n          \"Microsoft.Support/*\"\r\n        ],\r\n        \"notActions\": []\r\n      }\r\n    ],\r\n    \"createdOn\": \"2017-11-28T00:59:40.9050838Z\",\r\n    \"updatedOn\": \"2017-11-28T01:02:45.658732Z\",\r\n    \"createdBy\": \"f8d526a0-54eb-4941-ae69-ebf4a334d0f0\",\r\n    \"updatedBy\": \"f8d526a0-54eb-4941-ae69-ebf4a334d0f0\"\r\n  },\r\n  \"id\": \"/subscriptions/4004a9fd-d58e-48dc-aeb2-4a4aec58606f/providers/Microsoft.Authorization/roleDefinitions/8d7dd69e-9ae2-44a1-94d8-f7bc8e12645e\",\r\n  \"type\": \"Microsoft.Authorization/roleDefinitions\",\r\n  \"name\": \"8d7dd69e-9ae2-44a1-94d8-f7bc8e12645e\"\r\n}",
>>>>>>> 3ea604f9
      "ResponseHeaders": {
        "Content-Length": [
          "702"
        ],
        "Content-Type": [
          "application/json; charset=utf-8"
        ],
        "Expires": [
          "-1"
        ],
        "Pragma": [
          "no-cache"
        ],
        "x-ms-request-id": [
<<<<<<< HEAD
          "34dcc913-de72-4539-ae3d-5de09e5aa27a"
=======
          "40dedc72-2b40-4bee-86d7-69484388df84"
>>>>>>> 3ea604f9
        ],
        "X-Content-Type-Options": [
          "nosniff"
        ],
        "Strict-Transport-Security": [
          "max-age=31536000; includeSubDomains"
        ],
        "x-ms-ratelimit-remaining-subscription-reads": [
<<<<<<< HEAD
          "14979"
        ],
        "x-ms-correlation-request-id": [
          "7741ea04-f86c-49da-92dc-7631d3004577"
        ],
        "x-ms-routing-request-id": [
          "WESTUS2:20171127T202529Z:7741ea04-f86c-49da-92dc-7631d3004577"
=======
          "14978"
        ],
        "x-ms-correlation-request-id": [
          "f54fbbd6-8b46-4f3d-8a15-25fb752db87d"
        ],
        "x-ms-routing-request-id": [
          "WESTUS2:20171128T010252Z:f54fbbd6-8b46-4f3d-8a15-25fb752db87d"
>>>>>>> 3ea604f9
        ],
        "Cache-Control": [
          "no-cache"
        ],
        "Date": [
<<<<<<< HEAD
          "Mon, 27 Nov 2017 20:25:29 GMT"
=======
          "Tue, 28 Nov 2017 01:02:52 GMT"
>>>>>>> 3ea604f9
        ],
        "Set-Cookie": [
          "x-ms-gateway-slice=productionb; path=/; secure; HttpOnly"
        ],
        "Server": [
          "Microsoft-IIS/8.5"
        ],
        "X-Powered-By": [
          "ASP.NET"
        ]
      },
      "StatusCode": 200
    },
    {
      "RequestUri": "//subscriptions/4004a9fd-d58e-48dc-aeb2-4a4aec58606f/providers/Microsoft.Authorization/roleDefinitions/8d7dd69e-9ae2-44a1-94d8-f7bc8e12645e?api-version=2015-07-01",
      "EncodedRequestUri": "Ly9zdWJzY3JpcHRpb25zLzQwMDRhOWZkLWQ1OGUtNDhkYy1hZWIyLTRhNGFlYzU4NjA2Zi9wcm92aWRlcnMvTWljcm9zb2Z0LkF1dGhvcml6YXRpb24vcm9sZURlZmluaXRpb25zLzhkN2RkNjllLTlhZTItNDRhMS05NGQ4LWY3YmM4ZTEyNjQ1ZT9hcGktdmVyc2lvbj0yMDE1LTA3LTAx",
      "RequestMethod": "DELETE",
      "RequestBody": "",
      "RequestHeaders": {
        "x-ms-client-request-id": [
<<<<<<< HEAD
          "953c8359-b314-40ae-95f0-b8e9c9598ff6"
=======
          "ee0a1713-d398-4f75-92f5-e0e95590ae27"
>>>>>>> 3ea604f9
        ],
        "accept-language": [
          "en-US"
        ],
        "User-Agent": [
          "FxVersion/4.7.2556.0",
          "OSName/Windows10Enterprise",
          "OSVersion/6.3.16299",
          "Microsoft.Azure.Management.Authorization.Version2015_07_01.AuthorizationManagementClient/1.0.0.0"
        ]
      },
<<<<<<< HEAD
      "ResponseBody": "{\r\n  \"properties\": {\r\n    \"roleName\": \"CustomRole Tests Role\",\r\n    \"type\": \"CustomRole\",\r\n    \"description\": \"Test role\",\r\n    \"assignableScopes\": [\r\n      \"/subscriptions/4004a9fd-d58e-48dc-aeb2-4a4aec58606f\"\r\n    ],\r\n    \"permissions\": [\r\n      {\r\n        \"actions\": [\r\n          \"Microsoft.Authorization/*/read\",\r\n          \"Microsoft.Support/*\"\r\n        ],\r\n        \"notActions\": []\r\n      }\r\n    ],\r\n    \"createdOn\": \"2017-11-27T20:25:21.417951Z\",\r\n    \"updatedOn\": \"2017-11-27T20:25:21.417951Z\",\r\n    \"createdBy\": \"f8d526a0-54eb-4941-ae69-ebf4a334d0f0\",\r\n    \"updatedBy\": \"f8d526a0-54eb-4941-ae69-ebf4a334d0f0\"\r\n  },\r\n  \"id\": \"/subscriptions/4004a9fd-d58e-48dc-aeb2-4a4aec58606f/providers/Microsoft.Authorization/roleDefinitions/8d7dd69e-9ae2-44a1-94d8-f7bc8e12645e\",\r\n  \"type\": \"Microsoft.Authorization/roleDefinitions\",\r\n  \"name\": \"8d7dd69e-9ae2-44a1-94d8-f7bc8e12645e\"\r\n}",
=======
      "ResponseBody": "{\r\n  \"properties\": {\r\n    \"roleName\": \"CustomRole Tests Role\",\r\n    \"type\": \"CustomRole\",\r\n    \"description\": \"Test role\",\r\n    \"assignableScopes\": [\r\n      \"/subscriptions/4004a9fd-d58e-48dc-aeb2-4a4aec58606f\"\r\n    ],\r\n    \"permissions\": [\r\n      {\r\n        \"actions\": [\r\n          \"Microsoft.Authorization/*/read\",\r\n          \"Microsoft.Support/*\"\r\n        ],\r\n        \"notActions\": []\r\n      }\r\n    ],\r\n    \"createdOn\": \"2017-11-28T00:59:40.9050838Z\",\r\n    \"updatedOn\": \"2017-11-28T01:02:45.658732Z\",\r\n    \"createdBy\": \"f8d526a0-54eb-4941-ae69-ebf4a334d0f0\",\r\n    \"updatedBy\": \"f8d526a0-54eb-4941-ae69-ebf4a334d0f0\"\r\n  },\r\n  \"id\": \"/subscriptions/4004a9fd-d58e-48dc-aeb2-4a4aec58606f/providers/Microsoft.Authorization/roleDefinitions/8d7dd69e-9ae2-44a1-94d8-f7bc8e12645e\",\r\n  \"type\": \"Microsoft.Authorization/roleDefinitions\",\r\n  \"name\": \"8d7dd69e-9ae2-44a1-94d8-f7bc8e12645e\"\r\n}",
>>>>>>> 3ea604f9
      "ResponseHeaders": {
        "Content-Length": [
          "702"
        ],
        "Content-Type": [
          "application/json; charset=utf-8"
        ],
        "Expires": [
          "-1"
        ],
        "Pragma": [
          "no-cache"
        ],
        "x-ms-request-id": [
<<<<<<< HEAD
          "b8e36046-76b3-4e3f-8024-fe96ea458131"
=======
          "09bc4da3-a9ab-4250-97ca-c9f386503c60"
>>>>>>> 3ea604f9
        ],
        "X-Content-Type-Options": [
          "nosniff"
        ],
        "Strict-Transport-Security": [
          "max-age=31536000; includeSubDomains"
        ],
        "x-ms-ratelimit-remaining-subscription-writes": [
<<<<<<< HEAD
          "1196"
        ],
        "x-ms-correlation-request-id": [
          "9cec3984-a00f-4e9b-b21f-df0dc60658ad"
        ],
        "x-ms-routing-request-id": [
          "WESTUS2:20171127T202530Z:9cec3984-a00f-4e9b-b21f-df0dc60658ad"
=======
          "1194"
        ],
        "x-ms-correlation-request-id": [
          "cf1ff170-c365-4839-85ed-f1153c2918c5"
        ],
        "x-ms-routing-request-id": [
          "WESTUS2:20171128T010254Z:cf1ff170-c365-4839-85ed-f1153c2918c5"
>>>>>>> 3ea604f9
        ],
        "Cache-Control": [
          "no-cache"
        ],
        "Date": [
<<<<<<< HEAD
          "Mon, 27 Nov 2017 20:25:30 GMT"
=======
          "Tue, 28 Nov 2017 01:02:53 GMT"
>>>>>>> 3ea604f9
        ],
        "Set-Cookie": [
          "x-ms-gateway-slice=productionb; path=/; secure; HttpOnly"
        ],
        "Server": [
          "Microsoft-IIS/8.5"
        ],
        "X-Powered-By": [
          "ASP.NET"
        ]
      },
      "StatusCode": 200
    }
  ],
  "Names": {},
  "Variables": {
    "SubscriptionId": "4004a9fd-d58e-48dc-aeb2-4a4aec58606f",
    "TenantId": "1273adef-00a3-4086-a51a-dbcce1857d36",
    "Domain": "rbacclitest.onmicrosoft.com"
  }
}<|MERGE_RESOLUTION|>--- conflicted
+++ resolved
@@ -13,27 +13,19 @@
           "462"
         ],
         "x-ms-client-request-id": [
-<<<<<<< HEAD
-          "d7021a04-deb5-4190-89b3-3f256dd7183c"
-=======
           "5c689bb6-be50-4cb6-9acb-702062058151"
->>>>>>> 3ea604f9
-        ],
-        "accept-language": [
-          "en-US"
-        ],
-        "User-Agent": [
-          "FxVersion/4.7.2556.0",
-          "OSName/Windows10Enterprise",
-          "OSVersion/6.3.16299",
-          "Microsoft.Azure.Management.Authorization.Version2015_07_01.AuthorizationManagementClient/1.0.0.0"
-        ]
-      },
-<<<<<<< HEAD
-      "ResponseBody": "{\r\n  \"properties\": {\r\n    \"roleName\": \"CustomRole Tests Role\",\r\n    \"type\": \"CustomRole\",\r\n    \"description\": \"Test role\",\r\n    \"assignableScopes\": [\r\n      \"/subscriptions/4004a9fd-d58e-48dc-aeb2-4a4aec58606f\"\r\n    ],\r\n    \"permissions\": [\r\n      {\r\n        \"actions\": [\r\n          \"Microsoft.Authorization/*/read\",\r\n          \"Microsoft.Support/*\"\r\n        ],\r\n        \"notActions\": []\r\n      }\r\n    ],\r\n    \"createdOn\": \"2017-11-27T20:25:21.417951Z\",\r\n    \"updatedOn\": \"2017-11-27T20:25:21.417951Z\",\r\n    \"createdBy\": \"f8d526a0-54eb-4941-ae69-ebf4a334d0f0\",\r\n    \"updatedBy\": \"f8d526a0-54eb-4941-ae69-ebf4a334d0f0\"\r\n  },\r\n  \"id\": \"/subscriptions/4004a9fd-d58e-48dc-aeb2-4a4aec58606f/providers/Microsoft.Authorization/roleDefinitions/8d7dd69e-9ae2-44a1-94d8-f7bc8e12645e\",\r\n  \"type\": \"Microsoft.Authorization/roleDefinitions\",\r\n  \"name\": \"8d7dd69e-9ae2-44a1-94d8-f7bc8e12645e\"\r\n}",
-=======
+        ],
+        "accept-language": [
+          "en-US"
+        ],
+        "User-Agent": [
+          "FxVersion/4.7.2556.0",
+          "OSName/Windows10Enterprise",
+          "OSVersion/6.3.16299",
+          "Microsoft.Azure.Management.Authorization.Version2015_07_01.AuthorizationManagementClient/1.0.0.0"
+        ]
+      },
       "ResponseBody": "{\r\n  \"properties\": {\r\n    \"roleName\": \"CustomRole Tests Role\",\r\n    \"type\": \"CustomRole\",\r\n    \"description\": \"Test role\",\r\n    \"assignableScopes\": [\r\n      \"/subscriptions/4004a9fd-d58e-48dc-aeb2-4a4aec58606f\"\r\n    ],\r\n    \"permissions\": [\r\n      {\r\n        \"actions\": [\r\n          \"Microsoft.Authorization/*/read\",\r\n          \"Microsoft.Support/*\"\r\n        ],\r\n        \"notActions\": []\r\n      }\r\n    ],\r\n    \"createdOn\": \"2017-11-28T01:02:45.658732Z\",\r\n    \"updatedOn\": \"2017-11-28T01:02:45.658732Z\",\r\n    \"createdBy\": null,\r\n    \"updatedBy\": \"f8d526a0-54eb-4941-ae69-ebf4a334d0f0\"\r\n  },\r\n  \"id\": \"/subscriptions/4004a9fd-d58e-48dc-aeb2-4a4aec58606f/providers/Microsoft.Authorization/roleDefinitions/8d7dd69e-9ae2-44a1-94d8-f7bc8e12645e\",\r\n  \"type\": \"Microsoft.Authorization/roleDefinitions\",\r\n  \"name\": \"8d7dd69e-9ae2-44a1-94d8-f7bc8e12645e\"\r\n}",
->>>>>>> 3ea604f9
       "ResponseHeaders": {
         "Content-Length": [
           "668"
@@ -48,11 +40,7 @@
           "no-cache"
         ],
         "x-ms-request-id": [
-<<<<<<< HEAD
-          "f1b5a849-2cce-42f9-95ec-5b36dbf47673"
-=======
           "a9fc73a2-b7ac-40ec-b099-64a9f7ee11b5"
->>>>>>> 3ea604f9
         ],
         "X-Content-Type-Options": [
           "nosniff"
@@ -61,15 +49,6 @@
           "max-age=31536000; includeSubDomains"
         ],
         "x-ms-ratelimit-remaining-subscription-writes": [
-<<<<<<< HEAD
-          "1199"
-        ],
-        "x-ms-correlation-request-id": [
-          "6ddb7458-fd96-4a4c-ac76-f4a2b881b7a8"
-        ],
-        "x-ms-routing-request-id": [
-          "WESTUS2:20171127T202523Z:6ddb7458-fd96-4a4c-ac76-f4a2b881b7a8"
-=======
           "1197"
         ],
         "x-ms-correlation-request-id": [
@@ -77,17 +56,12 @@
         ],
         "x-ms-routing-request-id": [
           "WESTUS2:20171128T010247Z:bad5a4d5-0ca1-4a9a-9b12-384e2dd3e4cc"
->>>>>>> 3ea604f9
-        ],
-        "Cache-Control": [
-          "no-cache"
-        ],
-        "Date": [
-<<<<<<< HEAD
-          "Mon, 27 Nov 2017 20:25:22 GMT"
-=======
+        ],
+        "Cache-Control": [
+          "no-cache"
+        ],
+        "Date": [
           "Tue, 28 Nov 2017 01:02:47 GMT"
->>>>>>> 3ea604f9
         ],
         "Set-Cookie": [
           "x-ms-gateway-slice=productionb; path=/; secure; HttpOnly"
@@ -108,27 +82,19 @@
       "RequestBody": "",
       "RequestHeaders": {
         "x-ms-client-request-id": [
-<<<<<<< HEAD
-          "73c631ce-124d-4c1a-833c-7b4be546004c"
-=======
           "ae44f852-9840-46b9-b996-2b3bd6073143"
->>>>>>> 3ea604f9
-        ],
-        "accept-language": [
-          "en-US"
-        ],
-        "User-Agent": [
-          "FxVersion/4.7.2556.0",
-          "OSName/Windows10Enterprise",
-          "OSVersion/6.3.16299",
-          "Microsoft.Azure.Management.Authorization.Version2015_07_01.AuthorizationManagementClient/1.0.0.0"
-        ]
-      },
-<<<<<<< HEAD
-      "ResponseBody": "{\r\n  \"value\": [\r\n    {\r\n      \"properties\": {\r\n        \"roleName\": \"CustomRole Tests Role\",\r\n        \"type\": \"CustomRole\",\r\n        \"description\": \"Test role\",\r\n        \"assignableScopes\": [\r\n          \"/subscriptions/4004a9fd-d58e-48dc-aeb2-4a4aec58606f\"\r\n        ],\r\n        \"permissions\": [\r\n          {\r\n            \"actions\": [\r\n              \"Microsoft.Authorization/*/read\",\r\n              \"Microsoft.Support/*\"\r\n            ],\r\n            \"notActions\": []\r\n          }\r\n        ],\r\n        \"createdOn\": \"2017-11-27T20:25:21.417951Z\",\r\n        \"updatedOn\": \"2017-11-27T20:25:21.417951Z\",\r\n        \"createdBy\": \"f8d526a0-54eb-4941-ae69-ebf4a334d0f0\",\r\n        \"updatedBy\": \"f8d526a0-54eb-4941-ae69-ebf4a334d0f0\"\r\n      },\r\n      \"id\": \"/subscriptions/4004a9fd-d58e-48dc-aeb2-4a4aec58606f/providers/Microsoft.Authorization/roleDefinitions/8d7dd69e-9ae2-44a1-94d8-f7bc8e12645e\",\r\n      \"type\": \"Microsoft.Authorization/roleDefinitions\",\r\n      \"name\": \"8d7dd69e-9ae2-44a1-94d8-f7bc8e12645e\"\r\n    }\r\n  ]\r\n}",
-=======
+        ],
+        "accept-language": [
+          "en-US"
+        ],
+        "User-Agent": [
+          "FxVersion/4.7.2556.0",
+          "OSName/Windows10Enterprise",
+          "OSVersion/6.3.16299",
+          "Microsoft.Azure.Management.Authorization.Version2015_07_01.AuthorizationManagementClient/1.0.0.0"
+        ]
+      },
       "ResponseBody": "{\r\n  \"value\": [\r\n    {\r\n      \"properties\": {\r\n        \"roleName\": \"CustomRole Tests Role\",\r\n        \"type\": \"CustomRole\",\r\n        \"description\": \"Test role\",\r\n        \"assignableScopes\": [\r\n          \"/subscriptions/4004a9fd-d58e-48dc-aeb2-4a4aec58606f\"\r\n        ],\r\n        \"permissions\": [\r\n          {\r\n            \"actions\": [\r\n              \"Microsoft.Authorization/*/read\",\r\n              \"Microsoft.Support/*\"\r\n            ],\r\n            \"notActions\": []\r\n          }\r\n        ],\r\n        \"createdOn\": \"2017-11-28T00:59:40.9050838Z\",\r\n        \"updatedOn\": \"2017-11-28T01:02:45.658732Z\",\r\n        \"createdBy\": \"f8d526a0-54eb-4941-ae69-ebf4a334d0f0\",\r\n        \"updatedBy\": \"f8d526a0-54eb-4941-ae69-ebf4a334d0f0\"\r\n      },\r\n      \"id\": \"/subscriptions/4004a9fd-d58e-48dc-aeb2-4a4aec58606f/providers/Microsoft.Authorization/roleDefinitions/8d7dd69e-9ae2-44a1-94d8-f7bc8e12645e\",\r\n      \"type\": \"Microsoft.Authorization/roleDefinitions\",\r\n      \"name\": \"8d7dd69e-9ae2-44a1-94d8-f7bc8e12645e\"\r\n    }\r\n  ]\r\n}",
->>>>>>> 3ea604f9
       "ResponseHeaders": {
         "Content-Length": [
           "714"
@@ -143,11 +109,7 @@
           "no-cache"
         ],
         "x-ms-request-id": [
-<<<<<<< HEAD
-          "2ad1323a-f07a-48a9-b89b-40b40a94657b"
-=======
           "1dec721f-20b1-45be-bf39-43d47a2b2ecb"
->>>>>>> 3ea604f9
         ],
         "X-Content-Type-Options": [
           "nosniff"
@@ -156,15 +118,6 @@
           "max-age=31536000; includeSubDomains"
         ],
         "x-ms-ratelimit-remaining-subscription-reads": [
-<<<<<<< HEAD
-          "14983"
-        ],
-        "x-ms-correlation-request-id": [
-          "7a3fb506-1c6f-4984-8fcf-1c9d7c024ca4"
-        ],
-        "x-ms-routing-request-id": [
-          "WESTUS2:20171127T202523Z:7a3fb506-1c6f-4984-8fcf-1c9d7c024ca4"
-=======
           "14982"
         ],
         "x-ms-correlation-request-id": [
@@ -172,17 +125,12 @@
         ],
         "x-ms-routing-request-id": [
           "WESTUS2:20171128T010247Z:e6b82404-98a8-4d7e-b24a-d5976659ed87"
->>>>>>> 3ea604f9
-        ],
-        "Cache-Control": [
-          "no-cache"
-        ],
-        "Date": [
-<<<<<<< HEAD
-          "Mon, 27 Nov 2017 20:25:22 GMT"
-=======
+        ],
+        "Cache-Control": [
+          "no-cache"
+        ],
+        "Date": [
           "Tue, 28 Nov 2017 01:02:47 GMT"
->>>>>>> 3ea604f9
         ],
         "Set-Cookie": [
           "x-ms-gateway-slice=productionb; path=/; secure; HttpOnly"
@@ -203,11 +151,7 @@
       "RequestBody": "",
       "RequestHeaders": {
         "x-ms-client-request-id": [
-<<<<<<< HEAD
-          "01f8c17b-33a4-46d8-bf41-e98200176480"
-=======
           "2bf601b0-8066-4bd9-a95a-331882599c65"
->>>>>>> 3ea604f9
         ],
         "accept-language": [
           "en-US"
@@ -234,11 +178,7 @@
           "no-cache"
         ],
         "x-ms-request-id": [
-<<<<<<< HEAD
-          "d49df3dd-d464-4331-a9d8-1fb0516909a7"
-=======
           "ff462f7c-db6d-4108-8a35-33b269001533"
->>>>>>> 3ea604f9
         ],
         "X-Content-Type-Options": [
           "nosniff"
@@ -247,15 +187,6 @@
           "max-age=31536000; includeSubDomains"
         ],
         "x-ms-ratelimit-remaining-subscription-reads": [
-<<<<<<< HEAD
-          "14982"
-        ],
-        "x-ms-correlation-request-id": [
-          "0ba0f446-e9e5-45ba-8f04-5b4e55ff6bd9"
-        ],
-        "x-ms-routing-request-id": [
-          "WESTUS2:20171127T202523Z:0ba0f446-e9e5-45ba-8f04-5b4e55ff6bd9"
-=======
           "14981"
         ],
         "x-ms-correlation-request-id": [
@@ -263,17 +194,12 @@
         ],
         "x-ms-routing-request-id": [
           "WESTUS2:20171128T010247Z:d7b9e798-ab0c-4c01-8485-0d6af4a6b034"
->>>>>>> 3ea604f9
-        ],
-        "Cache-Control": [
-          "no-cache"
-        ],
-        "Date": [
-<<<<<<< HEAD
-          "Mon, 27 Nov 2017 20:25:22 GMT"
-=======
+        ],
+        "Cache-Control": [
+          "no-cache"
+        ],
+        "Date": [
           "Tue, 28 Nov 2017 01:02:47 GMT"
->>>>>>> 3ea604f9
         ],
         "Set-Cookie": [
           "x-ms-gateway-slice=productionb; path=/; secure; HttpOnly"
@@ -300,27 +226,19 @@
           "503"
         ],
         "x-ms-client-request-id": [
-<<<<<<< HEAD
-          "f5e13f3d-22da-48b8-bc67-6d83d7d38ebe"
-=======
           "8e4c123d-0b69-4234-bbb6-2e62ad8f8c5d"
->>>>>>> 3ea604f9
-        ],
-        "accept-language": [
-          "en-US"
-        ],
-        "User-Agent": [
-          "FxVersion/4.7.2556.0",
-          "OSName/Windows10Enterprise",
-          "OSVersion/6.3.16299",
-          "Microsoft.Azure.Management.Authorization.Version2015_07_01.AuthorizationManagementClient/1.0.0.0"
-        ]
-      },
-<<<<<<< HEAD
-      "ResponseBody": "{\r\n  \"properties\": {\r\n    \"roleName\": \"New Custom Reader\",\r\n    \"type\": \"CustomRole\",\r\n    \"description\": \"Read, monitor and restart virtual machines\",\r\n    \"assignableScopes\": [\r\n      \"/subscriptions/4004a9fd-d58e-48dc-aeb2-4a4aec58606f\"\r\n    ],\r\n    \"permissions\": [\r\n      {\r\n        \"actions\": [\r\n          \"*/read\",\r\n          \"Microsoft.ClassicCompute/virtualMachines/restart/action\"\r\n        ],\r\n        \"notActions\": []\r\n      }\r\n    ],\r\n    \"createdOn\": \"2017-11-27T20:25:23.6989986Z\",\r\n    \"updatedOn\": \"2017-11-27T20:25:23.6989986Z\",\r\n    \"createdBy\": \"f8d526a0-54eb-4941-ae69-ebf4a334d0f0\",\r\n    \"updatedBy\": \"f8d526a0-54eb-4941-ae69-ebf4a334d0f0\"\r\n  },\r\n  \"id\": \"/subscriptions/4004a9fd-d58e-48dc-aeb2-4a4aec58606f/providers/Microsoft.Authorization/roleDefinitions/032f61d2-ed09-40c9-8657-26a273da7bae\",\r\n  \"type\": \"Microsoft.Authorization/roleDefinitions\",\r\n  \"name\": \"032f61d2-ed09-40c9-8657-26a273da7bae\"\r\n}",
-=======
+        ],
+        "accept-language": [
+          "en-US"
+        ],
+        "User-Agent": [
+          "FxVersion/4.7.2556.0",
+          "OSName/Windows10Enterprise",
+          "OSVersion/6.3.16299",
+          "Microsoft.Azure.Management.Authorization.Version2015_07_01.AuthorizationManagementClient/1.0.0.0"
+        ]
+      },
       "ResponseBody": "{\r\n  \"properties\": {\r\n    \"roleName\": \"New Custom Reader\",\r\n    \"type\": \"CustomRole\",\r\n    \"description\": \"Read, monitor and restart virtual machines\",\r\n    \"assignableScopes\": [\r\n      \"/subscriptions/4004a9fd-d58e-48dc-aeb2-4a4aec58606f\"\r\n    ],\r\n    \"permissions\": [\r\n      {\r\n        \"actions\": [\r\n          \"*/read\",\r\n          \"Microsoft.ClassicCompute/virtualMachines/restart/action\"\r\n        ],\r\n        \"notActions\": []\r\n      }\r\n    ],\r\n    \"createdOn\": \"2017-11-28T01:02:48.1599781Z\",\r\n    \"updatedOn\": \"2017-11-28T01:02:48.1599781Z\",\r\n    \"createdBy\": \"f8d526a0-54eb-4941-ae69-ebf4a334d0f0\",\r\n    \"updatedBy\": \"f8d526a0-54eb-4941-ae69-ebf4a334d0f0\"\r\n  },\r\n  \"id\": \"/subscriptions/4004a9fd-d58e-48dc-aeb2-4a4aec58606f/providers/Microsoft.Authorization/roleDefinitions/032f61d2-ed09-40c9-8657-26a273da7bae\",\r\n  \"type\": \"Microsoft.Authorization/roleDefinitions\",\r\n  \"name\": \"032f61d2-ed09-40c9-8657-26a273da7bae\"\r\n}",
->>>>>>> 3ea604f9
       "ResponseHeaders": {
         "Content-Length": [
           "743"
@@ -335,11 +253,7 @@
           "no-cache"
         ],
         "x-ms-request-id": [
-<<<<<<< HEAD
-          "0559b307-7945-4727-899c-7d89a06cfc87"
-=======
           "cc2d6d93-0ac0-458a-a79e-893f92e64220"
->>>>>>> 3ea604f9
         ],
         "X-Content-Type-Options": [
           "nosniff"
@@ -348,15 +262,6 @@
           "max-age=31536000; includeSubDomains"
         ],
         "x-ms-ratelimit-remaining-subscription-writes": [
-<<<<<<< HEAD
-          "1198"
-        ],
-        "x-ms-correlation-request-id": [
-          "38c3a8f2-679e-4525-b4b0-63c4db331ab5"
-        ],
-        "x-ms-routing-request-id": [
-          "WESTUS2:20171127T202527Z:38c3a8f2-679e-4525-b4b0-63c4db331ab5"
-=======
           "1196"
         ],
         "x-ms-correlation-request-id": [
@@ -364,17 +269,12 @@
         ],
         "x-ms-routing-request-id": [
           "WESTUS2:20171128T010250Z:69abe875-a899-4ef0-aefd-05df932f9b95"
->>>>>>> 3ea604f9
-        ],
-        "Cache-Control": [
-          "no-cache"
-        ],
-        "Date": [
-<<<<<<< HEAD
-          "Mon, 27 Nov 2017 20:25:27 GMT"
-=======
+        ],
+        "Cache-Control": [
+          "no-cache"
+        ],
+        "Date": [
           "Tue, 28 Nov 2017 01:02:50 GMT"
->>>>>>> 3ea604f9
         ],
         "Set-Cookie": [
           "x-ms-gateway-slice=productionb; path=/; secure; HttpOnly"
@@ -395,27 +295,19 @@
       "RequestBody": "",
       "RequestHeaders": {
         "x-ms-client-request-id": [
-<<<<<<< HEAD
-          "a329686b-2098-40a4-bc28-42f41ef2ae35"
-=======
           "61226e24-b92f-44e5-8b80-5d3caf74fbbd"
->>>>>>> 3ea604f9
-        ],
-        "accept-language": [
-          "en-US"
-        ],
-        "User-Agent": [
-          "FxVersion/4.7.2556.0",
-          "OSName/Windows10Enterprise",
-          "OSVersion/6.3.16299",
-          "Microsoft.Azure.Management.Authorization.Version2015_07_01.AuthorizationManagementClient/1.0.0.0"
-        ]
-      },
-<<<<<<< HEAD
-      "ResponseBody": "{\r\n  \"value\": [\r\n    {\r\n      \"properties\": {\r\n        \"roleName\": \"New Custom Reader\",\r\n        \"type\": \"CustomRole\",\r\n        \"description\": \"Read, monitor and restart virtual machines\",\r\n        \"assignableScopes\": [\r\n          \"/subscriptions/4004a9fd-d58e-48dc-aeb2-4a4aec58606f\"\r\n        ],\r\n        \"permissions\": [\r\n          {\r\n            \"actions\": [\r\n              \"*/read\",\r\n              \"Microsoft.ClassicCompute/virtualMachines/restart/action\"\r\n            ],\r\n            \"notActions\": []\r\n          }\r\n        ],\r\n        \"createdOn\": \"2017-11-27T20:25:23.6989986Z\",\r\n        \"updatedOn\": \"2017-11-27T20:25:23.6989986Z\",\r\n        \"createdBy\": \"f8d526a0-54eb-4941-ae69-ebf4a334d0f0\",\r\n        \"updatedBy\": \"f8d526a0-54eb-4941-ae69-ebf4a334d0f0\"\r\n      },\r\n      \"id\": \"/subscriptions/4004a9fd-d58e-48dc-aeb2-4a4aec58606f/providers/Microsoft.Authorization/roleDefinitions/032f61d2-ed09-40c9-8657-26a273da7bae\",\r\n      \"type\": \"Microsoft.Authorization/roleDefinitions\",\r\n      \"name\": \"032f61d2-ed09-40c9-8657-26a273da7bae\"\r\n    }\r\n  ]\r\n}",
-=======
+        ],
+        "accept-language": [
+          "en-US"
+        ],
+        "User-Agent": [
+          "FxVersion/4.7.2556.0",
+          "OSName/Windows10Enterprise",
+          "OSVersion/6.3.16299",
+          "Microsoft.Azure.Management.Authorization.Version2015_07_01.AuthorizationManagementClient/1.0.0.0"
+        ]
+      },
       "ResponseBody": "{\r\n  \"value\": [\r\n    {\r\n      \"properties\": {\r\n        \"roleName\": \"New Custom Reader\",\r\n        \"type\": \"CustomRole\",\r\n        \"description\": \"Read, monitor and restart virtual machines\",\r\n        \"assignableScopes\": [\r\n          \"/subscriptions/4004a9fd-d58e-48dc-aeb2-4a4aec58606f\"\r\n        ],\r\n        \"permissions\": [\r\n          {\r\n            \"actions\": [\r\n              \"*/read\",\r\n              \"Microsoft.ClassicCompute/virtualMachines/restart/action\"\r\n            ],\r\n            \"notActions\": []\r\n          }\r\n        ],\r\n        \"createdOn\": \"2017-11-28T01:02:48.1599781Z\",\r\n        \"updatedOn\": \"2017-11-28T01:02:48.1599781Z\",\r\n        \"createdBy\": \"f8d526a0-54eb-4941-ae69-ebf4a334d0f0\",\r\n        \"updatedBy\": \"f8d526a0-54eb-4941-ae69-ebf4a334d0f0\"\r\n      },\r\n      \"id\": \"/subscriptions/4004a9fd-d58e-48dc-aeb2-4a4aec58606f/providers/Microsoft.Authorization/roleDefinitions/032f61d2-ed09-40c9-8657-26a273da7bae\",\r\n      \"type\": \"Microsoft.Authorization/roleDefinitions\",\r\n      \"name\": \"032f61d2-ed09-40c9-8657-26a273da7bae\"\r\n    }\r\n  ]\r\n}",
->>>>>>> 3ea604f9
       "ResponseHeaders": {
         "Content-Length": [
           "755"
@@ -430,11 +322,7 @@
           "no-cache"
         ],
         "x-ms-request-id": [
-<<<<<<< HEAD
-          "8f7ca810-5310-4092-b8c7-40014285cc7d"
-=======
           "b5fcaae5-c20d-4137-a5b0-97f3572605a7"
->>>>>>> 3ea604f9
         ],
         "X-Content-Type-Options": [
           "nosniff"
@@ -443,15 +331,6 @@
           "max-age=31536000; includeSubDomains"
         ],
         "x-ms-ratelimit-remaining-subscription-reads": [
-<<<<<<< HEAD
-          "14981"
-        ],
-        "x-ms-correlation-request-id": [
-          "b5842ad0-fca5-4904-a550-75dc98f4b4cb"
-        ],
-        "x-ms-routing-request-id": [
-          "WESTUS2:20171127T202527Z:b5842ad0-fca5-4904-a550-75dc98f4b4cb"
-=======
           "14980"
         ],
         "x-ms-correlation-request-id": [
@@ -459,17 +338,12 @@
         ],
         "x-ms-routing-request-id": [
           "WESTUS2:20171128T010250Z:bb294258-e618-45a0-b10a-87df1bb7814b"
->>>>>>> 3ea604f9
-        ],
-        "Cache-Control": [
-          "no-cache"
-        ],
-        "Date": [
-<<<<<<< HEAD
-          "Mon, 27 Nov 2017 20:25:27 GMT"
-=======
+        ],
+        "Cache-Control": [
+          "no-cache"
+        ],
+        "Date": [
           "Tue, 28 Nov 2017 01:02:50 GMT"
->>>>>>> 3ea604f9
         ],
         "Set-Cookie": [
           "x-ms-gateway-slice=productionb; path=/; secure; HttpOnly"
@@ -490,27 +364,19 @@
       "RequestBody": "",
       "RequestHeaders": {
         "x-ms-client-request-id": [
-<<<<<<< HEAD
-          "262efedc-6239-434c-8baf-f1b7c9d9f3b3"
-=======
           "f9a9a568-ba49-4c27-930d-7c65a5d4ef4c"
->>>>>>> 3ea604f9
-        ],
-        "accept-language": [
-          "en-US"
-        ],
-        "User-Agent": [
-          "FxVersion/4.7.2556.0",
-          "OSName/Windows10Enterprise",
-          "OSVersion/6.3.16299",
-          "Microsoft.Azure.Management.Authorization.Version2015_07_01.AuthorizationManagementClient/1.0.0.0"
-        ]
-      },
-<<<<<<< HEAD
-      "ResponseBody": "{\r\n  \"properties\": {\r\n    \"roleName\": \"New Custom Reader\",\r\n    \"type\": \"CustomRole\",\r\n    \"description\": \"Read, monitor and restart virtual machines\",\r\n    \"assignableScopes\": [\r\n      \"/subscriptions/4004a9fd-d58e-48dc-aeb2-4a4aec58606f\"\r\n    ],\r\n    \"permissions\": [\r\n      {\r\n        \"actions\": [\r\n          \"*/read\",\r\n          \"Microsoft.ClassicCompute/virtualMachines/restart/action\"\r\n        ],\r\n        \"notActions\": []\r\n      }\r\n    ],\r\n    \"createdOn\": \"2017-11-27T20:25:23.6989986Z\",\r\n    \"updatedOn\": \"2017-11-27T20:25:23.6989986Z\",\r\n    \"createdBy\": \"f8d526a0-54eb-4941-ae69-ebf4a334d0f0\",\r\n    \"updatedBy\": \"f8d526a0-54eb-4941-ae69-ebf4a334d0f0\"\r\n  },\r\n  \"id\": \"/subscriptions/4004a9fd-d58e-48dc-aeb2-4a4aec58606f/providers/Microsoft.Authorization/roleDefinitions/032f61d2-ed09-40c9-8657-26a273da7bae\",\r\n  \"type\": \"Microsoft.Authorization/roleDefinitions\",\r\n  \"name\": \"032f61d2-ed09-40c9-8657-26a273da7bae\"\r\n}",
-=======
+        ],
+        "accept-language": [
+          "en-US"
+        ],
+        "User-Agent": [
+          "FxVersion/4.7.2556.0",
+          "OSName/Windows10Enterprise",
+          "OSVersion/6.3.16299",
+          "Microsoft.Azure.Management.Authorization.Version2015_07_01.AuthorizationManagementClient/1.0.0.0"
+        ]
+      },
       "ResponseBody": "{\r\n  \"properties\": {\r\n    \"roleName\": \"New Custom Reader\",\r\n    \"type\": \"CustomRole\",\r\n    \"description\": \"Read, monitor and restart virtual machines\",\r\n    \"assignableScopes\": [\r\n      \"/subscriptions/4004a9fd-d58e-48dc-aeb2-4a4aec58606f\"\r\n    ],\r\n    \"permissions\": [\r\n      {\r\n        \"actions\": [\r\n          \"*/read\",\r\n          \"Microsoft.ClassicCompute/virtualMachines/restart/action\"\r\n        ],\r\n        \"notActions\": []\r\n      }\r\n    ],\r\n    \"createdOn\": \"2017-11-28T01:02:48.1599781Z\",\r\n    \"updatedOn\": \"2017-11-28T01:02:48.1599781Z\",\r\n    \"createdBy\": \"f8d526a0-54eb-4941-ae69-ebf4a334d0f0\",\r\n    \"updatedBy\": \"f8d526a0-54eb-4941-ae69-ebf4a334d0f0\"\r\n  },\r\n  \"id\": \"/subscriptions/4004a9fd-d58e-48dc-aeb2-4a4aec58606f/providers/Microsoft.Authorization/roleDefinitions/032f61d2-ed09-40c9-8657-26a273da7bae\",\r\n  \"type\": \"Microsoft.Authorization/roleDefinitions\",\r\n  \"name\": \"032f61d2-ed09-40c9-8657-26a273da7bae\"\r\n}",
->>>>>>> 3ea604f9
       "ResponseHeaders": {
         "Content-Length": [
           "743"
@@ -525,11 +391,7 @@
           "no-cache"
         ],
         "x-ms-request-id": [
-<<<<<<< HEAD
-          "f2d9a6bf-79bf-4e28-bb06-45f16b38fe71"
-=======
           "993834a0-405e-4a20-8779-5c72b9e27056"
->>>>>>> 3ea604f9
         ],
         "X-Content-Type-Options": [
           "nosniff"
@@ -538,15 +400,6 @@
           "max-age=31536000; includeSubDomains"
         ],
         "x-ms-ratelimit-remaining-subscription-reads": [
-<<<<<<< HEAD
-          "14980"
-        ],
-        "x-ms-correlation-request-id": [
-          "5277e707-45a9-4253-9bbf-936e1e2bea7e"
-        ],
-        "x-ms-routing-request-id": [
-          "WESTUS2:20171127T202528Z:5277e707-45a9-4253-9bbf-936e1e2bea7e"
-=======
           "14979"
         ],
         "x-ms-correlation-request-id": [
@@ -554,17 +407,12 @@
         ],
         "x-ms-routing-request-id": [
           "WESTUS2:20171128T010250Z:6da59c89-9e24-43fb-a978-7de87ab31b69"
->>>>>>> 3ea604f9
-        ],
-        "Cache-Control": [
-          "no-cache"
-        ],
-        "Date": [
-<<<<<<< HEAD
-          "Mon, 27 Nov 2017 20:25:27 GMT"
-=======
+        ],
+        "Cache-Control": [
+          "no-cache"
+        ],
+        "Date": [
           "Tue, 28 Nov 2017 01:02:50 GMT"
->>>>>>> 3ea604f9
         ],
         "Set-Cookie": [
           "x-ms-gateway-slice=productionb; path=/; secure; HttpOnly"
@@ -585,27 +433,19 @@
       "RequestBody": "",
       "RequestHeaders": {
         "x-ms-client-request-id": [
-<<<<<<< HEAD
-          "35d0143e-d5fe-47a4-9ee1-214c7f920a84"
-=======
           "45e0c115-4305-4a0c-bc98-d2d9dc735a98"
->>>>>>> 3ea604f9
-        ],
-        "accept-language": [
-          "en-US"
-        ],
-        "User-Agent": [
-          "FxVersion/4.7.2556.0",
-          "OSName/Windows10Enterprise",
-          "OSVersion/6.3.16299",
-          "Microsoft.Azure.Management.Authorization.Version2015_07_01.AuthorizationManagementClient/1.0.0.0"
-        ]
-      },
-<<<<<<< HEAD
-      "ResponseBody": "{\r\n  \"properties\": {\r\n    \"roleName\": \"New Custom Reader\",\r\n    \"type\": \"CustomRole\",\r\n    \"description\": \"Read, monitor and restart virtual machines\",\r\n    \"assignableScopes\": [\r\n      \"/subscriptions/4004a9fd-d58e-48dc-aeb2-4a4aec58606f\"\r\n    ],\r\n    \"permissions\": [\r\n      {\r\n        \"actions\": [\r\n          \"*/read\",\r\n          \"Microsoft.ClassicCompute/virtualMachines/restart/action\"\r\n        ],\r\n        \"notActions\": []\r\n      }\r\n    ],\r\n    \"createdOn\": \"2017-11-27T20:25:23.6989986Z\",\r\n    \"updatedOn\": \"2017-11-27T20:25:23.6989986Z\",\r\n    \"createdBy\": \"f8d526a0-54eb-4941-ae69-ebf4a334d0f0\",\r\n    \"updatedBy\": \"f8d526a0-54eb-4941-ae69-ebf4a334d0f0\"\r\n  },\r\n  \"id\": \"/subscriptions/4004a9fd-d58e-48dc-aeb2-4a4aec58606f/providers/Microsoft.Authorization/roleDefinitions/032f61d2-ed09-40c9-8657-26a273da7bae\",\r\n  \"type\": \"Microsoft.Authorization/roleDefinitions\",\r\n  \"name\": \"032f61d2-ed09-40c9-8657-26a273da7bae\"\r\n}",
-=======
+        ],
+        "accept-language": [
+          "en-US"
+        ],
+        "User-Agent": [
+          "FxVersion/4.7.2556.0",
+          "OSName/Windows10Enterprise",
+          "OSVersion/6.3.16299",
+          "Microsoft.Azure.Management.Authorization.Version2015_07_01.AuthorizationManagementClient/1.0.0.0"
+        ]
+      },
       "ResponseBody": "{\r\n  \"properties\": {\r\n    \"roleName\": \"New Custom Reader\",\r\n    \"type\": \"CustomRole\",\r\n    \"description\": \"Read, monitor and restart virtual machines\",\r\n    \"assignableScopes\": [\r\n      \"/subscriptions/4004a9fd-d58e-48dc-aeb2-4a4aec58606f\"\r\n    ],\r\n    \"permissions\": [\r\n      {\r\n        \"actions\": [\r\n          \"*/read\",\r\n          \"Microsoft.ClassicCompute/virtualMachines/restart/action\"\r\n        ],\r\n        \"notActions\": []\r\n      }\r\n    ],\r\n    \"createdOn\": \"2017-11-28T01:02:48.1599781Z\",\r\n    \"updatedOn\": \"2017-11-28T01:02:48.1599781Z\",\r\n    \"createdBy\": \"f8d526a0-54eb-4941-ae69-ebf4a334d0f0\",\r\n    \"updatedBy\": \"f8d526a0-54eb-4941-ae69-ebf4a334d0f0\"\r\n  },\r\n  \"id\": \"/subscriptions/4004a9fd-d58e-48dc-aeb2-4a4aec58606f/providers/Microsoft.Authorization/roleDefinitions/032f61d2-ed09-40c9-8657-26a273da7bae\",\r\n  \"type\": \"Microsoft.Authorization/roleDefinitions\",\r\n  \"name\": \"032f61d2-ed09-40c9-8657-26a273da7bae\"\r\n}",
->>>>>>> 3ea604f9
       "ResponseHeaders": {
         "Content-Length": [
           "743"
@@ -620,11 +460,7 @@
           "no-cache"
         ],
         "x-ms-request-id": [
-<<<<<<< HEAD
-          "3763b698-b46b-476d-9aad-3703d2e1f737"
-=======
           "da4dd414-aa04-48a7-9ba4-a9c6b229116e"
->>>>>>> 3ea604f9
         ],
         "X-Content-Type-Options": [
           "nosniff"
@@ -633,15 +469,6 @@
           "max-age=31536000; includeSubDomains"
         ],
         "x-ms-ratelimit-remaining-subscription-writes": [
-<<<<<<< HEAD
-          "1197"
-        ],
-        "x-ms-correlation-request-id": [
-          "5e4198cb-caf4-45fd-a63b-6e8b68fda776"
-        ],
-        "x-ms-routing-request-id": [
-          "WESTUS2:20171127T202529Z:5e4198cb-caf4-45fd-a63b-6e8b68fda776"
-=======
           "1195"
         ],
         "x-ms-correlation-request-id": [
@@ -649,17 +476,12 @@
         ],
         "x-ms-routing-request-id": [
           "WESTUS2:20171128T010252Z:ff96b9ac-a0ed-417d-8e26-35adffb9e615"
->>>>>>> 3ea604f9
-        ],
-        "Cache-Control": [
-          "no-cache"
-        ],
-        "Date": [
-<<<<<<< HEAD
-          "Mon, 27 Nov 2017 20:25:29 GMT"
-=======
+        ],
+        "Cache-Control": [
+          "no-cache"
+        ],
+        "Date": [
           "Tue, 28 Nov 2017 01:02:52 GMT"
->>>>>>> 3ea604f9
         ],
         "Set-Cookie": [
           "x-ms-gateway-slice=productionb; path=/; secure; HttpOnly"
@@ -680,27 +502,19 @@
       "RequestBody": "",
       "RequestHeaders": {
         "x-ms-client-request-id": [
-<<<<<<< HEAD
-          "e3b04cff-3f3e-4b9d-86e0-d2cad0c48cde"
-=======
           "35f38fc0-1a0c-4eaa-81e2-6fb0f561f032"
->>>>>>> 3ea604f9
-        ],
-        "accept-language": [
-          "en-US"
-        ],
-        "User-Agent": [
-          "FxVersion/4.7.2556.0",
-          "OSName/Windows10Enterprise",
-          "OSVersion/6.3.16299",
-          "Microsoft.Azure.Management.Authorization.Version2015_07_01.AuthorizationManagementClient/1.0.0.0"
-        ]
-      },
-<<<<<<< HEAD
-      "ResponseBody": "{\r\n  \"properties\": {\r\n    \"roleName\": \"CustomRole Tests Role\",\r\n    \"type\": \"CustomRole\",\r\n    \"description\": \"Test role\",\r\n    \"assignableScopes\": [\r\n      \"/subscriptions/4004a9fd-d58e-48dc-aeb2-4a4aec58606f\"\r\n    ],\r\n    \"permissions\": [\r\n      {\r\n        \"actions\": [\r\n          \"Microsoft.Authorization/*/read\",\r\n          \"Microsoft.Support/*\"\r\n        ],\r\n        \"notActions\": []\r\n      }\r\n    ],\r\n    \"createdOn\": \"2017-11-27T20:25:21.417951Z\",\r\n    \"updatedOn\": \"2017-11-27T20:25:21.417951Z\",\r\n    \"createdBy\": \"f8d526a0-54eb-4941-ae69-ebf4a334d0f0\",\r\n    \"updatedBy\": \"f8d526a0-54eb-4941-ae69-ebf4a334d0f0\"\r\n  },\r\n  \"id\": \"/subscriptions/4004a9fd-d58e-48dc-aeb2-4a4aec58606f/providers/Microsoft.Authorization/roleDefinitions/8d7dd69e-9ae2-44a1-94d8-f7bc8e12645e\",\r\n  \"type\": \"Microsoft.Authorization/roleDefinitions\",\r\n  \"name\": \"8d7dd69e-9ae2-44a1-94d8-f7bc8e12645e\"\r\n}",
-=======
+        ],
+        "accept-language": [
+          "en-US"
+        ],
+        "User-Agent": [
+          "FxVersion/4.7.2556.0",
+          "OSName/Windows10Enterprise",
+          "OSVersion/6.3.16299",
+          "Microsoft.Azure.Management.Authorization.Version2015_07_01.AuthorizationManagementClient/1.0.0.0"
+        ]
+      },
       "ResponseBody": "{\r\n  \"properties\": {\r\n    \"roleName\": \"CustomRole Tests Role\",\r\n    \"type\": \"CustomRole\",\r\n    \"description\": \"Test role\",\r\n    \"assignableScopes\": [\r\n      \"/subscriptions/4004a9fd-d58e-48dc-aeb2-4a4aec58606f\"\r\n    ],\r\n    \"permissions\": [\r\n      {\r\n        \"actions\": [\r\n          \"Microsoft.Authorization/*/read\",\r\n          \"Microsoft.Support/*\"\r\n        ],\r\n        \"notActions\": []\r\n      }\r\n    ],\r\n    \"createdOn\": \"2017-11-28T00:59:40.9050838Z\",\r\n    \"updatedOn\": \"2017-11-28T01:02:45.658732Z\",\r\n    \"createdBy\": \"f8d526a0-54eb-4941-ae69-ebf4a334d0f0\",\r\n    \"updatedBy\": \"f8d526a0-54eb-4941-ae69-ebf4a334d0f0\"\r\n  },\r\n  \"id\": \"/subscriptions/4004a9fd-d58e-48dc-aeb2-4a4aec58606f/providers/Microsoft.Authorization/roleDefinitions/8d7dd69e-9ae2-44a1-94d8-f7bc8e12645e\",\r\n  \"type\": \"Microsoft.Authorization/roleDefinitions\",\r\n  \"name\": \"8d7dd69e-9ae2-44a1-94d8-f7bc8e12645e\"\r\n}",
->>>>>>> 3ea604f9
       "ResponseHeaders": {
         "Content-Length": [
           "702"
@@ -715,11 +529,7 @@
           "no-cache"
         ],
         "x-ms-request-id": [
-<<<<<<< HEAD
-          "34dcc913-de72-4539-ae3d-5de09e5aa27a"
-=======
           "40dedc72-2b40-4bee-86d7-69484388df84"
->>>>>>> 3ea604f9
         ],
         "X-Content-Type-Options": [
           "nosniff"
@@ -728,15 +538,6 @@
           "max-age=31536000; includeSubDomains"
         ],
         "x-ms-ratelimit-remaining-subscription-reads": [
-<<<<<<< HEAD
-          "14979"
-        ],
-        "x-ms-correlation-request-id": [
-          "7741ea04-f86c-49da-92dc-7631d3004577"
-        ],
-        "x-ms-routing-request-id": [
-          "WESTUS2:20171127T202529Z:7741ea04-f86c-49da-92dc-7631d3004577"
-=======
           "14978"
         ],
         "x-ms-correlation-request-id": [
@@ -744,17 +545,12 @@
         ],
         "x-ms-routing-request-id": [
           "WESTUS2:20171128T010252Z:f54fbbd6-8b46-4f3d-8a15-25fb752db87d"
->>>>>>> 3ea604f9
-        ],
-        "Cache-Control": [
-          "no-cache"
-        ],
-        "Date": [
-<<<<<<< HEAD
-          "Mon, 27 Nov 2017 20:25:29 GMT"
-=======
+        ],
+        "Cache-Control": [
+          "no-cache"
+        ],
+        "Date": [
           "Tue, 28 Nov 2017 01:02:52 GMT"
->>>>>>> 3ea604f9
         ],
         "Set-Cookie": [
           "x-ms-gateway-slice=productionb; path=/; secure; HttpOnly"
@@ -775,27 +571,19 @@
       "RequestBody": "",
       "RequestHeaders": {
         "x-ms-client-request-id": [
-<<<<<<< HEAD
-          "953c8359-b314-40ae-95f0-b8e9c9598ff6"
-=======
           "ee0a1713-d398-4f75-92f5-e0e95590ae27"
->>>>>>> 3ea604f9
-        ],
-        "accept-language": [
-          "en-US"
-        ],
-        "User-Agent": [
-          "FxVersion/4.7.2556.0",
-          "OSName/Windows10Enterprise",
-          "OSVersion/6.3.16299",
-          "Microsoft.Azure.Management.Authorization.Version2015_07_01.AuthorizationManagementClient/1.0.0.0"
-        ]
-      },
-<<<<<<< HEAD
-      "ResponseBody": "{\r\n  \"properties\": {\r\n    \"roleName\": \"CustomRole Tests Role\",\r\n    \"type\": \"CustomRole\",\r\n    \"description\": \"Test role\",\r\n    \"assignableScopes\": [\r\n      \"/subscriptions/4004a9fd-d58e-48dc-aeb2-4a4aec58606f\"\r\n    ],\r\n    \"permissions\": [\r\n      {\r\n        \"actions\": [\r\n          \"Microsoft.Authorization/*/read\",\r\n          \"Microsoft.Support/*\"\r\n        ],\r\n        \"notActions\": []\r\n      }\r\n    ],\r\n    \"createdOn\": \"2017-11-27T20:25:21.417951Z\",\r\n    \"updatedOn\": \"2017-11-27T20:25:21.417951Z\",\r\n    \"createdBy\": \"f8d526a0-54eb-4941-ae69-ebf4a334d0f0\",\r\n    \"updatedBy\": \"f8d526a0-54eb-4941-ae69-ebf4a334d0f0\"\r\n  },\r\n  \"id\": \"/subscriptions/4004a9fd-d58e-48dc-aeb2-4a4aec58606f/providers/Microsoft.Authorization/roleDefinitions/8d7dd69e-9ae2-44a1-94d8-f7bc8e12645e\",\r\n  \"type\": \"Microsoft.Authorization/roleDefinitions\",\r\n  \"name\": \"8d7dd69e-9ae2-44a1-94d8-f7bc8e12645e\"\r\n}",
-=======
+        ],
+        "accept-language": [
+          "en-US"
+        ],
+        "User-Agent": [
+          "FxVersion/4.7.2556.0",
+          "OSName/Windows10Enterprise",
+          "OSVersion/6.3.16299",
+          "Microsoft.Azure.Management.Authorization.Version2015_07_01.AuthorizationManagementClient/1.0.0.0"
+        ]
+      },
       "ResponseBody": "{\r\n  \"properties\": {\r\n    \"roleName\": \"CustomRole Tests Role\",\r\n    \"type\": \"CustomRole\",\r\n    \"description\": \"Test role\",\r\n    \"assignableScopes\": [\r\n      \"/subscriptions/4004a9fd-d58e-48dc-aeb2-4a4aec58606f\"\r\n    ],\r\n    \"permissions\": [\r\n      {\r\n        \"actions\": [\r\n          \"Microsoft.Authorization/*/read\",\r\n          \"Microsoft.Support/*\"\r\n        ],\r\n        \"notActions\": []\r\n      }\r\n    ],\r\n    \"createdOn\": \"2017-11-28T00:59:40.9050838Z\",\r\n    \"updatedOn\": \"2017-11-28T01:02:45.658732Z\",\r\n    \"createdBy\": \"f8d526a0-54eb-4941-ae69-ebf4a334d0f0\",\r\n    \"updatedBy\": \"f8d526a0-54eb-4941-ae69-ebf4a334d0f0\"\r\n  },\r\n  \"id\": \"/subscriptions/4004a9fd-d58e-48dc-aeb2-4a4aec58606f/providers/Microsoft.Authorization/roleDefinitions/8d7dd69e-9ae2-44a1-94d8-f7bc8e12645e\",\r\n  \"type\": \"Microsoft.Authorization/roleDefinitions\",\r\n  \"name\": \"8d7dd69e-9ae2-44a1-94d8-f7bc8e12645e\"\r\n}",
->>>>>>> 3ea604f9
       "ResponseHeaders": {
         "Content-Length": [
           "702"
@@ -810,11 +598,7 @@
           "no-cache"
         ],
         "x-ms-request-id": [
-<<<<<<< HEAD
-          "b8e36046-76b3-4e3f-8024-fe96ea458131"
-=======
           "09bc4da3-a9ab-4250-97ca-c9f386503c60"
->>>>>>> 3ea604f9
         ],
         "X-Content-Type-Options": [
           "nosniff"
@@ -823,15 +607,6 @@
           "max-age=31536000; includeSubDomains"
         ],
         "x-ms-ratelimit-remaining-subscription-writes": [
-<<<<<<< HEAD
-          "1196"
-        ],
-        "x-ms-correlation-request-id": [
-          "9cec3984-a00f-4e9b-b21f-df0dc60658ad"
-        ],
-        "x-ms-routing-request-id": [
-          "WESTUS2:20171127T202530Z:9cec3984-a00f-4e9b-b21f-df0dc60658ad"
-=======
           "1194"
         ],
         "x-ms-correlation-request-id": [
@@ -839,17 +614,12 @@
         ],
         "x-ms-routing-request-id": [
           "WESTUS2:20171128T010254Z:cf1ff170-c365-4839-85ed-f1153c2918c5"
->>>>>>> 3ea604f9
-        ],
-        "Cache-Control": [
-          "no-cache"
-        ],
-        "Date": [
-<<<<<<< HEAD
-          "Mon, 27 Nov 2017 20:25:30 GMT"
-=======
+        ],
+        "Cache-Control": [
+          "no-cache"
+        ],
+        "Date": [
           "Tue, 28 Nov 2017 01:02:53 GMT"
->>>>>>> 3ea604f9
         ],
         "Set-Cookie": [
           "x-ms-gateway-slice=productionb; path=/; secure; HttpOnly"
