--- conflicted
+++ resolved
@@ -54,12 +54,10 @@
 
         public ADObjectFilterOptions ADObjectFilter { get; set; }
 
-<<<<<<< HEAD
         public bool ExpandPrincipalGroups { get; set; }
 
         public bool IncludeClassicAdministrators { get; set; }
-=======
+
         public bool ExcludeAssignmentsForDeletedPrincipals { get; set; }
->>>>>>> 6c61e03f
     }
 }