--- conflicted
+++ resolved
@@ -18,14 +18,11 @@
         - Additional information about change #1
 -->
 ## Current Release
-<<<<<<< HEAD
 * Fix issue where error is thrown when passing a context to `Set-AzureRmResource`
     - https://github.com/Azure/azure-powershell/issues/5705
-=======
 * Fix example in New-AzureRmResourceGroupDeployment
 
 ## Version 6.3.0
->>>>>>> ad652471
 * Updated help files to include full parameter types and correct input/output types.
 * Fix piping scenario with `Set-AzureRmResource`
 * Fix issue when providing both tag name and value for `Get-AzureRmResource`
