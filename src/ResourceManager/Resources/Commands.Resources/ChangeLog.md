<!--
    Please leave this section at the top of the change log.

    Changes for the current release should go under the section titled "Current Release", and should adhere to the following format:

    ## Current Release
    * Overview of change #1
        - Additional information about change #1
    * Overview of change #2
        - Additional information about change #2
        - Additional information about change #2
    * Overview of change #3
    * Overview of change #4
        - Additional information about change #4

    ## YYYY.MM.DD - Version X.Y.Z (Previous Release)
    * Overview of change #1
        - Additional information about change #1
-->
## Current Release
<<<<<<< HEAD
* Add an example for New-AzureRmPolicyDefinition that uses -Metadata
=======
* Fix to allow case preservation in Tag keys in NetStandard: #7678 #7703
>>>>>>> 4e43c34d

## Version 6.7.1
* Fix for https://github.com/Azure/azure-powershell/issues/7402
    - Allow listing resources using the `-ResourceId` parameter for `Get-AzureRmResource`
* Fix for https://github.com/Azure/azure-powershell/issues/7700
    - Fix issue where `EndDate` parameter was not being honored for AD cmdlets

## Version 6.7.0
* Fix isssue where Get-AzureRMRoleDefinition throws an unintelligible exception (when the default profile has no subscription in it and no scope is specified) by adding a meaningful exception in the scenario. Also set the default param set to `RoleDefinitionNameParameterSet`.

## Version 6.6.0
* Add missing -Mode parameter to Set-AzureRmPolicyDefinition
* Fix Get-AzureRmProviderOperation commandlet bug for operations with Origin containing User

## Version 6.5.0
* Update New-AzureRmResourceGroupDeployment with new parameter RollbackAction
    - Add support for OnErrorDeployment with the new parameter.
* Support managed identity on policy assignments.
* Parameters with default values are no longer requred when assigning a policy with `New-AzureRmPolicyAssignment`
* Add new cmdlet Get-AzureRmPolicyAlias for retrieving policy aliases

## Version 6.4.2
* Fixed issue with creating managed applications from the MarketPlace.
* Fixed issue with default resource groups not being set.
* Updated common runtime assemblies

## Version 6.4.1
* Fixed issue with default resource groups not being set.
* Fixed issue with creating managed application from the MarketPlace.

## Version 6.4.0
* Support template deployment at subscription scope. Add new Cmdlets:
    - New-AzureRmDeployment
    - Get-AzureRmDeployment
    - Test-AzureRmDeployment
    - Remove-AzureRmDeployment
    - Stop-AzureRmDeployment
    - Save-AzureRmDeploymentTemplate
    - Get-AzureRmDeploymentOperation
* Fix issue where error is thrown when passing a context to Set-AzureRmResource
    - https://github.com/Azure/azure-powershell/issues/5705
* Fix example in New-AzureRmResourceGroupDeployment
* Updated to the latest version of the Azure ClientRuntime.

## Version 6.3.0
* Updated help files to include full parameter types and correct input/output types.
* Fix piping scenario with `Set-AzureRmResource`
* Fix issue when providing both tag name and value for `Get-AzureRmResource`
    - https://github.com/Azure/azure-powershell/issues/6765

## Version 6.2.1
* Update Roleassignment and roledefinition cmdlets:
    - Remove extra roledefinition calls done as part of paging.
* Fix Get-AzureRmRoleAssignment cmdlet
    - Fix -ExpandPrincipalGroups command parameter functionality
* Fix issue with `Get-AzureRmResource` where `-ResourceType` parameter was case sensitive

## Version 6.2.0
* Update Get-AzureRmPolicyAssignment cmdlets:
    - Add support for listing -Scope values at management group level
    - Add support for retrieving individual assignments with -Scope values at management group level
    - Add -Effective and -All switches to control $filter parameter
* Update Get/New/Remove/Set-AzureRmPolicyDefinition cmdlets
    - Add -ManagementGroupName parameter to apply operations to a given management group
    - Add -SubscriptionId parameter to apply operations to a given subscription
* Update Get/New/Remove/Set-AzureRmPolicySetDefinition cmdlets
    - Add -ManagementGroupName parameter to apply operations to a given management group
    - Add -SubscriptionId parameter to apply operations to a given subscription
* Add KeyVault secret reference support in parameters when using `TemplateParameterObject` in `New-AzureRmResourceGroupDeployment`
* Fix issue where `-EndDate` parameter was ignored for `New-AzureRmADAppCredential`
    - https://github.com/Azure/azure-powershell/issues/6505
* Fix issue where `Add-AzureRmADGroupMember` used incorrect URL to make request
    - https://github.com/Azure/azure-powershell/issues/6485

## Version 6.1.1
* Fix error in `New-AzureRmRoleAssignment` help
* Fixed formatting of OutputType in help files
* Fix issue where `-EndDate` parameter was ignored for `New-AzureRmADAppCredential`
    - https://github.com/Azure/azure-powershell/issues/6505
* Fix issue where `Add-AzureRmADGroupMember` used incorrect URL to make request
    - https://github.com/Azure/azure-powershell/issues/6485

## Version 6.1.0
* Fix issue with `Properties` property of `PSResource` object(s) returned from `Get-AzureRmResource`

## Version 6.0.1
* Revert change to `New-AzureRmADServicePrincipal` that gave service principals `Contributor` permissions over the current subscription if no values were provided for the `Role` or `Scope` parameters
    - If no values are provided for `Role` or `Scope`, the service principal is created with no permissions
    - If a `Role` is provided, but no `Scope`, the service principal is created with the specified `Role` permissions over the current subscription
    - If a `Scope` is provided, but no `Role`, the service principal is created with `Contributor` permissions over the specified `Scope`
    - If both `Role` and `Scope` are provided, the service principal is created with the specified `Role` permissions over the specified `Scope`

## Version 6.0.0
* Set minimum dependency of module to PowerShell 5.0
* Remove obsolete parameter -AtScopeAndBelow from Get-AzureRmRoledefinition call
* Include assignments to deleted Users/Groups/ServicePrincipals in Get-AzureRmRoleAssignment result
* Add convenience cmdlet for creating ServicePrincipals
* Add Tab completers for Scope and ResourceType
* Merge Get- and Find- functionality in Get-AzureRmResource
* Add AD Cmdlets:
  - Remove-AzureRmADGroupMember
  - Get-AzureRmADGroup
  - New-AzureRmADGroup
  - Remove-AzureRmADGroup
  - Remove-AzureRmADUser
  - Update-AzureRmADApplication
  - Update-AzureRmADServicePrincipal
  - Update-AzureRmADUser

## Version 5.5.2
* Updated to the latest version of the Azure ClientRuntime

## Version 5.5.1
* Fix issue with Default Resource Group in CloudShell

## Version 5.5.0
* Fixed issue with importing aliases
* Add Support for DataActions and NotDataActions to be passed in roledefinition create calls
* Fix Roledefinitions calls to use the type filter

## Version 5.4.0
* Register-AzureRmProviderFeature: Added missing example in the docs
* Register-AzureRmResourceProvider: Added missing example in the docs
* Add proper error handling for Insufficient graph permission Issue whilst performing Roleassignment calls.
* Fix roleassignment get calls when there are duplicate objectIds.
* Fix RoleAssignment get to respect the ExpandPrincipalGroups parameter
* Fix Roleassignment get calls to be used with roledefinition ID.

## Version 5.3.0
* Get-AzureRmADServicePrincipal: Removed -ServicePrincipalName from the default Empty parameter set as it was redundant with the SPN parameter set

## Version 5.2.0
* Added Location Completer to -Location parameters allowing tab completion through valid Locations
* Added ResourceGroup Completer to -ResourceGroup parameters allowing tab completion through resource groups in current subscription
* Added -AsJob support for long-running Resources cmdlets. Allows selected cmdlets to run in the background and return a job to track and control progress.
* Added alias from Get-AzureRmProviderOperation to Get-AzureRmResourceProviderAction to conform with naming conventions
* Get-AzureRmProviderOperation: Added alias from -OperationSearchString to -Name and set default value of -OperationSearchString to "*", which will return all provider operations.

## Version 5.1.1
* Fixed issue where Get-AzureRMRoleAssignment would result in a assignments without roledefiniton name for custom roles
    - Users can now use Get-AzureRMRoleAssignment with assignments having roledefinition names irrespective of the type of role
* Fixed issue where Set-AzureRMRoleRoleDefinition used to throw RD not found error when there was a new scope in assignablescopes
    - Users can now use Set-AzureRMRoleRoleDefinition with assignable scopes including new scopes irrespective of the position of the scope
* Allow scopes to end with "/"
    - Users can now use RoleDefinition and RoleAssignment commandlets with scopes ending with "/" ,consistent with API and CLI
* Allow users to create RoleAssignment using delegation flag
    - Users can now use New-AzureRMRoleAssignment with an option of adding the delegation flag
* Fix RoleAssignment get to respect the scope parameter
* Add an alias for ServicePrincipalName in the New-AzureRmRoleAssignment Commandlet
    - Users can now use the ApplicationId instead of the ServicePrincipalName when using the New-AzureRmRoleAssignment commandlet

## Version 5.0.0
* Add support for online help
    - Run Get-Help with the -Online parameter to open the online help in your default Internet browser

## Version 4.4.1

## Version 4.4.0
* Add ManagedApplication cmdlets
    - New-AzureRmManagedApplication cmdlet to create a managed application
    - Get-AzureRmManagedApplication cmdlet to list all managed applications under a subscription or to get a specific managed application
    - Remove-AzureRmManagedApplication cmdlet to delete a managed application
    - Set-AzureRmManagedApplication cmdlet to update an existing managed application
* Add ManagedApplicationDefinition cmdlets
    - New-AzureRmManagedApplicationDefinition cmdlet to create a managed application definition using a zip file uri or using mainTemplate and createUiDefinition json files
    - Get-AzureRmManagedApplicationDefinition cmdlet to list all managed application definitions under a resource group or to get a specific managed application definition
    - Remove-AzureRmManagedApplicationDefinition cmdlet to delete a managed application definition
    - Set-AzureRmManagedApplicationDefinition cmdlet to update an existing managed application definition
* Add PolicySetDefinition cmdlets
    - New-AzureRmPolicySetDefinition cmdlet to create a policy set definition
    - Get-AzureRmPolicySetDefinition cmdlet to list all policy set definitions or to get a specific policy set definition
    - Remove-AzureRmPolicySetDefinition cmdlet to delete a policy set definition
    - Set-AzureRmPolicySetDefinition cmdlet to update an existing policy set definition
* Add -PolicySetDefinition, -Sku and -NotScope parameters to New-AzureRmPolicyAssignment and Set-AzureRmPolicyAssignment cmdlets
* Add support to pass in policy url to New-AzureRmPolicyDefinition and Set-AzureRmPolicyDefinition cmdlets
* Add -Mode parameter to New-AzureRmPolicyDefinition cmdlet
* Add Support for removal of roleassignment using PSRoleAssignment object
    - Users can now use PSRoleassignmnet inputobject with Remove-AzureRMRoleAssignment commandlet to remove the roleassignment.

## Version 4.3.1

## Version 4.3.0
* Add Support for validation of scopes for the following roledefinition and roleassignment commandlets before sending the request to ARM
    - Get-AzureRMRoleAssignment
    - New-AzureRMRoleAssignment
    - Remove-AzureRMRoleAssignment
    - Get-AzureRMRoleDefinition
    - New-AzureRMRoleDefinition
    - Remove-AzureRMRoleDefinition
    - Set-AzureRMRoleDefinition

## Version 4.2.1

## Version 4.2.0

## Version 4.1.0
* Fixed issue where Get-AzureRMRoleAssignment would result in a Bad Request if the number of roleassignments where greater than 1000
    - Users can now use Get-AzureRMRoleAssignment even if the roleassignments to be returned is greater than 1000

## Version 4.0.1

## Version 4.0.0
* Support cross-resource-group deployments for New-AzureRmResourceGroupDeployment
    - Users can now use nested deployments to deploy to different resource groups.

## Version 3.8.0

## Version 3.7.0

## Version 3.6.0
* Support policy parameters for New-AzureRmPolicyDefinition and New-AzureRmPolicyAssignment
    - Users can now use Parameter parameter with New-AzureRmPolicyDefinition. This accepts both JSON string and file path.
    - Users can now provide policy parameter values in New-AzureRmPolicyAssignment in a couple of ways, including JSON string, file path, PS object, and through PowerShell parameters.

## Version 3.5.0
* Support Tag as parameters for Find-AzureRmResource
    - Users can now use Tag parameter with Find-AzureRmResource
    - Fixed the issue where illegal combinations of TagName, TagValue with other search parameters was allowed in Find-AzureRmResource and would result in users getting exception from the service by disallowing such combinations.

## Version 3.4.0
* Support ResourceNameEquals and ResourceGroupNameEquals as parameters for Find-AzureRmResource
    - Users can now use ResourceNameEquals and ResourceGroupNameEquals with Find-AzureRmResource

## Version 3.3.0
* Lookup of AAD group by Id now uses GetObjectsByObjectId AAD Graph call instead of Groups/<id>
    - This will enable Groups lookup in CSP scenario
* Remove unnecessary AAD graph call in Get role assignments logic
    - Only make call when needed instead of always
* Fixed issue where Remove-AzureRmResource would throw an exception if one of the resources passed through the pipeline failed to be removed
    - If cmdlet fails to remove one of the resources, the result will not have an effect on the removal of other resources<|MERGE_RESOLUTION|>--- conflicted
+++ resolved
@@ -18,11 +18,8 @@
         - Additional information about change #1
 -->
 ## Current Release
-<<<<<<< HEAD
 * Add an example for New-AzureRmPolicyDefinition that uses -Metadata
-=======
 * Fix to allow case preservation in Tag keys in NetStandard: #7678 #7703
->>>>>>> 4e43c34d
 
 ## Version 6.7.1
 * Fix for https://github.com/Azure/azure-powershell/issues/7402
