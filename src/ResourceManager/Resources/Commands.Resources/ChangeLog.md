--- conflicted
+++ resolved
@@ -18,12 +18,9 @@
         - Additional information about change #1
 -->
 ## Current Release
-<<<<<<< HEAD
 * Update New-AzureRmResourceGroupDeployment with new parameter RollbackAction
     - Add support for OnErrorDeployment with the new parameter.
-=======
 * Add new cmdlet Get-AzureRmPolicyAlias for retrieving policy aliases
->>>>>>> 3d434996
 
 ## Version 6.4.2
 * Fixed issue with creating managed applications from the MarketPlace.
