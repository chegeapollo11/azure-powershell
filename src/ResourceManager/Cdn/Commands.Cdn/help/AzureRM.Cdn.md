---
Module Name: AzureRM.Cdn
Module Guid: XXXXXXXX-XXXX-XXXX-XXXX-XXXXXXXXXXXX
<<<<<<< HEAD
Download Help Link: {{Please enter FwLink manually}}
Help Version: {{Please enter version of help manually (X.X.X.X) format}}
=======
Download Help Link: https://docs.microsoft.com/en-us/powershell/module/azurerm.cdn
Help Version: 4.2.2.0
>>>>>>> 6a998ead
Locale: en-US
---

# AzureRM.Cdn Module
## Description
The topics in this section document the Azure PowerShell cmdlets for Azure Content Delivery Network (CDN) in the Azure Resource Manager (ARM) framework. The cmdlets exist in the Microsoft.Azure.Commands.Cdn namespace.

## AzureRM.Cdn Cmdlets
### [Confirm-AzureRmCdnEndpointProbeURL](Confirm-AzureRmCdnEndpointProbeURL.md)
Validates a probe URL.

### [Disable-AzureRmCdnCustomDomain](Disable-AzureRmCdnCustomDomain.md)
Disables custom HTTPS.

### [Enable-AzureRmCdnCustomDomain](Enable-AzureRmCdnCustomDomain.md)
Enables custom HTTPS.

### [Get-AzureRmCdnCustomDomain](Get-AzureRmCdnCustomDomain.md)
Gets a CDN custom domain.

### [Get-AzureRmCdnEdgeNodes](Get-AzureRmCdnEdgeNodes.md)
Gets Azure CDN edgenodes.

### [Get-AzureRmCdnEndpoint](Get-AzureRmCdnEndpoint.md)
Gets a CDN endpoint.

### [Get-AzureRmCdnEndpointNameAvailability](Get-AzureRmCdnEndpointNameAvailability.md)
Gets availability status of a CDN endpoint.

### [Get-AzureRmCdnEndpointResourceUsage](Get-AzureRmCdnEndpointResourceUsage.md)
Gets the resource usage of a CDN endpoint.

### [Get-AzureRmCdnOrigin](Get-AzureRmCdnOrigin.md)
Gets a CDN origin server.

### [Get-AzureRmCdnProfile](Get-AzureRmCdnProfile.md)
Gets a CDN profile.

### [Get-AzureRmCdnProfileResourceUsage](Get-AzureRmCdnProfileResourceUsage.md)
Gets the resource usage of a CDN profile.

### [Get-AzureRmCdnProfileSsoUrl](Get-AzureRmCdnProfileSsoUrl.md)
Gets the single sign-on URL of a CDN profile.

### [Get-AzureRmCdnProfileSupportedOptimizationType](Get-AzureRmCdnProfileSupportedOptimizationType.md)
Gets the supported optimization types for a CDN profile.

### [Get-AzureRmCdnSubscriptionResourceUsage](Get-AzureRmCdnSubscriptionResourceUsage.md)
Gets the resource usage for a susbscription.

### [New-AzureRmCdnCustomDomain](New-AzureRmCdnCustomDomain.md)
Creates a custom domain for a CDN endpoint.

### [New-AzureRmCdnEndpoint](New-AzureRmCdnEndpoint.md)
Creates a CDN endpoint.

### [New-AzureRmCdnProfile](New-AzureRmCdnProfile.md)
Creates a CDN profile.

### [Publish-AzureRmCdnEndpointContent](Publish-AzureRmCdnEndpointContent.md)
Loads content to an endpoint.

### [Remove-AzureRmCdnCustomDomain](Remove-AzureRmCdnCustomDomain.md)
Removes a custom domain.

### [Remove-AzureRmCdnEndpoint](Remove-AzureRmCdnEndpoint.md)
Removes a CDN endpoint.

### [Remove-AzureRmCdnProfile](Remove-AzureRmCdnProfile.md)
Removes a CDN profile.

### [Set-AzureRmCdnEndpoint](Set-AzureRmCdnEndpoint.md)
Updates a CDN endpoint.

### [Set-AzureRmCdnOrigin](Set-AzureRmCdnOrigin.md)
Updates a CDN origin server.

### [Set-AzureRmCdnProfile](Set-AzureRmCdnProfile.md)
Updates a CDN profile.

### [Start-AzureRmCdnEndpoint](Start-AzureRmCdnEndpoint.md)
Starts a CDN endpoint.

### [Stop-AzureRmCdnEndpoint](Stop-AzureRmCdnEndpoint.md)
Stops the CDN endpoint.

### [Test-AzureRmCdnCustomDomain](Test-AzureRmCdnCustomDomain.md)
Checks whether a custom domain can be added to an endpoint.

### [Unpublish-AzureRmCdnEndpointContent](Unpublish-AzureRmCdnEndpointContent.md)
Purges a CDN endpoint.
<|MERGE_RESOLUTION|>--- conflicted
+++ resolved
@@ -1,13 +1,8 @@
 ---
 Module Name: AzureRM.Cdn
 Module Guid: XXXXXXXX-XXXX-XXXX-XXXX-XXXXXXXXXXXX
-<<<<<<< HEAD
-Download Help Link: {{Please enter FwLink manually}}
-Help Version: {{Please enter version of help manually (X.X.X.X) format}}
-=======
 Download Help Link: https://docs.microsoft.com/en-us/powershell/module/azurerm.cdn
 Help Version: 4.2.2.0
->>>>>>> 6a998ead
 Locale: en-US
 ---
 
