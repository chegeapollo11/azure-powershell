﻿# ----------------------------------------------------------------------------------
#
# Copyright Microsoft Corporation
# Licensed under the Apache License, Version 2.0 (the "License");
# you may not use this file except in compliance with the License.
# You may obtain a copy of the License at
# http://www.apache.org/licenses/LICENSE-2.0
# Unless required by applicable law or agreed to in writing, software
# distributed under the License is distributed on an "AS IS" BASIS,
# WITHOUT WARRANTIES OR CONDITIONS OF ANY KIND, either express or implied.
# See the License for the specific language governing permissions and
# limitations under the License.
# ----------------------------------------------------------------------------------

<#
.SYNOPSIS
Gets and removes custom domain with running endpoint.
#>
function Test-CustomDomainGetRemoveWithRunningEndpoint
{
    # Hard-coding host and endpoint names due to requirement for DNS CNAME
    $endpointName = "testAkamaiEP"
    $hostName = "testAkamai.dustydog.us"

    $customDomainName = getAssetName

    $profileName = getAssetName
    $resourceGroup = TestSetup-CreateResourceGroup
    $resourceLocation = "EastUS"
    $profileSku = "Standard_Akamai"
    $tags = @{"tag1" = "value1"; "tag2" = "value2"}
    $createdProfile = New-AzureRmCdnProfile -ProfileName $profileName -ResourceGroupName $resourceGroup.ResourceGroupName -Location $resourceLocation -Sku $profileSku -Tag $tags

    $originName = getAssetName
    $originHostName = "www.microsoft.com"
    $createdEndpoint = New-AzureRmCdnEndpoint -EndpointName $endpointName -ProfileName $profileName -ResourceGroupName $resourceGroup.ResourceGroupName -Location $resourceLocation -OriginName $originName -OriginHostName $originHostName

    $endpoint = Get-AzureRmCdnEndpoint -EndpointName $endpointName -ProfileName $profileName -ResourceGroupName $resourceGroup.ResourceGroupName
    $validateResult = Test-AzureRmCdnCustomDomain -EndpointName $endpointName -ProfileName $profileName -ResourceGroupName $resourceGroup.ResourceGroupName -CustomDomainHostName $hostName
    Assert-True{$validateResult.CustomDomainValidated}
    $validateResultbyPiping = Test-AzureRmCdnCustomDomain -CdnEndpoint $endpoint -CustomDomainHostName $hostName
    Assert-True{$validateResultbyPiping.CustomDomainValidated}

    $createdCustomDomain = $endpoint | New-AzureRmCdnCustomDomain -HostName $hostName -CustomDomainName $customDomainName
    Assert-AreEqual $customDomainName $createdCustomDomain.Name
    Assert-AreEqual $hostName $createdCustomDomain.HostName
    Assert-ThrowsContains { New-AzureRmCdnCustomDomain -HostName $hostName -CustomDomainName $customDomainName -EndpointName $endpointName -ProfileName $profileName -ResourceGroupName $resourceGroup.ResourceGroupName } "existing"

    $customDomain = $endpoint | Get-AzureRmCdnCustomDomain -CustomDomainName $customDomainName
    Assert-AreEqual $customDomainName $customDomain.Name
    Assert-AreEqual $hostName $customDomain.HostName

    $removed = $customDomain | Remove-AzureRmCdnCustomDomain -PassThru
    Assert-True{$removed}
    Assert-ThrowsContains { Remove-AzureRmCdnCustomDomain -CustomDomainName $customDomainName -EndpointName $endpointName -ProfileName $profileName -ResourceGroupName $resourceGroup.ResourceGroupName } "does not exist"

    Assert-ThrowsContains { Get-AzureRmCdnCustomDomain -CustomDomainName $customDomainName -EndpointName $endpointName -ProfileName $profileName -ResourceGroupName $resourceGroup.ResourceGroupName } "NotFound"

    Remove-AzureRmResourceGroup -Name $resourceGroup.ResourceGroupName -Force
}

<#
.SYNOPSIS
Enables custom domain with running endpoint.
#>
function Test-CustomDomainEnableDisableWithRunningEndpoint
{
    # Hard-coding host and endpoint names due to requirement for DNS CNAME
	$endpointName = "testVerizonEP"
    $hostName = "testVerizon.dustydog.us"
	
    $customDomainName = getAssetName

    $profileName = getAssetName
    $resourceGroup = TestSetup-CreateResourceGroup
    $resourceLocation = "EastUS"
    $profileSku = "Standard_Verizon"
    $tags = @{"tag1" = "value1"; "tag2" = "value2"}
    $createdProfile = New-AzureRmCdnProfile -ProfileName $profileName -ResourceGroupName $resourceGroup.ResourceGroupName -Location $resourceLocation -Sku $profileSku -Tags $tags

    $originName = getAssetName
    $originHostName = "www.microsoft.com"
    $createdEndpoint = New-AzureRmCdnEndpoint -EndpointName $endpointName -ProfileName $profileName -ResourceGroupName $resourceGroup.ResourceGroupName -Location $resourceLocation -OriginName $originName -OriginHostName $originHostName

    $endpoint = Get-AzureRmCdnEndpoint -EndpointName $endpointName -ProfileName $profileName -ResourceGroupName $resourceGroup.ResourceGroupName
    $validateResult = Test-AzureRmCdnCustomDomain -EndpointName $endpointName -ProfileName $profileName -ResourceGroupName $resourceGroup.ResourceGroupName -CustomDomainHostName $hostName
    Assert-True{$validateResult.CustomDomainValidated}
    $validateResultbyPiping = Test-AzureRmCdnCustomDomain -CdnEndpoint $endpoint -CustomDomainHostName $hostName
    Assert-True{$validateResultbyPiping.CustomDomainValidated}

    $createdCustomDomain = $endpoint | New-AzureRmCdnCustomDomain -HostName $hostName -CustomDomainName $customDomainName 
    Assert-AreEqual $customDomainName $createdCustomDomain.Name
    Assert-AreEqual $hostName $createdCustomDomain.HostName
    
	$customDomain = $endpoint | Get-AzureRmCdnCustomDomain -CustomDomainName $customDomainName 
    Assert-AreEqual $customDomainName $customDomain.Name
    Assert-AreEqual $hostName $customDomain.HostName

    $enabled = $customDomain | Enable-AzureRmCdnCustomDomain -PassThru
    Assert-True{$enabled}
    Assert-ThrowsContains { Enable-AzureRmCdnCustomDomain -CustomDomainName $customDomainName -EndpointName $endpointName -ProfileName $profileName -ResourceGroupName $resourceGroup.ResourceGroupName } "BadRequest"

    Assert-ThrowsContains { Disable-AzureRmCdnCustomDomain -CustomDomainName $customDomainName -EndpointName $endpointName -ProfileName $profileName -ResourceGroupName $resourceGroup.ResourceGroupName } "BadRequest"

    Remove-AzureRmResourceGroup -Name $resourceGroup.ResourceGroupName -Force
}


<#
.SYNOPSIS
Gets and removes custom domain with stopped endpoint
#>
function Test-CustomDomainGetRemoveWithStoppedEndpoint
{
    # Hard-coding host and endpoint names due to requirement for DNS CNAME
<<<<<<< HEAD
	$endpointName = "testAkamaiEP"
    $hostName = "testAkamai.dustydog.us"
=======
    $endpointName = "sdktest-cbc4e6fa-da15-4f37-9511-6b7df122c1de"
    $hostName = "sdktest-34a59412-9044-4166-b055-d777e111e810.azureedge-test.net"
>>>>>>> 53d2a119

	$customDomainName = getAssetName

    $profileName = getAssetName
    $resourceGroup = TestSetup-CreateResourceGroup
    $resourceLocation = "EastUS"
    $profileSku = "Standard_Akamai"
    $tags = @{"tag1" = "value1"; "tag2" = "value2"}
    $createdProfile = New-AzureRmCdnProfile -ProfileName $profileName -ResourceGroupName $resourceGroup.ResourceGroupName -Location $resourceLocation -Sku $profileSku -Tag $tags

    $originName = getAssetName
    $originHostName = "www.microsoft.com"
    $createdEndpoint = New-AzureRmCdnEndpoint -EndpointName $endpointName -ProfileName $profileName -ResourceGroupName $resourceGroup.ResourceGroupName -Location $resourceLocation -OriginName $originName -OriginHostName $originHostName

    $endpoint = Get-AzureRmCdnEndpoint -EndpointName $endpointName -ProfileName $profileName -ResourceGroupName $resourceGroup.ResourceGroupName
    $validateResult = Test-AzureRmCdnCustomDomain -EndpointName $endpointName -ProfileName $profileName -ResourceGroupName $resourceGroup.ResourceGroupName -CustomDomainHostName $hostName
    Assert-True{$validateResult.CustomDomainValidated}
    $validateResultbyPiping = Test-AzureRmCdnCustomDomain -CdnEndpoint $endpoint -CustomDomainHostName $hostName
    Assert-True{$validateResultbyPiping.CustomDomainValidated}

    $stopped = Stop-AzureRmCdnEndpoint -EndpointName $endpointName -ProfileName $profileName -ResourceGroupName $resourceGroup.ResourceGroupName

    $createdCustomDomain = New-AzureRmCdnCustomDomain -HostName $hostName -CustomDomainName $customDomainName -EndpointName $endpointName -ProfileName $profileName -ResourceGroupName $resourceGroup.ResourceGroupName
    Assert-AreEqual $customDomainName $createdCustomDomain.Name
    Assert-AreEqual $hostName $createdCustomDomain.HostName
    Assert-ThrowsContains { New-AzureRmCdnCustomDomain -HostName $hostName -CustomDomainName $customDomainName -EndpointName $endpointName -ProfileName $profileName -ResourceGroupName $resourceGroup.ResourceGroupName } "existing"

    $customDomain = Get-AzureRmCdnCustomDomain -CustomDomainName $customDomainName -EndpointName $endpointName -ProfileName $profileName -ResourceGroupName $resourceGroup.ResourceGroupName
    Assert-AreEqual $customDomainName $customDomain.Name
    Assert-AreEqual $hostName $customDomain.HostName

    $removed = Remove-AzureRmCdnCustomDomain -CustomDomainName $customDomainName -EndpointName $endpointName -ProfileName $profileName -ResourceGroupName $resourceGroup.ResourceGroupName -PassThru
    Assert-True{$removed}
    Assert-ThrowsContains { Remove-AzureRmCdnCustomDomain -CustomDomainName $customDomainName -EndpointName $endpointName -ProfileName $profileName -ResourceGroupName $resourceGroup.ResourceGroupName } "does not exist"

    Assert-ThrowsContains { Get-AzureRmCdnCustomDomain -CustomDomainName $customDomainName -EndpointName $endpointName -ProfileName $profileName -ResourceGroupName $resourceGroup.ResourceGroupName } "NotFound"

	Remove-AzureRmResourceGroup -Name $resourceGroup.ResourceGroupName -Force
}<|MERGE_RESOLUTION|>--- conflicted
+++ resolved
@@ -112,14 +112,9 @@
 #>
 function Test-CustomDomainGetRemoveWithStoppedEndpoint
 {
-    # Hard-coding host and endpoint names due to requirement for DNS CNAME
-<<<<<<< HEAD
+  # Hard-coding host and endpoint names due to requirement for DNS CNAME
 	$endpointName = "testAkamaiEP"
-    $hostName = "testAkamai.dustydog.us"
-=======
-    $endpointName = "sdktest-cbc4e6fa-da15-4f37-9511-6b7df122c1de"
-    $hostName = "sdktest-34a59412-9044-4166-b055-d777e111e810.azureedge-test.net"
->>>>>>> 53d2a119
+  $hostName = "testAkamai.dustydog.us"
 
 	$customDomainName = getAssetName
 
