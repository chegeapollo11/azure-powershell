--- conflicted
+++ resolved
@@ -47,11 +47,6 @@
 // You can specify all the values or you can default the Build and Revision Numbers 
 // by using the '*' as shown below:
 // [assembly: AssemblyVersion("1.0.*")]
-<<<<<<< HEAD
-[assembly: AssemblyVersion("2.5.0")]
-[assembly: AssemblyFileVersion("2.5.0")]
-=======
 [assembly: AssemblyVersion("2.6.0")]
 [assembly: AssemblyFileVersion("2.6.0")]
->>>>>>> fc290446
 [assembly: CollectionBehavior(DisableTestParallelization = true)]