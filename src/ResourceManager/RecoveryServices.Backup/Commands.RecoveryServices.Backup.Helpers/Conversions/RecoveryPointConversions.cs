﻿// ----------------------------------------------------------------------------------
//
// Copyright Microsoft Corporation
// Licensed under the Apache License, Version 2.0 (the "License");
// you may not use this file except in compliance with the License.
// You may obtain a copy of the License at
// http://www.apache.org/licenses/LICENSE-2.0
// Unless required by applicable law or agreed to in writing, software
// distributed under the License is distributed on an "AS IS" BASIS,
// WITHOUT WARRANTIES OR CONDITIONS OF ANY KIND, either express or implied.
// See the License for the specific language governing permissions and
// limitations under the License.
// ----------------------------------------------------------------------------------

using Microsoft.Azure.Commands.RecoveryServices.Backup.Cmdlets.Models;
using ServiceClientModel = Microsoft.Azure.Management.RecoveryServices.Backup.Models;
using System;
using System.Collections.Generic;
using Microsoft.Azure.Commands.RecoveryServices.Backup.Properties;
using System.Globalization;

namespace Microsoft.Azure.Commands.RecoveryServices.Backup.Helpers
{
    /// <summary>
    /// Recovery Point conversion helper.
    /// </summary>
    public class RecoveryPointConversions
    {
<<<<<<< HEAD
        /// <summary>
        /// Helper function to convert ps recovery points list model from service response.
        /// </summary>
        public static List<AzureRmRecoveryServicesBackupRecoveryPointBase> GetPSAzureRecoveryPoints(RecoveryPointListResponse rpList, AzureRmRecoveryServicesBackupIaasVmItem item)
=======
        public static List<RecoveryPointBase> GetPSAzureRecoveryPoints(ServiceClientModel.RecoveryPointListResponse rpList, AzureVmItem item)
>>>>>>> 6f1296c2
        {
            if (rpList == null || rpList.RecoveryPointList == null || 
                rpList.RecoveryPointList.RecoveryPoints == null) 
            { 
                throw new ArgumentNullException("RPList"); 
            }

            Dictionary<UriEnums, string> uriDict = HelperUtils.ParseUri(item.Id);
            string containerUri = HelperUtils.GetContainerUri(uriDict, item.Id);
            string protectedItemName = HelperUtils.GetProtectedItemUri(uriDict, item.Id);

            List<RecoveryPointBase> result = new List<RecoveryPointBase>();
            foreach (ServiceClientModel.RecoveryPointResource rp in rpList.RecoveryPointList.RecoveryPoints)
            {
                ServiceClientModel.RecoveryPoint recPoint = rp.Properties as ServiceClientModel.RecoveryPoint;

                DateTime recPointTime = DateTime.ParseExact(recPoint.RecoveryPointTime, @"MM/dd/yyyy HH:mm:ss", CultureInfo.InvariantCulture);
                AzureVmRecoveryPoint rpBase = new AzureVmRecoveryPoint()
                {
                    RecoveryPointId = rp.Name,
                    BackupManagementType = item.BackupManagementType,
                    ItemName = protectedItemName,
                    ContainerName = containerUri,
                    ContainerType = item.ContainerType,
                    RecoveryPointTime = recPointTime,
                    RecoveryPointType = recPoint.RecoveryPointType,
                    Id = rp.Id,
                    WorkloadType = item.WorkloadType,
                    RecoveryPointAdditionalInfo = recPoint.RecoveryPointAdditionalInfo,
                    SourceVMStorageType = recPoint.SourceVMStorageType,
                };
                result.Add(rpBase);
            }

            return result;
        }

<<<<<<< HEAD
        // <summary>
        /// Helper function to convert ps recovery point model from service response.
        /// </summary>
        public static AzureRmRecoveryServicesBackupRecoveryPointBase GetPSAzureRecoveryPoints(RecoveryPointResponse rpResponse, AzureRmRecoveryServicesBackupIaasVmItem item)
=======
        public static RecoveryPointBase GetPSAzureRecoveryPoints(ServiceClientModel.RecoveryPointResponse rpResponse, AzureVmItem item)
>>>>>>> 6f1296c2
        {
            if (rpResponse == null || rpResponse.RecPoint == null)
            {
                throw new ArgumentNullException(Resources.GetRPResponseIsNull);
            }

            ServiceClientModel.RecoveryPoint recPoint = rpResponse.RecPoint.Properties as ServiceClientModel.RecoveryPoint;
            Dictionary<UriEnums, string> uriDict = HelperUtils.ParseUri(item.Id);
            string containerUri = HelperUtils.GetContainerUri(uriDict, item.Id);
            string protectedItemName = HelperUtils.GetProtectedItemUri(uriDict, item.Id);
            DateTime recPointTime = DateTime.ParseExact(
                recPoint.RecoveryPointTime, 
                @"MM/dd/yyyy HH:mm:ss", 
                CultureInfo.InvariantCulture);

            AzureVmRecoveryPoint result = new AzureVmRecoveryPoint()
            {
                RecoveryPointId = rpResponse.RecPoint.Name,
                BackupManagementType = item.BackupManagementType,
                ItemName = protectedItemName,
                ContainerName = containerUri,
                ContainerType = item.ContainerType,
                RecoveryPointTime = recPointTime,
                RecoveryPointType = recPoint.RecoveryPointType,
                Id = rpResponse.RecPoint.Id,
                WorkloadType = item.WorkloadType,
                RecoveryPointAdditionalInfo = recPoint.RecoveryPointAdditionalInfo,
            };
            return result;
        }
    }
}<|MERGE_RESOLUTION|>--- conflicted
+++ resolved
@@ -26,14 +26,10 @@
     /// </summary>
     public class RecoveryPointConversions
     {
-<<<<<<< HEAD
         /// <summary>
         /// Helper function to convert ps recovery points list model from service response.
         /// </summary>
-        public static List<AzureRmRecoveryServicesBackupRecoveryPointBase> GetPSAzureRecoveryPoints(RecoveryPointListResponse rpList, AzureRmRecoveryServicesBackupIaasVmItem item)
-=======
         public static List<RecoveryPointBase> GetPSAzureRecoveryPoints(ServiceClientModel.RecoveryPointListResponse rpList, AzureVmItem item)
->>>>>>> 6f1296c2
         {
             if (rpList == null || rpList.RecoveryPointList == null || 
                 rpList.RecoveryPointList.RecoveryPoints == null) 
@@ -71,14 +67,10 @@
             return result;
         }
 
-<<<<<<< HEAD
         // <summary>
         /// Helper function to convert ps recovery point model from service response.
         /// </summary>
-        public static AzureRmRecoveryServicesBackupRecoveryPointBase GetPSAzureRecoveryPoints(RecoveryPointResponse rpResponse, AzureRmRecoveryServicesBackupIaasVmItem item)
-=======
         public static RecoveryPointBase GetPSAzureRecoveryPoints(ServiceClientModel.RecoveryPointResponse rpResponse, AzureVmItem item)
->>>>>>> 6f1296c2
         {
             if (rpResponse == null || rpResponse.RecPoint == null)
             {
