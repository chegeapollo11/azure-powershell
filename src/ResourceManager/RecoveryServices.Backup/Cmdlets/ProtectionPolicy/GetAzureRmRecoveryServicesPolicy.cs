﻿// ----------------------------------------------------------------------------------
//
// Copyright Microsoft Corporation
// Licensed under the Apache License, Version 2.0 (the "License");
// you may not use this file except in compliance with the License.
// You may obtain a copy of the License at
// http://www.apache.org/licenses/LICENSE-2.0
// Unless required by applicable law or agreed to in writing, software
// distributed under the License is distributed on an "AS IS" BASIS,
// WITHOUT WARRANTIES OR CONDITIONS OF ANY KIND, either express or implied.
// See the License for the specific language governing permissions and
// limitations under the License.
// ----------------------------------------------------------------------------------

using System;
using System.Linq;
using System.Text;
using System.Threading.Tasks;
using System.Collections.Generic;
using System.Management.Automation;
using Microsoft.Azure.Commands.RecoveryServices.Backup.Cmdlets.Models;
using Microsoft.Azure.Commands.RecoveryServices.Backup.Cmdlets.ProviderModel;

namespace Microsoft.Azure.Commands.RecoveryServices.Backup.Cmdlets
{
    /// <summary>
    /// Get list of protection policies
    /// </summary>
    [Cmdlet(VerbsCommon.Get, "AzureRmRecoveryServicesProtectionPolicy", DefaultParameterSetName = NoParamSet), OutputType(typeof(AzureRmRecoveryServicesPolicyBase), typeof(List<AzureRmRecoveryServicesPolicyBase>))]
    public class GetAzureRmRecoveryServicesProtectionPolicy : RecoveryServicesBackupCmdletBase
    {
        protected const string PolicyNameParamSet = "PolicyNameParamSet";
        protected const string WorkloadParamSet = "WorkloadParamSet";        
        protected const string NoParamSet = "NoParamSet";
        protected const string WorkloadBackupMangementTypeParamSet = "WorkloadBackupManagementTypeParamSet";

        [Parameter(ParameterSetName = PolicyNameParamSet, Mandatory = true, HelpMessage = ParamHelpMsg.Policy.Name)]
        [ValidateNotNullOrEmpty]
        public string Name { get; set; }

        [Parameter(ParameterSetName = WorkloadParamSet, Mandatory = true, HelpMessage = ParamHelpMsg.Common.WorkloadType)]
        [Parameter(ParameterSetName = WorkloadBackupMangementTypeParamSet, Mandatory = true, HelpMessage = ParamHelpMsg.Common.WorkloadType)]
        [ValidateNotNullOrEmpty]
        public WorkloadType WorkloadType { get; set; }

        [Parameter(ParameterSetName = WorkloadBackupMangementTypeParamSet, Mandatory = false, HelpMessage = ParamHelpMsg.Common.BackupManagementType)]
        [ValidateNotNullOrEmpty]
        public BackupManagementType BackupManagementType { get; set; }

        public override void ExecuteCmdlet()
        {
<<<<<<< HEAD
            ExecutionBlock(() =>
                {
                    base.ExecuteCmdlet();

                    PsBackupProviderManager providerManager = new PsBackupProviderManager(new Dictionary<System.Enum, object>()
                    {  
                        {ContainerParams.Name, Name},             
                    }, HydraAdapter);

                    IPsBackupProvider psBackupProvider = providerManager.GetProviderInstance(ContainerType.AzureVM);
                });
=======
            // TBD section below

            base.ExecuteCmdlet();

            switch(this.ParameterSetName)
            {
                case PolicyNameParamSet:
                    break;

                case WorkloadParamSet:
                    break;

                case WorkloadBackupMangementTypeParamSet:
                    break;

                case NoParamSet:
                    break;

                default:
                    break;
            }            

            // TBD
>>>>>>> aaae0faf
        }
    }
}<|MERGE_RESOLUTION|>--- conflicted
+++ resolved
@@ -49,19 +49,6 @@
 
         public override void ExecuteCmdlet()
         {
-<<<<<<< HEAD
-            ExecutionBlock(() =>
-                {
-                    base.ExecuteCmdlet();
-
-                    PsBackupProviderManager providerManager = new PsBackupProviderManager(new Dictionary<System.Enum, object>()
-                    {  
-                        {ContainerParams.Name, Name},             
-                    }, HydraAdapter);
-
-                    IPsBackupProvider psBackupProvider = providerManager.GetProviderInstance(ContainerType.AzureVM);
-                });
-=======
             // TBD section below
 
             base.ExecuteCmdlet();
@@ -85,7 +72,6 @@
             }            
 
             // TBD
->>>>>>> aaae0faf
         }
     }
 }