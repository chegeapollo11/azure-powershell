﻿// ----------------------------------------------------------------------------------
//
// Copyright Microsoft Corporation
// Licensed under the Apache License, Version 2.0 (the "License");
// you may not use this file except in compliance with the License.
// You may obtain a copy of the License at
// http://www.apache.org/licenses/LICENSE-2.0
// Unless required by applicable law or agreed to in writing, software
// distributed under the License is distributed on an "AS IS" BASIS,
// WITHOUT WARRANTIES OR CONDITIONS OF ANY KIND, either express or implied.
// See the License for the specific language governing permissions and
// limitations under the License.
// ----------------------------------------------------------------------------------

using Microsoft.Azure.Commands.RecoveryServices.Backup.Cmdlets.Models;
using Microsoft.Azure.Commands.RecoveryServices.Backup.Cmdlets.ProviderModel;
using Microsoft.Azure.Commands.Common.Authentication;
using Microsoft.Azure.Commands.Common.Authentication.Models;
using System;
using System.Collections.Generic;
using System.Linq;
using System.Management.Automation;
using System.Text;
using System.Threading;
using System.Threading.Tasks;
using ResourcesNS = Microsoft.Azure.Management.Resources;

namespace Microsoft.Azure.Commands.RecoveryServices.Backup.Cmdlets
{
    [Cmdlet(VerbsData.Restore, "AzureRMRecoveryServicesBackupItem"), OutputType(typeof(AzureRmRecoveryServicesJobBase))]
    public class RestoreAzureRMRecoveryServicesBackupItem : RecoveryServicesBackupCmdletBase
    {
        [Parameter(Mandatory = true, ValueFromPipeline = true, Position = 0, HelpMessage = ParamHelpMsg.RestoreDisk.RecoveryPoint)]
        [ValidateNotNullOrEmpty]
        public AzureRmRecoveryServicesRecoveryPointBase RecoveryPoint { get; set; }

        [Parameter(Mandatory = true, Position = 1, HelpMessage = ParamHelpMsg.RestoreDisk.StorageAccountName)]
        [ValidateNotNullOrEmpty]
        public string StorageAccountName { get; set; }

        public override void ExecuteCmdlet()
        {
            ExecutionBlock(() =>
            {
                base.ExecuteCmdlet();
                WriteDebug("InsideRestore. going to create ResourceManager Client");
                ResourcesNS.ResourceManagementClient rmClient = AzureSession.ClientFactory.CreateClient<ResourcesNS.ResourceManagementClient>(DefaultContext, AzureEnvironment.Endpoint.ResourceManager);
                WriteDebug("Client Created successfully");
                ResourceIdentity identity = new ResourceIdentity();
                identity.ResourceName = StorageAccountName;
<<<<<<< HEAD
                identity.ResourceProviderNamespace = "Microsoft.ClassicStorage/storageAccounts";
                identity.ResourceProviderApiVersion = "2015-12-01";
=======
                identity.ResourceType = "Microsoft.ClassicStorage/storageAccounts";
                identity.ResourceProviderApiVersion = "2015-06-01";
>>>>>>> 75eb13e3

                WriteDebug(String.Format("Query Microsoft.ClassicStorage with name = {0}", StorageAccountName));
                ResourcesNS.Models.ResourceGetResult resource = rmClient.Resources.GetAsync(StorageAccountName, identity, CancellationToken.None).Result;
                if(resource == null)
                {
<<<<<<< HEAD
=======
                    WriteDebug(String.Format("Query Microsoft.Storage with name = {0}", StorageAccountName));
>>>>>>> 75eb13e3
                    identity.ResourceType = "Microsoft.Storage/storageAccounts";
                    resource = rmClient.Resources.GetAsync(StorageAccountName, identity, CancellationToken.None).Result;
                }
                if(resource == null)
                {
                    throw new ArgumentException("Storage account doesnt exists");
                }

                string storageId = resource.Resource.Id;
                WriteDebug(String.Format("StorageId = {0}", storageId));

                storageId = StorageAccountName; //TBD: once service will migrate to storageID we will remove this line;

                PsBackupProviderManager providerManager = new PsBackupProviderManager(new Dictionary<System.Enum, object>()
                {
                    {RestoreBackupItemParams.RecoveryPoint, RecoveryPoint},
                    {RestoreBackupItemParams.StorageAccountId, storageId}
                }, HydraAdapter);

                IPsBackupProvider psBackupProvider = providerManager.GetProviderInstance(RecoveryPoint.WorkloadType, RecoveryPoint.BackupManagementType);
                var jobResponse = psBackupProvider.TriggerRestore();

                WriteDebug(String.Format("Restore submitted", storageId));
                var response = HydraAdapter.GetProtectedItemOperationStatusByURL(jobResponse.AzureAsyncOperation);
                while (response.OperationStatus.Status == "InProgress")
                {
                    WriteDebug(String.Format("Restore inProgress", storageId));
                    response = HydraAdapter.GetProtectedItemOperationStatusByURL(jobResponse.AzureAsyncOperation);
                    System.Threading.Thread.Sleep(TimeSpan.FromSeconds(5));
                }

                if (response.OperationStatus.Status == "Completed")
                {
                    // TBD -- Hydra change to add jobId in OperationStatusExtendedInfo
                    WriteDebug(String.Format("Restore Completed", storageId));
                    string jobId = ""; //response.OperationStatus.Properties.jobId;
                    var job = HydraAdapter.GetJob(jobId);
                    //WriteObject(ConversionHelpers.GetJobModel(job));
                }
            });
        }
    }
}<|MERGE_RESOLUTION|>--- conflicted
+++ resolved
@@ -48,22 +48,13 @@
                 WriteDebug("Client Created successfully");
                 ResourceIdentity identity = new ResourceIdentity();
                 identity.ResourceName = StorageAccountName;
-<<<<<<< HEAD
                 identity.ResourceProviderNamespace = "Microsoft.ClassicStorage/storageAccounts";
                 identity.ResourceProviderApiVersion = "2015-12-01";
-=======
-                identity.ResourceType = "Microsoft.ClassicStorage/storageAccounts";
-                identity.ResourceProviderApiVersion = "2015-06-01";
->>>>>>> 75eb13e3
 
                 WriteDebug(String.Format("Query Microsoft.ClassicStorage with name = {0}", StorageAccountName));
                 ResourcesNS.Models.ResourceGetResult resource = rmClient.Resources.GetAsync(StorageAccountName, identity, CancellationToken.None).Result;
                 if(resource == null)
                 {
-<<<<<<< HEAD
-=======
-                    WriteDebug(String.Format("Query Microsoft.Storage with name = {0}", StorageAccountName));
->>>>>>> 75eb13e3
                     identity.ResourceType = "Microsoft.Storage/storageAccounts";
                     resource = rmClient.Resources.GetAsync(StorageAccountName, identity, CancellationToken.None).Result;
                 }
