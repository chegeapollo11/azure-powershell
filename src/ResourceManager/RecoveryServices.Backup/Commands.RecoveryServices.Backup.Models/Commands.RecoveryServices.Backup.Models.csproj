﻿<?xml version="1.0" encoding="utf-8"?>
<Project ToolsVersion="12.0" DefaultTargets="Build" xmlns="http://schemas.microsoft.com/developer/msbuild/2003">
  <Import Project="$(MSBuildExtensionsPath)\$(MSBuildToolsVersion)\Microsoft.Common.props" Condition="Exists('$(MSBuildExtensionsPath)\$(MSBuildToolsVersion)\Microsoft.Common.props')" />
  <PropertyGroup>
    <Configuration Condition=" '$(Configuration)' == '' ">Debug</Configuration>
    <Platform Condition=" '$(Platform)' == '' ">AnyCPU</Platform>
    <ProjectGuid>{30B92759-50B3-494E-B9F0-EC9A2CE9D57B}</ProjectGuid>
    <OutputType>Library</OutputType>
    <AppDesignerFolder>Properties</AppDesignerFolder>
    <RootNamespace>Models</RootNamespace>
    <AssemblyName>Models</AssemblyName>
    <TargetFrameworkVersion>v4.5</TargetFrameworkVersion>
    <FileAlignment>512</FileAlignment>
  </PropertyGroup>
  <PropertyGroup Condition=" '$(Configuration)|$(Platform)' == 'Debug|AnyCPU' ">
    <DebugSymbols>true</DebugSymbols>
    <DebugType>full</DebugType>
    <Optimize>false</Optimize>
    <OutputPath>bin\Debug\</OutputPath>
    <DefineConstants>DEBUG;TRACE</DefineConstants>
    <ErrorReport>prompt</ErrorReport>
    <WarningLevel>4</WarningLevel>
  </PropertyGroup>
  <PropertyGroup Condition=" '$(Configuration)|$(Platform)' == 'Release|AnyCPU' ">
    <DebugType>pdbonly</DebugType>
    <Optimize>true</Optimize>
    <OutputPath>bin\Release\</OutputPath>
    <DefineConstants>TRACE</DefineConstants>
    <ErrorReport>prompt</ErrorReport>
    <WarningLevel>4</WarningLevel>
  </PropertyGroup>
  <ItemGroup>
    <Reference Include="Microsoft.Azure.Management.RecoveryServicesBackupManagement">
      <HintPath>..\Commands.RecoveryServices.Backup.HydraAdapter\Resources\Microsoft.Azure.Management.RecoveryServicesBackupManagement.dll</HintPath>
    </Reference>
    <Reference Include="System" />
    <Reference Include="System.Core" />
    <Reference Include="System.Xml.Linq" />
    <Reference Include="System.Data.DataSetExtensions" />
    <Reference Include="Microsoft.CSharp" />
    <Reference Include="System.Data" />
    <Reference Include="System.Xml" />
  </ItemGroup>
  <ItemGroup>
    <Compile Include="BaseObjects.cs" />
    <Compile Include="CmdletParamEnums.cs" />
    <Compile Include="CommonModels\Utils.cs" />
    <Compile Include="CommonModels\Enums.cs" />
    <Compile Include="CommonModels\PolicyRetentionObjects.cs" />
    <Compile Include="CommonModels\PolicyScheduleObjects.cs" />
<<<<<<< HEAD
    <Compile Include="IaasVmModels\AzureRmRecoveryServicesIaasVmPolicy.cs" />
    <Compile Include="IaasVmModels\AzureRmRecoveryServicesIaasVmItem.cs" />
    <Compile Include="IaasVmModels\AzureRmRecoveryServicesIaasVmContainer.cs" />
    <Compile Include="IaasVmModels\AzureRmRecoveryServicesIaasVmRecoveryPoint.cs" />
=======
    <Compile Include="AzureVmModels\AzureRmRecoveryServicesAzureVmPolicy.cs" />
    <Compile Include="AzureVmModels\AzureRmRecoveryServicesAzureVmItem.cs" />
    <Compile Include="AzureVmModels\AzureRmRecoveryServicesAzureVmContainer.cs" />
>>>>>>> 8fe40b3b
    <Compile Include="Properties\AssemblyInfo.cs" />
  </ItemGroup>
  <Import Project="$(MSBuildToolsPath)\Microsoft.CSharp.targets" />
  <!-- To modify your build process, add your task inside one of the targets below and uncomment it. 
       Other similar extension points exist, see Microsoft.Common.targets.
  <Target Name="BeforeBuild">
  </Target>
  <Target Name="AfterBuild">
  </Target>
  -->
</Project><|MERGE_RESOLUTION|>--- conflicted
+++ resolved
@@ -30,9 +30,6 @@
     <WarningLevel>4</WarningLevel>
   </PropertyGroup>
   <ItemGroup>
-    <Reference Include="Microsoft.Azure.Management.RecoveryServicesBackupManagement">
-      <HintPath>..\Commands.RecoveryServices.Backup.HydraAdapter\Resources\Microsoft.Azure.Management.RecoveryServicesBackupManagement.dll</HintPath>
-    </Reference>
     <Reference Include="System" />
     <Reference Include="System.Core" />
     <Reference Include="System.Xml.Linq" />
@@ -48,16 +45,7 @@
     <Compile Include="CommonModels\Enums.cs" />
     <Compile Include="CommonModels\PolicyRetentionObjects.cs" />
     <Compile Include="CommonModels\PolicyScheduleObjects.cs" />
-<<<<<<< HEAD
-    <Compile Include="IaasVmModels\AzureRmRecoveryServicesIaasVmPolicy.cs" />
-    <Compile Include="IaasVmModels\AzureRmRecoveryServicesIaasVmItem.cs" />
-    <Compile Include="IaasVmModels\AzureRmRecoveryServicesIaasVmContainer.cs" />
     <Compile Include="IaasVmModels\AzureRmRecoveryServicesIaasVmRecoveryPoint.cs" />
-=======
-    <Compile Include="AzureVmModels\AzureRmRecoveryServicesAzureVmPolicy.cs" />
-    <Compile Include="AzureVmModels\AzureRmRecoveryServicesAzureVmItem.cs" />
-    <Compile Include="AzureVmModels\AzureRmRecoveryServicesAzureVmContainer.cs" />
->>>>>>> 8fe40b3b
     <Compile Include="Properties\AssemblyInfo.cs" />
   </ItemGroup>
   <Import Project="$(MSBuildToolsPath)\Microsoft.CSharp.targets" />
