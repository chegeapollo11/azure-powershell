--- conflicted
+++ resolved
@@ -20,23 +20,15 @@
 using Microsoft.Azure.Management.RecoveryServices.Backup.Models;
 using Microsoft.Azure.Commands.RecoveryServices.Backup.Cmdlets.Models;
 using Microsoft.Azure.Commands.RecoveryServices.Backup.Helpers;
-<<<<<<< HEAD
 using Microsoft.Azure.Commands.RecoveryServices.Backup.Cmdlets.HydraAdapter;
-=======
->>>>>>> 2d96f734
 
 namespace Microsoft.Azure.Commands.RecoveryServices.Backup.Cmdlets.ProviderModel
 {
     public class IaasVmPsBackupProvider : IPsBackupProvider
     {
-<<<<<<< HEAD
-        private ProviderData providerData;
-        private HydraAdapter.HydraAdapter hydraAdapter;
-=======
         ProviderData providerData;
         HydraAdapter.HydraAdapter hydraAdapter;
 
->>>>>>> 2d96f734
         public void Initialize(ProviderData providerData, HydraAdapter.HydraAdapter hydraAdapter)
         {
             this.providerData = providerData;
@@ -107,7 +99,7 @@
             TimeSpan duration = endDate - startDate;
 
             if (duration.TotalDays > 30)
-            {
+        {
                 throw new Exception("Time difference should not be more than 30 days"); //tbd: Correct nsg and exception type
             }
 
@@ -249,7 +241,7 @@
         private void ValidateAzureVMProtectionPolicy(AzureRmRecoveryServicesPolicyBase policy)
         {
             if (policy == null || policy.GetType() != typeof(AzureRmRecoveryServicesIaasVmPolicy))
-            {
+        {
                 throw new ArgumentException("ProtectionPolicy is NULL or not of type AzureRmRecoveryServicesIaasVmPolicy");
             }
 
@@ -262,7 +254,7 @@
         private void ValidateAzureVMSchedulePolicy(AzureRmRecoveryServicesSchedulePolicyBase policy)
         {
             if (policy == null || policy.GetType() != typeof(AzureRmRecoveryServicesSimpleSchedulePolicy))
-            {
+        {
                 throw new ArgumentException("SchedulePolicy is NULL or not of type AzureRmRecoveryServicesSimpleSchedulePolicy");
             }
 
@@ -273,7 +265,7 @@
         private void ValidateAzureVMRetentionPolicy(AzureRmRecoveryServicesRetentionPolicyBase policy)
         {
             if (policy == null || policy.GetType() != typeof(AzureRmRecoveryServicesLongTermRetentionPolicy))
-            {
+        {
                 throw new ArgumentException("RetentionPolicy is NULL or not of type AzureRmRecoveryServicesLongTermRetentionPolicy");
             }
             
