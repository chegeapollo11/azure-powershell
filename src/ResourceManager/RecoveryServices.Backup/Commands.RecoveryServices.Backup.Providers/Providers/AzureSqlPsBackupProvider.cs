--- conflicted
+++ resolved
@@ -76,20 +76,14 @@
         public List<Models.AzureRmRecoveryServicesContainerBase> ListProtectionContainers()
         {
             throw new NotImplementedException();
-<<<<<<< HEAD
         }
 
         public List<AzureRmRecoveryServicesBackupEngineBase> ListBackupManagementServers()
         {
             throw new NotImplementedException();
         }
-
-        public AzureRmRecoveryServicesSchedulePolicyBase GetDefaultSchedulePolicyObject()
-=======
-        }      
        
         public AzureRmRecoveryServicesBackupSchedulePolicyBase GetDefaultSchedulePolicyObject()
->>>>>>> 5afaa21f
         {
             throw new NotImplementedException();
         }
