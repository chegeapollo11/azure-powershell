﻿// ----------------------------------------------------------------------------------
//
// Copyright Microsoft Corporation
// Licensed under the Apache License, Version 2.0 (the "License");
// you may not use this file except in compliance with the License.
// You may obtain a copy of the License at
// http://www.apache.org/licenses/LICENSE-2.0
// Unless required by applicable law or agreed to in writing, software
// distributed under the License is distributed on an "AS IS" BASIS,
// WITHOUT WARRANTIES OR CONDITIONS OF ANY KIND, either express or implied.
// See the License for the specific language governing permissions and
// limitations under the License.
// ----------------------------------------------------------------------------------

using Microsoft.Azure.Commands.RecoveryServices.Backup.Cmdlets.Models;
using Microsoft.Azure.Commands.RecoveryServices.Backup.Cmdlets.ProviderModel;
using Microsoft.Azure.Commands.Common.Authentication;
using Microsoft.Azure.Commands.Common.Authentication.Models;
using System;
using System.Collections.Generic;
using System.Linq;
using System.Management.Automation;
using System.Text;
using System.Threading;
using System.Threading.Tasks;
using ResourcesNS = Microsoft.Azure.Management.Resources;
using Newtonsoft.Json.Linq;
using Microsoft.Azure.Commands.RecoveryServices.Backup.Properties;
using Microsoft.WindowsAzure.Commands.Utilities.Common;

namespace Microsoft.Azure.Commands.RecoveryServices.Backup.Cmdlets
{
    [Cmdlet(VerbsData.Restore, "AzureRmRecoveryServicesBackupItem"), OutputType(typeof(JobBase))]
    public class RestoreAzureRmRecoveryServicesBackupItem : RecoveryServicesBackupCmdletBase
    {
        [Parameter(Mandatory = true, ValueFromPipeline = true, Position = 0, 
            HelpMessage = ParamHelpMsgs.RestoreDisk.RecoveryPoint)]
        [ValidateNotNullOrEmpty]
        public RecoveryPointBase RecoveryPoint { get; set; }

        [Parameter(Mandatory = true, Position = 1,
            HelpMessage = ParamHelpMsgs.RestoreDisk.StorageAccountName)]
        [ValidateNotNullOrEmpty]
        public string StorageAccountName { get; set; }

        [Parameter(Mandatory = true, Position = 2, 
            HelpMessage = ParamHelpMsgs.RestoreDisk.StorageAccountResourceGroupName)]
        [ValidateNotNullOrEmpty]
        public string StorageAccountResourceGroupName { get; set; }

        public override void ExecuteCmdlet()
        {
            ExecutionBlock(() =>
            {
                base.ExecuteCmdlet();
                StorageAccountName = StorageAccountName.ToLower();
<<<<<<< HEAD
                WriteDebug("InsideRestore. going to create ResourceManager Client");
                ResourcesNS.ResourceManagementClient rmClient = 
                    AzureSession.ClientFactory.CreateClient<ResourcesNS.ResourceManagementClient>(
                    DefaultContext, AzureEnvironment.Endpoint.ResourceManager);
                WriteDebug("Client Created successfully");
=======
>>>>>>> c0f9bfb0
                ResourceIdentity identity = new ResourceIdentity();
                identity.ResourceName = StorageAccountName;
                identity.ResourceProviderNamespace = "Microsoft.ClassicStorage/storageAccounts";
                identity.ResourceProviderApiVersion = "2015-12-01";
                identity.ResourceType = string.Empty;

                ResourcesNS.Models.ResourceGetResult resource = null;
                try
                {
<<<<<<< HEAD
                    WriteDebug(String.Format("Query Microsoft.ClassicStorage with name = {0}", 
                        StorageAccountName));
                    resource = rmClient.Resources.GetAsync(StorageAccountResourceGroupName, 
                        identity, CancellationToken.None).Result;
=======
                    WriteDebug(String.Format("Query Microsoft.ClassicStorage with name = {0}", StorageAccountName));
                    resource = RmClient.Resources.GetAsync(StorageAccountResourceGroupName, identity, CancellationToken.None).Result;
>>>>>>> c0f9bfb0
                }
                catch (Exception)
                {
                    identity.ResourceProviderNamespace = "Microsoft.Storage/storageAccounts";
                    identity.ResourceProviderApiVersion = "2016-01-01";
<<<<<<< HEAD
                    resource = rmClient.Resources.GetAsync(StorageAccountResourceGroupName, 
                        identity, CancellationToken.None).Result;
=======
                    resource = RmClient.Resources.GetAsync(StorageAccountResourceGroupName, identity, CancellationToken.None).Result;
>>>>>>> c0f9bfb0
                }
                
                string storageAccountId = resource.Resource.Id;
                string storageAccountlocation = resource.Resource.Location;
                string storageAccountType = resource.Resource.Type;

                WriteDebug(String.Format("StorageId = {0}", storageAccountId));

                PsBackupProviderManager providerManager = new PsBackupProviderManager(
                    new Dictionary<System.Enum, object>()
                {
                    {RestoreBackupItemParams.RecoveryPoint, RecoveryPoint},
                    {RestoreBackupItemParams.StorageAccountId, storageAccountId},
                    {RestoreBackupItemParams.StorageAccountLocation, storageAccountlocation},
                    {RestoreBackupItemParams.StorageAccountType, storageAccountType}
                }, ServiceClientAdapter);

                IPsBackupProvider psBackupProvider = providerManager.GetProviderInstance(
                    RecoveryPoint.WorkloadType, RecoveryPoint.BackupManagementType);
                var jobResponse = psBackupProvider.TriggerRestore();

                WriteDebug(String.Format("Restore submitted"));
                HandleCreatedJob(jobResponse, Resources.RestoreOperation);
            });
        }
    }
}<|MERGE_RESOLUTION|>--- conflicted
+++ resolved
@@ -54,14 +54,6 @@
             {
                 base.ExecuteCmdlet();
                 StorageAccountName = StorageAccountName.ToLower();
-<<<<<<< HEAD
-                WriteDebug("InsideRestore. going to create ResourceManager Client");
-                ResourcesNS.ResourceManagementClient rmClient = 
-                    AzureSession.ClientFactory.CreateClient<ResourcesNS.ResourceManagementClient>(
-                    DefaultContext, AzureEnvironment.Endpoint.ResourceManager);
-                WriteDebug("Client Created successfully");
-=======
->>>>>>> c0f9bfb0
                 ResourceIdentity identity = new ResourceIdentity();
                 identity.ResourceName = StorageAccountName;
                 identity.ResourceProviderNamespace = "Microsoft.ClassicStorage/storageAccounts";
@@ -71,26 +63,17 @@
                 ResourcesNS.Models.ResourceGetResult resource = null;
                 try
                 {
-<<<<<<< HEAD
                     WriteDebug(String.Format("Query Microsoft.ClassicStorage with name = {0}", 
                         StorageAccountName));
-                    resource = rmClient.Resources.GetAsync(StorageAccountResourceGroupName, 
+                    resource = RmClient.Resources.GetAsync(StorageAccountResourceGroupName, 
                         identity, CancellationToken.None).Result;
-=======
-                    WriteDebug(String.Format("Query Microsoft.ClassicStorage with name = {0}", StorageAccountName));
-                    resource = RmClient.Resources.GetAsync(StorageAccountResourceGroupName, identity, CancellationToken.None).Result;
->>>>>>> c0f9bfb0
                 }
                 catch (Exception)
                 {
                     identity.ResourceProviderNamespace = "Microsoft.Storage/storageAccounts";
                     identity.ResourceProviderApiVersion = "2016-01-01";
-<<<<<<< HEAD
-                    resource = rmClient.Resources.GetAsync(StorageAccountResourceGroupName, 
+                    resource = RmClient.Resources.GetAsync(StorageAccountResourceGroupName, 
                         identity, CancellationToken.None).Result;
-=======
-                    resource = RmClient.Resources.GetAsync(StorageAccountResourceGroupName, identity, CancellationToken.None).Result;
->>>>>>> c0f9bfb0
                 }
                 
                 string storageAccountId = resource.Resource.Id;
