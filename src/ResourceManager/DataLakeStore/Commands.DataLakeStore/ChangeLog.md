--- conflicted
+++ resolved
@@ -19,11 +19,8 @@
 -->
 ## Current Release
 * Fix the trailing slash of the domain of adls account
-<<<<<<< HEAD
 * Update the sdk version of dataplane to 1.1.13
-=======
 
->>>>>>> 35aafc55
 ## Version 6.2.1
 * Update the DataLake package to 1.1.10.
 * Add default Concurrency to multithreaded operations.
