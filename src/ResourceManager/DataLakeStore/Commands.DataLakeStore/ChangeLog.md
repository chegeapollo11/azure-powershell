--- conflicted
+++ resolved
@@ -18,12 +18,9 @@
         - Additional information about change #1
 -->
 ## Current Release
-<<<<<<< HEAD
-* Change the type of Encoding parameter to system.Encoding for commandlets: New-AzureRmDataLakeStoreItem, Add-AzureRmDataLakeStoreItemContent, Get-AzureRmDataLakeStoreItemContent to make it compatible to .netcore
-=======
 * Fix the trailing slash of the domain of adls account
 * Update the sdk version of dataplane to 1.1.13
->>>>>>> 46f8c84a
+* Change the type of Encoding parameter to system.Encoding for commandlets: New-AzureRmDataLakeStoreItem, Add-AzureRmDataLakeStoreItemContent, Get-AzureRmDataLakeStoreItemContent to make it compatible to .netcore
 
 ## Version 6.2.1
 * Update the DataLake package to 1.1.10.
