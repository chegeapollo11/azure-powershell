<Project Sdk="Microsoft.NET.Sdk">

  <PropertyGroup>
    <OmitJsonPackage>true</OmitJsonPackage>
  </PropertyGroup>
  
  <Import Project="$(ProjectDir)..\..\..\..\tools\Common.Netcore.Dependencies.targets" />

  <PropertyGroup>
    <TargetFramework>netstandard2.0</TargetFramework>
    <AssemblyName>Microsoft.Azure.Commands.DataLakeStore</AssemblyName>
    <RootNamespace>Microsoft.Azure.Commands.DataLakeStore</RootNamespace>
    <GenerateAssemblyInfo>false</GenerateAssemblyInfo>
    <AllowUnsafeBlocks>true</AllowUnsafeBlocks>
    <CopyLocalLockFileAssemblies>true</CopyLocalLockFileAssemblies>
    <AppendTargetFrameworkToOutputPath>false</AppendTargetFrameworkToOutputPath>
    <OutputPath>$(ProjectDir)..\..\..\Package\$(Configuration)\ResourceManager\AzureResourceManager\Az.DataLakeStore\</OutputPath>
    <TreatWarningsAsErrors>true</TreatWarningsAsErrors>
    <WarningsAsErrors />
  </PropertyGroup>

  <PropertyGroup Condition="'$(Configuration)|$(Platform)'=='Debug|AnyCPU'">
    <DelaySign>false</DelaySign>
    <DefineConstants>TRACE;DEBUG;NETSTANDARD</DefineConstants>
  </PropertyGroup>

  <PropertyGroup Condition="'$(Configuration)|$(Platform)'=='Release|AnyCPU'">
    <SignAssembly>true</SignAssembly>
    <DelaySign>true</DelaySign>
    <AssemblyOriginatorKeyFile>MSSharedLibKey.snk</AssemblyOriginatorKeyFile>
    <DefineConstants>TRACE;RELEASE;NETSTANDARD;SIGN</DefineConstants>
  </PropertyGroup>

  <ItemGroup>
    <PackageReference Include="Microsoft.Azure.DataLake.Store" Version="1.1.9" />
<<<<<<< HEAD
    <PackageReference Include="Microsoft.Azure.Management.DataLake.Store" Version="2.3.1-preview" />
=======
    <PackageReference Include="Microsoft.Azure.Management.DataLake.Store" Version="2.4.1-preview" />
>>>>>>> 2dd9fc9f
    <PackageReference Include="NLog" Version="4.5.0" />
    <PackageReference Include="System.Net.Requests" Version="4.3.0" />
  </ItemGroup>

  <ItemGroup>
    <None Include="Az.DataLakeStore.psd1">
      <CopyToOutputDirectory>PreserveNewest</CopyToOutputDirectory>
    </None>
  </ItemGroup>

  <ItemGroup>
    <Compile Update="Properties\Resources.Designer.cs">
      <DesignTime>true</DesignTime>
      <AutoGen>true</AutoGen>
      <DependentUpon>Resources.resx</DependentUpon>
    </Compile>
  </ItemGroup>

  <ItemGroup>
    <EmbeddedResource Update="Properties\Resources.resx">
      <Generator>ResXFileCodeGenerator</Generator>
      <LastGenOutput>Resources.Designer.cs</LastGenOutput>
    </EmbeddedResource>
  </ItemGroup>

  <ItemGroup>
    <None Update="Microsoft.Azure.Commands.DataLakeStoreFileSystem.format.ps1xml">
      <CopyToOutputDirectory>PreserveNewest</CopyToOutputDirectory>
    </None>
  </ItemGroup>

  <ItemGroup>
    <Content Include="help\**\*" CopyToOutputDirectory="PreserveNewest" />
  </ItemGroup>

</Project><|MERGE_RESOLUTION|>--- conflicted
+++ resolved
@@ -33,11 +33,7 @@
 
   <ItemGroup>
     <PackageReference Include="Microsoft.Azure.DataLake.Store" Version="1.1.9" />
-<<<<<<< HEAD
-    <PackageReference Include="Microsoft.Azure.Management.DataLake.Store" Version="2.3.1-preview" />
-=======
-    <PackageReference Include="Microsoft.Azure.Management.DataLake.Store" Version="2.4.1-preview" />
->>>>>>> 2dd9fc9f
+    <PackageReference Include="Microsoft.Azure.Management.DataLake.Store" Version="2.4.2-preview" />
     <PackageReference Include="NLog" Version="4.5.0" />
     <PackageReference Include="System.Net.Requests" Version="4.3.0" />
   </ItemGroup>
