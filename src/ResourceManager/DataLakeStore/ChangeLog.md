<!--
    Please leave this section at the top of the change log.

    Changes for the current release should go under the section titled "Current Release", and should adhere to the following format:

    ## Current Release
    * Overview of change #1
        - Additional information about change #1
    * Overview of change #2
        - Additional information about change #2
        - Additional information about change #2
    * Overview of change #3
    * Overview of change #4
        - Additional information about change #4

    ## YYYY.MM.DD - Version X.Y.Z (Previous Release)
    * Overview of change #1
        - Additional information about change #1
-->
## Current Release
<<<<<<< HEAD
* Add new feature of recursive Acl Change to Remove-AzureRmDataLakeStoreItemAclEntry, Set-AzureRmDataLakeStoreItemAclEntry, Set-AzureRmDataLakeStoreItemAcl
* Add new cmdlet for retrieving the content summary under a directory
* Add new cmdlet for retrieving the disk usage and Acl dump
=======
* Set minimum dependency of module to PowerShell 5.0
>>>>>>> f2ed06a7

## Version 5.2.0
* Updated to the latest version of the Azure ClientRuntime
* Add debug functionality
* Update the version of the ADLS dataplane SDK to 1.1.2
* Export-AzureRmDataLakeStoreItem (https://github.com/Azure/azure-powershell/blob/adls-data-plane/src/ResourceManager/DataLakeStore/documentation/upcoming-breaking-changes.md) - Deprecated parameters PerFileThreadCount, ConcurrentFileCount and introduced parameter Concurrency
* Import-AzureRMDataLakeStoreItem (https://github.com/Azure/azure-powershell/blob/adls-data-plane/src/ResourceManager/DataLakeStore/documentation/upcoming-breaking-changes.md) -Deprecated parametersPerFileThreadCount, ConcurrentFileCount and introduced parameter Concurrency
* Get-AzureRMDataLakeStoreItemContent - Fixed the tail behavior for contents greater than 4MB
* Set-AzureRMDataLakeStoreItemExpiry - Introduced new parameter set SetRelativeExpiry for setting relative expiration time
* Remove-AzureRmDataLakeStoreItem (https://github.com/Azure/azure-powershell/blob/adls-data-plane/src/ResourceManager/DataLakeStore/documentation/upcoming-breaking-changes.md) - Deprecated parameter Clean.

## Version 5.1.1
* Corrected usage of 'Login-AzureRmAccount' to use 'Connect-AzureRmAccount'
* Corrected the error message of 'Test-AzureRmDataLakeStoreAccount' when running this cmdlet without having logged in with 'Login-AzureRmAccount'

## Version 5.1.0
* Added Location Completer to -Location parameters allowing tab completion through valid Locations
* Added ResourceGroup Completer to -ResourceGroup parameters allowing tab completion through resource groups in current subscription
* Obsoleted -Tags in favor of -Tag for New-AzureRmDataLakeStoreAccount and Set-AzureRmDataLakeStoreAccount

## Version 5.0.0
* NOTE: This is a breaking change release. Please see the migration guide (https://aka.ms/azps-migration-guide) for a full list of breaking changes introduced.
* Removed the Obsolete Properties fields in PSDataLakeStoreAccount.cs and its assoicated files
* Changed one of the two OutputTypes of Get-AzureRmDataLakeStoreAccount
    - List\<PSDataLakeStoreAccount> to List\<PSDataLakeStoreAccountBasic>
    - The properties of PSDataLakeStoreAccountBasic is a strict subset of the properties of PSDataLakeStoreAccount
    - The additional properties that are in PSDataLakeStoreAccount are not returned by the service.  Therefore, this change is to reflect this accurately. These additional properties are still in PSDataLakeStoreAccountBasic, but they are tagged as Obsolete.
* Add support for online help
    - Run Get-Help with the -Online parameter to open the online help in your default Internet browser

## Version 4.4.1

## Version 4.4.0

## Version 4.3.1

## Version 4.3.0
* Fix for issue: https://github.com/Azure/azure-powershell/issues/4323

## Version 4.2.1

## Version 4.2.0
* Added support for user managed KeyVault key rotations in the Set-AzureRMDataLakeStoreAccount cmdlet
* Added a quality of life update to automatically trigger an `enableKeyVault` call when a user managed KeyVault is added or a key is rotated.
* Updated the token audience for job and catalog APIs to use the correct Data Lake specific audience instead of the Azure Resource audience.
* Fixed a bug limiting the size of files created/appended using the following cmdlets:
    - New-AzureRmDataLakeStoreItem
    - Add-AzureRmDataLakeStoreItemContent

## Version 4.1.0
* Enable-AzureRmDataLakeStoreKeyVault (Enable-AdlStoreKeyVault)
  * Enable KeyVault managed encryption for a DataLake Store

## Version 4.0.1

## Version 4.0.0
* For `Import-AzureRMDataLakeStoreItem` and `Export-AzureRMDataLakeStoreItem` trace logging has been disabled by default to improve performance. If trace logging is desired please use the `-DiagnosticLogLevel` and `-DiagnosticLogPath` parameters
* Fixed a bug that would sometimes cause PowerShell to crash when uploading lots of small file to ADLS.

## Version 3.6.0
* Add support for head and tail to the `Get-AzureRMDataLakeStoreItemContent` cmdlet. This enables returning the top N or last N new line delimited rows to be displayed.

## Version 3.5.0

## Version 3.4.0
* Update Upload and Download commands to use the new and improved Upload/Download helpers in the new DataLake.Store clients. This also gives better diagnostic logging, if enabled.
* Default thread counts for Upload and download are now computed on a best effort basis based on the data being uploaded or downloaded. This should allow for good performance without specifying a thread count.
* Update to Set-AzureRMDataLakeStoreAccount to allow for enabling and disabling Azure originating IPs through the firewall
* Add warnings to Add and Set-AzureRMDataLakeStoreFirewallRule and AzureRMDataLakeStoreTrustedIdProvider if they are disabled
* Remove explicit restrictions on resource locations. If Data Lake Store is not supported in a region, we will surface an error from the service.

## Version 3.3.0
* Updated help for all cmdlets to include output as well as more descriptions of parameters and the inclusion of aliases.
* Update New-AdlStore and Set-AdlStore to support commitment tier options for the service.
* Added OutputType mismatch warnings to all cmdlets with incorrect OutputType attributes. These will be fixed in a future breaking change release.
* Add Diagnostic logging support to Import-AdlStoreItem and Export-AdlStoreItem. This can be enabled through the following parameters:
    * -Debug, enables full diagnostic logging as well as debug logging to the PowerShell console. Most verbose options
    * -DiagnosticLogLevel, allows finer control of the output than debug. If used with debug, this is ignored and debug logging is used.
    * -DiagnosticLogPath, optionally specify the file to write diagnostic logs to. By default it is written to a file under %LOCALAPPDATA%\AdlDataTransfer
* Added support to New-AdlStore to explicitly opt-out of account encryption. To do so, create the account with the -DisableEncryption flag.

## Version 3.2.0
* Introduction of deprecation warning for nested properties for all ARM resources. Nested properties will be removed in a future release and all properties will be moved one level up.
* Removed the ability to set encryption in Set-AzureRMDataLakeStoreAccount (never was supported)
* Added ability to enable/disable firewall rules and the trusted id providers during Set-AzureRMDataLakeStoreAccount
* Added a new cmdlet: Set-AzureRMDataLakeStoreItemExpiry, which allows the user to set or remove the expiration for files (not folders) in their ADLS account.
* Small fix for friendly date properties to pivot off UTC time instead of local time, ensuring standard time reporting.

## Version 3.1.0
* Improvements to import and export data cmdlets
    - Drastically increased performance for distributed download scenarios, where multiple sessions are running across many clients targeting the same ADLS account.
    - Better error handling and messaging for both upload and download scenarios.
* Full Firewall rules management CRUD
    - The below cmdlets can be used to manage firewall rules for an ADLS account:
    - Add-AzureRMDataLakeStoreFirewallRule
    - Set-AzureRMDataLakeStoreFirewallRule
    - Get-AzureRMDataLakeStoreFirewallRule
    - Remove-AzureRMDataLakeStoreFirewallRule
* Full Trusted ID provider management CRUD
    - The below cmdlets can be used to manage trusted identity providers for an ADLS account:
    - Add-AzureRMDataLakeStoreTrustedIdProvider
    - Set-AzureRMDataLakeStoreTrustedIdProvider
    - Get-AzureRMDataLakeStoreTrustedIdProvider
    - Remove-AzureRMDataLakeStoreTrustedIdProvider
* Account Encryption Support
    - You can now encrypt newly created ADLS accounts as well as enable encryption on existing ADLS accounts using the New-AzureRMDataLakeStoreAccount and Set-AzureRMDataLakeStoreAccount cmdlets, respectively.<|MERGE_RESOLUTION|>--- conflicted
+++ resolved
@@ -18,13 +18,10 @@
         - Additional information about change #1
 -->
 ## Current Release
-<<<<<<< HEAD
 * Add new feature of recursive Acl Change to Remove-AzureRmDataLakeStoreItemAclEntry, Set-AzureRmDataLakeStoreItemAclEntry, Set-AzureRmDataLakeStoreItemAcl
 * Add new cmdlet for retrieving the content summary under a directory
 * Add new cmdlet for retrieving the disk usage and Acl dump
-=======
 * Set minimum dependency of module to PowerShell 5.0
->>>>>>> f2ed06a7
 
 ## Version 5.2.0
 * Updated to the latest version of the Azure ClientRuntime
