--- conflicted
+++ resolved
@@ -1,4 +1,4 @@
-<!--
+﻿<!--
     Please leave this section at the top of the change log.
 
     Changes for the current release should go under the section titled "Current Release", and should adhere to the following format:
@@ -17,23 +17,19 @@
     * Overview of change #1
         - Additional information about change #1
 -->
-<<<<<<< HEAD
-## Current Release
+## Version 5.2.0-preview
 * Corrected usage of `Login-AzureRmAccount` to use `Connect-AzureRmAccount`
-
-## Version 5.1.0
-* Added Location Completer to -Location parameters allowing tab completion through valid Locations
-* Added ResourceGroup Completer to -ResourceGroup parameters allowing tab completion through resource groups in current subscription
-* Obsoleted -Tags in favor of -Tag for New-AzureRmDataLakeStoreAccount and Set-AzureRmDataLakeStoreAccount
-=======
-## Version 6.0.0-preview
 
 * Export-AzureRmDataLakeStoreItem (https://github.com/Azure/azure-powershell/blob/adls-data-plane/src/ResourceManager/DataLakeStore/documentation/upcoming-breaking-changes.md) - Deprecated parameters PerFileThreadCount, ConcurrentFileCount and introduced parameter Concurrency
 * Import-AzureRMDataLakeStoreItem (https://github.com/Azure/azure-powershell/blob/adls-data-plane/src/ResourceManager/DataLakeStore/documentation/upcoming-breaking-changes.md) -Deprecated parametersPerFileThreadCount, ConcurrentFileCount and introduced parameter Concurrency
 * Get-AzureRMDataLakeStoreItemContent - Fixed the tail behavior for contents greater than 4MB
 * Set-AzureRMDataLakeStoreItemExpiry - Introduced new parameter set SetRelativeExpiry for setting relative expiration time
 * Remove-AzureRmDataLakeStoreItem (https://github.com/Azure/azure-powershell/blob/adls-data-plane/src/ResourceManager/DataLakeStore/documentation/upcoming-breaking-changes.md) - Deprecated parameter Clean.
->>>>>>> 8db62c51
+
+## Version 5.1.0
+* Added Location Completer to -Location parameters allowing tab completion through valid Locations
+* Added ResourceGroup Completer to -ResourceGroup parameters allowing tab completion through resource groups in current subscription
+* Obsoleted -Tags in favor of -Tag for New-AzureRmDataLakeStoreAccount and Set-AzureRmDataLakeStoreAccount
 
 ## Version 5.0.0
 * NOTE: This is a breaking change release. Please see the migration guide (https://aka.ms/azps-migration-guide) for a full list of breaking changes introduced.
