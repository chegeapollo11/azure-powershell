{
  "Entries": [
    {
<<<<<<< HEAD
      "RequestUri": "/subscriptions/726f8cd6-6459-4db4-8e6d-2cd2716904e2/resourcegroups/ps8956?api-version=2016-09-01",
      "EncodedRequestUri": "L3N1YnNjcmlwdGlvbnMvNzI2ZjhjZDYtNjQ1OS00ZGI0LThlNmQtMmNkMjcxNjkwNGUyL3Jlc291cmNlZ3JvdXBzL3BzODk1Nj9hcGktdmVyc2lvbj0yMDE2LTA5LTAx",
=======
      "RequestUri": "/subscriptions/947d47b4-7883-4bb9-9d85-c5e8e2f572ce/resourcegroups/ps2981?api-version=2016-09-01",
      "EncodedRequestUri": "L3N1YnNjcmlwdGlvbnMvOTQ3ZDQ3YjQtNzg4My00YmI5LTlkODUtYzVlOGUyZjU3MmNlL3Jlc291cmNlZ3JvdXBzL3BzMjk4MT9hcGktdmVyc2lvbj0yMDE2LTA5LTAx",
>>>>>>> 96e32f42
      "RequestMethod": "PUT",
      "RequestBody": "{\r\n  \"location\": \"West US\"\r\n}",
      "RequestHeaders": {
        "Content-Type": [
          "application/json; charset=utf-8"
        ],
        "Content-Length": [
          "29"
        ],
        "x-ms-client-request-id": [
<<<<<<< HEAD
          "00d1e62b-ce38-45fb-b798-e680426bee3e"
=======
          "58a60dc9-02e7-4a5e-9732-722a06bd8415"
>>>>>>> 96e32f42
        ],
        "accept-language": [
          "en-US"
        ],
        "User-Agent": [
<<<<<<< HEAD
          "FxVersion/4.7.3132.0",
          "OSName/Windows10Enterprise",
          "OSVersion/6.3.17134",
          "Microsoft.Azure.Management.Internal.Resources.ResourceManagementClient/4.1.0"
        ]
      },
      "ResponseBody": "{\r\n  \"id\": \"/subscriptions/726f8cd6-6459-4db4-8e6d-2cd2716904e2/resourceGroups/ps8956\",\r\n  \"name\": \"ps8956\",\r\n  \"location\": \"westus\",\r\n  \"properties\": {\r\n    \"provisioningState\": \"Succeeded\"\r\n  }\r\n}",
=======
          "FxVersion/4.7.3133.0",
          "OSName/Windows8.1Enterprise",
          "OSVersion/6.3.9600",
          "Microsoft.Azure.Management.Internal.Resources.ResourceManagementClient/4.1.0"
        ]
      },
      "ResponseBody": "{\r\n  \"id\": \"/subscriptions/947d47b4-7883-4bb9-9d85-c5e8e2f572ce/resourceGroups/ps2981\",\r\n  \"name\": \"ps2981\",\r\n  \"location\": \"westus\",\r\n  \"properties\": {\r\n    \"provisioningState\": \"Succeeded\"\r\n  }\r\n}",
>>>>>>> 96e32f42
      "ResponseHeaders": {
        "Content-Length": [
          "165"
        ],
        "Content-Type": [
          "application/json; charset=utf-8"
        ],
        "Expires": [
          "-1"
        ],
        "Pragma": [
          "no-cache"
        ],
        "x-ms-ratelimit-remaining-subscription-writes": [
          "1198"
        ],
        "x-ms-request-id": [
<<<<<<< HEAD
          "3b14fbf8-b080-4b0f-97ad-252094fdac45"
        ],
        "x-ms-correlation-request-id": [
          "3b14fbf8-b080-4b0f-97ad-252094fdac45"
        ],
        "x-ms-routing-request-id": [
          "WESTEUROPE:20180912T014419Z:3b14fbf8-b080-4b0f-97ad-252094fdac45"
=======
          "79fd7ad8-991c-4526-bb36-24b974eac785"
        ],
        "x-ms-correlation-request-id": [
          "79fd7ad8-991c-4526-bb36-24b974eac785"
        ],
        "x-ms-routing-request-id": [
          "BRAZILUS:20180912T062722Z:79fd7ad8-991c-4526-bb36-24b974eac785"
>>>>>>> 96e32f42
        ],
        "Strict-Transport-Security": [
          "max-age=31536000; includeSubDomains"
        ],
        "X-Content-Type-Options": [
          "nosniff"
        ],
        "Cache-Control": [
          "no-cache"
        ],
        "Date": [
<<<<<<< HEAD
          "Wed, 12 Sep 2018 01:44:19 GMT"
=======
          "Wed, 12 Sep 2018 06:27:22 GMT"
>>>>>>> 96e32f42
        ]
      },
      "StatusCode": 201
    },
    {
      "RequestUri": "/subscriptions/726f8cd6-6459-4db4-8e6d-2cd2716904e2/providers/microsoft.network?api-version=2016-09-01",
      "EncodedRequestUri": "L3N1YnNjcmlwdGlvbnMvNzI2ZjhjZDYtNjQ1OS00ZGI0LThlNmQtMmNkMjcxNjkwNGUyL3Byb3ZpZGVycy9taWNyb3NvZnQubmV0d29yaz9hcGktdmVyc2lvbj0yMDE2LTA5LTAx",
      "RequestMethod": "GET",
      "RequestBody": "",
      "RequestHeaders": {
        "x-ms-client-request-id": [
<<<<<<< HEAD
          "3d610bc7-308e-4547-8f54-114d88636c0d"
=======
          "98e70467-8267-4518-91dd-72ac7234cfa0"
>>>>>>> 96e32f42
        ],
        "accept-language": [
          "en-US"
        ],
        "User-Agent": [
<<<<<<< HEAD
          "FxVersion/4.7.3132.0",
          "OSName/Windows10Enterprise",
          "OSVersion/6.3.17134",
          "Microsoft.Azure.Management.Internal.Resources.ResourceManagementClient/4.1.0"
        ]
      },
      "ResponseBody": "{\r\n  \"id\": \"/subscriptions/726f8cd6-6459-4db4-8e6d-2cd2716904e2/providers/microsoft.network\",\r\n  \"namespace\": \"microsoft.network\",\r\n  \"authorizations\": [\r\n    {\r\n      \"applicationId\": \"2cf9eb86-36b5-49dc-86ae-9a63135dfa8c\",\r\n      \"roleDefinitionId\": \"13ba9ab4-19f0-4804-adc4-14ece36cc7a1\"\r\n    },\r\n    {\r\n      \"applicationId\": \"7c33bfcb-8d33-48d6-8e60-dc6404003489\",\r\n      \"roleDefinitionId\": \"ad6261e4-fa9a-4642-aa5f-104f1b67e9e3\"\r\n    },\r\n    {\r\n      \"applicationId\": \"1e3e4475-288f-4018-a376-df66fd7fac5f\",\r\n      \"roleDefinitionId\": \"1d538b69-3d87-4e56-8ff8-25786fd48261\"\r\n    },\r\n    {\r\n      \"applicationId\": \"a0be0c72-870e-46f0-9c49-c98333a996f7\",\r\n      \"roleDefinitionId\": \"7ce22727-ffce-45a9-930c-ddb2e56fa131\"\r\n    },\r\n    {\r\n      \"applicationId\": \"486c78bf-a0f7-45f1-92fd-37215929e116\",\r\n      \"roleDefinitionId\": \"1a0c88c6-37ef-442c-b3ed-992e0f26331e\"\r\n    },\r\n    {\r\n      \"applicationId\": \"19947cfd-0303-466c-ac3c-fcc19a7a1570\",\r\n      \"roleDefinitionId\": \"d813ab6c-bfb7-413e-9462-005b21f0ce09\"\r\n    }\r\n  ],\r\n  \"resourceTypes\": [\r\n    {\r\n      \"resourceType\": \"trafficmanagerprofiles/heatMaps\",\r\n      \"locations\": [\r\n        \"global\"\r\n      ],\r\n      \"apiVersions\": [\r\n        \"2018-08-01\",\r\n        \"2018-04-01\",\r\n        \"2018-03-01\",\r\n        \"2018-02-01\",\r\n        \"2017-09-01-preview\"\r\n      ]\r\n    },\r\n    {\r\n      \"resourceType\": \"getDnsResourceReference\",\r\n      \"locations\": [\r\n        \"global\"\r\n      ],\r\n      \"apiVersions\": [\r\n        \"2018-05-01\",\r\n        \"2018-03-01-preview\",\r\n        \"2017-10-01\",\r\n        \"2017-09-15-preview\",\r\n        \"2017-09-01\",\r\n        \"2016-07-01\",\r\n        \"2016-04-01\"\r\n      ]\r\n    },\r\n    {\r\n      \"resourceType\": \"internalNotify\",\r\n      \"locations\": [\r\n        \"global\"\r\n      ],\r\n      \"apiVersions\": [\r\n        \"2018-05-01\",\r\n        \"2018-03-01-preview\",\r\n        \"2017-10-01\",\r\n        \"2017-09-15-preview\",\r\n        \"2017-09-01\",\r\n        \"2016-07-01\",\r\n        \"2016-04-01\"\r\n      ]\r\n    },\r\n    {\r\n      \"resourceType\": \"dnszones/SRV\",\r\n      \"locations\": [\r\n        \"global\"\r\n      ],\r\n      \"apiVersions\": [\r\n        \"2018-05-01\",\r\n        \"2018-03-01-preview\",\r\n        \"2017-10-01\",\r\n        \"2017-09-15-preview\",\r\n        \"2017-09-01\",\r\n        \"2016-07-01\",\r\n        \"2016-04-01\",\r\n        \"2015-11-30\",\r\n        \"2015-11-15-preview\",\r\n        \"2015-05-04-preview\",\r\n        \"2015-04-01\"\r\n      ]\r\n    },\r\n    {\r\n      \"resourceType\": \"dnszones/SOA\",\r\n      \"locations\": [\r\n        \"global\"\r\n      ],\r\n      \"apiVersions\": [\r\n        \"2018-05-01\",\r\n        \"2018-03-01-preview\",\r\n        \"2017-10-01\",\r\n        \"2017-09-15-preview\",\r\n        \"2017-09-01\",\r\n        \"2016-07-01\",\r\n        \"2016-04-01\",\r\n        \"2015-11-30\",\r\n        \"2015-11-15-preview\",\r\n        \"2015-05-04-preview\",\r\n        \"2015-04-01\"\r\n      ]\r\n    },\r\n    {\r\n      \"resourceType\": \"dnszones/NS\",\r\n      \"locations\": [\r\n        \"global\"\r\n      ],\r\n      \"apiVersions\": [\r\n        \"2018-05-01\",\r\n        \"2018-03-01-preview\",\r\n        \"2017-10-01\",\r\n        \"2017-09-15-preview\",\r\n        \"2017-09-01\",\r\n        \"2016-07-01\",\r\n        \"2016-04-01\",\r\n        \"2015-11-30\",\r\n        \"2015-11-15-preview\",\r\n        \"2015-05-04-preview\",\r\n        \"2015-04-01\"\r\n      ]\r\n    },\r\n    {\r\n      \"resourceType\": \"dnszones/recordsets\",\r\n      \"locations\": [\r\n        \"global\"\r\n      ],\r\n      \"apiVersions\": [\r\n        \"2018-05-01\",\r\n        \"2018-03-01-preview\",\r\n        \"2017-10-01\",\r\n        \"2017-09-15-preview\",\r\n        \"2017-09-01\",\r\n        \"2016-07-01\",\r\n        \"2016-04-01\",\r\n        \"2015-11-30\",\r\n        \"2015-11-15-preview\",\r\n        \"2015-05-04-preview\",\r\n        \"2015-04-01\"\r\n      ]\r\n    },\r\n    {\r\n      \"resourceType\": \"dnszones/all\",\r\n      \"locations\": [\r\n        \"global\"\r\n      ],\r\n      \"apiVersions\": [\r\n        \"2018-05-01\",\r\n        \"2018-03-01-preview\",\r\n        \"2017-10-01\",\r\n        \"2017-09-15-preview\",\r\n        \"2017-09-01\",\r\n        \"2016-07-01\",\r\n        \"2016-04-01\",\r\n        \"2015-11-30\",\r\n        \"2015-11-15-preview\",\r\n        \"2015-05-04-preview\",\r\n        \"2015-04-01\"\r\n      ]\r\n    },\r\n    {\r\n      \"resourceType\": \"virtualNetworks\",\r\n      \"locations\": [\r\n        \"West Europe\",\r\n        \"Central US\",\r\n        \"West US\",\r\n        \"East US\",\r\n        \"North Central US\",\r\n        \"South Central US\",\r\n        \"East US 2\",\r\n        \"North Europe\"\r\n      ],\r\n      \"apiVersions\": [\r\n        \"2018-08-01\",\r\n        \"2018-07-01\",\r\n        \"2018-06-01\",\r\n        \"2018-05-01\",\r\n        \"2018-04-01\",\r\n        \"2018-03-01\",\r\n        \"2018-02-01\",\r\n        \"2018-01-01\",\r\n        \"2017-11-01\",\r\n        \"2017-10-01\",\r\n        \"2017-09-01\",\r\n        \"2017-08-01\",\r\n        \"2017-06-01\",\r\n        \"2017-04-01\",\r\n        \"2017-03-01\",\r\n        \"2016-12-01\",\r\n        \"2016-11-01\",\r\n        \"2016-10-01\",\r\n        \"2016-09-01\",\r\n        \"2016-08-01\",\r\n        \"2016-07-01\",\r\n        \"2016-06-01\",\r\n        \"2016-03-30\",\r\n        \"2015-06-15\",\r\n        \"2015-05-01-preview\",\r\n        \"2014-12-01-preview\"\r\n      ],\r\n      \"capabilities\": \"CrossResourceGroupResourceMove, CrossSubscriptionResourceMove\"\r\n    },\r\n    {\r\n      \"resourceType\": \"publicIPAddresses\",\r\n      \"locations\": [\r\n        \"West Europe\",\r\n        \"Central US\",\r\n        \"West US\",\r\n        \"East US\",\r\n        \"North Central US\",\r\n        \"South Central US\",\r\n        \"East US 2\",\r\n        \"North Europe\"\r\n      ],\r\n      \"apiVersions\": [\r\n        \"2018-08-01\",\r\n        \"2018-07-01\",\r\n        \"2018-06-01\",\r\n        \"2018-05-01\",\r\n        \"2018-04-01\",\r\n        \"2018-03-01\",\r\n        \"2018-02-01\",\r\n        \"2018-01-01\",\r\n        \"2017-11-01\",\r\n        \"2017-10-01\",\r\n        \"2017-09-01\",\r\n        \"2017-08-01\",\r\n        \"2017-06-01\",\r\n        \"2017-04-01\",\r\n        \"2017-03-01\",\r\n        \"2016-12-01\",\r\n        \"2016-11-01\",\r\n        \"2016-10-01\",\r\n        \"2016-09-01\",\r\n        \"2016-08-01\",\r\n        \"2016-07-01\",\r\n        \"2016-06-01\",\r\n        \"2016-03-30\",\r\n        \"2015-06-15\",\r\n        \"2015-05-01-preview\",\r\n        \"2014-12-01-preview\"\r\n      ],\r\n      \"capabilities\": \"CrossResourceGroupResourceMove, CrossSubscriptionResourceMove\"\r\n    },\r\n    {\r\n      \"resourceType\": \"networkInterfaces\",\r\n      \"locations\": [\r\n        \"West Europe\",\r\n        \"Central US\",\r\n        \"West US\",\r\n        \"East US\",\r\n        \"North Central US\",\r\n        \"South Central US\",\r\n        \"East US 2\",\r\n        \"North Europe\"\r\n      ],\r\n      \"apiVersions\": [\r\n        \"2018-08-01\",\r\n        \"2018-07-01\",\r\n        \"2018-06-01\",\r\n        \"2018-05-01\",\r\n        \"2018-04-01\",\r\n        \"2018-03-01\",\r\n        \"2018-02-01\",\r\n        \"2018-01-01\",\r\n        \"2017-11-01\",\r\n        \"2017-10-01\",\r\n        \"2017-09-01\",\r\n        \"2017-08-01\",\r\n        \"2017-06-01\",\r\n        \"2017-04-01\",\r\n        \"2017-03-01\",\r\n        \"2016-12-01\",\r\n        \"2016-11-01\",\r\n        \"2016-10-01\",\r\n        \"2016-09-01\",\r\n        \"2016-08-01\",\r\n        \"2016-07-01\",\r\n        \"2016-06-01\",\r\n        \"2016-03-30\",\r\n        \"2015-06-15\",\r\n        \"2015-05-01-preview\",\r\n        \"2014-12-01-preview\"\r\n      ],\r\n      \"capabilities\": \"CrossResourceGroupResourceMove, CrossSubscriptionResourceMove\"\r\n    },\r\n    {\r\n      \"resourceType\": \"interfaceEndpoints\",\r\n      \"locations\": [\r\n        \"West Europe\",\r\n        \"Central US\",\r\n        \"West US\",\r\n        \"East US\",\r\n        \"North Central US\",\r\n        \"South Central US\",\r\n        \"East US 2\",\r\n        \"North Europe\"\r\n      ],\r\n      \"apiVersions\": [\r\n        \"2018-08-01\"\r\n      ],\r\n      \"capabilities\": \"None\"\r\n    },\r\n    {\r\n      \"resourceType\": \"loadBalancers\",\r\n      \"locations\": [\r\n        \"West Europe\",\r\n        \"Central US\",\r\n        \"West US\",\r\n        \"East US\",\r\n        \"North Central US\",\r\n        \"South Central US\",\r\n        \"East US 2\",\r\n        \"North Europe\"\r\n      ],\r\n      \"apiVersions\": [\r\n        \"2018-08-01\",\r\n        \"2018-07-01\",\r\n        \"2018-06-01\",\r\n        \"2018-05-01\",\r\n        \"2018-04-01\",\r\n        \"2018-03-01\",\r\n        \"2018-02-01\",\r\n        \"2018-01-01\",\r\n        \"2017-11-01\",\r\n        \"2017-10-01\",\r\n        \"2017-09-01\",\r\n        \"2017-08-01\",\r\n        \"2017-06-01\",\r\n        \"2017-04-01\",\r\n        \"2017-03-01\",\r\n        \"2016-12-01\",\r\n        \"2016-11-01\",\r\n        \"2016-10-01\",\r\n        \"2016-09-01\",\r\n        \"2016-08-01\",\r\n        \"2016-07-01\",\r\n        \"2016-06-01\",\r\n        \"2016-03-30\",\r\n        \"2015-06-15\",\r\n        \"2015-05-01-preview\",\r\n        \"2014-12-01-preview\"\r\n      ],\r\n      \"capabilities\": \"CrossResourceGroupResourceMove, CrossSubscriptionResourceMove\"\r\n    },\r\n    {\r\n      \"resourceType\": \"networkSecurityGroups\",\r\n      \"locations\": [\r\n        \"West Europe\",\r\n        \"Central US\",\r\n        \"West US\",\r\n        \"East US\",\r\n        \"North Central US\",\r\n        \"South Central US\",\r\n        \"East US 2\",\r\n        \"North Europe\"\r\n      ],\r\n      \"apiVersions\": [\r\n        \"2018-08-01\",\r\n        \"2018-07-01\",\r\n        \"2018-06-01\",\r\n        \"2018-05-01\",\r\n        \"2018-04-01\",\r\n        \"2018-03-01\",\r\n        \"2018-02-01\",\r\n        \"2018-01-01\",\r\n        \"2017-11-01\",\r\n        \"2017-10-01\",\r\n        \"2017-09-01\",\r\n        \"2017-08-01\",\r\n        \"2017-06-01\",\r\n        \"2017-04-01\",\r\n        \"2017-03-01\",\r\n        \"2016-12-01\",\r\n        \"2016-11-01\",\r\n        \"2016-10-01\",\r\n        \"2016-09-01\",\r\n        \"2016-08-01\",\r\n        \"2016-07-01\",\r\n        \"2016-06-01\",\r\n        \"2016-03-30\",\r\n        \"2015-06-15\",\r\n        \"2015-05-01-preview\",\r\n        \"2014-12-01-preview\"\r\n      ],\r\n      \"capabilities\": \"CrossResourceGroupResourceMove, CrossSubscriptionResourceMove\"\r\n    },\r\n    {\r\n      \"resourceType\": \"applicationSecurityGroups\",\r\n      \"locations\": [\r\n        \"West Europe\",\r\n        \"Central US\",\r\n        \"West US\",\r\n        \"East US\",\r\n        \"North Central US\",\r\n        \"South Central US\",\r\n        \"East US 2\",\r\n        \"North Europe\"\r\n      ],\r\n      \"apiVersions\": [\r\n        \"2018-08-01\",\r\n        \"2018-07-01\",\r\n        \"2018-06-01\",\r\n        \"2018-05-01\",\r\n        \"2018-04-01\",\r\n        \"2018-03-01\",\r\n        \"2018-02-01\",\r\n        \"2018-01-01\",\r\n        \"2017-11-01\",\r\n        \"2017-10-01\",\r\n        \"2017-09-01\"\r\n      ],\r\n      \"capabilities\": \"CrossResourceGroupResourceMove, CrossSubscriptionResourceMove\"\r\n    },\r\n    {\r\n      \"resourceType\": \"networkIntentPolicies\",\r\n      \"locations\": [\r\n        \"West Europe\",\r\n        \"Central US\",\r\n        \"West US\",\r\n        \"East US\",\r\n        \"North Central US\",\r\n        \"South Central US\",\r\n        \"East US 2\",\r\n        \"North Europe\"\r\n      ],\r\n      \"apiVersions\": [\r\n        \"2018-08-01\",\r\n        \"2018-07-01\",\r\n        \"2018-06-01\",\r\n        \"2018-05-01\",\r\n        \"2018-04-01\"\r\n      ],\r\n      \"capabilities\": \"CrossResourceGroupResourceMove, CrossSubscriptionResourceMove\"\r\n    },\r\n    {\r\n      \"resourceType\": \"routeTables\",\r\n      \"locations\": [\r\n        \"West Europe\",\r\n        \"Central US\",\r\n        \"West US\",\r\n        \"East US\",\r\n        \"North Central US\",\r\n        \"South Central US\",\r\n        \"East US 2\",\r\n        \"North Europe\"\r\n      ],\r\n      \"apiVersions\": [\r\n        \"2018-08-01\",\r\n        \"2018-07-01\",\r\n        \"2018-06-01\",\r\n        \"2018-05-01\",\r\n        \"2018-04-01\",\r\n        \"2018-03-01\",\r\n        \"2018-02-01\",\r\n        \"2018-01-01\",\r\n        \"2017-11-01\",\r\n        \"2017-10-01\",\r\n        \"2017-09-01\",\r\n        \"2017-08-01\",\r\n        \"2017-06-01\",\r\n        \"2017-04-01\",\r\n        \"2017-03-01\",\r\n        \"2016-12-01\",\r\n        \"2016-11-01\",\r\n        \"2016-10-01\",\r\n        \"2016-09-01\",\r\n        \"2016-08-01\",\r\n        \"2016-07-01\",\r\n        \"2016-06-01\",\r\n        \"2016-03-30\",\r\n        \"2015-06-15\",\r\n        \"2015-05-01-preview\",\r\n        \"2014-12-01-preview\"\r\n      ],\r\n      \"capabilities\": \"CrossResourceGroupResourceMove, CrossSubscriptionResourceMove\"\r\n    },\r\n    {\r\n      \"resourceType\": \"locations\",\r\n      \"locations\": [],\r\n      \"apiVersions\": [\r\n        \"2018-08-01\",\r\n        \"2018-07-01\",\r\n        \"2018-06-01\",\r\n        \"2018-05-01\",\r\n        \"2018-04-01\",\r\n        \"2018-03-01\",\r\n        \"2018-02-01\",\r\n        \"2018-01-01\",\r\n        \"2017-11-01\",\r\n        \"2017-10-01\",\r\n        \"2017-09-01\",\r\n        \"2017-08-01\",\r\n        \"2017-06-01\",\r\n        \"2017-04-01\",\r\n        \"2017-03-01\",\r\n        \"2016-12-01\",\r\n        \"2016-11-01\",\r\n        \"2016-10-01\",\r\n        \"2016-09-01\",\r\n        \"2016-08-01\",\r\n        \"2016-07-01\",\r\n        \"2016-06-01\",\r\n        \"2016-03-30\",\r\n        \"2015-06-15\",\r\n        \"2015-05-01-preview\",\r\n        \"2014-12-01-preview\"\r\n      ]\r\n    },\r\n    {\r\n      \"resourceType\": \"locations/operations\",\r\n      \"locations\": [],\r\n      \"apiVersions\": [\r\n        \"2018-08-01\",\r\n        \"2018-07-01\",\r\n        \"2018-06-01\",\r\n        \"2018-05-01\",\r\n        \"2018-04-01\",\r\n        \"2018-03-01\",\r\n        \"2018-02-01\",\r\n        \"2018-01-01\",\r\n        \"2017-11-01\",\r\n        \"2017-10-01\",\r\n        \"2017-09-01\",\r\n        \"2017-08-01\",\r\n        \"2017-06-01\",\r\n        \"2017-04-01\",\r\n        \"2017-03-01\",\r\n        \"2016-12-01\",\r\n        \"2016-11-01\",\r\n        \"2016-10-01\",\r\n        \"2016-09-01\",\r\n        \"2016-08-01\",\r\n        \"2016-07-01\",\r\n        \"2016-06-01\",\r\n        \"2016-03-30\",\r\n        \"2015-06-15\",\r\n        \"2015-05-01-preview\",\r\n        \"2014-12-01-preview\"\r\n      ]\r\n    },\r\n    {\r\n      \"resourceType\": \"locations/operationResults\",\r\n      \"locations\": [],\r\n      \"apiVersions\": [\r\n        \"2018-08-01\",\r\n        \"2018-07-01\",\r\n        \"2018-06-01\",\r\n        \"2018-05-01\",\r\n        \"2018-04-01\",\r\n        \"2018-03-01\",\r\n        \"2018-02-01\",\r\n        \"2018-01-01\",\r\n        \"2017-11-01\",\r\n        \"2017-10-01\",\r\n        \"2017-09-01\",\r\n        \"2017-08-01\",\r\n        \"2017-06-01\",\r\n        \"2017-04-01\",\r\n        \"2017-03-01\",\r\n        \"2016-12-01\",\r\n        \"2016-11-01\",\r\n        \"2016-10-01\",\r\n        \"2016-09-01\",\r\n        \"2016-08-01\",\r\n        \"2016-07-01\",\r\n        \"2016-06-01\",\r\n        \"2016-03-30\",\r\n        \"2015-06-15\",\r\n        \"2015-05-01-preview\",\r\n        \"2014-12-01-preview\"\r\n      ]\r\n    },\r\n    {\r\n      \"resourceType\": \"locations/CheckDnsNameAvailability\",\r\n      \"locations\": [\r\n        \"West Europe\",\r\n        \"Central US\",\r\n        \"West US\",\r\n        \"East US\",\r\n        \"North Central US\",\r\n        \"South Central US\",\r\n        \"East US 2\",\r\n        \"North Europe\"\r\n      ],\r\n      \"apiVersions\": [\r\n        \"2018-04-01\",\r\n        \"2018-03-01\",\r\n        \"2018-02-01\",\r\n        \"2018-01-01\",\r\n        \"2017-11-01\",\r\n        \"2017-10-01\",\r\n        \"2017-09-01\",\r\n        \"2017-08-01\",\r\n        \"2017-06-01\",\r\n        \"2017-04-01\",\r\n        \"2017-03-01\",\r\n        \"2016-12-01\",\r\n        \"2016-11-01\",\r\n        \"2016-10-01\",\r\n        \"2016-09-01\",\r\n        \"2016-08-01\",\r\n        \"2016-07-01\",\r\n        \"2016-06-01\",\r\n        \"2016-03-30\",\r\n        \"2015-06-15\",\r\n        \"2015-05-01-preview\",\r\n        \"2014-12-01-preview\"\r\n      ]\r\n    },\r\n    {\r\n      \"resourceType\": \"locations/usages\",\r\n      \"locations\": [\r\n        \"West Europe\",\r\n        \"Central US\",\r\n        \"West US\",\r\n        \"East US\",\r\n        \"North Central US\",\r\n        \"South Central US\",\r\n        \"East US 2\",\r\n        \"North Europe\"\r\n      ],\r\n      \"apiVersions\": [\r\n        \"2018-04-01\",\r\n        \"2018-03-01\",\r\n        \"2018-02-01\",\r\n        \"2018-01-01\",\r\n        \"2017-11-01\",\r\n        \"2017-10-01\",\r\n        \"2017-09-01\",\r\n        \"2017-08-01\",\r\n        \"2017-06-01\",\r\n        \"2017-04-01\",\r\n        \"2017-03-01\",\r\n        \"2016-12-01\",\r\n        \"2016-11-01\",\r\n        \"2016-10-01\",\r\n        \"2016-09-01\",\r\n        \"2016-08-01\",\r\n        \"2016-07-01\",\r\n        \"2016-06-01\",\r\n        \"2016-03-30\",\r\n        \"2015-06-15\",\r\n        \"2015-05-01-preview\",\r\n        \"2014-12-01-preview\"\r\n      ]\r\n    },\r\n    {\r\n      \"resourceType\": \"locations/virtualNetworkAvailableEndpointServices\",\r\n      \"locations\": [\r\n        \"West Europe\",\r\n        \"Central US\",\r\n        \"West US\",\r\n        \"East US\",\r\n        \"North Central US\",\r\n        \"South Central US\",\r\n        \"East US 2\",\r\n        \"North Europe\"\r\n      ],\r\n      \"apiVersions\": [\r\n        \"2018-08-01\",\r\n        \"2018-07-01\",\r\n        \"2018-06-01\",\r\n        \"2018-05-01\",\r\n        \"2018-04-01\",\r\n        \"2018-03-01\",\r\n        \"2018-02-01\",\r\n        \"2018-01-01\",\r\n        \"2017-11-01\",\r\n        \"2017-10-01\",\r\n        \"2017-09-01\",\r\n        \"2017-08-01\",\r\n        \"2017-06-01\",\r\n        \"2017-04-01\"\r\n      ]\r\n    },\r\n    {\r\n      \"resourceType\": \"locations/availableDelegations\",\r\n      \"locations\": [\r\n        \"West Europe\",\r\n        \"Central US\",\r\n        \"West US\",\r\n        \"East US\",\r\n        \"North Central US\",\r\n        \"South Central US\",\r\n        \"East US 2\",\r\n        \"North Europe\"\r\n      ],\r\n      \"apiVersions\": [\r\n        \"2018-08-01\",\r\n        \"2018-07-01\",\r\n        \"2018-06-01\",\r\n        \"2018-05-01\",\r\n        \"2018-04-01\"\r\n      ]\r\n    },\r\n    {\r\n      \"resourceType\": \"operations\",\r\n      \"locations\": [],\r\n      \"apiVersions\": [\r\n        \"2018-08-01\",\r\n        \"2018-07-01\",\r\n        \"2018-06-01\",\r\n        \"2018-05-01\",\r\n        \"2018-04-01\",\r\n        \"2018-03-01\",\r\n        \"2018-02-01\",\r\n        \"2018-01-01\",\r\n        \"2017-11-01\",\r\n        \"2017-10-01\",\r\n        \"2017-09-01\",\r\n        \"2017-08-01\",\r\n        \"2017-06-01\",\r\n        \"2017-04-01\",\r\n        \"2017-03-01\",\r\n        \"2016-12-01\",\r\n        \"2016-11-01\",\r\n        \"2016-10-01\",\r\n        \"2016-09-01\",\r\n        \"2016-08-01\",\r\n        \"2016-07-01\",\r\n        \"2016-06-01\",\r\n        \"2016-03-30\",\r\n        \"2015-06-15\",\r\n        \"2015-05-01-preview\",\r\n        \"2014-12-01-preview\"\r\n      ]\r\n    },\r\n    {\r\n      \"resourceType\": \"checkTrafficManagerNameAvailability\",\r\n      \"locations\": [\r\n        \"global\"\r\n      ],\r\n      \"apiVersions\": [\r\n        \"2018-08-01\",\r\n        \"2018-04-01\",\r\n        \"2017-05-01\",\r\n        \"2017-03-01\",\r\n        \"2015-11-01\",\r\n        \"2015-04-28-preview\"\r\n      ]\r\n    },\r\n    {\r\n      \"resourceType\": \"trafficManagerGeographicHierarchies\",\r\n      \"locations\": [\r\n        \"global\"\r\n      ],\r\n      \"apiVersions\": [\r\n        \"2018-08-01\",\r\n        \"2018-04-01\",\r\n        \"2018-03-01\",\r\n        \"2018-02-01\",\r\n        \"2017-05-01\",\r\n        \"2017-03-01\"\r\n      ]\r\n    },\r\n    {\r\n      \"resourceType\": \"networkWatchers\",\r\n      \"locations\": [\r\n        \"West Europe\",\r\n        \"Central US\",\r\n        \"West US\",\r\n        \"East US\",\r\n        \"North Central US\",\r\n        \"South Central US\",\r\n        \"East US 2\",\r\n        \"North Europe\"\r\n      ],\r\n      \"apiVersions\": [\r\n        \"2018-04-01\",\r\n        \"2018-03-01\",\r\n        \"2018-02-01\",\r\n        \"2018-01-01\",\r\n        \"2017-11-01\",\r\n        \"2017-10-01\",\r\n        \"2017-09-01\",\r\n        \"2017-08-01\",\r\n        \"2017-06-01\",\r\n        \"2017-04-01\",\r\n        \"2017-03-01\",\r\n        \"2016-12-01\",\r\n        \"2016-11-01\",\r\n        \"2016-10-01\",\r\n        \"2016-09-01\",\r\n        \"2016-08-01\",\r\n        \"2016-07-01\",\r\n        \"2016-06-01\",\r\n        \"2016-03-30\"\r\n      ],\r\n      \"capabilities\": \"CrossResourceGroupResourceMove, CrossSubscriptionResourceMove\"\r\n    },\r\n    {\r\n      \"resourceType\": \"virtualNetworkGateways\",\r\n      \"locations\": [\r\n        \"West Europe\",\r\n        \"Central US\",\r\n        \"West US\",\r\n        \"East US\",\r\n        \"North Central US\",\r\n        \"South Central US\",\r\n        \"East US 2\",\r\n        \"North Europe\"\r\n      ],\r\n      \"apiVersions\": [\r\n        \"2018-04-01\",\r\n        \"2018-03-01\",\r\n        \"2018-02-01\",\r\n        \"2018-01-01\",\r\n        \"2017-11-01\",\r\n        \"2017-10-01\",\r\n        \"2017-09-01\",\r\n        \"2017-08-01\",\r\n        \"2017-06-01\",\r\n        \"2017-04-01\",\r\n        \"2017-03-01\",\r\n        \"2016-12-01\",\r\n        \"2016-11-01\",\r\n        \"2016-10-01\",\r\n        \"2016-09-01\",\r\n        \"2016-08-01\",\r\n        \"2016-07-01\",\r\n        \"2016-06-01\",\r\n        \"2016-03-30\",\r\n        \"2015-06-15\",\r\n        \"2015-05-01-preview\",\r\n        \"2014-12-01-preview\"\r\n      ],\r\n      \"capabilities\": \"CrossResourceGroupResourceMove, CrossSubscriptionResourceMove\"\r\n    },\r\n    {\r\n      \"resourceType\": \"localNetworkGateways\",\r\n      \"locations\": [\r\n        \"West Europe\",\r\n        \"Central US\",\r\n        \"West US\",\r\n        \"East US\",\r\n        \"North Central US\",\r\n        \"South Central US\",\r\n        \"East US 2\",\r\n        \"North Europe\"\r\n      ],\r\n      \"apiVersions\": [\r\n        \"2018-04-01\",\r\n        \"2018-03-01\",\r\n        \"2018-02-01\",\r\n        \"2018-01-01\",\r\n        \"2017-11-01\",\r\n        \"2017-10-01\",\r\n        \"2017-09-01\",\r\n        \"2017-08-01\",\r\n        \"2017-06-01\",\r\n        \"2017-04-01\",\r\n        \"2017-03-01\",\r\n        \"2016-12-01\",\r\n        \"2016-11-01\",\r\n        \"2016-10-01\",\r\n        \"2016-09-01\",\r\n        \"2016-08-01\",\r\n        \"2016-07-01\",\r\n        \"2016-06-01\",\r\n        \"2016-03-30\",\r\n        \"2015-06-15\",\r\n        \"2015-05-01-preview\",\r\n        \"2014-12-01-preview\"\r\n      ],\r\n      \"capabilities\": \"CrossResourceGroupResourceMove, CrossSubscriptionResourceMove\"\r\n    },\r\n    {\r\n      \"resourceType\": \"connections\",\r\n      \"locations\": [\r\n        \"West Europe\",\r\n        \"Central US\",\r\n        \"West US\",\r\n        \"East US\",\r\n        \"North Central US\",\r\n        \"South Central US\",\r\n        \"East US 2\",\r\n        \"North Europe\"\r\n      ],\r\n      \"apiVersions\": [\r\n        \"2018-08-01\",\r\n        \"2018-07-01\",\r\n        \"2018-06-01\",\r\n        \"2018-05-01\",\r\n        \"2018-04-01\",\r\n        \"2018-03-01\",\r\n        \"2018-02-01\",\r\n        \"2018-01-01\",\r\n        \"2017-11-01\",\r\n        \"2017-10-01\",\r\n        \"2017-09-01\",\r\n        \"2017-08-01\",\r\n        \"2017-06-01\",\r\n        \"2017-04-01\",\r\n        \"2017-03-01\",\r\n        \"2016-12-01\",\r\n        \"2016-11-01\",\r\n        \"2016-10-01\",\r\n        \"2016-09-01\",\r\n        \"2016-08-01\",\r\n        \"2016-07-01\",\r\n        \"2016-06-01\",\r\n        \"2016-03-30\",\r\n        \"2015-06-15\",\r\n        \"2015-05-01-preview\",\r\n        \"2014-12-01-preview\"\r\n      ],\r\n      \"capabilities\": \"CrossResourceGroupResourceMove, CrossSubscriptionResourceMove\"\r\n    },\r\n    {\r\n      \"resourceType\": \"applicationGateways\",\r\n      \"locations\": [\r\n        \"West Europe\",\r\n        \"Central US\",\r\n        \"West US\",\r\n        \"East US\",\r\n        \"North Central US\",\r\n        \"South Central US\",\r\n        \"East US 2\",\r\n        \"North Europe\"\r\n      ],\r\n      \"apiVersions\": [\r\n        \"2018-04-01\",\r\n        \"2018-03-01\",\r\n        \"2018-02-01\",\r\n        \"2018-01-01\",\r\n        \"2017-11-01\",\r\n        \"2017-10-01\",\r\n        \"2017-09-01\",\r\n        \"2017-08-01\",\r\n        \"2017-06-01\",\r\n        \"2017-04-01\",\r\n        \"2017-03-01\",\r\n        \"2016-12-01\",\r\n        \"2016-11-01\",\r\n        \"2016-10-01\",\r\n        \"2016-09-01\",\r\n        \"2016-08-01\",\r\n        \"2016-07-01\",\r\n        \"2016-06-01\",\r\n        \"2016-03-30\",\r\n        \"2015-06-15\",\r\n        \"2015-05-01-preview\",\r\n        \"2014-12-01-preview\"\r\n      ],\r\n      \"capabilities\": \"None\"\r\n    },\r\n    {\r\n      \"resourceType\": \"expressRouteCircuits\",\r\n      \"locations\": [\r\n        \"West Europe\",\r\n        \"Central US\",\r\n        \"West US\",\r\n        \"East US\",\r\n        \"North Central US\",\r\n        \"South Central US\",\r\n        \"East US 2\",\r\n        \"North Europe\"\r\n      ],\r\n      \"apiVersions\": [\r\n        \"2018-04-01\",\r\n        \"2018-03-01\",\r\n        \"2018-02-01\",\r\n        \"2018-01-01\",\r\n        \"2017-11-01\",\r\n        \"2017-10-01\",\r\n        \"2017-09-01\",\r\n        \"2017-08-01\",\r\n        \"2017-06-01\",\r\n        \"2017-04-01\",\r\n        \"2017-03-01\",\r\n        \"2016-12-01\",\r\n        \"2016-11-01\",\r\n        \"2016-10-01\",\r\n        \"2016-09-01\",\r\n        \"2016-08-01\",\r\n        \"2016-07-01\",\r\n        \"2016-06-01\",\r\n        \"2016-03-30\",\r\n        \"2015-06-15\",\r\n        \"2015-05-01-preview\",\r\n        \"2014-12-01-preview\"\r\n      ],\r\n      \"capabilities\": \"None\"\r\n    },\r\n    {\r\n      \"resourceType\": \"expressRouteCrossConnections\",\r\n      \"locations\": [\r\n        \"West Europe\",\r\n        \"Central US\",\r\n        \"West US\",\r\n        \"East US\",\r\n        \"North Central US\",\r\n        \"South Central US\",\r\n        \"East US 2\",\r\n        \"North Europe\"\r\n      ],\r\n      \"apiVersions\": [\r\n        \"2018-02-01\"\r\n      ],\r\n      \"capabilities\": \"None\"\r\n    },\r\n    {\r\n      \"resourceType\": \"expressRouteServiceProviders\",\r\n      \"locations\": [],\r\n      \"apiVersions\": [\r\n        \"2018-04-01\",\r\n        \"2018-03-01\",\r\n        \"2018-02-01\",\r\n        \"2018-01-01\",\r\n        \"2017-11-01\",\r\n        \"2017-10-01\",\r\n        \"2017-09-01\",\r\n        \"2017-08-01\",\r\n        \"2017-06-01\",\r\n        \"2017-04-01\",\r\n        \"2017-03-01\",\r\n        \"2016-12-01\",\r\n        \"2016-11-01\",\r\n        \"2016-10-01\",\r\n        \"2016-09-01\",\r\n        \"2016-08-01\",\r\n        \"2016-07-01\",\r\n        \"2016-06-01\",\r\n        \"2016-03-30\",\r\n        \"2015-06-15\",\r\n        \"2015-05-01-preview\",\r\n        \"2014-12-01-preview\"\r\n      ]\r\n    },\r\n    {\r\n      \"resourceType\": \"applicationGatewayAvailableWafRuleSets\",\r\n      \"locations\": [],\r\n      \"apiVersions\": [\r\n        \"2018-04-01\",\r\n        \"2018-03-01\",\r\n        \"2018-02-01\",\r\n        \"2018-01-01\",\r\n        \"2017-11-01\",\r\n        \"2017-10-01\",\r\n        \"2017-09-01\",\r\n        \"2017-08-01\",\r\n        \"2017-06-01\",\r\n        \"2017-04-01\",\r\n        \"2017-03-01\"\r\n      ]\r\n    },\r\n    {\r\n      \"resourceType\": \"applicationGatewayAvailableSslOptions\",\r\n      \"locations\": [],\r\n      \"apiVersions\": [\r\n        \"2018-04-01\",\r\n        \"2018-03-01\",\r\n        \"2018-02-01\",\r\n        \"2018-01-01\",\r\n        \"2017-11-01\",\r\n        \"2017-10-01\",\r\n        \"2017-09-01\",\r\n        \"2017-08-01\",\r\n        \"2017-06-01\"\r\n      ]\r\n    },\r\n    {\r\n      \"resourceType\": \"bgpServiceCommunities\",\r\n      \"locations\": [],\r\n      \"apiVersions\": [\r\n        \"2018-04-01\",\r\n        \"2018-03-01\",\r\n        \"2018-02-01\",\r\n        \"2018-01-01\",\r\n        \"2017-11-01\",\r\n        \"2017-10-01\",\r\n        \"2017-09-01\",\r\n        \"2017-08-01\",\r\n        \"2017-06-01\",\r\n        \"2017-04-01\",\r\n        \"2016-12-01\"\r\n      ]\r\n    },\r\n    {\r\n      \"resourceType\": \"routeFilters\",\r\n      \"locations\": [\r\n        \"West Europe\",\r\n        \"Central US\",\r\n        \"West US\",\r\n        \"East US\",\r\n        \"North Central US\",\r\n        \"South Central US\",\r\n        \"East US 2\",\r\n        \"North Europe\"\r\n      ],\r\n      \"apiVersions\": [\r\n        \"2018-04-01\",\r\n        \"2018-03-01\",\r\n        \"2018-02-01\",\r\n        \"2018-01-01\",\r\n        \"2017-11-01\",\r\n        \"2017-10-01\",\r\n        \"2017-09-01\",\r\n        \"2017-08-01\",\r\n        \"2017-06-01\",\r\n        \"2017-04-01\",\r\n        \"2017-03-01\",\r\n        \"2016-12-01\"\r\n      ],\r\n      \"capabilities\": \"None\"\r\n    },\r\n    {\r\n      \"resourceType\": \"virtualWans\",\r\n      \"locations\": [\r\n        \"West Europe\",\r\n        \"Central US\",\r\n        \"West US\",\r\n        \"East US\",\r\n        \"North Central US\",\r\n        \"South Central US\",\r\n        \"East US 2\",\r\n        \"North Europe\"\r\n      ],\r\n      \"apiVersions\": [\r\n        \"2018-04-01\",\r\n        \"2018-03-01\",\r\n        \"2018-02-01\",\r\n        \"2018-01-01\",\r\n        \"2017-11-01\",\r\n        \"2017-10-01\",\r\n        \"2017-09-01\"\r\n      ],\r\n      \"capabilities\": \"CrossResourceGroupResourceMove, CrossSubscriptionResourceMove\"\r\n    },\r\n    {\r\n      \"resourceType\": \"vpnSites\",\r\n      \"locations\": [\r\n        \"West Europe\",\r\n        \"Central US\",\r\n        \"West US\",\r\n        \"East US\",\r\n        \"North Central US\",\r\n        \"South Central US\",\r\n        \"East US 2\",\r\n        \"North Europe\"\r\n      ],\r\n      \"apiVersions\": [\r\n        \"2018-04-01\",\r\n        \"2018-03-01\",\r\n        \"2018-02-01\",\r\n        \"2018-01-01\",\r\n        \"2017-11-01\",\r\n        \"2017-10-01\",\r\n        \"2017-09-01\"\r\n      ],\r\n      \"capabilities\": \"CrossResourceGroupResourceMove, CrossSubscriptionResourceMove\"\r\n    },\r\n    {\r\n      \"resourceType\": \"virtualHubs\",\r\n      \"locations\": [\r\n        \"West Europe\",\r\n        \"Central US\",\r\n        \"West US\",\r\n        \"East US\",\r\n        \"North Central US\",\r\n        \"South Central US\",\r\n        \"East US 2\",\r\n        \"North Europe\"\r\n      ],\r\n      \"apiVersions\": [\r\n        \"2018-04-01\",\r\n        \"2018-03-01\",\r\n        \"2018-02-01\",\r\n        \"2018-01-01\",\r\n        \"2017-11-01\",\r\n        \"2017-10-01\",\r\n        \"2017-09-01\"\r\n      ],\r\n      \"capabilities\": \"CrossResourceGroupResourceMove, CrossSubscriptionResourceMove\"\r\n    },\r\n    {\r\n      \"resourceType\": \"vpnGateways\",\r\n      \"locations\": [\r\n        \"West Europe\",\r\n        \"Central US\",\r\n        \"West US\",\r\n        \"East US\",\r\n        \"North Central US\",\r\n        \"South Central US\",\r\n        \"East US 2\",\r\n        \"North Europe\"\r\n      ],\r\n      \"apiVersions\": [\r\n        \"2018-04-01\",\r\n        \"2018-03-01\",\r\n        \"2018-02-01\",\r\n        \"2018-01-01\",\r\n        \"2017-11-01\",\r\n        \"2017-10-01\",\r\n        \"2017-09-01\"\r\n      ],\r\n      \"capabilities\": \"CrossResourceGroupResourceMove, CrossSubscriptionResourceMove\"\r\n    },\r\n    {\r\n      \"resourceType\": \"secureGateways\",\r\n      \"locations\": [\r\n        \"West Europe\",\r\n        \"Central US\",\r\n        \"West US\",\r\n        \"East US\",\r\n        \"North Central US\",\r\n        \"South Central US\",\r\n        \"East US 2\",\r\n        \"North Europe\"\r\n      ],\r\n      \"apiVersions\": [\r\n        \"2018-04-01\",\r\n        \"2018-03-01\",\r\n        \"2018-02-01\",\r\n        \"2018-01-01\",\r\n        \"2017-11-01\"\r\n      ],\r\n      \"capabilities\": \"CrossResourceGroupResourceMove, CrossSubscriptionResourceMove\"\r\n    },\r\n    {\r\n      \"resourceType\": \"ddosProtectionPlans\",\r\n      \"locations\": [\r\n        \"West Europe\",\r\n        \"Central US\",\r\n        \"West US\",\r\n        \"East US\",\r\n        \"North Central US\",\r\n        \"South Central US\",\r\n        \"East US 2\",\r\n        \"North Europe\"\r\n      ],\r\n      \"apiVersions\": [\r\n        \"2018-08-01\",\r\n        \"2018-07-01\",\r\n        \"2018-06-01\",\r\n        \"2018-05-01\",\r\n        \"2018-04-01\",\r\n        \"2018-03-01\",\r\n        \"2018-02-01\"\r\n      ],\r\n      \"capabilities\": \"None\"\r\n    },\r\n    {\r\n      \"resourceType\": \"checkFrontdoorNameAvailability\",\r\n      \"locations\": [\r\n        \"global\",\r\n        \"Central US\",\r\n        \"East US\",\r\n        \"East US 2\",\r\n        \"North Central US\",\r\n        \"South Central US\",\r\n        \"West US\",\r\n        \"North Europe\",\r\n        \"West Europe\",\r\n        \"East Asia\",\r\n        \"Southeast Asia\",\r\n        \"Japan East\",\r\n        \"Japan West\",\r\n        \"Brazil South\",\r\n        \"Australia East\",\r\n        \"Australia Southeast\"\r\n      ],\r\n      \"apiVersions\": [\r\n        \"2018-08-01\"\r\n      ]\r\n    },\r\n    {\r\n      \"resourceType\": \"locations/bareMetalTenants\",\r\n      \"locations\": [\r\n        \"West Europe\",\r\n        \"Central US\",\r\n        \"West US\",\r\n        \"East US\",\r\n        \"North Central US\",\r\n        \"South Central US\",\r\n        \"East US 2\",\r\n        \"North Europe\"\r\n      ],\r\n      \"apiVersions\": [\r\n        \"2018-08-01\",\r\n        \"2018-07-01\"\r\n      ]\r\n    },\r\n    {\r\n      \"resourceType\": \"trafficmanagerprofiles\",\r\n      \"locations\": [\r\n        \"global\"\r\n      ],\r\n      \"apiVersions\": [\r\n        \"2018-08-01\",\r\n        \"2018-04-01\",\r\n        \"2018-03-01\",\r\n        \"2018-02-01\",\r\n        \"2017-05-01\",\r\n        \"2017-03-01\",\r\n        \"2015-11-01\",\r\n        \"2015-04-28-preview\"\r\n      ],\r\n      \"capabilities\": \"CrossResourceGroupResourceMove, CrossSubscriptionResourceMove\"\r\n    },\r\n    {\r\n      \"resourceType\": \"trafficManagerUserMetricsKeys\",\r\n      \"locations\": [\r\n        \"global\"\r\n      ],\r\n      \"apiVersions\": [\r\n        \"2018-08-01\",\r\n        \"2017-09-01-preview\"\r\n      ]\r\n    },\r\n    {\r\n      \"resourceType\": \"dnszones\",\r\n      \"locations\": [\r\n        \"global\"\r\n      ],\r\n      \"apiVersions\": [\r\n        \"2018-05-01\",\r\n        \"2018-03-01-preview\",\r\n        \"2017-10-01\",\r\n        \"2017-09-15-preview\",\r\n        \"2017-09-01\",\r\n        \"2016-07-01\",\r\n        \"2016-04-01\",\r\n        \"2015-11-30\",\r\n        \"2015-11-15-preview\",\r\n        \"2015-05-04-preview\"\r\n      ],\r\n      \"capabilities\": \"CrossResourceGroupResourceMove, CrossSubscriptionResourceMove\"\r\n    },\r\n    {\r\n      \"resourceType\": \"dnsOperationResults\",\r\n      \"locations\": [\r\n        \"global\"\r\n      ],\r\n      \"apiVersions\": [\r\n        \"2018-05-01\",\r\n        \"2018-03-01-preview\",\r\n        \"2017-10-01\",\r\n        \"2017-09-15-preview\",\r\n        \"2017-09-01\",\r\n        \"2016-07-01\",\r\n        \"2016-04-01\",\r\n        \"2015-11-30\",\r\n        \"2015-11-15-preview\",\r\n        \"2015-05-04-preview\"\r\n      ]\r\n    },\r\n    {\r\n      \"resourceType\": \"dnsOperationStatuses\",\r\n      \"locations\": [\r\n        \"global\"\r\n      ],\r\n      \"apiVersions\": [\r\n        \"2018-05-01\",\r\n        \"2018-03-01-preview\",\r\n        \"2017-10-01\",\r\n        \"2017-09-15-preview\",\r\n        \"2017-09-01\",\r\n        \"2016-07-01\",\r\n        \"2016-04-01\",\r\n        \"2015-11-30\",\r\n        \"2015-11-15-preview\",\r\n        \"2015-05-04-preview\"\r\n      ]\r\n    },\r\n    {\r\n      \"resourceType\": \"dnszones/A\",\r\n      \"locations\": [\r\n        \"global\"\r\n      ],\r\n      \"apiVersions\": [\r\n        \"2018-05-01\",\r\n        \"2018-03-01-preview\",\r\n        \"2017-10-01\",\r\n        \"2017-09-15-preview\",\r\n        \"2017-09-01\",\r\n        \"2016-07-01\",\r\n        \"2016-04-01\",\r\n        \"2015-11-30\",\r\n        \"2015-11-15-preview\",\r\n        \"2015-05-04-preview\"\r\n      ]\r\n    },\r\n    {\r\n      \"resourceType\": \"dnszones/AAAA\",\r\n      \"locations\": [\r\n        \"global\"\r\n      ],\r\n      \"apiVersions\": [\r\n        \"2018-05-01\",\r\n        \"2018-03-01-preview\",\r\n        \"2017-10-01\",\r\n        \"2017-09-15-preview\",\r\n        \"2017-09-01\",\r\n        \"2016-07-01\",\r\n        \"2016-04-01\",\r\n        \"2015-11-30\",\r\n        \"2015-11-15-preview\",\r\n        \"2015-05-04-preview\"\r\n      ]\r\n    },\r\n    {\r\n      \"resourceType\": \"dnszones/CNAME\",\r\n      \"locations\": [\r\n        \"global\"\r\n      ],\r\n      \"apiVersions\": [\r\n        \"2018-05-01\",\r\n        \"2018-03-01-preview\",\r\n        \"2017-10-01\",\r\n        \"2017-09-15-preview\",\r\n        \"2017-09-01\",\r\n        \"2016-07-01\",\r\n        \"2016-04-01\",\r\n        \"2015-11-30\",\r\n        \"2015-11-15-preview\",\r\n        \"2015-05-04-preview\"\r\n      ]\r\n    },\r\n    {\r\n      \"resourceType\": \"dnszones/PTR\",\r\n      \"locations\": [\r\n        \"global\"\r\n      ],\r\n      \"apiVersions\": [\r\n        \"2018-05-01\",\r\n        \"2018-03-01-preview\",\r\n        \"2017-10-01\",\r\n        \"2017-09-15-preview\",\r\n        \"2017-09-01\",\r\n        \"2016-07-01\",\r\n        \"2016-04-01\",\r\n        \"2015-11-30\",\r\n        \"2015-11-15-preview\",\r\n        \"2015-05-04-preview\"\r\n      ]\r\n    },\r\n    {\r\n      \"resourceType\": \"dnszones/MX\",\r\n      \"locations\": [\r\n        \"global\"\r\n      ],\r\n      \"apiVersions\": [\r\n        \"2018-05-01\",\r\n        \"2018-03-01-preview\",\r\n        \"2017-10-01\",\r\n        \"2017-09-15-preview\",\r\n        \"2017-09-01\",\r\n        \"2016-07-01\",\r\n        \"2016-04-01\",\r\n        \"2015-11-30\",\r\n        \"2015-11-15-preview\",\r\n        \"2015-05-04-preview\"\r\n      ]\r\n    },\r\n    {\r\n      \"resourceType\": \"dnszones/TXT\",\r\n      \"locations\": [\r\n        \"global\"\r\n      ],\r\n      \"apiVersions\": [\r\n        \"2018-05-01\",\r\n        \"2018-03-01-preview\",\r\n        \"2017-10-01\",\r\n        \"2017-09-15-preview\",\r\n        \"2017-09-01\",\r\n        \"2016-07-01\",\r\n        \"2016-04-01\",\r\n        \"2015-11-30\",\r\n        \"2015-11-15-preview\",\r\n        \"2015-05-04-preview\"\r\n      ]\r\n    },\r\n    {\r\n      \"resourceType\": \"dnszones/CAA\",\r\n      \"locations\": [\r\n        \"global\"\r\n      ],\r\n      \"apiVersions\": [\r\n        \"2018-05-01\",\r\n        \"2018-03-01-preview\",\r\n        \"2017-10-01\",\r\n        \"2017-09-15-preview\",\r\n        \"2017-09-01\",\r\n        \"2016-07-01\",\r\n        \"2016-04-01\",\r\n        \"2015-11-30\",\r\n        \"2015-11-15-preview\",\r\n        \"2015-05-04-preview\"\r\n      ]\r\n    }\r\n  ],\r\n  \"registrationState\": \"Registering\"\r\n}",
      "ResponseHeaders": {
        "Content-Length": [
          "21121"
=======
          "FxVersion/4.7.3133.0",
          "OSName/Windows8.1Enterprise",
          "OSVersion/6.3.9600",
          "Microsoft.Azure.Management.Internal.Resources.ResourceManagementClient/4.1.0"
        ]
      },
      "ResponseBody": "{\r\n  \"id\": \"/subscriptions/947d47b4-7883-4bb9-9d85-c5e8e2f572ce/providers/Microsoft.Network\",\r\n  \"namespace\": \"Microsoft.Network\",\r\n  \"authorizations\": [\r\n    {\r\n      \"applicationId\": \"2cf9eb86-36b5-49dc-86ae-9a63135dfa8c\",\r\n      \"roleDefinitionId\": \"13ba9ab4-19f0-4804-adc4-14ece36cc7a1\"\r\n    },\r\n    {\r\n      \"applicationId\": \"7c33bfcb-8d33-48d6-8e60-dc6404003489\",\r\n      \"roleDefinitionId\": \"ad6261e4-fa9a-4642-aa5f-104f1b67e9e3\"\r\n    },\r\n    {\r\n      \"applicationId\": \"1e3e4475-288f-4018-a376-df66fd7fac5f\",\r\n      \"roleDefinitionId\": \"1d538b69-3d87-4e56-8ff8-25786fd48261\"\r\n    },\r\n    {\r\n      \"applicationId\": \"a0be0c72-870e-46f0-9c49-c98333a996f7\",\r\n      \"roleDefinitionId\": \"7ce22727-ffce-45a9-930c-ddb2e56fa131\"\r\n    },\r\n    {\r\n      \"applicationId\": \"486c78bf-a0f7-45f1-92fd-37215929e116\",\r\n      \"roleDefinitionId\": \"98a9e526-0a60-4c1f-a33a-ae46e1f8dc0d\"\r\n    },\r\n    {\r\n      \"applicationId\": \"19947cfd-0303-466c-ac3c-fcc19a7a1570\",\r\n      \"roleDefinitionId\": \"d813ab6c-bfb7-413e-9462-005b21f0ce09\"\r\n    },\r\n    {\r\n      \"applicationId\": \"341b7f3d-69b3-47f9-9ce7-5b7f4945fdbd\",\r\n      \"roleDefinitionId\": \"8141843c-c51c-4c1e-a5bf-0d351594b86c\"\r\n    }\r\n  ],\r\n  \"resourceTypes\": [\r\n    {\r\n      \"resourceType\": \"virtualNetworks\",\r\n      \"locations\": [\r\n        \"East US\",\r\n        \"North Europe\",\r\n        \"West Europe\",\r\n        \"East Asia\",\r\n        \"Southeast Asia\",\r\n        \"North Central US\",\r\n        \"South Central US\",\r\n        \"Central US\",\r\n        \"East US 2\",\r\n        \"Japan East\",\r\n        \"Japan West\",\r\n        \"Brazil South\",\r\n        \"Australia East\",\r\n        \"Australia Southeast\",\r\n        \"Central India\",\r\n        \"South India\",\r\n        \"West India\",\r\n        \"Canada Central\",\r\n        \"Canada East\",\r\n        \"West Central US\",\r\n        \"West US 2\",\r\n        \"UK West\",\r\n        \"UK South\",\r\n        \"Korea Central\",\r\n        \"Korea South\",\r\n        \"France Central\",\r\n        \"West US\",\r\n        \"Central US EUAP\",\r\n        \"East US 2 EUAP\"\r\n      ],\r\n      \"apiVersions\": [\r\n        \"2018-08-01\",\r\n        \"2018-07-01\",\r\n        \"2018-06-01\",\r\n        \"2018-05-01\",\r\n        \"2018-04-01\",\r\n        \"2018-03-01\",\r\n        \"2018-02-01\",\r\n        \"2018-01-01\",\r\n        \"2017-11-01\",\r\n        \"2017-10-01\",\r\n        \"2017-09-01\",\r\n        \"2017-08-01\",\r\n        \"2017-06-01\",\r\n        \"2017-04-01\",\r\n        \"2017-03-01\",\r\n        \"2016-12-01\",\r\n        \"2016-11-01\",\r\n        \"2016-10-01\",\r\n        \"2016-09-01\",\r\n        \"2016-08-01\",\r\n        \"2016-07-01\",\r\n        \"2016-06-01\",\r\n        \"2016-03-30\",\r\n        \"2015-06-15\",\r\n        \"2015-05-01-preview\",\r\n        \"2014-12-01-preview\"\r\n      ],\r\n      \"capabilities\": \"CrossResourceGroupResourceMove, CrossSubscriptionResourceMove\"\r\n    },\r\n    {\r\n      \"resourceType\": \"publicIPAddresses\",\r\n      \"locations\": [\r\n        \"East US\",\r\n        \"North Europe\",\r\n        \"West Europe\",\r\n        \"East Asia\",\r\n        \"Southeast Asia\",\r\n        \"North Central US\",\r\n        \"South Central US\",\r\n        \"Central US\",\r\n        \"East US 2\",\r\n        \"Japan East\",\r\n        \"Japan West\",\r\n        \"Brazil South\",\r\n        \"Australia East\",\r\n        \"Australia Southeast\",\r\n        \"Central India\",\r\n        \"South India\",\r\n        \"West India\",\r\n        \"Canada Central\",\r\n        \"Canada East\",\r\n        \"West Central US\",\r\n        \"West US 2\",\r\n        \"UK West\",\r\n        \"UK South\",\r\n        \"Korea Central\",\r\n        \"Korea South\",\r\n        \"France Central\",\r\n        \"West US\",\r\n        \"Central US EUAP\",\r\n        \"East US 2 EUAP\"\r\n      ],\r\n      \"apiVersions\": [\r\n        \"2018-08-01\",\r\n        \"2018-07-01\",\r\n        \"2018-06-01\",\r\n        \"2018-05-01\",\r\n        \"2018-04-01\",\r\n        \"2018-03-01\",\r\n        \"2018-02-01\",\r\n        \"2018-01-01\",\r\n        \"2017-11-01\",\r\n        \"2017-10-01\",\r\n        \"2017-09-01\",\r\n        \"2017-08-01\",\r\n        \"2017-06-01\",\r\n        \"2017-04-01\",\r\n        \"2017-03-01\",\r\n        \"2016-12-01\",\r\n        \"2016-11-01\",\r\n        \"2016-10-01\",\r\n        \"2016-09-01\",\r\n        \"2016-08-01\",\r\n        \"2016-07-01\",\r\n        \"2016-06-01\",\r\n        \"2016-03-30\",\r\n        \"2015-06-15\",\r\n        \"2015-05-01-preview\",\r\n        \"2014-12-01-preview\"\r\n      ],\r\n      \"zoneMappings\": [\r\n        {\r\n          \"location\": \"East US 2\",\r\n          \"zones\": [\r\n            \"1\",\r\n            \"2\",\r\n            \"3\"\r\n          ]\r\n        },\r\n        {\r\n          \"location\": \"Central US\",\r\n          \"zones\": [\r\n            \"1\",\r\n            \"2\",\r\n            \"3\"\r\n          ]\r\n        },\r\n        {\r\n          \"location\": \"West Europe\",\r\n          \"zones\": [\r\n            \"1\",\r\n            \"2\",\r\n            \"3\"\r\n          ]\r\n        },\r\n        {\r\n          \"location\": \"East US 2 EUAP\",\r\n          \"zones\": [\r\n            \"1\",\r\n            \"2\",\r\n            \"3\"\r\n          ]\r\n        },\r\n        {\r\n          \"location\": \"Central US EUAP\",\r\n          \"zones\": [\r\n            \"1\",\r\n            \"2\"\r\n          ]\r\n        },\r\n        {\r\n          \"location\": \"France Central\",\r\n          \"zones\": [\r\n            \"1\",\r\n            \"2\",\r\n            \"3\"\r\n          ]\r\n        },\r\n        {\r\n          \"location\": \"Southeast Asia\",\r\n          \"zones\": [\r\n            \"1\",\r\n            \"2\",\r\n            \"3\"\r\n          ]\r\n        },\r\n        {\r\n          \"location\": \"West US 2\",\r\n          \"zones\": [\r\n            \"1\",\r\n            \"2\",\r\n            \"3\"\r\n          ]\r\n        },\r\n        {\r\n          \"location\": \"North Europe\",\r\n          \"zones\": [\r\n            \"1\",\r\n            \"2\",\r\n            \"3\"\r\n          ]\r\n        }\r\n      ],\r\n      \"capabilities\": \"CrossResourceGroupResourceMove, CrossSubscriptionResourceMove\"\r\n    },\r\n    {\r\n      \"resourceType\": \"networkInterfaces\",\r\n      \"locations\": [\r\n        \"East US\",\r\n        \"North Europe\",\r\n        \"West Europe\",\r\n        \"East Asia\",\r\n        \"Southeast Asia\",\r\n        \"North Central US\",\r\n        \"South Central US\",\r\n        \"Central US\",\r\n        \"East US 2\",\r\n        \"Japan East\",\r\n        \"Japan West\",\r\n        \"Brazil South\",\r\n        \"Australia East\",\r\n        \"Australia Southeast\",\r\n        \"Central India\",\r\n        \"South India\",\r\n        \"West India\",\r\n        \"Canada Central\",\r\n        \"Canada East\",\r\n        \"West Central US\",\r\n        \"West US 2\",\r\n        \"UK West\",\r\n        \"UK South\",\r\n        \"Korea Central\",\r\n        \"Korea South\",\r\n        \"France Central\",\r\n        \"West US\",\r\n        \"Central US EUAP\",\r\n        \"East US 2 EUAP\"\r\n      ],\r\n      \"apiVersions\": [\r\n        \"2018-08-01\",\r\n        \"2018-07-01\",\r\n        \"2018-06-01\",\r\n        \"2018-05-01\",\r\n        \"2018-04-01\",\r\n        \"2018-03-01\",\r\n        \"2018-02-01\",\r\n        \"2018-01-01\",\r\n        \"2017-11-01\",\r\n        \"2017-10-01\",\r\n        \"2017-09-01\",\r\n        \"2017-08-01\",\r\n        \"2017-06-01\",\r\n        \"2017-04-01\",\r\n        \"2017-03-01\",\r\n        \"2016-12-01\",\r\n        \"2016-11-01\",\r\n        \"2016-10-01\",\r\n        \"2016-09-01\",\r\n        \"2016-08-01\",\r\n        \"2016-07-01\",\r\n        \"2016-06-01\",\r\n        \"2016-03-30\",\r\n        \"2015-06-15\",\r\n        \"2015-05-01-preview\",\r\n        \"2014-12-01-preview\"\r\n      ],\r\n      \"capabilities\": \"CrossResourceGroupResourceMove, CrossSubscriptionResourceMove\"\r\n    },\r\n    {\r\n      \"resourceType\": \"interfaceEndpoints\",\r\n      \"locations\": [\r\n        \"East US\",\r\n        \"North Europe\",\r\n        \"West Europe\",\r\n        \"East Asia\",\r\n        \"Southeast Asia\",\r\n        \"North Central US\",\r\n        \"South Central US\",\r\n        \"Central US\",\r\n        \"East US 2\",\r\n        \"Japan East\",\r\n        \"Japan West\",\r\n        \"Brazil South\",\r\n        \"Australia East\",\r\n        \"Australia Southeast\",\r\n        \"Central India\",\r\n        \"South India\",\r\n        \"West India\",\r\n        \"Canada Central\",\r\n        \"Canada East\",\r\n        \"West Central US\",\r\n        \"West US 2\",\r\n        \"UK West\",\r\n        \"UK South\",\r\n        \"Korea Central\",\r\n        \"Korea South\",\r\n        \"France Central\",\r\n        \"West US\",\r\n        \"Central US EUAP\",\r\n        \"East US 2 EUAP\"\r\n      ],\r\n      \"apiVersions\": [\r\n        \"2018-08-01\"\r\n      ],\r\n      \"capabilities\": \"None\"\r\n    },\r\n    {\r\n      \"resourceType\": \"loadBalancers\",\r\n      \"locations\": [\r\n        \"East US\",\r\n        \"North Europe\",\r\n        \"West Europe\",\r\n        \"East Asia\",\r\n        \"Southeast Asia\",\r\n        \"North Central US\",\r\n        \"South Central US\",\r\n        \"Central US\",\r\n        \"East US 2\",\r\n        \"Japan East\",\r\n        \"Japan West\",\r\n        \"Brazil South\",\r\n        \"Australia East\",\r\n        \"Australia Southeast\",\r\n        \"Central India\",\r\n        \"South India\",\r\n        \"West India\",\r\n        \"Canada Central\",\r\n        \"Canada East\",\r\n        \"West Central US\",\r\n        \"West US 2\",\r\n        \"UK West\",\r\n        \"UK South\",\r\n        \"Korea Central\",\r\n        \"Korea South\",\r\n        \"France Central\",\r\n        \"West US\",\r\n        \"Central US EUAP\",\r\n        \"East US 2 EUAP\"\r\n      ],\r\n      \"apiVersions\": [\r\n        \"2018-08-01\",\r\n        \"2018-07-01\",\r\n        \"2018-06-01\",\r\n        \"2018-05-01\",\r\n        \"2018-04-01\",\r\n        \"2018-03-01\",\r\n        \"2018-02-01\",\r\n        \"2018-01-01\",\r\n        \"2017-11-01\",\r\n        \"2017-10-01\",\r\n        \"2017-09-01\",\r\n        \"2017-08-01\",\r\n        \"2017-06-01\",\r\n        \"2017-04-01\",\r\n        \"2017-03-01\",\r\n        \"2016-12-01\",\r\n        \"2016-11-01\",\r\n        \"2016-10-01\",\r\n        \"2016-09-01\",\r\n        \"2016-08-01\",\r\n        \"2016-07-01\",\r\n        \"2016-06-01\",\r\n        \"2016-03-30\",\r\n        \"2015-06-15\",\r\n        \"2015-05-01-preview\",\r\n        \"2014-12-01-preview\"\r\n      ],\r\n      \"capabilities\": \"CrossResourceGroupResourceMove, CrossSubscriptionResourceMove\"\r\n    },\r\n    {\r\n      \"resourceType\": \"networkSecurityGroups\",\r\n      \"locations\": [\r\n        \"East US\",\r\n        \"North Europe\",\r\n        \"West Europe\",\r\n        \"East Asia\",\r\n        \"Southeast Asia\",\r\n        \"North Central US\",\r\n        \"South Central US\",\r\n        \"Central US\",\r\n        \"East US 2\",\r\n        \"Japan East\",\r\n        \"Japan West\",\r\n        \"Brazil South\",\r\n        \"Australia East\",\r\n        \"Australia Southeast\",\r\n        \"Central India\",\r\n        \"South India\",\r\n        \"West India\",\r\n        \"Canada Central\",\r\n        \"Canada East\",\r\n        \"West Central US\",\r\n        \"West US 2\",\r\n        \"UK West\",\r\n        \"UK South\",\r\n        \"Korea Central\",\r\n        \"Korea South\",\r\n        \"France Central\",\r\n        \"West US\",\r\n        \"Central US EUAP\",\r\n        \"East US 2 EUAP\"\r\n      ],\r\n      \"apiVersions\": [\r\n        \"2018-08-01\",\r\n        \"2018-07-01\",\r\n        \"2018-06-01\",\r\n        \"2018-05-01\",\r\n        \"2018-04-01\",\r\n        \"2018-03-01\",\r\n        \"2018-02-01\",\r\n        \"2018-01-01\",\r\n        \"2017-11-01\",\r\n        \"2017-10-01\",\r\n        \"2017-09-01\",\r\n        \"2017-08-01\",\r\n        \"2017-06-01\",\r\n        \"2017-04-01\",\r\n        \"2017-03-01\",\r\n        \"2016-12-01\",\r\n        \"2016-11-01\",\r\n        \"2016-10-01\",\r\n        \"2016-09-01\",\r\n        \"2016-08-01\",\r\n        \"2016-07-01\",\r\n        \"2016-06-01\",\r\n        \"2016-03-30\",\r\n        \"2015-06-15\",\r\n        \"2015-05-01-preview\",\r\n        \"2014-12-01-preview\"\r\n      ],\r\n      \"capabilities\": \"CrossResourceGroupResourceMove, CrossSubscriptionResourceMove\"\r\n    },\r\n    {\r\n      \"resourceType\": \"applicationSecurityGroups\",\r\n      \"locations\": [\r\n        \"East US\",\r\n        \"North Europe\",\r\n        \"West Europe\",\r\n        \"East Asia\",\r\n        \"Southeast Asia\",\r\n        \"North Central US\",\r\n        \"South Central US\",\r\n        \"Central US\",\r\n        \"East US 2\",\r\n        \"Japan East\",\r\n        \"Japan West\",\r\n        \"Brazil South\",\r\n        \"Australia East\",\r\n        \"Australia Southeast\",\r\n        \"Central India\",\r\n        \"South India\",\r\n        \"West India\",\r\n        \"Canada Central\",\r\n        \"Canada East\",\r\n        \"West Central US\",\r\n        \"West US 2\",\r\n        \"UK West\",\r\n        \"UK South\",\r\n        \"Korea Central\",\r\n        \"Korea South\",\r\n        \"France Central\",\r\n        \"West US\",\r\n        \"Central US EUAP\",\r\n        \"East US 2 EUAP\"\r\n      ],\r\n      \"apiVersions\": [\r\n        \"2018-08-01\",\r\n        \"2018-07-01\",\r\n        \"2018-06-01\",\r\n        \"2018-05-01\",\r\n        \"2018-04-01\",\r\n        \"2018-03-01\",\r\n        \"2018-02-01\",\r\n        \"2018-01-01\",\r\n        \"2017-11-01\",\r\n        \"2017-10-01\",\r\n        \"2017-09-01\"\r\n      ],\r\n      \"capabilities\": \"CrossResourceGroupResourceMove, CrossSubscriptionResourceMove\"\r\n    },\r\n    {\r\n      \"resourceType\": \"networkIntentPolicies\",\r\n      \"locations\": [\r\n        \"East US\",\r\n        \"North Europe\",\r\n        \"West Europe\",\r\n        \"East Asia\",\r\n        \"Southeast Asia\",\r\n        \"North Central US\",\r\n        \"South Central US\",\r\n        \"Central US\",\r\n        \"East US 2\",\r\n        \"Japan East\",\r\n        \"Japan West\",\r\n        \"Brazil South\",\r\n        \"Australia East\",\r\n        \"Australia Southeast\",\r\n        \"Central India\",\r\n        \"South India\",\r\n        \"West India\",\r\n        \"Canada Central\",\r\n        \"Canada East\",\r\n        \"West Central US\",\r\n        \"West US 2\",\r\n        \"UK West\",\r\n        \"UK South\",\r\n        \"Korea Central\",\r\n        \"Korea South\",\r\n        \"France Central\",\r\n        \"France South\",\r\n        \"West US\",\r\n        \"Central US EUAP\",\r\n        \"East US 2 EUAP\"\r\n      ],\r\n      \"apiVersions\": [\r\n        \"2018-08-01\",\r\n        \"2018-07-01\",\r\n        \"2018-06-01\",\r\n        \"2018-05-01\",\r\n        \"2018-04-01\"\r\n      ],\r\n      \"capabilities\": \"CrossResourceGroupResourceMove, CrossSubscriptionResourceMove\"\r\n    },\r\n    {\r\n      \"resourceType\": \"routeTables\",\r\n      \"locations\": [\r\n        \"East US\",\r\n        \"North Europe\",\r\n        \"West Europe\",\r\n        \"East Asia\",\r\n        \"Southeast Asia\",\r\n        \"North Central US\",\r\n        \"South Central US\",\r\n        \"Central US\",\r\n        \"East US 2\",\r\n        \"Japan East\",\r\n        \"Japan West\",\r\n        \"Brazil South\",\r\n        \"Australia East\",\r\n        \"Australia Southeast\",\r\n        \"Central India\",\r\n        \"South India\",\r\n        \"West India\",\r\n        \"Canada Central\",\r\n        \"Canada East\",\r\n        \"West Central US\",\r\n        \"West US 2\",\r\n        \"UK West\",\r\n        \"UK South\",\r\n        \"Korea Central\",\r\n        \"Korea South\",\r\n        \"France Central\",\r\n        \"West US\",\r\n        \"Central US EUAP\",\r\n        \"East US 2 EUAP\"\r\n      ],\r\n      \"apiVersions\": [\r\n        \"2018-08-01\",\r\n        \"2018-07-01\",\r\n        \"2018-06-01\",\r\n        \"2018-05-01\",\r\n        \"2018-04-01\",\r\n        \"2018-03-01\",\r\n        \"2018-02-01\",\r\n        \"2018-01-01\",\r\n        \"2017-11-01\",\r\n        \"2017-10-01\",\r\n        \"2017-09-01\",\r\n        \"2017-08-01\",\r\n        \"2017-06-01\",\r\n        \"2017-04-01\",\r\n        \"2017-03-01\",\r\n        \"2016-12-01\",\r\n        \"2016-11-01\",\r\n        \"2016-10-01\",\r\n        \"2016-09-01\",\r\n        \"2016-08-01\",\r\n        \"2016-07-01\",\r\n        \"2016-06-01\",\r\n        \"2016-03-30\",\r\n        \"2015-06-15\",\r\n        \"2015-05-01-preview\",\r\n        \"2014-12-01-preview\"\r\n      ],\r\n      \"capabilities\": \"CrossResourceGroupResourceMove, CrossSubscriptionResourceMove\"\r\n    },\r\n    {\r\n      \"resourceType\": \"publicIPPrefixes\",\r\n      \"locations\": [\r\n        \"East US\",\r\n        \"North Europe\",\r\n        \"West Europe\",\r\n        \"East Asia\",\r\n        \"Southeast Asia\",\r\n        \"North Central US\",\r\n        \"South Central US\",\r\n        \"Central US\",\r\n        \"East US 2\",\r\n        \"Japan East\",\r\n        \"Japan West\",\r\n        \"Brazil South\",\r\n        \"Australia East\",\r\n        \"Australia Southeast\",\r\n        \"Central India\",\r\n        \"South India\",\r\n        \"West India\",\r\n        \"Canada Central\",\r\n        \"Canada East\",\r\n        \"West Central US\",\r\n        \"West US 2\",\r\n        \"UK West\",\r\n        \"UK South\",\r\n        \"Korea Central\",\r\n        \"Korea South\",\r\n        \"France Central\",\r\n        \"West US\",\r\n        \"Central US EUAP\",\r\n        \"East US 2 EUAP\"\r\n      ],\r\n      \"apiVersions\": [\r\n        \"2018-08-01\",\r\n        \"2018-07-01\"\r\n      ],\r\n      \"zoneMappings\": [\r\n        {\r\n          \"location\": \"East US 2\",\r\n          \"zones\": [\r\n            \"1\",\r\n            \"2\",\r\n            \"3\"\r\n          ]\r\n        },\r\n        {\r\n          \"location\": \"Central US\",\r\n          \"zones\": [\r\n            \"1\",\r\n            \"2\",\r\n            \"3\"\r\n          ]\r\n        },\r\n        {\r\n          \"location\": \"West Europe\",\r\n          \"zones\": [\r\n            \"1\",\r\n            \"2\",\r\n            \"3\"\r\n          ]\r\n        },\r\n        {\r\n          \"location\": \"East US 2 EUAP\",\r\n          \"zones\": [\r\n            \"1\",\r\n            \"2\",\r\n            \"3\"\r\n          ]\r\n        },\r\n        {\r\n          \"location\": \"Central US EUAP\",\r\n          \"zones\": [\r\n            \"1\",\r\n            \"2\"\r\n          ]\r\n        },\r\n        {\r\n          \"location\": \"France Central\",\r\n          \"zones\": [\r\n            \"1\",\r\n            \"2\",\r\n            \"3\"\r\n          ]\r\n        },\r\n        {\r\n          \"location\": \"Southeast Asia\",\r\n          \"zones\": [\r\n            \"1\",\r\n            \"2\",\r\n            \"3\"\r\n          ]\r\n        },\r\n        {\r\n          \"location\": \"West US 2\",\r\n          \"zones\": [\r\n            \"1\",\r\n            \"2\",\r\n            \"3\"\r\n          ]\r\n        },\r\n        {\r\n          \"location\": \"North Europe\",\r\n          \"zones\": [\r\n            \"1\",\r\n            \"2\",\r\n            \"3\"\r\n          ]\r\n        }\r\n      ],\r\n      \"capabilities\": \"CrossResourceGroupResourceMove, CrossSubscriptionResourceMove\"\r\n    },\r\n    {\r\n      \"resourceType\": \"networkWatchers\",\r\n      \"locations\": [\r\n        \"East US\",\r\n        \"North Europe\",\r\n        \"West Europe\",\r\n        \"East Asia\",\r\n        \"Southeast Asia\",\r\n        \"North Central US\",\r\n        \"South Central US\",\r\n        \"Central US\",\r\n        \"East US 2\",\r\n        \"Japan East\",\r\n        \"Japan West\",\r\n        \"Brazil South\",\r\n        \"Australia East\",\r\n        \"Australia Southeast\",\r\n        \"Central India\",\r\n        \"South India\",\r\n        \"West India\",\r\n        \"Canada Central\",\r\n        \"Canada East\",\r\n        \"West Central US\",\r\n        \"West US 2\",\r\n        \"UK West\",\r\n        \"UK South\",\r\n        \"Korea Central\",\r\n        \"Korea South\",\r\n        \"France Central\",\r\n        \"West US\",\r\n        \"Central US EUAP\",\r\n        \"East US 2 EUAP\"\r\n      ],\r\n      \"apiVersions\": [\r\n        \"2018-08-01\",\r\n        \"2018-07-01\",\r\n        \"2018-06-01\",\r\n        \"2018-05-01\",\r\n        \"2018-04-01\",\r\n        \"2018-03-01\",\r\n        \"2018-02-01\",\r\n        \"2018-01-01\",\r\n        \"2017-11-01\",\r\n        \"2017-10-01\",\r\n        \"2017-09-01\",\r\n        \"2017-08-01\",\r\n        \"2017-06-01\",\r\n        \"2017-04-01\",\r\n        \"2017-03-01\",\r\n        \"2016-12-01\",\r\n        \"2016-11-01\",\r\n        \"2016-10-01\",\r\n        \"2016-09-01\",\r\n        \"2016-08-01\",\r\n        \"2016-07-01\",\r\n        \"2016-06-01\",\r\n        \"2016-03-30\"\r\n      ],\r\n      \"capabilities\": \"CrossResourceGroupResourceMove, CrossSubscriptionResourceMove\"\r\n    },\r\n    {\r\n      \"resourceType\": \"networkWatchers/connectionMonitors\",\r\n      \"locations\": [\r\n        \"East US\",\r\n        \"North Europe\",\r\n        \"West Europe\",\r\n        \"East Asia\",\r\n        \"Southeast Asia\",\r\n        \"North Central US\",\r\n        \"South Central US\",\r\n        \"Central US\",\r\n        \"East US 2\",\r\n        \"Japan East\",\r\n        \"Japan West\",\r\n        \"Brazil South\",\r\n        \"Australia East\",\r\n        \"Australia Southeast\",\r\n        \"Central India\",\r\n        \"South India\",\r\n        \"West India\",\r\n        \"Canada Central\",\r\n        \"Canada East\",\r\n        \"West Central US\",\r\n        \"West US 2\",\r\n        \"UK West\",\r\n        \"UK South\",\r\n        \"Korea Central\",\r\n        \"Korea South\",\r\n        \"France Central\",\r\n        \"West US\",\r\n        \"Central US EUAP\",\r\n        \"East US 2 EUAP\"\r\n      ],\r\n      \"apiVersions\": [\r\n        \"2018-08-01\",\r\n        \"2018-07-01\",\r\n        \"2018-06-01\",\r\n        \"2018-05-01\",\r\n        \"2018-04-01\",\r\n        \"2018-03-01\",\r\n        \"2018-02-01\",\r\n        \"2018-01-01\",\r\n        \"2017-11-01\",\r\n        \"2017-10-01\",\r\n        \"2017-09-01\"\r\n      ],\r\n      \"capabilities\": \"CrossResourceGroupResourceMove, CrossSubscriptionResourceMove\"\r\n    },\r\n    {\r\n      \"resourceType\": \"networkWatchers/lenses\",\r\n      \"locations\": [\r\n        \"East US\",\r\n        \"North Europe\",\r\n        \"West Europe\",\r\n        \"East Asia\",\r\n        \"Southeast Asia\",\r\n        \"North Central US\",\r\n        \"South Central US\",\r\n        \"Central US\",\r\n        \"East US 2\",\r\n        \"Japan East\",\r\n        \"Japan West\",\r\n        \"Brazil South\",\r\n        \"Australia East\",\r\n        \"Australia Southeast\",\r\n        \"Central India\",\r\n        \"South India\",\r\n        \"West India\",\r\n        \"Canada Central\",\r\n        \"Canada East\",\r\n        \"West Central US\",\r\n        \"West US 2\",\r\n        \"UK West\",\r\n        \"UK South\",\r\n        \"Korea Central\",\r\n        \"Korea South\",\r\n        \"France Central\",\r\n        \"West US\",\r\n        \"Central US EUAP\",\r\n        \"East US 2 EUAP\"\r\n      ],\r\n      \"apiVersions\": [\r\n        \"2018-08-01\",\r\n        \"2018-07-01\",\r\n        \"2018-06-01\",\r\n        \"2018-01-01\",\r\n        \"2017-11-01\",\r\n        \"2017-10-01\",\r\n        \"2017-09-01\"\r\n      ],\r\n      \"capabilities\": \"CrossResourceGroupResourceMove, CrossSubscriptionResourceMove\"\r\n    },\r\n    {\r\n      \"resourceType\": \"networkWatchers/pingMeshes\",\r\n      \"locations\": [\r\n        \"East US\",\r\n        \"North Europe\",\r\n        \"West Europe\",\r\n        \"East Asia\",\r\n        \"Southeast Asia\",\r\n        \"North Central US\",\r\n        \"South Central US\",\r\n        \"Central US\",\r\n        \"East US 2\",\r\n        \"Japan East\",\r\n        \"Japan West\",\r\n        \"Brazil South\",\r\n        \"Australia East\",\r\n        \"Australia Southeast\",\r\n        \"Central India\",\r\n        \"South India\",\r\n        \"West India\",\r\n        \"Canada Central\",\r\n        \"Canada East\",\r\n        \"West Central US\",\r\n        \"West US 2\",\r\n        \"UK West\",\r\n        \"UK South\",\r\n        \"Korea Central\",\r\n        \"Korea South\",\r\n        \"France Central\",\r\n        \"West US\",\r\n        \"Central US EUAP\",\r\n        \"East US 2 EUAP\"\r\n      ],\r\n      \"apiVersions\": [\r\n        \"2018-08-01\",\r\n        \"2018-07-01\",\r\n        \"2018-06-01\",\r\n        \"2018-04-01\",\r\n        \"2018-03-01\",\r\n        \"2018-02-01\",\r\n        \"2018-01-01\",\r\n        \"2017-11-01\",\r\n        \"2017-10-01\",\r\n        \"2017-09-01\"\r\n      ],\r\n      \"capabilities\": \"CrossResourceGroupResourceMove, CrossSubscriptionResourceMove\"\r\n    },\r\n    {\r\n      \"resourceType\": \"virtualNetworkGateways\",\r\n      \"locations\": [\r\n        \"East US\",\r\n        \"North Europe\",\r\n        \"West Europe\",\r\n        \"East Asia\",\r\n        \"Southeast Asia\",\r\n        \"North Central US\",\r\n        \"South Central US\",\r\n        \"Central US\",\r\n        \"East US 2\",\r\n        \"Japan East\",\r\n        \"Japan West\",\r\n        \"Brazil South\",\r\n        \"Australia East\",\r\n        \"Australia Southeast\",\r\n        \"Central India\",\r\n        \"South India\",\r\n        \"West India\",\r\n        \"Canada Central\",\r\n        \"Canada East\",\r\n        \"West Central US\",\r\n        \"West US 2\",\r\n        \"UK West\",\r\n        \"UK South\",\r\n        \"Korea Central\",\r\n        \"Korea South\",\r\n        \"France Central\",\r\n        \"West US\",\r\n        \"Central US EUAP\",\r\n        \"East US 2 EUAP\"\r\n      ],\r\n      \"apiVersions\": [\r\n        \"2018-08-01\",\r\n        \"2018-07-01\",\r\n        \"2018-06-01\",\r\n        \"2018-05-01\",\r\n        \"2018-04-01\",\r\n        \"2018-03-01\",\r\n        \"2018-02-01\",\r\n        \"2018-01-01\",\r\n        \"2017-11-01\",\r\n        \"2017-10-01\",\r\n        \"2017-09-01\",\r\n        \"2017-08-01\",\r\n        \"2017-06-01\",\r\n        \"2017-04-01\",\r\n        \"2017-03-01\",\r\n        \"2016-12-01\",\r\n        \"2016-11-01\",\r\n        \"2016-10-01\",\r\n        \"2016-09-01\",\r\n        \"2016-08-01\",\r\n        \"2016-07-01\",\r\n        \"2016-06-01\",\r\n        \"2016-03-30\",\r\n        \"2015-06-15\",\r\n        \"2015-05-01-preview\",\r\n        \"2014-12-01-preview\"\r\n      ],\r\n      \"capabilities\": \"CrossResourceGroupResourceMove, CrossSubscriptionResourceMove\"\r\n    },\r\n    {\r\n      \"resourceType\": \"localNetworkGateways\",\r\n      \"locations\": [\r\n        \"East US\",\r\n        \"North Europe\",\r\n        \"West Europe\",\r\n        \"East Asia\",\r\n        \"Southeast Asia\",\r\n        \"North Central US\",\r\n        \"South Central US\",\r\n        \"Central US\",\r\n        \"East US 2\",\r\n        \"Japan East\",\r\n        \"Japan West\",\r\n        \"Brazil South\",\r\n        \"Australia East\",\r\n        \"Australia Southeast\",\r\n        \"Central India\",\r\n        \"South India\",\r\n        \"West India\",\r\n        \"Canada Central\",\r\n        \"Canada East\",\r\n        \"West Central US\",\r\n        \"West US 2\",\r\n        \"UK West\",\r\n        \"UK South\",\r\n        \"Korea Central\",\r\n        \"Korea South\",\r\n        \"France Central\",\r\n        \"West US\",\r\n        \"Central US EUAP\",\r\n        \"East US 2 EUAP\"\r\n      ],\r\n      \"apiVersions\": [\r\n        \"2018-08-01\",\r\n        \"2018-07-01\",\r\n        \"2018-06-01\",\r\n        \"2018-05-01\",\r\n        \"2018-04-01\",\r\n        \"2018-03-01\",\r\n        \"2018-02-01\",\r\n        \"2018-01-01\",\r\n        \"2017-11-01\",\r\n        \"2017-10-01\",\r\n        \"2017-09-01\",\r\n        \"2017-08-01\",\r\n        \"2017-06-01\",\r\n        \"2017-04-01\",\r\n        \"2017-03-01\",\r\n        \"2016-12-01\",\r\n        \"2016-11-01\",\r\n        \"2016-10-01\",\r\n        \"2016-09-01\",\r\n        \"2016-08-01\",\r\n        \"2016-07-01\",\r\n        \"2016-06-01\",\r\n        \"2016-03-30\",\r\n        \"2015-06-15\",\r\n        \"2015-05-01-preview\",\r\n        \"2014-12-01-preview\"\r\n      ],\r\n      \"capabilities\": \"CrossResourceGroupResourceMove, CrossSubscriptionResourceMove\"\r\n    },\r\n    {\r\n      \"resourceType\": \"connections\",\r\n      \"locations\": [\r\n        \"East US\",\r\n        \"North Europe\",\r\n        \"West Europe\",\r\n        \"East Asia\",\r\n        \"Southeast Asia\",\r\n        \"North Central US\",\r\n        \"South Central US\",\r\n        \"Central US\",\r\n        \"East US 2\",\r\n        \"Japan East\",\r\n        \"Japan West\",\r\n        \"Brazil South\",\r\n        \"Australia East\",\r\n        \"Australia Southeast\",\r\n        \"Central India\",\r\n        \"South India\",\r\n        \"West India\",\r\n        \"Canada Central\",\r\n        \"Canada East\",\r\n        \"West Central US\",\r\n        \"West US 2\",\r\n        \"UK West\",\r\n        \"UK South\",\r\n        \"Korea Central\",\r\n        \"Korea South\",\r\n        \"France Central\",\r\n        \"West US\",\r\n        \"Central US EUAP\",\r\n        \"East US 2 EUAP\"\r\n      ],\r\n      \"apiVersions\": [\r\n        \"2018-08-01\",\r\n        \"2018-07-01\",\r\n        \"2018-06-01\",\r\n        \"2018-05-01\",\r\n        \"2018-04-01\",\r\n        \"2018-03-01\",\r\n        \"2018-02-01\",\r\n        \"2018-01-01\",\r\n        \"2017-11-01\",\r\n        \"2017-10-01\",\r\n        \"2017-09-01\",\r\n        \"2017-08-01\",\r\n        \"2017-06-01\",\r\n        \"2017-04-01\",\r\n        \"2017-03-01\",\r\n        \"2016-12-01\",\r\n        \"2016-11-01\",\r\n        \"2016-10-01\",\r\n        \"2016-09-01\",\r\n        \"2016-08-01\",\r\n        \"2016-07-01\",\r\n        \"2016-06-01\",\r\n        \"2016-03-30\",\r\n        \"2015-06-15\",\r\n        \"2015-05-01-preview\",\r\n        \"2014-12-01-preview\"\r\n      ],\r\n      \"capabilities\": \"CrossResourceGroupResourceMove, CrossSubscriptionResourceMove\"\r\n    },\r\n    {\r\n      \"resourceType\": \"applicationGateways\",\r\n      \"locations\": [\r\n        \"East US\",\r\n        \"North Europe\",\r\n        \"West Europe\",\r\n        \"East Asia\",\r\n        \"Southeast Asia\",\r\n        \"North Central US\",\r\n        \"South Central US\",\r\n        \"Central US\",\r\n        \"East US 2\",\r\n        \"Japan East\",\r\n        \"Japan West\",\r\n        \"Brazil South\",\r\n        \"Australia East\",\r\n        \"Australia Southeast\",\r\n        \"Central India\",\r\n        \"South India\",\r\n        \"West India\",\r\n        \"Canada Central\",\r\n        \"Canada East\",\r\n        \"West Central US\",\r\n        \"West US 2\",\r\n        \"UK West\",\r\n        \"UK South\",\r\n        \"Korea Central\",\r\n        \"Korea South\",\r\n        \"France Central\",\r\n        \"West US\",\r\n        \"Central US EUAP\",\r\n        \"East US 2 EUAP\"\r\n      ],\r\n      \"apiVersions\": [\r\n        \"2018-08-01\",\r\n        \"2018-07-01\",\r\n        \"2018-06-01\",\r\n        \"2018-05-01\",\r\n        \"2018-04-01\",\r\n        \"2018-03-01\",\r\n        \"2018-02-01\",\r\n        \"2018-01-01\",\r\n        \"2017-11-01\",\r\n        \"2017-10-01\",\r\n        \"2017-09-01\",\r\n        \"2017-08-01\",\r\n        \"2017-06-01\",\r\n        \"2017-04-01\",\r\n        \"2017-03-01\",\r\n        \"2016-12-01\",\r\n        \"2016-11-01\",\r\n        \"2016-10-01\",\r\n        \"2016-09-01\",\r\n        \"2016-08-01\",\r\n        \"2016-07-01\",\r\n        \"2016-06-01\",\r\n        \"2016-03-30\",\r\n        \"2015-06-15\",\r\n        \"2015-05-01-preview\",\r\n        \"2014-12-01-preview\"\r\n      ],\r\n      \"zoneMappings\": [\r\n        {\r\n          \"location\": \"East US 2\",\r\n          \"zones\": [\r\n            \"1\",\r\n            \"2\",\r\n            \"3\"\r\n          ]\r\n        },\r\n        {\r\n          \"location\": \"Central US\",\r\n          \"zones\": [\r\n            \"1\",\r\n            \"2\",\r\n            \"3\"\r\n          ]\r\n        },\r\n        {\r\n          \"location\": \"West Europe\",\r\n          \"zones\": [\r\n            \"1\",\r\n            \"2\",\r\n            \"3\"\r\n          ]\r\n        },\r\n        {\r\n          \"location\": \"East US 2 EUAP\",\r\n          \"zones\": [\r\n            \"1\",\r\n            \"2\",\r\n            \"3\"\r\n          ]\r\n        },\r\n        {\r\n          \"location\": \"Central US EUAP\",\r\n          \"zones\": [\r\n            \"1\",\r\n            \"2\"\r\n          ]\r\n        },\r\n        {\r\n          \"location\": \"France Central\",\r\n          \"zones\": [\r\n            \"1\",\r\n            \"2\",\r\n            \"3\"\r\n          ]\r\n        },\r\n        {\r\n          \"location\": \"Southeast Asia\",\r\n          \"zones\": [\r\n            \"1\",\r\n            \"2\",\r\n            \"3\"\r\n          ]\r\n        },\r\n        {\r\n          \"location\": \"West US 2\",\r\n          \"zones\": [\r\n            \"1\",\r\n            \"2\",\r\n            \"3\"\r\n          ]\r\n        },\r\n        {\r\n          \"location\": \"North Europe\",\r\n          \"zones\": [\r\n            \"1\",\r\n            \"2\",\r\n            \"3\"\r\n          ]\r\n        }\r\n      ],\r\n      \"capabilities\": \"None\"\r\n    },\r\n    {\r\n      \"resourceType\": \"locations\",\r\n      \"locations\": [],\r\n      \"apiVersions\": [\r\n        \"2018-08-01\",\r\n        \"2018-07-01\",\r\n        \"2018-06-01\",\r\n        \"2018-05-01\",\r\n        \"2018-04-01\",\r\n        \"2018-03-01\",\r\n        \"2018-02-01\",\r\n        \"2018-01-01\",\r\n        \"2017-11-01\",\r\n        \"2017-10-01\",\r\n        \"2017-09-01\",\r\n        \"2017-08-01\",\r\n        \"2017-06-01\",\r\n        \"2017-04-01\",\r\n        \"2017-03-01\",\r\n        \"2016-12-01\",\r\n        \"2016-11-01\",\r\n        \"2016-10-01\",\r\n        \"2016-09-01\",\r\n        \"2016-08-01\",\r\n        \"2016-07-01\",\r\n        \"2016-06-01\",\r\n        \"2016-03-30\",\r\n        \"2015-06-15\",\r\n        \"2015-05-01-preview\",\r\n        \"2014-12-01-preview\"\r\n      ]\r\n    },\r\n    {\r\n      \"resourceType\": \"locations/operations\",\r\n      \"locations\": [],\r\n      \"apiVersions\": [\r\n        \"2018-08-01\",\r\n        \"2018-07-01\",\r\n        \"2018-06-01\",\r\n        \"2018-05-01\",\r\n        \"2018-04-01\",\r\n        \"2018-03-01\",\r\n        \"2018-02-01\",\r\n        \"2018-01-01\",\r\n        \"2017-11-01\",\r\n        \"2017-10-01\",\r\n        \"2017-09-01\",\r\n        \"2017-08-01\",\r\n        \"2017-06-01\",\r\n        \"2017-04-01\",\r\n        \"2017-03-01\",\r\n        \"2016-12-01\",\r\n        \"2016-11-01\",\r\n        \"2016-10-01\",\r\n        \"2016-09-01\",\r\n        \"2016-08-01\",\r\n        \"2016-07-01\",\r\n        \"2016-06-01\",\r\n        \"2016-03-30\",\r\n        \"2015-06-15\",\r\n        \"2015-05-01-preview\",\r\n        \"2014-12-01-preview\"\r\n      ]\r\n    },\r\n    {\r\n      \"resourceType\": \"locations/operationResults\",\r\n      \"locations\": [],\r\n      \"apiVersions\": [\r\n        \"2018-08-01\",\r\n        \"2018-07-01\",\r\n        \"2018-06-01\",\r\n        \"2018-05-01\",\r\n        \"2018-04-01\",\r\n        \"2018-03-01\",\r\n        \"2018-02-01\",\r\n        \"2018-01-01\",\r\n        \"2017-11-01\",\r\n        \"2017-10-01\",\r\n        \"2017-09-01\",\r\n        \"2017-08-01\",\r\n        \"2017-06-01\",\r\n        \"2017-04-01\",\r\n        \"2017-03-01\",\r\n        \"2016-12-01\",\r\n        \"2016-11-01\",\r\n        \"2016-10-01\",\r\n        \"2016-09-01\",\r\n        \"2016-08-01\",\r\n        \"2016-07-01\",\r\n        \"2016-06-01\",\r\n        \"2016-03-30\",\r\n        \"2015-06-15\",\r\n        \"2015-05-01-preview\",\r\n        \"2014-12-01-preview\"\r\n      ]\r\n    },\r\n    {\r\n      \"resourceType\": \"locations/CheckDnsNameAvailability\",\r\n      \"locations\": [\r\n        \"East US\",\r\n        \"North Europe\",\r\n        \"West Europe\",\r\n        \"East Asia\",\r\n        \"Southeast Asia\",\r\n        \"North Central US\",\r\n        \"South Central US\",\r\n        \"Central US\",\r\n        \"East US 2\",\r\n        \"Japan East\",\r\n        \"Japan West\",\r\n        \"Brazil South\",\r\n        \"Australia East\",\r\n        \"Australia Southeast\",\r\n        \"Central India\",\r\n        \"South India\",\r\n        \"West India\",\r\n        \"Canada Central\",\r\n        \"Canada East\",\r\n        \"West Central US\",\r\n        \"West US 2\",\r\n        \"UK West\",\r\n        \"UK South\",\r\n        \"Korea Central\",\r\n        \"Korea South\",\r\n        \"France Central\",\r\n        \"West US\",\r\n        \"Central US EUAP\",\r\n        \"East US 2 EUAP\"\r\n      ],\r\n      \"apiVersions\": [\r\n        \"2018-08-01\",\r\n        \"2018-07-01\",\r\n        \"2018-06-01\",\r\n        \"2018-05-01\",\r\n        \"2018-04-01\",\r\n        \"2018-03-01\",\r\n        \"2018-02-01\",\r\n        \"2018-01-01\",\r\n        \"2017-11-01\",\r\n        \"2017-10-01\",\r\n        \"2017-09-01\",\r\n        \"2017-08-01\",\r\n        \"2017-06-01\",\r\n        \"2017-04-01\",\r\n        \"2017-03-01\",\r\n        \"2016-12-01\",\r\n        \"2016-11-01\",\r\n        \"2016-10-01\",\r\n        \"2016-09-01\",\r\n        \"2016-08-01\",\r\n        \"2016-07-01\",\r\n        \"2016-06-01\",\r\n        \"2016-03-30\",\r\n        \"2015-06-15\",\r\n        \"2015-05-01-preview\",\r\n        \"2014-12-01-preview\"\r\n      ]\r\n    },\r\n    {\r\n      \"resourceType\": \"locations/usages\",\r\n      \"locations\": [\r\n        \"East US\",\r\n        \"North Europe\",\r\n        \"West Europe\",\r\n        \"East Asia\",\r\n        \"Southeast Asia\",\r\n        \"North Central US\",\r\n        \"South Central US\",\r\n        \"Central US\",\r\n        \"East US 2\",\r\n        \"Japan East\",\r\n        \"Japan West\",\r\n        \"Brazil South\",\r\n        \"Australia East\",\r\n        \"Australia Southeast\",\r\n        \"Central India\",\r\n        \"South India\",\r\n        \"West India\",\r\n        \"Canada Central\",\r\n        \"Canada East\",\r\n        \"West Central US\",\r\n        \"West US 2\",\r\n        \"UK West\",\r\n        \"UK South\",\r\n        \"Korea Central\",\r\n        \"Korea South\",\r\n        \"France Central\",\r\n        \"West US\",\r\n        \"Central US EUAP\",\r\n        \"East US 2 EUAP\"\r\n      ],\r\n      \"apiVersions\": [\r\n        \"2018-08-01\",\r\n        \"2018-07-01\",\r\n        \"2018-06-01\",\r\n        \"2018-05-01\",\r\n        \"2018-04-01\",\r\n        \"2018-03-01\",\r\n        \"2018-02-01\",\r\n        \"2018-01-01\",\r\n        \"2017-11-01\",\r\n        \"2017-10-01\",\r\n        \"2017-09-01\",\r\n        \"2017-08-01\",\r\n        \"2017-06-01\",\r\n        \"2017-04-01\",\r\n        \"2017-03-01\",\r\n        \"2016-12-01\",\r\n        \"2016-11-01\",\r\n        \"2016-10-01\",\r\n        \"2016-09-01\",\r\n        \"2016-08-01\",\r\n        \"2016-07-01\",\r\n        \"2016-06-01\",\r\n        \"2016-03-30\",\r\n        \"2015-06-15\",\r\n        \"2015-05-01-preview\",\r\n        \"2014-12-01-preview\"\r\n      ]\r\n    },\r\n    {\r\n      \"resourceType\": \"locations/virtualNetworkAvailableEndpointServices\",\r\n      \"locations\": [\r\n        \"East US\",\r\n        \"North Europe\",\r\n        \"West Europe\",\r\n        \"East Asia\",\r\n        \"Southeast Asia\",\r\n        \"North Central US\",\r\n        \"South Central US\",\r\n        \"Central US\",\r\n        \"East US 2\",\r\n        \"Japan East\",\r\n        \"Japan West\",\r\n        \"Brazil South\",\r\n        \"Australia East\",\r\n        \"Australia Southeast\",\r\n        \"Central India\",\r\n        \"South India\",\r\n        \"West India\",\r\n        \"Canada Central\",\r\n        \"Canada East\",\r\n        \"West Central US\",\r\n        \"West US 2\",\r\n        \"UK West\",\r\n        \"UK South\",\r\n        \"Korea Central\",\r\n        \"Korea South\",\r\n        \"France Central\",\r\n        \"West US\",\r\n        \"Central US EUAP\",\r\n        \"East US 2 EUAP\"\r\n      ],\r\n      \"apiVersions\": [\r\n        \"2018-08-01\",\r\n        \"2018-07-01\",\r\n        \"2018-06-01\",\r\n        \"2018-05-01\",\r\n        \"2018-04-01\",\r\n        \"2018-03-01\",\r\n        \"2018-02-01\",\r\n        \"2018-01-01\",\r\n        \"2017-11-01\",\r\n        \"2017-10-01\",\r\n        \"2017-09-01\",\r\n        \"2017-08-01\",\r\n        \"2017-06-01\",\r\n        \"2017-04-01\"\r\n      ]\r\n    },\r\n    {\r\n      \"resourceType\": \"locations/availableDelegations\",\r\n      \"locations\": [\r\n        \"East US\",\r\n        \"North Europe\",\r\n        \"West Europe\",\r\n        \"East Asia\",\r\n        \"Southeast Asia\",\r\n        \"North Central US\",\r\n        \"South Central US\",\r\n        \"Central US\",\r\n        \"East US 2\",\r\n        \"Japan East\",\r\n        \"Japan West\",\r\n        \"Brazil South\",\r\n        \"Australia East\",\r\n        \"Australia Southeast\",\r\n        \"Central India\",\r\n        \"South India\",\r\n        \"West India\",\r\n        \"Canada Central\",\r\n        \"Canada East\",\r\n        \"West Central US\",\r\n        \"West US 2\",\r\n        \"UK West\",\r\n        \"UK South\",\r\n        \"Korea Central\",\r\n        \"Korea South\",\r\n        \"France Central\",\r\n        \"West US\",\r\n        \"Central US EUAP\",\r\n        \"East US 2 EUAP\"\r\n      ],\r\n      \"apiVersions\": [\r\n        \"2018-08-01\",\r\n        \"2018-07-01\",\r\n        \"2018-06-01\",\r\n        \"2018-05-01\",\r\n        \"2018-04-01\"\r\n      ]\r\n    },\r\n    {\r\n      \"resourceType\": \"locations/supportedVirtualMachineSizes\",\r\n      \"locations\": [\r\n        \"East US\",\r\n        \"North Europe\",\r\n        \"West Europe\",\r\n        \"East Asia\",\r\n        \"Southeast Asia\",\r\n        \"North Central US\",\r\n        \"South Central US\",\r\n        \"Central US\",\r\n        \"East US 2\",\r\n        \"Japan East\",\r\n        \"Japan West\",\r\n        \"Brazil South\",\r\n        \"Australia East\",\r\n        \"Australia Southeast\",\r\n        \"Central India\",\r\n        \"South India\",\r\n        \"West India\",\r\n        \"Canada Central\",\r\n        \"Canada East\",\r\n        \"West Central US\",\r\n        \"West US 2\",\r\n        \"UK West\",\r\n        \"UK South\",\r\n        \"Korea Central\",\r\n        \"Korea South\",\r\n        \"France Central\",\r\n        \"West US\",\r\n        \"Central US EUAP\",\r\n        \"East US 2 EUAP\"\r\n      ],\r\n      \"apiVersions\": [\r\n        \"2018-08-01\",\r\n        \"2018-07-01\",\r\n        \"2018-06-01\",\r\n        \"2018-05-01\",\r\n        \"2018-04-01\"\r\n      ]\r\n    },\r\n    {\r\n      \"resourceType\": \"locations/checkAcceleratedNetworkingSupport\",\r\n      \"locations\": [\r\n        \"East US\",\r\n        \"North Europe\",\r\n        \"West Europe\",\r\n        \"East Asia\",\r\n        \"Southeast Asia\",\r\n        \"North Central US\",\r\n        \"South Central US\",\r\n        \"Central US\",\r\n        \"East US 2\",\r\n        \"Japan East\",\r\n        \"Japan West\",\r\n        \"Brazil South\",\r\n        \"Australia East\",\r\n        \"Australia Southeast\",\r\n        \"Central India\",\r\n        \"South India\",\r\n        \"West India\",\r\n        \"Canada Central\",\r\n        \"Canada East\",\r\n        \"West Central US\",\r\n        \"West US 2\",\r\n        \"UK West\",\r\n        \"UK South\",\r\n        \"Korea Central\",\r\n        \"Korea South\",\r\n        \"France Central\",\r\n        \"West US\",\r\n        \"Central US EUAP\",\r\n        \"East US 2 EUAP\"\r\n      ],\r\n      \"apiVersions\": [\r\n        \"2018-08-01\",\r\n        \"2018-07-01\",\r\n        \"2018-06-01\",\r\n        \"2018-05-01\",\r\n        \"2018-04-01\"\r\n      ]\r\n    },\r\n    {\r\n      \"resourceType\": \"locations/validateResourceOwnership\",\r\n      \"locations\": [\r\n        \"East US\",\r\n        \"North Europe\",\r\n        \"West Europe\",\r\n        \"East Asia\",\r\n        \"Southeast Asia\",\r\n        \"North Central US\",\r\n        \"South Central US\",\r\n        \"Central US\",\r\n        \"East US 2\",\r\n        \"Japan East\",\r\n        \"Japan West\",\r\n        \"Brazil South\",\r\n        \"Australia East\",\r\n        \"Australia Southeast\",\r\n        \"Central India\",\r\n        \"South India\",\r\n        \"West India\",\r\n        \"Canada Central\",\r\n        \"Canada East\",\r\n        \"West Central US\",\r\n        \"West US 2\",\r\n        \"UK West\",\r\n        \"UK South\",\r\n        \"Korea Central\",\r\n        \"Korea South\",\r\n        \"France Central\",\r\n        \"West US\",\r\n        \"Central US EUAP\",\r\n        \"East US 2 EUAP\"\r\n      ],\r\n      \"apiVersions\": [\r\n        \"2018-08-01\",\r\n        \"2018-07-01\",\r\n        \"2018-06-01\",\r\n        \"2018-05-01\",\r\n        \"2018-04-01\"\r\n      ]\r\n    },\r\n    {\r\n      \"resourceType\": \"locations/setResourceOwnership\",\r\n      \"locations\": [\r\n        \"East US\",\r\n        \"North Europe\",\r\n        \"West Europe\",\r\n        \"East Asia\",\r\n        \"Southeast Asia\",\r\n        \"North Central US\",\r\n        \"South Central US\",\r\n        \"Central US\",\r\n        \"East US 2\",\r\n        \"Japan East\",\r\n        \"Japan West\",\r\n        \"Brazil South\",\r\n        \"Australia East\",\r\n        \"Australia Southeast\",\r\n        \"Central India\",\r\n        \"South India\",\r\n        \"West India\",\r\n        \"Canada Central\",\r\n        \"Canada East\",\r\n        \"West Central US\",\r\n        \"West US 2\",\r\n        \"UK West\",\r\n        \"UK South\",\r\n        \"Korea Central\",\r\n        \"Korea South\",\r\n        \"France Central\",\r\n        \"West US\",\r\n        \"Central US EUAP\",\r\n        \"East US 2 EUAP\"\r\n      ],\r\n      \"apiVersions\": [\r\n        \"2018-08-01\",\r\n        \"2018-07-01\",\r\n        \"2018-06-01\",\r\n        \"2018-05-01\",\r\n        \"2018-04-01\"\r\n      ]\r\n    },\r\n    {\r\n      \"resourceType\": \"locations/effectiveResourceOwnership\",\r\n      \"locations\": [\r\n        \"East US\",\r\n        \"North Europe\",\r\n        \"West Europe\",\r\n        \"East Asia\",\r\n        \"Southeast Asia\",\r\n        \"North Central US\",\r\n        \"South Central US\",\r\n        \"Central US\",\r\n        \"East US 2\",\r\n        \"Japan East\",\r\n        \"Japan West\",\r\n        \"Brazil South\",\r\n        \"Australia East\",\r\n        \"Australia Southeast\",\r\n        \"Central India\",\r\n        \"South India\",\r\n        \"West India\",\r\n        \"Canada Central\",\r\n        \"Canada East\",\r\n        \"West Central US\",\r\n        \"West US 2\",\r\n        \"UK West\",\r\n        \"UK South\",\r\n        \"Korea Central\",\r\n        \"Korea South\",\r\n        \"France Central\",\r\n        \"West US\",\r\n        \"Central US EUAP\",\r\n        \"East US 2 EUAP\"\r\n      ],\r\n      \"apiVersions\": [\r\n        \"2018-08-01\",\r\n        \"2018-07-01\",\r\n        \"2018-06-01\",\r\n        \"2018-05-01\",\r\n        \"2018-04-01\"\r\n      ]\r\n    },\r\n    {\r\n      \"resourceType\": \"operations\",\r\n      \"locations\": [],\r\n      \"apiVersions\": [\r\n        \"2018-08-01\",\r\n        \"2018-07-01\",\r\n        \"2018-06-01\",\r\n        \"2018-05-01\",\r\n        \"2018-04-01\",\r\n        \"2018-03-01\",\r\n        \"2018-02-01\",\r\n        \"2018-01-01\",\r\n        \"2017-11-01\",\r\n        \"2017-10-01\",\r\n        \"2017-09-01\",\r\n        \"2017-08-01\",\r\n        \"2017-06-01\",\r\n        \"2017-04-01\",\r\n        \"2017-03-01\",\r\n        \"2016-12-01\",\r\n        \"2016-11-01\",\r\n        \"2016-10-01\",\r\n        \"2016-09-01\",\r\n        \"2016-08-01\",\r\n        \"2016-07-01\",\r\n        \"2016-06-01\",\r\n        \"2016-03-30\",\r\n        \"2015-06-15\",\r\n        \"2015-05-01-preview\",\r\n        \"2014-12-01-preview\"\r\n      ]\r\n    },\r\n    {\r\n      \"resourceType\": \"trafficmanagerprofiles\",\r\n      \"locations\": [\r\n        \"global\"\r\n      ],\r\n      \"apiVersions\": [\r\n        \"2018-04-01\",\r\n        \"2018-03-01\",\r\n        \"2018-02-01\",\r\n        \"2017-05-01\",\r\n        \"2017-03-01\",\r\n        \"2015-11-01\",\r\n        \"2015-04-28-preview\"\r\n      ],\r\n      \"capabilities\": \"CrossResourceGroupResourceMove, CrossSubscriptionResourceMove\"\r\n    },\r\n    {\r\n      \"resourceType\": \"trafficmanagerprofiles/heatMaps\",\r\n      \"locations\": [\r\n        \"global\"\r\n      ],\r\n      \"apiVersions\": [\r\n        \"2018-04-01\",\r\n        \"2018-03-01\",\r\n        \"2018-02-01\",\r\n        \"2017-09-01-preview\"\r\n      ]\r\n    },\r\n    {\r\n      \"resourceType\": \"checkTrafficManagerNameAvailability\",\r\n      \"locations\": [\r\n        \"global\"\r\n      ],\r\n      \"apiVersions\": [\r\n        \"2018-04-01\",\r\n        \"2018-03-01\",\r\n        \"2018-02-01\",\r\n        \"2017-05-01\",\r\n        \"2017-03-01\",\r\n        \"2015-11-01\",\r\n        \"2015-04-28-preview\"\r\n      ]\r\n    },\r\n    {\r\n      \"resourceType\": \"trafficManagerUserMetricsKeys\",\r\n      \"locations\": [\r\n        \"global\"\r\n      ],\r\n      \"apiVersions\": [\r\n        \"2018-04-01\",\r\n        \"2017-09-01-preview\"\r\n      ]\r\n    },\r\n    {\r\n      \"resourceType\": \"trafficManagerGeographicHierarchies\",\r\n      \"locations\": [\r\n        \"global\"\r\n      ],\r\n      \"apiVersions\": [\r\n        \"2018-04-01\",\r\n        \"2018-03-01\",\r\n        \"2018-02-01\",\r\n        \"2017-05-01\",\r\n        \"2017-03-01\"\r\n      ]\r\n    },\r\n    {\r\n      \"resourceType\": \"expressRouteCircuits\",\r\n      \"locations\": [\r\n        \"East US\",\r\n        \"North Europe\",\r\n        \"West Europe\",\r\n        \"East Asia\",\r\n        \"Southeast Asia\",\r\n        \"North Central US\",\r\n        \"South Central US\",\r\n        \"Central US\",\r\n        \"East US 2\",\r\n        \"Japan East\",\r\n        \"Japan West\",\r\n        \"Brazil South\",\r\n        \"Australia East\",\r\n        \"Australia Southeast\",\r\n        \"Central India\",\r\n        \"South India\",\r\n        \"West India\",\r\n        \"Canada Central\",\r\n        \"Canada East\",\r\n        \"West Central US\",\r\n        \"West US 2\",\r\n        \"UK West\",\r\n        \"UK South\",\r\n        \"Korea Central\",\r\n        \"Korea South\",\r\n        \"France Central\",\r\n        \"West US\",\r\n        \"Central US EUAP\",\r\n        \"East US 2 EUAP\"\r\n      ],\r\n      \"apiVersions\": [\r\n        \"2018-08-01\",\r\n        \"2018-07-01\",\r\n        \"2018-06-01\",\r\n        \"2018-05-01\",\r\n        \"2018-04-01\",\r\n        \"2018-03-01\",\r\n        \"2018-02-01\",\r\n        \"2018-01-01\",\r\n        \"2017-11-01\",\r\n        \"2017-10-01\",\r\n        \"2017-09-01\",\r\n        \"2017-08-01\",\r\n        \"2017-06-01\",\r\n        \"2017-04-01\",\r\n        \"2017-03-01\",\r\n        \"2016-12-01\",\r\n        \"2016-11-01\",\r\n        \"2016-10-01\",\r\n        \"2016-09-01\",\r\n        \"2016-08-01\",\r\n        \"2016-07-01\",\r\n        \"2016-06-01\",\r\n        \"2016-03-30\",\r\n        \"2015-06-15\",\r\n        \"2015-05-01-preview\",\r\n        \"2014-12-01-preview\"\r\n      ],\r\n      \"capabilities\": \"None\"\r\n    },\r\n    {\r\n      \"resourceType\": \"expressRouteServiceProviders\",\r\n      \"locations\": [],\r\n      \"apiVersions\": [\r\n        \"2018-08-01\",\r\n        \"2018-07-01\",\r\n        \"2018-06-01\",\r\n        \"2018-05-01\",\r\n        \"2018-04-01\",\r\n        \"2018-03-01\",\r\n        \"2018-02-01\",\r\n        \"2018-01-01\",\r\n        \"2017-11-01\",\r\n        \"2017-10-01\",\r\n        \"2017-09-01\",\r\n        \"2017-08-01\",\r\n        \"2017-06-01\",\r\n        \"2017-04-01\",\r\n        \"2017-03-01\",\r\n        \"2016-12-01\",\r\n        \"2016-11-01\",\r\n        \"2016-10-01\",\r\n        \"2016-09-01\",\r\n        \"2016-08-01\",\r\n        \"2016-07-01\",\r\n        \"2016-06-01\",\r\n        \"2016-03-30\",\r\n        \"2015-06-15\",\r\n        \"2015-05-01-preview\",\r\n        \"2014-12-01-preview\"\r\n      ]\r\n    },\r\n    {\r\n      \"resourceType\": \"applicationGatewayAvailableWafRuleSets\",\r\n      \"locations\": [],\r\n      \"apiVersions\": [\r\n        \"2018-08-01\",\r\n        \"2018-07-01\",\r\n        \"2018-06-01\",\r\n        \"2018-05-01\",\r\n        \"2018-04-01\",\r\n        \"2018-03-01\",\r\n        \"2018-02-01\",\r\n        \"2018-01-01\",\r\n        \"2017-11-01\",\r\n        \"2017-10-01\",\r\n        \"2017-09-01\",\r\n        \"2017-08-01\",\r\n        \"2017-06-01\",\r\n        \"2017-04-01\",\r\n        \"2017-03-01\"\r\n      ]\r\n    },\r\n    {\r\n      \"resourceType\": \"applicationGatewayAvailableSslOptions\",\r\n      \"locations\": [],\r\n      \"apiVersions\": [\r\n        \"2018-08-01\",\r\n        \"2018-07-01\",\r\n        \"2018-06-01\",\r\n        \"2018-05-01\",\r\n        \"2018-04-01\",\r\n        \"2018-03-01\",\r\n        \"2018-02-01\",\r\n        \"2018-01-01\",\r\n        \"2017-11-01\",\r\n        \"2017-10-01\",\r\n        \"2017-09-01\",\r\n        \"2017-08-01\",\r\n        \"2017-06-01\"\r\n      ]\r\n    },\r\n    {\r\n      \"resourceType\": \"routeFilters\",\r\n      \"locations\": [\r\n        \"East US\",\r\n        \"North Europe\",\r\n        \"West Europe\",\r\n        \"East Asia\",\r\n        \"Southeast Asia\",\r\n        \"North Central US\",\r\n        \"South Central US\",\r\n        \"Central US\",\r\n        \"East US 2\",\r\n        \"Japan East\",\r\n        \"Japan West\",\r\n        \"Brazil South\",\r\n        \"Australia East\",\r\n        \"Australia Southeast\",\r\n        \"Central India\",\r\n        \"South India\",\r\n        \"West India\",\r\n        \"Canada Central\",\r\n        \"Canada East\",\r\n        \"West Central US\",\r\n        \"West US 2\",\r\n        \"UK West\",\r\n        \"UK South\",\r\n        \"Korea Central\",\r\n        \"Korea South\",\r\n        \"France Central\",\r\n        \"West US\",\r\n        \"Central US EUAP\",\r\n        \"East US 2 EUAP\"\r\n      ],\r\n      \"apiVersions\": [\r\n        \"2018-08-01\",\r\n        \"2018-07-01\",\r\n        \"2018-06-01\",\r\n        \"2018-05-01\",\r\n        \"2018-04-01\",\r\n        \"2018-03-01\",\r\n        \"2018-02-01\",\r\n        \"2018-01-01\",\r\n        \"2017-11-01\",\r\n        \"2017-10-01\",\r\n        \"2017-09-01\",\r\n        \"2017-08-01\",\r\n        \"2017-06-01\",\r\n        \"2017-04-01\",\r\n        \"2017-03-01\",\r\n        \"2016-12-01\"\r\n      ],\r\n      \"capabilities\": \"None\"\r\n    },\r\n    {\r\n      \"resourceType\": \"bgpServiceCommunities\",\r\n      \"locations\": [],\r\n      \"apiVersions\": [\r\n        \"2018-08-01\",\r\n        \"2018-07-01\",\r\n        \"2018-06-01\",\r\n        \"2018-05-01\",\r\n        \"2018-04-01\",\r\n        \"2018-03-01\",\r\n        \"2018-02-01\",\r\n        \"2018-01-01\",\r\n        \"2017-11-01\",\r\n        \"2017-10-01\",\r\n        \"2017-09-01\",\r\n        \"2017-08-01\",\r\n        \"2017-06-01\",\r\n        \"2017-04-01\",\r\n        \"2017-03-01\",\r\n        \"2016-12-01\"\r\n      ]\r\n    },\r\n    {\r\n      \"resourceType\": \"azureFirewalls\",\r\n      \"locations\": [\r\n        \"East US\",\r\n        \"North Europe\",\r\n        \"West Europe\",\r\n        \"East Asia\",\r\n        \"Southeast Asia\",\r\n        \"North Central US\",\r\n        \"South Central US\",\r\n        \"Central US\",\r\n        \"East US 2\",\r\n        \"Brazil South\",\r\n        \"Australia East\",\r\n        \"Australia Southeast\",\r\n        \"Central India\",\r\n        \"South India\",\r\n        \"West India\",\r\n        \"Canada Central\",\r\n        \"Canada East\",\r\n        \"West Central US\",\r\n        \"West US 2\",\r\n        \"UK West\",\r\n        \"UK South\",\r\n        \"France Central\",\r\n        \"West US\",\r\n        \"Central US EUAP\",\r\n        \"East US 2 EUAP\"\r\n      ],\r\n      \"apiVersions\": [\r\n        \"2018-08-01\",\r\n        \"2018-07-01\",\r\n        \"2018-06-01\",\r\n        \"2018-05-01\",\r\n        \"2018-04-01\"\r\n      ],\r\n      \"capabilities\": \"CrossResourceGroupResourceMove, CrossSubscriptionResourceMove\"\r\n    },\r\n    {\r\n      \"resourceType\": \"azureFirewallFqdnTags\",\r\n      \"locations\": [],\r\n      \"apiVersions\": [\r\n        \"2018-08-01\"\r\n      ]\r\n    },\r\n    {\r\n      \"resourceType\": \"virtualNetworkTaps\",\r\n      \"locations\": [\r\n        \"East US\",\r\n        \"North Europe\",\r\n        \"West Europe\",\r\n        \"East Asia\",\r\n        \"Southeast Asia\",\r\n        \"North Central US\",\r\n        \"South Central US\",\r\n        \"Central US\",\r\n        \"East US 2\",\r\n        \"Japan East\",\r\n        \"Japan West\",\r\n        \"Brazil South\",\r\n        \"Australia East\",\r\n        \"Australia Southeast\",\r\n        \"Central India\",\r\n        \"South India\",\r\n        \"West India\",\r\n        \"Canada Central\",\r\n        \"Canada East\",\r\n        \"West Central US\",\r\n        \"West US 2\",\r\n        \"UK West\",\r\n        \"UK South\",\r\n        \"Korea Central\",\r\n        \"Korea South\",\r\n        \"France Central\",\r\n        \"West US\",\r\n        \"Central US EUAP\",\r\n        \"East US 2 EUAP\"\r\n      ],\r\n      \"apiVersions\": [\r\n        \"2018-08-01\"\r\n      ],\r\n      \"capabilities\": \"None\"\r\n    },\r\n    {\r\n      \"resourceType\": \"ddosProtectionPlans\",\r\n      \"locations\": [\r\n        \"East US\",\r\n        \"North Europe\",\r\n        \"West Europe\",\r\n        \"East Asia\",\r\n        \"Southeast Asia\",\r\n        \"North Central US\",\r\n        \"South Central US\",\r\n        \"Central US\",\r\n        \"East US 2\",\r\n        \"Japan East\",\r\n        \"Japan West\",\r\n        \"Brazil South\",\r\n        \"Australia East\",\r\n        \"Australia Southeast\",\r\n        \"Central India\",\r\n        \"South India\",\r\n        \"West India\",\r\n        \"Canada Central\",\r\n        \"Canada East\",\r\n        \"West Central US\",\r\n        \"West US 2\",\r\n        \"UK West\",\r\n        \"UK South\",\r\n        \"Korea Central\",\r\n        \"Korea South\",\r\n        \"France Central\",\r\n        \"West US\",\r\n        \"Central US EUAP\",\r\n        \"East US 2 EUAP\"\r\n      ],\r\n      \"apiVersions\": [\r\n        \"2018-08-01\",\r\n        \"2018-07-01\",\r\n        \"2018-06-01\",\r\n        \"2018-05-01\",\r\n        \"2018-04-01\",\r\n        \"2018-03-01\",\r\n        \"2018-02-01\"\r\n      ],\r\n      \"capabilities\": \"None\"\r\n    },\r\n    {\r\n      \"resourceType\": \"networkProfiles\",\r\n      \"locations\": [\r\n        \"East US\",\r\n        \"North Europe\",\r\n        \"West Europe\",\r\n        \"East Asia\",\r\n        \"Southeast Asia\",\r\n        \"North Central US\",\r\n        \"South Central US\",\r\n        \"Central US\",\r\n        \"East US 2\",\r\n        \"Japan East\",\r\n        \"Japan West\",\r\n        \"Brazil South\",\r\n        \"Australia East\",\r\n        \"Australia Southeast\",\r\n        \"Central India\",\r\n        \"South India\",\r\n        \"West India\",\r\n        \"Canada Central\",\r\n        \"Canada East\",\r\n        \"West Central US\",\r\n        \"West US 2\",\r\n        \"UK West\",\r\n        \"UK South\",\r\n        \"Korea Central\",\r\n        \"Korea South\",\r\n        \"France Central\",\r\n        \"West US\",\r\n        \"Central US EUAP\",\r\n        \"East US 2 EUAP\"\r\n      ],\r\n      \"apiVersions\": [\r\n        \"2018-08-01\",\r\n        \"2018-07-01\",\r\n        \"2018-06-01\",\r\n        \"2018-05-01\"\r\n      ],\r\n      \"capabilities\": \"None\"\r\n    },\r\n    {\r\n      \"resourceType\": \"checkFrontdoorNameAvailability\",\r\n      \"locations\": [\r\n        \"global\",\r\n        \"Central US\",\r\n        \"East US\",\r\n        \"East US 2\",\r\n        \"North Central US\",\r\n        \"South Central US\",\r\n        \"West US\",\r\n        \"North Europe\",\r\n        \"West Europe\",\r\n        \"East Asia\",\r\n        \"Southeast Asia\",\r\n        \"Japan East\",\r\n        \"Japan West\",\r\n        \"Brazil South\",\r\n        \"Australia East\",\r\n        \"Australia Southeast\"\r\n      ],\r\n      \"apiVersions\": [\r\n        \"2018-08-01\"\r\n      ]\r\n    },\r\n    {\r\n      \"resourceType\": \"locations/bareMetalTenants\",\r\n      \"locations\": [\r\n        \"West Central US\",\r\n        \"West US\",\r\n        \"Central US EUAP\",\r\n        \"East US 2 EUAP\"\r\n      ],\r\n      \"apiVersions\": [\r\n        \"2018-08-01\",\r\n        \"2018-07-01\"\r\n      ]\r\n    },\r\n    {\r\n      \"resourceType\": \"dnszones\",\r\n      \"locations\": [\r\n        \"global\"\r\n      ],\r\n      \"apiVersions\": [\r\n        \"2018-05-01\",\r\n        \"2018-03-01-preview\",\r\n        \"2017-10-01\",\r\n        \"2017-09-15-preview\",\r\n        \"2017-09-01\",\r\n        \"2016-04-01\",\r\n        \"2015-11-30\",\r\n        \"2015-11-15-preview\",\r\n        \"2015-05-04-preview\"\r\n      ],\r\n      \"capabilities\": \"CrossResourceGroupResourceMove, CrossSubscriptionResourceMove\"\r\n    },\r\n    {\r\n      \"resourceType\": \"dnsOperationResults\",\r\n      \"locations\": [\r\n        \"global\"\r\n      ],\r\n      \"apiVersions\": [\r\n        \"2018-05-01\",\r\n        \"2018-03-01-preview\",\r\n        \"2017-10-01\",\r\n        \"2017-09-15-preview\",\r\n        \"2017-09-01\",\r\n        \"2016-04-01\",\r\n        \"2015-11-30\",\r\n        \"2015-11-15-preview\"\r\n      ]\r\n    },\r\n    {\r\n      \"resourceType\": \"dnsOperationStatuses\",\r\n      \"locations\": [\r\n        \"global\"\r\n      ],\r\n      \"apiVersions\": [\r\n        \"2018-05-01\",\r\n        \"2018-03-01-preview\",\r\n        \"2017-10-01\",\r\n        \"2017-09-15-preview\",\r\n        \"2017-09-01\",\r\n        \"2016-04-01\",\r\n        \"2015-11-30\",\r\n        \"2015-11-15-preview\"\r\n      ]\r\n    },\r\n    {\r\n      \"resourceType\": \"getDnsResourceReference\",\r\n      \"locations\": [\r\n        \"global\"\r\n      ],\r\n      \"apiVersions\": [\r\n        \"2018-05-01\"\r\n      ]\r\n    },\r\n    {\r\n      \"resourceType\": \"internalNotify\",\r\n      \"locations\": [\r\n        \"global\"\r\n      ],\r\n      \"apiVersions\": [\r\n        \"2018-05-01\"\r\n      ]\r\n    },\r\n    {\r\n      \"resourceType\": \"dnszones/A\",\r\n      \"locations\": [\r\n        \"global\"\r\n      ],\r\n      \"apiVersions\": [\r\n        \"2018-05-01\",\r\n        \"2018-03-01-preview\",\r\n        \"2017-10-01\",\r\n        \"2017-09-15-preview\",\r\n        \"2017-09-01\",\r\n        \"2016-04-01\",\r\n        \"2015-11-30\",\r\n        \"2015-11-15-preview\",\r\n        \"2015-05-04-preview\"\r\n      ]\r\n    },\r\n    {\r\n      \"resourceType\": \"dnszones/AAAA\",\r\n      \"locations\": [\r\n        \"global\"\r\n      ],\r\n      \"apiVersions\": [\r\n        \"2018-05-01\",\r\n        \"2018-03-01-preview\",\r\n        \"2017-10-01\",\r\n        \"2017-09-15-preview\",\r\n        \"2017-09-01\",\r\n        \"2016-04-01\",\r\n        \"2015-11-30\",\r\n        \"2015-11-15-preview\",\r\n        \"2015-05-04-preview\"\r\n      ]\r\n    },\r\n    {\r\n      \"resourceType\": \"dnszones/CNAME\",\r\n      \"locations\": [\r\n        \"global\"\r\n      ],\r\n      \"apiVersions\": [\r\n        \"2018-05-01\",\r\n        \"2018-03-01-preview\",\r\n        \"2017-10-01\",\r\n        \"2017-09-15-preview\",\r\n        \"2017-09-01\",\r\n        \"2016-04-01\",\r\n        \"2015-11-30\",\r\n        \"2015-11-15-preview\",\r\n        \"2015-05-04-preview\"\r\n      ]\r\n    },\r\n    {\r\n      \"resourceType\": \"dnszones/PTR\",\r\n      \"locations\": [\r\n        \"global\"\r\n      ],\r\n      \"apiVersions\": [\r\n        \"2018-05-01\",\r\n        \"2018-03-01-preview\",\r\n        \"2017-10-01\",\r\n        \"2017-09-15-preview\",\r\n        \"2017-09-01\",\r\n        \"2016-04-01\",\r\n        \"2015-11-30\",\r\n        \"2015-11-15-preview\",\r\n        \"2015-05-04-preview\"\r\n      ]\r\n    },\r\n    {\r\n      \"resourceType\": \"dnszones/MX\",\r\n      \"locations\": [\r\n        \"global\"\r\n      ],\r\n      \"apiVersions\": [\r\n        \"2018-05-01\",\r\n        \"2018-03-01-preview\",\r\n        \"2017-10-01\",\r\n        \"2017-09-15-preview\",\r\n        \"2017-09-01\",\r\n        \"2016-04-01\",\r\n        \"2015-11-30\",\r\n        \"2015-11-15-preview\",\r\n        \"2015-05-04-preview\"\r\n      ]\r\n    },\r\n    {\r\n      \"resourceType\": \"dnszones/TXT\",\r\n      \"locations\": [\r\n        \"global\"\r\n      ],\r\n      \"apiVersions\": [\r\n        \"2018-05-01\",\r\n        \"2018-03-01-preview\",\r\n        \"2017-10-01\",\r\n        \"2017-09-15-preview\",\r\n        \"2017-09-01\",\r\n        \"2016-04-01\",\r\n        \"2015-11-30\",\r\n        \"2015-11-15-preview\",\r\n        \"2015-05-04-preview\"\r\n      ]\r\n    },\r\n    {\r\n      \"resourceType\": \"dnszones/SRV\",\r\n      \"locations\": [\r\n        \"global\"\r\n      ],\r\n      \"apiVersions\": [\r\n        \"2018-05-01\",\r\n        \"2018-03-01-preview\",\r\n        \"2017-10-01\",\r\n        \"2017-09-15-preview\",\r\n        \"2017-09-01\",\r\n        \"2016-04-01\",\r\n        \"2015-11-30\",\r\n        \"2015-11-15-preview\",\r\n        \"2015-05-04-preview\"\r\n      ]\r\n    },\r\n    {\r\n      \"resourceType\": \"dnszones/SOA\",\r\n      \"locations\": [\r\n        \"global\"\r\n      ],\r\n      \"apiVersions\": [\r\n        \"2018-05-01\",\r\n        \"2018-03-01-preview\",\r\n        \"2017-10-01\",\r\n        \"2017-09-15-preview\",\r\n        \"2017-09-01\",\r\n        \"2016-04-01\",\r\n        \"2015-11-30\",\r\n        \"2015-11-15-preview\",\r\n        \"2015-05-04-preview\"\r\n      ]\r\n    },\r\n    {\r\n      \"resourceType\": \"dnszones/NS\",\r\n      \"locations\": [\r\n        \"global\"\r\n      ],\r\n      \"apiVersions\": [\r\n        \"2018-05-01\",\r\n        \"2018-03-01-preview\",\r\n        \"2017-10-01\",\r\n        \"2017-09-15-preview\",\r\n        \"2017-09-01\",\r\n        \"2016-04-01\",\r\n        \"2015-11-30\",\r\n        \"2015-11-15-preview\",\r\n        \"2015-05-04-preview\"\r\n      ]\r\n    },\r\n    {\r\n      \"resourceType\": \"dnszones/CAA\",\r\n      \"locations\": [\r\n        \"global\"\r\n      ],\r\n      \"apiVersions\": [\r\n        \"2018-05-01\",\r\n        \"2018-03-01-preview\",\r\n        \"2017-10-01\",\r\n        \"2017-09-15-preview\",\r\n        \"2017-09-01\"\r\n      ]\r\n    },\r\n    {\r\n      \"resourceType\": \"dnszones/recordsets\",\r\n      \"locations\": [\r\n        \"global\"\r\n      ],\r\n      \"apiVersions\": [\r\n        \"2018-05-01\",\r\n        \"2018-03-01-preview\",\r\n        \"2017-10-01\",\r\n        \"2017-09-15-preview\",\r\n        \"2017-09-01\",\r\n        \"2016-04-01\",\r\n        \"2015-11-30\",\r\n        \"2015-11-15-preview\",\r\n        \"2015-05-04-preview\"\r\n      ]\r\n    },\r\n    {\r\n      \"resourceType\": \"dnszones/all\",\r\n      \"locations\": [\r\n        \"global\"\r\n      ],\r\n      \"apiVersions\": [\r\n        \"2018-05-01\",\r\n        \"2018-03-01-preview\",\r\n        \"2017-10-01\",\r\n        \"2017-09-15-preview\",\r\n        \"2017-09-01\",\r\n        \"2016-04-01\",\r\n        \"2015-11-30\",\r\n        \"2015-11-15-preview\",\r\n        \"2015-05-04-preview\"\r\n      ]\r\n    },\r\n    {\r\n      \"resourceType\": \"secureGateways\",\r\n      \"locations\": [\r\n        \"West US\",\r\n        \"Central US EUAP\",\r\n        \"East US 2 EUAP\"\r\n      ],\r\n      \"apiVersions\": [\r\n        \"2018-08-01\",\r\n        \"2018-07-01\",\r\n        \"2018-06-01\",\r\n        \"2018-05-01\",\r\n        \"2018-04-01\",\r\n        \"2018-03-01\",\r\n        \"2018-02-01\",\r\n        \"2018-01-01\",\r\n        \"2017-11-01\"\r\n      ],\r\n      \"capabilities\": \"CrossResourceGroupResourceMove, CrossSubscriptionResourceMove\"\r\n    },\r\n    {\r\n      \"resourceType\": \"privateLinkServices\",\r\n      \"locations\": [\r\n        \"West US\"\r\n      ],\r\n      \"apiVersions\": [\r\n        \"2018-08-01\"\r\n      ],\r\n      \"capabilities\": \"None\"\r\n    }\r\n  ],\r\n  \"registrationState\": \"Registered\"\r\n}",
      "ResponseHeaders": {
        "Content-Length": [
          "35160"
>>>>>>> 96e32f42
        ],
        "Content-Type": [
          "application/json; charset=utf-8"
        ],
        "Expires": [
          "-1"
        ],
        "Pragma": [
          "no-cache"
        ],
        "x-ms-ratelimit-remaining-subscription-reads": [
          "14995"
        ],
        "x-ms-request-id": [
<<<<<<< HEAD
          "fc009b37-318e-4bba-a94b-90764a0c7fd1"
        ],
        "x-ms-correlation-request-id": [
          "fc009b37-318e-4bba-a94b-90764a0c7fd1"
        ],
        "x-ms-routing-request-id": [
          "WESTEUROPE:20180912T014419Z:fc009b37-318e-4bba-a94b-90764a0c7fd1"
=======
          "e316aece-13b0-48fb-8ebb-6c1b8cde237d"
        ],
        "x-ms-correlation-request-id": [
          "e316aece-13b0-48fb-8ebb-6c1b8cde237d"
        ],
        "x-ms-routing-request-id": [
          "BRAZILUS:20180912T062722Z:e316aece-13b0-48fb-8ebb-6c1b8cde237d"
>>>>>>> 96e32f42
        ],
        "Strict-Transport-Security": [
          "max-age=31536000; includeSubDomains"
        ],
        "X-Content-Type-Options": [
          "nosniff"
        ],
        "Cache-Control": [
          "no-cache"
        ],
        "Date": [
<<<<<<< HEAD
          "Wed, 12 Sep 2018 01:44:19 GMT"
=======
          "Wed, 12 Sep 2018 06:27:22 GMT"
>>>>>>> 96e32f42
        ]
      },
      "StatusCode": 200
    },
    {
<<<<<<< HEAD
      "RequestUri": "/subscriptions/726f8cd6-6459-4db4-8e6d-2cd2716904e2/resourceGroups/ps8956/providers/Microsoft.Network/virtualNetworks/ps8371?api-version=2018-07-01",
      "EncodedRequestUri": "L3N1YnNjcmlwdGlvbnMvNzI2ZjhjZDYtNjQ1OS00ZGI0LThlNmQtMmNkMjcxNjkwNGUyL3Jlc291cmNlR3JvdXBzL3BzODk1Ni9wcm92aWRlcnMvTWljcm9zb2Z0Lk5ldHdvcmsvdmlydHVhbE5ldHdvcmtzL3BzODM3MT9hcGktdmVyc2lvbj0yMDE4LTA3LTAx",
=======
      "RequestUri": "/subscriptions/947d47b4-7883-4bb9-9d85-c5e8e2f572ce/resourceGroups/ps2981/providers/Microsoft.Network/virtualNetworks/ps5263?api-version=2018-08-01",
      "EncodedRequestUri": "L3N1YnNjcmlwdGlvbnMvOTQ3ZDQ3YjQtNzg4My00YmI5LTlkODUtYzVlOGUyZjU3MmNlL3Jlc291cmNlR3JvdXBzL3BzMjk4MS9wcm92aWRlcnMvTWljcm9zb2Z0Lk5ldHdvcmsvdmlydHVhbE5ldHdvcmtzL3BzNTI2Mz9hcGktdmVyc2lvbj0yMDE4LTA4LTAx",
>>>>>>> 96e32f42
      "RequestMethod": "GET",
      "RequestBody": "",
      "RequestHeaders": {
        "x-ms-client-request-id": [
<<<<<<< HEAD
          "6c507aad-4f91-4f40-b379-68f0510c8e43"
=======
          "81134549-c37a-4a23-ae62-7ce3407dfa31"
>>>>>>> 96e32f42
        ],
        "accept-language": [
          "en-US"
        ],
        "User-Agent": [
<<<<<<< HEAD
          "FxVersion/4.7.3132.0",
          "OSName/Windows10Enterprise",
          "OSVersion/6.3.17134",
          "Microsoft.Azure.Management.Network.NetworkManagementClient/19.3.0.0"
        ]
      },
      "ResponseBody": "{\r\n  \"error\": {\r\n    \"code\": \"ResourceNotFound\",\r\n    \"message\": \"The Resource 'Microsoft.Network/virtualNetworks/ps8371' under resource group 'ps8956' was not found.\"\r\n  }\r\n}",
=======
          "FxVersion/4.7.3133.0",
          "OSName/Windows8.1Enterprise",
          "OSVersion/6.3.9600",
          "Microsoft.Azure.Management.Network.NetworkManagementClient/19.4.0.0"
        ]
      },
      "ResponseBody": "{\r\n  \"error\": {\r\n    \"code\": \"ResourceNotFound\",\r\n    \"message\": \"The Resource 'Microsoft.Network/virtualNetworks/ps5263' under resource group 'ps2981' was not found.\"\r\n  }\r\n}",
>>>>>>> 96e32f42
      "ResponseHeaders": {
        "Content-Length": [
          "150"
        ],
        "Content-Type": [
          "application/json; charset=utf-8"
        ],
        "Expires": [
          "-1"
        ],
        "Pragma": [
          "no-cache"
        ],
        "x-ms-failure-cause": [
          "gateway"
        ],
        "x-ms-request-id": [
<<<<<<< HEAD
          "03a2a7d2-7224-4329-933c-5c934e02941e"
        ],
        "x-ms-correlation-request-id": [
          "03a2a7d2-7224-4329-933c-5c934e02941e"
        ],
        "x-ms-routing-request-id": [
          "WESTEUROPE:20180912T014420Z:03a2a7d2-7224-4329-933c-5c934e02941e"
=======
          "28f79333-5b2b-40a0-8c42-e19ac1fb419a"
        ],
        "x-ms-correlation-request-id": [
          "28f79333-5b2b-40a0-8c42-e19ac1fb419a"
        ],
        "x-ms-routing-request-id": [
          "BRAZILUS:20180912T062723Z:28f79333-5b2b-40a0-8c42-e19ac1fb419a"
>>>>>>> 96e32f42
        ],
        "Strict-Transport-Security": [
          "max-age=31536000; includeSubDomains"
        ],
        "X-Content-Type-Options": [
          "nosniff"
        ],
        "Cache-Control": [
          "no-cache"
        ],
        "Date": [
<<<<<<< HEAD
          "Wed, 12 Sep 2018 01:44:20 GMT"
=======
          "Wed, 12 Sep 2018 06:27:23 GMT"
>>>>>>> 96e32f42
        ]
      },
      "StatusCode": 404
    },
    {
<<<<<<< HEAD
      "RequestUri": "/subscriptions/726f8cd6-6459-4db4-8e6d-2cd2716904e2/resourceGroups/ps8956/providers/Microsoft.Network/virtualNetworks/ps8371?api-version=2018-07-01",
      "EncodedRequestUri": "L3N1YnNjcmlwdGlvbnMvNzI2ZjhjZDYtNjQ1OS00ZGI0LThlNmQtMmNkMjcxNjkwNGUyL3Jlc291cmNlR3JvdXBzL3BzODk1Ni9wcm92aWRlcnMvTWljcm9zb2Z0Lk5ldHdvcmsvdmlydHVhbE5ldHdvcmtzL3BzODM3MT9hcGktdmVyc2lvbj0yMDE4LTA3LTAx",
=======
      "RequestUri": "/subscriptions/947d47b4-7883-4bb9-9d85-c5e8e2f572ce/resourceGroups/ps2981/providers/Microsoft.Network/virtualNetworks/ps5263?api-version=2018-08-01",
      "EncodedRequestUri": "L3N1YnNjcmlwdGlvbnMvOTQ3ZDQ3YjQtNzg4My00YmI5LTlkODUtYzVlOGUyZjU3MmNlL3Jlc291cmNlR3JvdXBzL3BzMjk4MS9wcm92aWRlcnMvTWljcm9zb2Z0Lk5ldHdvcmsvdmlydHVhbE5ldHdvcmtzL3BzNTI2Mz9hcGktdmVyc2lvbj0yMDE4LTA4LTAx",
>>>>>>> 96e32f42
      "RequestMethod": "GET",
      "RequestBody": "",
      "RequestHeaders": {
        "User-Agent": [
<<<<<<< HEAD
          "FxVersion/4.7.3132.0",
          "OSName/Windows10Enterprise",
          "OSVersion/6.3.17134",
          "Microsoft.Azure.Management.Network.NetworkManagementClient/19.3.0.0"
        ]
      },
      "ResponseBody": "{\r\n  \"name\": \"ps8371\",\r\n  \"id\": \"/subscriptions/726f8cd6-6459-4db4-8e6d-2cd2716904e2/resourceGroups/ps8956/providers/Microsoft.Network/virtualNetworks/ps8371\",\r\n  \"etag\": \"W/\\\"184e1903-7d35-46a8-aa4a-4721db5aa717\\\"\",\r\n  \"type\": \"Microsoft.Network/virtualNetworks\",\r\n  \"location\": \"westus\",\r\n  \"properties\": {\r\n    \"provisioningState\": \"Succeeded\",\r\n    \"resourceGuid\": \"78dd5bc5-2231-4c59-b553-56dd9d7e7399\",\r\n    \"addressSpace\": {\r\n      \"addressPrefixes\": [\r\n        \"10.0.0.0/8\"\r\n      ]\r\n    },\r\n    \"subnets\": [],\r\n    \"virtualNetworkPeerings\": [],\r\n    \"enableDdosProtection\": false,\r\n    \"enableVmProtection\": false\r\n  }\r\n}",
=======
          "FxVersion/4.7.3133.0",
          "OSName/Windows8.1Enterprise",
          "OSVersion/6.3.9600",
          "Microsoft.Azure.Management.Network.NetworkManagementClient/19.4.0.0"
        ]
      },
      "ResponseBody": "{\r\n  \"name\": \"ps5263\",\r\n  \"id\": \"/subscriptions/947d47b4-7883-4bb9-9d85-c5e8e2f572ce/resourceGroups/ps2981/providers/Microsoft.Network/virtualNetworks/ps5263\",\r\n  \"etag\": \"W/\\\"ab8de804-41d7-477d-96e0-03a8a7946735\\\"\",\r\n  \"type\": \"Microsoft.Network/virtualNetworks\",\r\n  \"location\": \"westus\",\r\n  \"properties\": {\r\n    \"provisioningState\": \"Succeeded\",\r\n    \"resourceGuid\": \"3eeba1f7-3bae-46d1-90b9-4d188cc7eba7\",\r\n    \"addressSpace\": {\r\n      \"addressPrefixes\": [\r\n        \"10.0.0.0/8\"\r\n      ]\r\n    },\r\n    \"subnets\": [],\r\n    \"virtualNetworkPeerings\": [],\r\n    \"enableDdosProtection\": false,\r\n    \"enableVmProtection\": false\r\n  }\r\n}",
>>>>>>> 96e32f42
      "ResponseHeaders": {
        "Content-Length": [
          "630"
        ],
        "Content-Type": [
          "application/json; charset=utf-8"
        ],
        "Expires": [
          "-1"
        ],
        "Pragma": [
          "no-cache"
        ],
        "x-ms-request-id": [
<<<<<<< HEAD
          "2e25b7a8-3d9d-4309-9aff-29196fec3026"
        ],
        "x-ms-correlation-request-id": [
          "12679975-ff65-435a-8377-a7fcfef1908a"
=======
          "d9b67366-7f24-47df-a8a3-bbf6b209a49f"
        ],
        "x-ms-correlation-request-id": [
          "0789a316-a152-47d6-8c51-6c46d9595b7e"
>>>>>>> 96e32f42
        ],
        "Strict-Transport-Security": [
          "max-age=31536000; includeSubDomains"
        ],
        "Cache-Control": [
          "no-cache"
        ],
        "ETag": [
<<<<<<< HEAD
          "W/\"184e1903-7d35-46a8-aa4a-4721db5aa717\""
=======
          "W/\"ab8de804-41d7-477d-96e0-03a8a7946735\""
>>>>>>> 96e32f42
        ],
        "Server": [
          "Microsoft-HTTPAPI/2.0",
          "Microsoft-HTTPAPI/2.0"
        ],
        "x-ms-ratelimit-remaining-subscription-reads": [
<<<<<<< HEAD
          "14980"
        ],
        "x-ms-routing-request-id": [
          "WESTEUROPE:20180912T014434Z:12679975-ff65-435a-8377-a7fcfef1908a"
=======
          "11995"
        ],
        "x-ms-routing-request-id": [
          "BRAZILUS:20180912T062745Z:0789a316-a152-47d6-8c51-6c46d9595b7e"
>>>>>>> 96e32f42
        ],
        "X-Content-Type-Options": [
          "nosniff"
        ],
        "Date": [
<<<<<<< HEAD
          "Wed, 12 Sep 2018 01:44:33 GMT"
=======
          "Wed, 12 Sep 2018 06:27:45 GMT"
>>>>>>> 96e32f42
        ]
      },
      "StatusCode": 200
    },
    {
<<<<<<< HEAD
      "RequestUri": "/subscriptions/726f8cd6-6459-4db4-8e6d-2cd2716904e2/resourceGroups/ps8956/providers/Microsoft.Network/virtualNetworks/ps8371?api-version=2018-07-01",
      "EncodedRequestUri": "L3N1YnNjcmlwdGlvbnMvNzI2ZjhjZDYtNjQ1OS00ZGI0LThlNmQtMmNkMjcxNjkwNGUyL3Jlc291cmNlR3JvdXBzL3BzODk1Ni9wcm92aWRlcnMvTWljcm9zb2Z0Lk5ldHdvcmsvdmlydHVhbE5ldHdvcmtzL3BzODM3MT9hcGktdmVyc2lvbj0yMDE4LTA3LTAx",
=======
      "RequestUri": "/subscriptions/947d47b4-7883-4bb9-9d85-c5e8e2f572ce/resourceGroups/ps2981/providers/Microsoft.Network/virtualNetworks/ps5263?api-version=2018-08-01",
      "EncodedRequestUri": "L3N1YnNjcmlwdGlvbnMvOTQ3ZDQ3YjQtNzg4My00YmI5LTlkODUtYzVlOGUyZjU3MmNlL3Jlc291cmNlR3JvdXBzL3BzMjk4MS9wcm92aWRlcnMvTWljcm9zb2Z0Lk5ldHdvcmsvdmlydHVhbE5ldHdvcmtzL3BzNTI2Mz9hcGktdmVyc2lvbj0yMDE4LTA4LTAx",
>>>>>>> 96e32f42
      "RequestMethod": "GET",
      "RequestBody": "",
      "RequestHeaders": {
        "x-ms-client-request-id": [
<<<<<<< HEAD
          "bd57025c-9706-4750-9683-dda825ac679a"
=======
          "d7cc68df-eb82-452d-ae50-f8ab64e13b64"
>>>>>>> 96e32f42
        ],
        "accept-language": [
          "en-US"
        ],
        "User-Agent": [
<<<<<<< HEAD
          "FxVersion/4.7.3132.0",
          "OSName/Windows10Enterprise",
          "OSVersion/6.3.17134",
          "Microsoft.Azure.Management.Network.NetworkManagementClient/19.3.0.0"
        ]
      },
      "ResponseBody": "{\r\n  \"name\": \"ps8371\",\r\n  \"id\": \"/subscriptions/726f8cd6-6459-4db4-8e6d-2cd2716904e2/resourceGroups/ps8956/providers/Microsoft.Network/virtualNetworks/ps8371\",\r\n  \"etag\": \"W/\\\"184e1903-7d35-46a8-aa4a-4721db5aa717\\\"\",\r\n  \"type\": \"Microsoft.Network/virtualNetworks\",\r\n  \"location\": \"westus\",\r\n  \"properties\": {\r\n    \"provisioningState\": \"Succeeded\",\r\n    \"resourceGuid\": \"78dd5bc5-2231-4c59-b553-56dd9d7e7399\",\r\n    \"addressSpace\": {\r\n      \"addressPrefixes\": [\r\n        \"10.0.0.0/8\"\r\n      ]\r\n    },\r\n    \"subnets\": [],\r\n    \"virtualNetworkPeerings\": [],\r\n    \"enableDdosProtection\": false,\r\n    \"enableVmProtection\": false\r\n  }\r\n}",
=======
          "FxVersion/4.7.3133.0",
          "OSName/Windows8.1Enterprise",
          "OSVersion/6.3.9600",
          "Microsoft.Azure.Management.Network.NetworkManagementClient/19.4.0.0"
        ]
      },
      "ResponseBody": "{\r\n  \"name\": \"ps5263\",\r\n  \"id\": \"/subscriptions/947d47b4-7883-4bb9-9d85-c5e8e2f572ce/resourceGroups/ps2981/providers/Microsoft.Network/virtualNetworks/ps5263\",\r\n  \"etag\": \"W/\\\"ab8de804-41d7-477d-96e0-03a8a7946735\\\"\",\r\n  \"type\": \"Microsoft.Network/virtualNetworks\",\r\n  \"location\": \"westus\",\r\n  \"properties\": {\r\n    \"provisioningState\": \"Succeeded\",\r\n    \"resourceGuid\": \"3eeba1f7-3bae-46d1-90b9-4d188cc7eba7\",\r\n    \"addressSpace\": {\r\n      \"addressPrefixes\": [\r\n        \"10.0.0.0/8\"\r\n      ]\r\n    },\r\n    \"subnets\": [],\r\n    \"virtualNetworkPeerings\": [],\r\n    \"enableDdosProtection\": false,\r\n    \"enableVmProtection\": false\r\n  }\r\n}",
>>>>>>> 96e32f42
      "ResponseHeaders": {
        "Content-Length": [
          "630"
        ],
        "Content-Type": [
          "application/json; charset=utf-8"
        ],
        "Expires": [
          "-1"
        ],
        "Pragma": [
          "no-cache"
        ],
        "x-ms-request-id": [
<<<<<<< HEAD
          "04239812-feec-4a20-af4b-af6fe41bc6b4"
        ],
        "x-ms-correlation-request-id": [
          "1e860c69-c76b-476a-bb0b-6c2cde5f74ab"
=======
          "5d7505fd-dbdc-4eed-9705-bf86bbd1578e"
        ],
        "x-ms-correlation-request-id": [
          "a527bfa7-7995-4603-9572-4e4ba304f7a6"
>>>>>>> 96e32f42
        ],
        "Strict-Transport-Security": [
          "max-age=31536000; includeSubDomains"
        ],
        "Cache-Control": [
          "no-cache"
        ],
        "ETag": [
<<<<<<< HEAD
          "W/\"184e1903-7d35-46a8-aa4a-4721db5aa717\""
=======
          "W/\"ab8de804-41d7-477d-96e0-03a8a7946735\""
>>>>>>> 96e32f42
        ],
        "Server": [
          "Microsoft-HTTPAPI/2.0",
          "Microsoft-HTTPAPI/2.0"
        ],
        "x-ms-ratelimit-remaining-subscription-reads": [
<<<<<<< HEAD
          "14979"
        ],
        "x-ms-routing-request-id": [
          "WESTEUROPE:20180912T014434Z:1e860c69-c76b-476a-bb0b-6c2cde5f74ab"
=======
          "11994"
        ],
        "x-ms-routing-request-id": [
          "BRAZILUS:20180912T062745Z:a527bfa7-7995-4603-9572-4e4ba304f7a6"
>>>>>>> 96e32f42
        ],
        "X-Content-Type-Options": [
          "nosniff"
        ],
        "Date": [
<<<<<<< HEAD
          "Wed, 12 Sep 2018 01:44:34 GMT"
=======
          "Wed, 12 Sep 2018 06:27:45 GMT"
>>>>>>> 96e32f42
        ]
      },
      "StatusCode": 200
    },
    {
<<<<<<< HEAD
      "RequestUri": "/subscriptions/726f8cd6-6459-4db4-8e6d-2cd2716904e2/resourceGroups/ps8956/providers/Microsoft.Network/virtualNetworks/ps8371?api-version=2018-07-01",
      "EncodedRequestUri": "L3N1YnNjcmlwdGlvbnMvNzI2ZjhjZDYtNjQ1OS00ZGI0LThlNmQtMmNkMjcxNjkwNGUyL3Jlc291cmNlR3JvdXBzL3BzODk1Ni9wcm92aWRlcnMvTWljcm9zb2Z0Lk5ldHdvcmsvdmlydHVhbE5ldHdvcmtzL3BzODM3MT9hcGktdmVyc2lvbj0yMDE4LTA3LTAx",
=======
      "RequestUri": "/subscriptions/947d47b4-7883-4bb9-9d85-c5e8e2f572ce/resourceGroups/ps2981/providers/Microsoft.Network/virtualNetworks/ps5263?api-version=2018-08-01",
      "EncodedRequestUri": "L3N1YnNjcmlwdGlvbnMvOTQ3ZDQ3YjQtNzg4My00YmI5LTlkODUtYzVlOGUyZjU3MmNlL3Jlc291cmNlR3JvdXBzL3BzMjk4MS9wcm92aWRlcnMvTWljcm9zb2Z0Lk5ldHdvcmsvdmlydHVhbE5ldHdvcmtzL3BzNTI2Mz9hcGktdmVyc2lvbj0yMDE4LTA4LTAx",
>>>>>>> 96e32f42
      "RequestMethod": "PUT",
      "RequestBody": "{\r\n  \"properties\": {\r\n    \"addressSpace\": {\r\n      \"addressPrefixes\": [\r\n        \"10.0.0.0/8\"\r\n      ]\r\n    },\r\n    \"subnets\": [],\r\n    \"virtualNetworkPeerings\": [],\r\n    \"enableDdosProtection\": false\r\n  },\r\n  \"location\": \"West US\"\r\n}",
      "RequestHeaders": {
        "Content-Type": [
          "application/json; charset=utf-8"
        ],
        "Content-Length": [
          "234"
        ],
        "x-ms-client-request-id": [
<<<<<<< HEAD
          "bb7b807b-8ceb-4885-ad90-3d9a4c371309"
=======
          "d1e76860-d83f-4b16-a51e-8f973db3b6c3"
>>>>>>> 96e32f42
        ],
        "accept-language": [
          "en-US"
        ],
        "User-Agent": [
<<<<<<< HEAD
          "FxVersion/4.7.3132.0",
          "OSName/Windows10Enterprise",
          "OSVersion/6.3.17134",
          "Microsoft.Azure.Management.Network.NetworkManagementClient/19.3.0.0"
        ]
      },
      "ResponseBody": "{\r\n  \"name\": \"ps8371\",\r\n  \"id\": \"/subscriptions/726f8cd6-6459-4db4-8e6d-2cd2716904e2/resourceGroups/ps8956/providers/Microsoft.Network/virtualNetworks/ps8371\",\r\n  \"etag\": \"W/\\\"6a6b1067-677a-4c6d-b845-42832ae2301a\\\"\",\r\n  \"type\": \"Microsoft.Network/virtualNetworks\",\r\n  \"location\": \"westus\",\r\n  \"properties\": {\r\n    \"provisioningState\": \"Updating\",\r\n    \"resourceGuid\": \"78dd5bc5-2231-4c59-b553-56dd9d7e7399\",\r\n    \"addressSpace\": {\r\n      \"addressPrefixes\": [\r\n        \"10.0.0.0/8\"\r\n      ]\r\n    },\r\n    \"subnets\": [],\r\n    \"virtualNetworkPeerings\": [],\r\n    \"enableDdosProtection\": false,\r\n    \"enableVmProtection\": false\r\n  }\r\n}",
=======
          "FxVersion/4.7.3133.0",
          "OSName/Windows8.1Enterprise",
          "OSVersion/6.3.9600",
          "Microsoft.Azure.Management.Network.NetworkManagementClient/19.4.0.0"
        ]
      },
      "ResponseBody": "{\r\n  \"name\": \"ps5263\",\r\n  \"id\": \"/subscriptions/947d47b4-7883-4bb9-9d85-c5e8e2f572ce/resourceGroups/ps2981/providers/Microsoft.Network/virtualNetworks/ps5263\",\r\n  \"etag\": \"W/\\\"98d2813c-e58d-4606-b6c3-f6e05e8e871a\\\"\",\r\n  \"type\": \"Microsoft.Network/virtualNetworks\",\r\n  \"location\": \"westus\",\r\n  \"properties\": {\r\n    \"provisioningState\": \"Updating\",\r\n    \"resourceGuid\": \"3eeba1f7-3bae-46d1-90b9-4d188cc7eba7\",\r\n    \"addressSpace\": {\r\n      \"addressPrefixes\": [\r\n        \"10.0.0.0/8\"\r\n      ]\r\n    },\r\n    \"subnets\": [],\r\n    \"virtualNetworkPeerings\": [],\r\n    \"enableDdosProtection\": false,\r\n    \"enableVmProtection\": false\r\n  }\r\n}",
>>>>>>> 96e32f42
      "ResponseHeaders": {
        "Content-Length": [
          "629"
        ],
        "Content-Type": [
          "application/json; charset=utf-8"
        ],
        "Expires": [
          "-1"
        ],
        "Pragma": [
          "no-cache"
        ],
        "Retry-After": [
          "3"
        ],
        "x-ms-request-id": [
<<<<<<< HEAD
          "5b8162b6-d755-4714-a44b-ac191c96b0d8"
        ],
        "Azure-AsyncOperation": [
          "https://api-dogfood.resources.windows-int.net/subscriptions/726f8cd6-6459-4db4-8e6d-2cd2716904e2/providers/Microsoft.Network/locations/nrp8/operations/5b8162b6-d755-4714-a44b-ac191c96b0d8?api-version=2018-07-01"
        ],
        "x-ms-correlation-request-id": [
          "ea540243-32b3-4d00-94d5-8df59d7d8d47"
=======
          "b09365bb-9594-4c15-b284-008d96fb973b"
        ],
        "Azure-AsyncOperation": [
          "https://brazilus.management.azure.com/subscriptions/947d47b4-7883-4bb9-9d85-c5e8e2f572ce/providers/Microsoft.Network/locations/westus.validation/operations/b09365bb-9594-4c15-b284-008d96fb973b?api-version=2018-08-01"
        ],
        "x-ms-correlation-request-id": [
          "a3528d43-b9de-4683-8624-20d0061e5721"
>>>>>>> 96e32f42
        ],
        "Strict-Transport-Security": [
          "max-age=31536000; includeSubDomains"
        ],
        "Cache-Control": [
          "no-cache"
        ],
        "Server": [
          "Microsoft-HTTPAPI/2.0",
          "Microsoft-HTTPAPI/2.0"
        ],
        "x-ms-ratelimit-remaining-subscription-writes": [
<<<<<<< HEAD
          "1196"
        ],
        "x-ms-routing-request-id": [
          "WESTEUROPE:20180912T014422Z:ea540243-32b3-4d00-94d5-8df59d7d8d47"
=======
          "1198"
        ],
        "x-ms-routing-request-id": [
          "BRAZILUS:20180912T062724Z:a3528d43-b9de-4683-8624-20d0061e5721"
>>>>>>> 96e32f42
        ],
        "X-Content-Type-Options": [
          "nosniff"
        ],
        "Date": [
<<<<<<< HEAD
          "Wed, 12 Sep 2018 01:44:22 GMT"
=======
          "Wed, 12 Sep 2018 06:27:24 GMT"
>>>>>>> 96e32f42
        ]
      },
      "StatusCode": 201
    },
    {
<<<<<<< HEAD
      "RequestUri": "/subscriptions/726f8cd6-6459-4db4-8e6d-2cd2716904e2/providers/Microsoft.Network/locations/nrp8/operations/5b8162b6-d755-4714-a44b-ac191c96b0d8?api-version=2018-07-01",
      "EncodedRequestUri": "L3N1YnNjcmlwdGlvbnMvNzI2ZjhjZDYtNjQ1OS00ZGI0LThlNmQtMmNkMjcxNjkwNGUyL3Byb3ZpZGVycy9NaWNyb3NvZnQuTmV0d29yay9sb2NhdGlvbnMvbnJwOC9vcGVyYXRpb25zLzViODE2MmI2LWQ3NTUtNDcxNC1hNDRiLWFjMTkxYzk2YjBkOD9hcGktdmVyc2lvbj0yMDE4LTA3LTAx",
=======
      "RequestUri": "/subscriptions/947d47b4-7883-4bb9-9d85-c5e8e2f572ce/providers/Microsoft.Network/locations/westus.validation/operations/b09365bb-9594-4c15-b284-008d96fb973b?api-version=2018-08-01",
      "EncodedRequestUri": "L3N1YnNjcmlwdGlvbnMvOTQ3ZDQ3YjQtNzg4My00YmI5LTlkODUtYzVlOGUyZjU3MmNlL3Byb3ZpZGVycy9NaWNyb3NvZnQuTmV0d29yay9sb2NhdGlvbnMvd2VzdHVzLnZhbGlkYXRpb24vb3BlcmF0aW9ucy9iMDkzNjViYi05NTk0LTRjMTUtYjI4NC0wMDhkOTZmYjk3M2I/YXBpLXZlcnNpb249MjAxOC0wOC0wMQ==",
      "RequestMethod": "GET",
      "RequestBody": "",
      "RequestHeaders": {
        "User-Agent": [
          "FxVersion/4.7.3133.0",
          "OSName/Windows8.1Enterprise",
          "OSVersion/6.3.9600",
          "Microsoft.Azure.Management.Network.NetworkManagementClient/19.4.0.0"
        ]
      },
      "ResponseBody": "{\r\n  \"status\": \"InProgress\"\r\n}",
      "ResponseHeaders": {
        "Content-Length": [
          "30"
        ],
        "Content-Type": [
          "application/json; charset=utf-8"
        ],
        "Expires": [
          "-1"
        ],
        "Pragma": [
          "no-cache"
        ],
        "Retry-After": [
          "10"
        ],
        "x-ms-request-id": [
          "555649ef-5b2e-4cf5-ad5b-aa1a85b4ba18"
        ],
        "x-ms-correlation-request-id": [
          "d585e5ac-259a-42eb-892a-3ac9465125af"
        ],
        "Strict-Transport-Security": [
          "max-age=31536000; includeSubDomains"
        ],
        "Cache-Control": [
          "no-cache"
        ],
        "Server": [
          "Microsoft-HTTPAPI/2.0",
          "Microsoft-HTTPAPI/2.0"
        ],
        "x-ms-ratelimit-remaining-subscription-reads": [
          "11997"
        ],
        "x-ms-routing-request-id": [
          "BRAZILUS:20180912T062735Z:d585e5ac-259a-42eb-892a-3ac9465125af"
        ],
        "X-Content-Type-Options": [
          "nosniff"
        ],
        "Date": [
          "Wed, 12 Sep 2018 06:27:35 GMT"
        ]
      },
      "StatusCode": 200
    },
    {
      "RequestUri": "/subscriptions/947d47b4-7883-4bb9-9d85-c5e8e2f572ce/providers/Microsoft.Network/locations/westus.validation/operations/b09365bb-9594-4c15-b284-008d96fb973b?api-version=2018-08-01",
      "EncodedRequestUri": "L3N1YnNjcmlwdGlvbnMvOTQ3ZDQ3YjQtNzg4My00YmI5LTlkODUtYzVlOGUyZjU3MmNlL3Byb3ZpZGVycy9NaWNyb3NvZnQuTmV0d29yay9sb2NhdGlvbnMvd2VzdHVzLnZhbGlkYXRpb24vb3BlcmF0aW9ucy9iMDkzNjViYi05NTk0LTRjMTUtYjI4NC0wMDhkOTZmYjk3M2I/YXBpLXZlcnNpb249MjAxOC0wOC0wMQ==",
>>>>>>> 96e32f42
      "RequestMethod": "GET",
      "RequestBody": "",
      "RequestHeaders": {
        "User-Agent": [
<<<<<<< HEAD
          "FxVersion/4.7.3132.0",
          "OSName/Windows10Enterprise",
          "OSVersion/6.3.17134",
          "Microsoft.Azure.Management.Network.NetworkManagementClient/19.3.0.0"
=======
          "FxVersion/4.7.3133.0",
          "OSName/Windows8.1Enterprise",
          "OSVersion/6.3.9600",
          "Microsoft.Azure.Management.Network.NetworkManagementClient/19.4.0.0"
>>>>>>> 96e32f42
        ]
      },
      "ResponseBody": "{\r\n  \"status\": \"Succeeded\"\r\n}",
      "ResponseHeaders": {
        "Content-Length": [
          "29"
        ],
        "Content-Type": [
          "application/json; charset=utf-8"
        ],
        "Expires": [
          "-1"
        ],
        "Pragma": [
          "no-cache"
        ],
        "x-ms-request-id": [
<<<<<<< HEAD
          "280253e4-fbd8-49ad-9610-d54eb27017b8"
        ],
        "x-ms-correlation-request-id": [
          "046c6c2b-73cd-42a8-ac7f-0cd897d846d6"
=======
          "b444f833-3e0d-40e3-87bc-61c7dafb7740"
        ],
        "x-ms-correlation-request-id": [
          "416cedd0-c6ab-4452-903f-ca93308e6911"
>>>>>>> 96e32f42
        ],
        "Strict-Transport-Security": [
          "max-age=31536000; includeSubDomains"
        ],
        "Cache-Control": [
          "no-cache"
        ],
        "Server": [
          "Microsoft-HTTPAPI/2.0",
          "Microsoft-HTTPAPI/2.0"
        ],
        "x-ms-ratelimit-remaining-subscription-reads": [
<<<<<<< HEAD
          "14981"
        ],
        "x-ms-routing-request-id": [
          "WESTEUROPE:20180912T014433Z:046c6c2b-73cd-42a8-ac7f-0cd897d846d6"
=======
          "11996"
        ],
        "x-ms-routing-request-id": [
          "BRAZILUS:20180912T062745Z:416cedd0-c6ab-4452-903f-ca93308e6911"
>>>>>>> 96e32f42
        ],
        "X-Content-Type-Options": [
          "nosniff"
        ],
        "Date": [
<<<<<<< HEAD
          "Wed, 12 Sep 2018 01:44:33 GMT"
=======
          "Wed, 12 Sep 2018 06:27:45 GMT"
>>>>>>> 96e32f42
        ]
      },
      "StatusCode": 200
    },
    {
<<<<<<< HEAD
      "RequestUri": "/subscriptions/726f8cd6-6459-4db4-8e6d-2cd2716904e2/resourceGroups/ps8956/providers/Microsoft.Network/dnsZones/ps6165.pstest.test?api-version=2018-05-01",
      "EncodedRequestUri": "L3N1YnNjcmlwdGlvbnMvNzI2ZjhjZDYtNjQ1OS00ZGI0LThlNmQtMmNkMjcxNjkwNGUyL3Jlc291cmNlR3JvdXBzL3BzODk1Ni9wcm92aWRlcnMvTWljcm9zb2Z0Lk5ldHdvcmsvZG5zWm9uZXMvcHM2MTY1LnBzdGVzdC50ZXN0P2FwaS12ZXJzaW9uPTIwMTgtMDUtMDE=",
      "RequestMethod": "PUT",
      "RequestBody": "{\r\n  \"properties\": {\r\n    \"zoneType\": \"Private\",\r\n    \"registrationVirtualNetworks\": [],\r\n    \"resolutionVirtualNetworks\": [\r\n      {\r\n        \"id\": \"/subscriptions/726f8cd6-6459-4db4-8e6d-2cd2716904e2/resourceGroups/ps8956/providers/Microsoft.Network/virtualNetworks/ps8371\"\r\n      }\r\n    ]\r\n  },\r\n  \"location\": \"global\",\r\n  \"tags\": {\r\n    \"tag1\": \"value1\"\r\n  }\r\n}",
=======
      "RequestUri": "/subscriptions/947d47b4-7883-4bb9-9d85-c5e8e2f572ce/resourceGroups/ps2981/providers/Microsoft.Network/dnsZones/ps4071.pstest.test?api-version=2018-03-01-preview",
      "EncodedRequestUri": "L3N1YnNjcmlwdGlvbnMvOTQ3ZDQ3YjQtNzg4My00YmI5LTlkODUtYzVlOGUyZjU3MmNlL3Jlc291cmNlR3JvdXBzL3BzMjk4MS9wcm92aWRlcnMvTWljcm9zb2Z0Lk5ldHdvcmsvZG5zWm9uZXMvcHM0MDcxLnBzdGVzdC50ZXN0P2FwaS12ZXJzaW9uPTIwMTgtMDMtMDEtcHJldmlldw==",
      "RequestMethod": "PUT",
      "RequestBody": "{\r\n  \"properties\": {\r\n    \"zoneType\": \"Private\",\r\n    \"registrationVirtualNetworks\": [],\r\n    \"resolutionVirtualNetworks\": [\r\n      {\r\n        \"id\": \"/subscriptions/947d47b4-7883-4bb9-9d85-c5e8e2f572ce/resourceGroups/ps2981/providers/Microsoft.Network/virtualNetworks/ps5263\"\r\n      }\r\n    ]\r\n  },\r\n  \"location\": \"global\",\r\n  \"tags\": {\r\n    \"tag1\": \"value1\"\r\n  }\r\n}",
>>>>>>> 96e32f42
      "RequestHeaders": {
        "Content-Type": [
          "application/json; charset=utf-8"
        ],
        "Content-Length": [
          "365"
        ],
        "x-ms-client-request-id": [
<<<<<<< HEAD
          "8b20c7d2-655d-48f3-883b-f3f5d2911fe1"
=======
          "911586fd-c0b1-485b-b3d0-1ee94ce976f2"
>>>>>>> 96e32f42
        ],
        "If-None-Match": [
          "*"
        ],
        "accept-language": [
          "en-US"
        ],
        "User-Agent": [
<<<<<<< HEAD
          "FxVersion/4.7.3132.0",
          "OSName/Windows10Enterprise",
          "OSVersion/6.3.17134",
          "Microsoft.Azure.Management.Dns.DnsManagementClient/3.0.0.0"
        ]
      },
      "ResponseBody": "{\r\n  \"id\": \"/subscriptions/726f8cd6-6459-4db4-8e6d-2cd2716904e2/resourceGroups/ps8956/providers/Microsoft.Network/dnszones/ps6165.pstest.test\",\r\n  \"name\": \"ps6165.pstest.test\",\r\n  \"type\": \"Microsoft.Network/dnszones\",\r\n  \"etag\": \"00000002-0000-0000-bfad-852a3a4ad401\",\r\n  \"location\": \"global\",\r\n  \"tags\": {\r\n    \"tag1\": \"value1\"\r\n  },\r\n  \"properties\": {\r\n    \"maxNumberOfRecordSets\": 6000,\r\n    \"maxNumberOfRecordsPerRecordSet\": null,\r\n    \"nameServers\": null,\r\n    \"numberOfRecordSets\": 1,\r\n    \"registrationVirtualNetworks\": [],\r\n    \"resolutionVirtualNetworks\": [\r\n      {\r\n        \"id\": \"/subscriptions/726f8cd6-6459-4db4-8e6d-2cd2716904e2/resourceGroups/ps8956/providers/Microsoft.Network/virtualNetworks/ps8371\"\r\n      }\r\n    ],\r\n    \"zoneType\": \"Private\"\r\n  }\r\n}",
=======
          "FxVersion/4.7.3133.0",
          "OSName/Windows8.1Enterprise",
          "OSVersion/6.3.9600",
          "Microsoft.Azure.Management.Dns.DnsManagementClient/2.2.0.0"
        ]
      },
      "ResponseBody": "{\r\n  \"id\": \"/subscriptions/947d47b4-7883-4bb9-9d85-c5e8e2f572ce/resourceGroups/ps2981/providers/Microsoft.Network/dnszones/ps4071.pstest.test\",\r\n  \"name\": \"ps4071.pstest.test\",\r\n  \"type\": \"Microsoft.Network/dnszones\",\r\n  \"etag\": \"00000002-0000-0000-34d1-f8b9614ad401\",\r\n  \"location\": \"global\",\r\n  \"tags\": {\r\n    \"tag1\": \"value1\"\r\n  },\r\n  \"properties\": {\r\n    \"maxNumberOfRecordSets\": 5000,\r\n    \"maxNumberOfRecordsPerRecordSet\": null,\r\n    \"nameServers\": null,\r\n    \"numberOfRecordSets\": 1,\r\n    \"registrationVirtualNetworks\": [],\r\n    \"resolutionVirtualNetworks\": [\r\n      {\r\n        \"id\": \"/subscriptions/947d47b4-7883-4bb9-9d85-c5e8e2f572ce/resourceGroups/ps2981/providers/Microsoft.Network/virtualNetworks/ps5263\"\r\n      }\r\n    ],\r\n    \"zoneType\": \"Private\"\r\n  }\r\n}",
>>>>>>> 96e32f42
      "ResponseHeaders": {
        "Content-Length": [
          "652"
        ],
        "Content-Type": [
          "application/json; charset=utf-8"
        ],
        "X-Content-Type-Options": [
          "nosniff"
        ],
        "Strict-Transport-Security": [
          "max-age=31536000; includeSubDomains"
        ],
        "x-ms-request-id": [
<<<<<<< HEAD
          "8b20c7d2-655d-48f3-883b-f3f5d2911fe1"
=======
          "911586fd-c0b1-485b-b3d0-1ee94ce976f2"
>>>>>>> 96e32f42
        ],
        "x-ms-ratelimit-remaining-subscription-resource-requests": [
          "11999"
        ],
        "x-ms-correlation-request-id": [
<<<<<<< HEAD
          "23f9c41e-2ad0-46dc-949e-647a21196c7d"
        ],
        "x-ms-routing-request-id": [
          "WESTEUROPE:20180912T014438Z:23f9c41e-2ad0-46dc-949e-647a21196c7d"
=======
          "1b38daf8-1d36-4bf1-ac88-abe48a8d6408"
        ],
        "x-ms-routing-request-id": [
          "BRAZILUS:20180912T062749Z:1b38daf8-1d36-4bf1-ac88-abe48a8d6408"
>>>>>>> 96e32f42
        ],
        "Cache-Control": [
          "private"
        ],
        "Date": [
<<<<<<< HEAD
          "Wed, 12 Sep 2018 01:44:38 GMT"
        ],
        "ETag": [
          "00000002-0000-0000-bfad-852a3a4ad401"
=======
          "Wed, 12 Sep 2018 06:27:49 GMT"
        ],
        "ETag": [
          "00000002-0000-0000-34d1-f8b9614ad401"
>>>>>>> 96e32f42
        ],
        "Server": [
          "Microsoft-IIS/8.5"
        ],
        "X-AspNet-Version": [
          "4.0.30319"
        ],
        "X-Powered-By": [
          "ASP.NET"
        ]
      },
      "StatusCode": 201
    },
    {
<<<<<<< HEAD
      "RequestUri": "/subscriptions/726f8cd6-6459-4db4-8e6d-2cd2716904e2/resourceGroups/ps8956/providers/Microsoft.Network/dnsZones/ps6165.pstest.test?api-version=2018-05-01",
      "EncodedRequestUri": "L3N1YnNjcmlwdGlvbnMvNzI2ZjhjZDYtNjQ1OS00ZGI0LThlNmQtMmNkMjcxNjkwNGUyL3Jlc291cmNlR3JvdXBzL3BzODk1Ni9wcm92aWRlcnMvTWljcm9zb2Z0Lk5ldHdvcmsvZG5zWm9uZXMvcHM2MTY1LnBzdGVzdC50ZXN0P2FwaS12ZXJzaW9uPTIwMTgtMDUtMDE=",
=======
      "RequestUri": "/subscriptions/947d47b4-7883-4bb9-9d85-c5e8e2f572ce/resourceGroups/ps2981/providers/Microsoft.Network/dnsZones/ps4071.pstest.test?api-version=2018-03-01-preview",
      "EncodedRequestUri": "L3N1YnNjcmlwdGlvbnMvOTQ3ZDQ3YjQtNzg4My00YmI5LTlkODUtYzVlOGUyZjU3MmNlL3Jlc291cmNlR3JvdXBzL3BzMjk4MS9wcm92aWRlcnMvTWljcm9zb2Z0Lk5ldHdvcmsvZG5zWm9uZXMvcHM0MDcxLnBzdGVzdC50ZXN0P2FwaS12ZXJzaW9uPTIwMTgtMDMtMDEtcHJldmlldw==",
>>>>>>> 96e32f42
      "RequestMethod": "PUT",
      "RequestBody": "{\r\n  \"properties\": {\r\n    \"zoneType\": \"Private\",\r\n    \"registrationVirtualNetworks\": [],\r\n    \"resolutionVirtualNetworks\": []\r\n  },\r\n  \"location\": \"global\",\r\n  \"tags\": {\r\n    \"tag2\": \"value2\",\r\n    \"tag1\": \"value1\"\r\n  }\r\n}",
      "RequestHeaders": {
        "Content-Type": [
          "application/json; charset=utf-8"
        ],
        "Content-Length": [
          "222"
        ],
        "x-ms-client-request-id": [
<<<<<<< HEAD
          "b9abdbe2-7204-4439-b58e-bd8f7b6e03b2"
=======
          "82fbe6da-c1bd-4760-b096-8fc01469fc1c"
>>>>>>> 96e32f42
        ],
        "accept-language": [
          "en-US"
        ],
        "User-Agent": [
<<<<<<< HEAD
          "FxVersion/4.7.3132.0",
          "OSName/Windows10Enterprise",
          "OSVersion/6.3.17134",
          "Microsoft.Azure.Management.Dns.DnsManagementClient/3.0.0.0"
        ]
      },
      "ResponseBody": "{\r\n  \"id\": \"/subscriptions/726f8cd6-6459-4db4-8e6d-2cd2716904e2/resourceGroups/ps8956/providers/Microsoft.Network/dnszones/ps6165.pstest.test\",\r\n  \"name\": \"ps6165.pstest.test\",\r\n  \"type\": \"Microsoft.Network/dnszones\",\r\n  \"etag\": \"00000003-0000-0000-bfad-852a3a4ad401\",\r\n  \"location\": \"global\",\r\n  \"tags\": {\r\n    \"tag2\": \"value2\",\r\n    \"tag1\": \"value1\"\r\n  },\r\n  \"properties\": {\r\n    \"maxNumberOfRecordSets\": 6000,\r\n    \"maxNumberOfRecordsPerRecordSet\": null,\r\n    \"nameServers\": null,\r\n    \"numberOfRecordSets\": 1,\r\n    \"registrationVirtualNetworks\": [],\r\n    \"resolutionVirtualNetworks\": [],\r\n    \"zoneType\": \"Private\"\r\n  }\r\n}",
=======
          "FxVersion/4.7.3133.0",
          "OSName/Windows8.1Enterprise",
          "OSVersion/6.3.9600",
          "Microsoft.Azure.Management.Dns.DnsManagementClient/2.2.0.0"
        ]
      },
      "ResponseBody": "{\r\n  \"id\": \"/subscriptions/947d47b4-7883-4bb9-9d85-c5e8e2f572ce/resourceGroups/ps2981/providers/Microsoft.Network/dnszones/ps4071.pstest.test\",\r\n  \"name\": \"ps4071.pstest.test\",\r\n  \"type\": \"Microsoft.Network/dnszones\",\r\n  \"etag\": \"00000003-0000-0000-34d1-f8b9614ad401\",\r\n  \"location\": \"global\",\r\n  \"tags\": {\r\n    \"tag2\": \"value2\",\r\n    \"tag1\": \"value1\"\r\n  },\r\n  \"properties\": {\r\n    \"maxNumberOfRecordSets\": 5000,\r\n    \"maxNumberOfRecordsPerRecordSet\": null,\r\n    \"nameServers\": null,\r\n    \"numberOfRecordSets\": 1,\r\n    \"registrationVirtualNetworks\": [],\r\n    \"resolutionVirtualNetworks\": [],\r\n    \"zoneType\": \"Private\"\r\n  }\r\n}",
>>>>>>> 96e32f42
      "ResponseHeaders": {
        "Content-Length": [
          "527"
        ],
        "Content-Type": [
          "application/json; charset=utf-8"
        ],
        "X-Content-Type-Options": [
          "nosniff"
        ],
        "Strict-Transport-Security": [
          "max-age=31536000; includeSubDomains"
        ],
        "x-ms-request-id": [
<<<<<<< HEAD
          "b9abdbe2-7204-4439-b58e-bd8f7b6e03b2"
=======
          "82fbe6da-c1bd-4760-b096-8fc01469fc1c"
>>>>>>> 96e32f42
        ],
        "x-ms-ratelimit-remaining-subscription-resource-requests": [
          "11998"
        ],
        "x-ms-correlation-request-id": [
<<<<<<< HEAD
          "6e670769-de57-44c6-94eb-dee8da5780ce"
        ],
        "x-ms-routing-request-id": [
          "WESTEUROPE:20180912T014441Z:6e670769-de57-44c6-94eb-dee8da5780ce"
=======
          "a7208eff-d632-4c66-9669-e151e48d4bf5"
        ],
        "x-ms-routing-request-id": [
          "BRAZILUS:20180912T062751Z:a7208eff-d632-4c66-9669-e151e48d4bf5"
>>>>>>> 96e32f42
        ],
        "Cache-Control": [
          "private"
        ],
        "Date": [
<<<<<<< HEAD
          "Wed, 12 Sep 2018 01:44:40 GMT"
        ],
        "ETag": [
          "00000003-0000-0000-bfad-852a3a4ad401"
=======
          "Wed, 12 Sep 2018 06:27:51 GMT"
        ],
        "ETag": [
          "00000003-0000-0000-34d1-f8b9614ad401"
>>>>>>> 96e32f42
        ],
        "Server": [
          "Microsoft-IIS/8.5"
        ],
        "X-AspNet-Version": [
          "4.0.30319"
        ],
        "X-Powered-By": [
          "ASP.NET"
        ]
      },
      "StatusCode": 200
    },
    {
<<<<<<< HEAD
      "RequestUri": "/subscriptions/726f8cd6-6459-4db4-8e6d-2cd2716904e2/resourceGroups/ps8956/providers/Microsoft.Network/dnsZones/ps6165.pstest.test?api-version=2018-05-01",
      "EncodedRequestUri": "L3N1YnNjcmlwdGlvbnMvNzI2ZjhjZDYtNjQ1OS00ZGI0LThlNmQtMmNkMjcxNjkwNGUyL3Jlc291cmNlR3JvdXBzL3BzODk1Ni9wcm92aWRlcnMvTWljcm9zb2Z0Lk5ldHdvcmsvZG5zWm9uZXMvcHM2MTY1LnBzdGVzdC50ZXN0P2FwaS12ZXJzaW9uPTIwMTgtMDUtMDE=",
      "RequestMethod": "PUT",
      "RequestBody": "{\r\n  \"properties\": {\r\n    \"zoneType\": \"Private\",\r\n    \"registrationVirtualNetworks\": [],\r\n    \"resolutionVirtualNetworks\": [\r\n      {\r\n        \"id\": \"/subscriptions/726f8cd6-6459-4db4-8e6d-2cd2716904e2/resourceGroups/ps8956/providers/Microsoft.Network/virtualNetworks/ps8371\"\r\n      }\r\n    ]\r\n  },\r\n  \"location\": \"global\",\r\n  \"tags\": {\r\n    \"tag1\": \"value1\",\r\n    \"tag2\": \"value2\"\r\n  }\r\n}",
=======
      "RequestUri": "/subscriptions/947d47b4-7883-4bb9-9d85-c5e8e2f572ce/resourceGroups/ps2981/providers/Microsoft.Network/dnsZones/ps4071.pstest.test?api-version=2018-03-01-preview",
      "EncodedRequestUri": "L3N1YnNjcmlwdGlvbnMvOTQ3ZDQ3YjQtNzg4My00YmI5LTlkODUtYzVlOGUyZjU3MmNlL3Jlc291cmNlR3JvdXBzL3BzMjk4MS9wcm92aWRlcnMvTWljcm9zb2Z0Lk5ldHdvcmsvZG5zWm9uZXMvcHM0MDcxLnBzdGVzdC50ZXN0P2FwaS12ZXJzaW9uPTIwMTgtMDMtMDEtcHJldmlldw==",
      "RequestMethod": "PUT",
      "RequestBody": "{\r\n  \"properties\": {\r\n    \"zoneType\": \"Private\",\r\n    \"registrationVirtualNetworks\": [],\r\n    \"resolutionVirtualNetworks\": [\r\n      {\r\n        \"id\": \"/subscriptions/947d47b4-7883-4bb9-9d85-c5e8e2f572ce/resourceGroups/ps2981/providers/Microsoft.Network/virtualNetworks/ps5263\"\r\n      }\r\n    ]\r\n  },\r\n  \"location\": \"global\",\r\n  \"tags\": {\r\n    \"tag1\": \"value1\",\r\n    \"tag2\": \"value2\"\r\n  }\r\n}",
>>>>>>> 96e32f42
      "RequestHeaders": {
        "Content-Type": [
          "application/json; charset=utf-8"
        ],
        "Content-Length": [
          "388"
        ],
        "x-ms-client-request-id": [
<<<<<<< HEAD
          "91461b68-36b7-462d-a699-058cd22a5f35"
        ],
        "If-Match": [
          "00000003-0000-0000-bfad-852a3a4ad401"
=======
          "3988e487-3110-4332-9289-032674705ef7"
        ],
        "If-Match": [
          "00000003-0000-0000-34d1-f8b9614ad401"
>>>>>>> 96e32f42
        ],
        "accept-language": [
          "en-US"
        ],
        "User-Agent": [
<<<<<<< HEAD
          "FxVersion/4.7.3132.0",
          "OSName/Windows10Enterprise",
          "OSVersion/6.3.17134",
          "Microsoft.Azure.Management.Dns.DnsManagementClient/3.0.0.0"
        ]
      },
      "ResponseBody": "{\r\n  \"id\": \"/subscriptions/726f8cd6-6459-4db4-8e6d-2cd2716904e2/resourceGroups/ps8956/providers/Microsoft.Network/dnszones/ps6165.pstest.test\",\r\n  \"name\": \"ps6165.pstest.test\",\r\n  \"type\": \"Microsoft.Network/dnszones\",\r\n  \"etag\": \"00000004-0000-0000-bfad-852a3a4ad401\",\r\n  \"location\": \"global\",\r\n  \"tags\": {\r\n    \"tag1\": \"value1\",\r\n    \"tag2\": \"value2\"\r\n  },\r\n  \"properties\": {\r\n    \"maxNumberOfRecordSets\": 6000,\r\n    \"maxNumberOfRecordsPerRecordSet\": null,\r\n    \"nameServers\": null,\r\n    \"numberOfRecordSets\": 1,\r\n    \"registrationVirtualNetworks\": [],\r\n    \"resolutionVirtualNetworks\": [\r\n      {\r\n        \"id\": \"/subscriptions/726f8cd6-6459-4db4-8e6d-2cd2716904e2/resourceGroups/ps8956/providers/Microsoft.Network/virtualNetworks/ps8371\"\r\n      }\r\n    ],\r\n    \"zoneType\": \"Private\"\r\n  }\r\n}",
=======
          "FxVersion/4.7.3133.0",
          "OSName/Windows8.1Enterprise",
          "OSVersion/6.3.9600",
          "Microsoft.Azure.Management.Dns.DnsManagementClient/2.2.0.0"
        ]
      },
      "ResponseBody": "{\r\n  \"id\": \"/subscriptions/947d47b4-7883-4bb9-9d85-c5e8e2f572ce/resourceGroups/ps2981/providers/Microsoft.Network/dnszones/ps4071.pstest.test\",\r\n  \"name\": \"ps4071.pstest.test\",\r\n  \"type\": \"Microsoft.Network/dnszones\",\r\n  \"etag\": \"00000004-0000-0000-34d1-f8b9614ad401\",\r\n  \"location\": \"global\",\r\n  \"tags\": {\r\n    \"tag1\": \"value1\",\r\n    \"tag2\": \"value2\"\r\n  },\r\n  \"properties\": {\r\n    \"maxNumberOfRecordSets\": 5000,\r\n    \"maxNumberOfRecordsPerRecordSet\": null,\r\n    \"nameServers\": null,\r\n    \"numberOfRecordSets\": 1,\r\n    \"registrationVirtualNetworks\": [],\r\n    \"resolutionVirtualNetworks\": [\r\n      {\r\n        \"id\": \"/subscriptions/947d47b4-7883-4bb9-9d85-c5e8e2f572ce/resourceGroups/ps2981/providers/Microsoft.Network/virtualNetworks/ps5263\"\r\n      }\r\n    ],\r\n    \"zoneType\": \"Private\"\r\n  }\r\n}",
>>>>>>> 96e32f42
      "ResponseHeaders": {
        "Content-Length": [
          "668"
        ],
        "Content-Type": [
          "application/json; charset=utf-8"
        ],
        "X-Content-Type-Options": [
          "nosniff"
        ],
        "Strict-Transport-Security": [
          "max-age=31536000; includeSubDomains"
        ],
        "x-ms-request-id": [
<<<<<<< HEAD
          "91461b68-36b7-462d-a699-058cd22a5f35"
=======
          "3988e487-3110-4332-9289-032674705ef7"
>>>>>>> 96e32f42
        ],
        "x-ms-ratelimit-remaining-subscription-resource-requests": [
          "11997"
        ],
        "x-ms-correlation-request-id": [
<<<<<<< HEAD
          "add4a74c-7403-4a1d-9755-9098f91182b7"
        ],
        "x-ms-routing-request-id": [
          "WESTEUROPE:20180912T014442Z:add4a74c-7403-4a1d-9755-9098f91182b7"
=======
          "9dc4b514-4751-41a6-bb17-c58a5b356f90"
        ],
        "x-ms-routing-request-id": [
          "BRAZILUS:20180912T062753Z:9dc4b514-4751-41a6-bb17-c58a5b356f90"
>>>>>>> 96e32f42
        ],
        "Cache-Control": [
          "private"
        ],
        "Date": [
<<<<<<< HEAD
          "Wed, 12 Sep 2018 01:44:42 GMT"
        ],
        "ETag": [
          "00000004-0000-0000-bfad-852a3a4ad401"
=======
          "Wed, 12 Sep 2018 06:27:53 GMT"
        ],
        "ETag": [
          "00000004-0000-0000-34d1-f8b9614ad401"
>>>>>>> 96e32f42
        ],
        "Server": [
          "Microsoft-IIS/8.5"
        ],
        "X-AspNet-Version": [
          "4.0.30319"
        ],
        "X-Powered-By": [
          "ASP.NET"
        ]
      },
      "StatusCode": 200
    },
    {
<<<<<<< HEAD
      "RequestUri": "/subscriptions/726f8cd6-6459-4db4-8e6d-2cd2716904e2/resourceGroups/ps8956/providers/Microsoft.Network/dnsZones/ps6165.pstest.test?api-version=2018-05-01",
      "EncodedRequestUri": "L3N1YnNjcmlwdGlvbnMvNzI2ZjhjZDYtNjQ1OS00ZGI0LThlNmQtMmNkMjcxNjkwNGUyL3Jlc291cmNlR3JvdXBzL3BzODk1Ni9wcm92aWRlcnMvTWljcm9zb2Z0Lk5ldHdvcmsvZG5zWm9uZXMvcHM2MTY1LnBzdGVzdC50ZXN0P2FwaS12ZXJzaW9uPTIwMTgtMDUtMDE=",
=======
      "RequestUri": "/subscriptions/947d47b4-7883-4bb9-9d85-c5e8e2f572ce/resourceGroups/ps2981/providers/Microsoft.Network/dnsZones/ps4071.pstest.test?api-version=2018-03-01-preview",
      "EncodedRequestUri": "L3N1YnNjcmlwdGlvbnMvOTQ3ZDQ3YjQtNzg4My00YmI5LTlkODUtYzVlOGUyZjU3MmNlL3Jlc291cmNlR3JvdXBzL3BzMjk4MS9wcm92aWRlcnMvTWljcm9zb2Z0Lk5ldHdvcmsvZG5zWm9uZXMvcHM0MDcxLnBzdGVzdC50ZXN0P2FwaS12ZXJzaW9uPTIwMTgtMDMtMDEtcHJldmlldw==",
>>>>>>> 96e32f42
      "RequestMethod": "GET",
      "RequestBody": "",
      "RequestHeaders": {
        "x-ms-client-request-id": [
<<<<<<< HEAD
          "db5ea84f-1795-4934-ac20-40fbc4951eac"
=======
          "6011c45d-70f7-4352-b7e4-360a0c52cc55"
>>>>>>> 96e32f42
        ],
        "accept-language": [
          "en-US"
        ],
        "User-Agent": [
<<<<<<< HEAD
          "FxVersion/4.7.3132.0",
          "OSName/Windows10Enterprise",
          "OSVersion/6.3.17134",
          "Microsoft.Azure.Management.Dns.DnsManagementClient/3.0.0.0"
        ]
      },
      "ResponseBody": "{\r\n  \"id\": \"/subscriptions/726f8cd6-6459-4db4-8e6d-2cd2716904e2/resourceGroups/ps8956/providers/Microsoft.Network/dnszones/ps6165.pstest.test\",\r\n  \"name\": \"ps6165.pstest.test\",\r\n  \"type\": \"Microsoft.Network/dnszones\",\r\n  \"etag\": \"00000002-0000-0000-bfad-852a3a4ad401\",\r\n  \"location\": \"global\",\r\n  \"tags\": {\r\n    \"tag1\": \"value1\"\r\n  },\r\n  \"properties\": {\r\n    \"maxNumberOfRecordSets\": 6000,\r\n    \"maxNumberOfRecordsPerRecordSet\": null,\r\n    \"nameServers\": null,\r\n    \"numberOfRecordSets\": 1,\r\n    \"registrationVirtualNetworks\": [],\r\n    \"resolutionVirtualNetworks\": [\r\n      {\r\n        \"id\": \"/subscriptions/726f8cd6-6459-4db4-8e6d-2cd2716904e2/resourceGroups/ps8956/providers/Microsoft.Network/virtualNetworks/ps8371\"\r\n      }\r\n    ],\r\n    \"zoneType\": \"Private\"\r\n  }\r\n}",
=======
          "FxVersion/4.7.3133.0",
          "OSName/Windows8.1Enterprise",
          "OSVersion/6.3.9600",
          "Microsoft.Azure.Management.Dns.DnsManagementClient/2.2.0.0"
        ]
      },
      "ResponseBody": "{\r\n  \"id\": \"/subscriptions/947d47b4-7883-4bb9-9d85-c5e8e2f572ce/resourceGroups/ps2981/providers/Microsoft.Network/dnszones/ps4071.pstest.test\",\r\n  \"name\": \"ps4071.pstest.test\",\r\n  \"type\": \"Microsoft.Network/dnszones\",\r\n  \"etag\": \"00000002-0000-0000-34d1-f8b9614ad401\",\r\n  \"location\": \"global\",\r\n  \"tags\": {\r\n    \"tag1\": \"value1\"\r\n  },\r\n  \"properties\": {\r\n    \"maxNumberOfRecordSets\": 5000,\r\n    \"maxNumberOfRecordsPerRecordSet\": null,\r\n    \"nameServers\": null,\r\n    \"numberOfRecordSets\": 1,\r\n    \"registrationVirtualNetworks\": [],\r\n    \"resolutionVirtualNetworks\": [\r\n      {\r\n        \"id\": \"/subscriptions/947d47b4-7883-4bb9-9d85-c5e8e2f572ce/resourceGroups/ps2981/providers/Microsoft.Network/virtualNetworks/ps5263\"\r\n      }\r\n    ],\r\n    \"zoneType\": \"Private\"\r\n  }\r\n}",
>>>>>>> 96e32f42
      "ResponseHeaders": {
        "Content-Length": [
          "652"
        ],
        "Content-Type": [
          "application/json; charset=utf-8"
        ],
        "X-Content-Type-Options": [
          "nosniff"
        ],
        "Strict-Transport-Security": [
          "max-age=31536000; includeSubDomains"
        ],
        "x-ms-request-id": [
<<<<<<< HEAD
          "db5ea84f-1795-4934-ac20-40fbc4951eac"
=======
          "6011c45d-70f7-4352-b7e4-360a0c52cc55"
>>>>>>> 96e32f42
        ],
        "x-ms-ratelimit-remaining-subscription-resource-requests": [
          "499"
        ],
        "x-ms-correlation-request-id": [
<<<<<<< HEAD
          "d263acad-1b8f-444e-9f45-27a0fffda40c"
        ],
        "x-ms-routing-request-id": [
          "WESTEUROPE:20180912T014439Z:d263acad-1b8f-444e-9f45-27a0fffda40c"
=======
          "e541a3fe-0e24-47dc-8125-2c6aca8d7985"
        ],
        "x-ms-routing-request-id": [
          "BRAZILUS:20180912T062750Z:e541a3fe-0e24-47dc-8125-2c6aca8d7985"
>>>>>>> 96e32f42
        ],
        "Cache-Control": [
          "private"
        ],
        "Date": [
<<<<<<< HEAD
          "Wed, 12 Sep 2018 01:44:39 GMT"
        ],
        "ETag": [
          "00000002-0000-0000-bfad-852a3a4ad401"
=======
          "Wed, 12 Sep 2018 06:27:49 GMT"
        ],
        "ETag": [
          "00000002-0000-0000-34d1-f8b9614ad401"
>>>>>>> 96e32f42
        ],
        "Server": [
          "Microsoft-IIS/8.5"
        ],
        "X-AspNet-Version": [
          "4.0.30319"
        ],
        "X-Powered-By": [
          "ASP.NET"
        ]
      },
      "StatusCode": 200
    },
    {
<<<<<<< HEAD
      "RequestUri": "/subscriptions/726f8cd6-6459-4db4-8e6d-2cd2716904e2/resourceGroups/ps8956/providers/Microsoft.Network/dnsZones/ps6165.pstest.test?api-version=2018-05-01",
      "EncodedRequestUri": "L3N1YnNjcmlwdGlvbnMvNzI2ZjhjZDYtNjQ1OS00ZGI0LThlNmQtMmNkMjcxNjkwNGUyL3Jlc291cmNlR3JvdXBzL3BzODk1Ni9wcm92aWRlcnMvTWljcm9zb2Z0Lk5ldHdvcmsvZG5zWm9uZXMvcHM2MTY1LnBzdGVzdC50ZXN0P2FwaS12ZXJzaW9uPTIwMTgtMDUtMDE=",
=======
      "RequestUri": "/subscriptions/947d47b4-7883-4bb9-9d85-c5e8e2f572ce/resourceGroups/ps2981/providers/Microsoft.Network/dnsZones/ps4071.pstest.test?api-version=2018-03-01-preview",
      "EncodedRequestUri": "L3N1YnNjcmlwdGlvbnMvOTQ3ZDQ3YjQtNzg4My00YmI5LTlkODUtYzVlOGUyZjU3MmNlL3Jlc291cmNlR3JvdXBzL3BzMjk4MS9wcm92aWRlcnMvTWljcm9zb2Z0Lk5ldHdvcmsvZG5zWm9uZXMvcHM0MDcxLnBzdGVzdC50ZXN0P2FwaS12ZXJzaW9uPTIwMTgtMDMtMDEtcHJldmlldw==",
>>>>>>> 96e32f42
      "RequestMethod": "GET",
      "RequestBody": "",
      "RequestHeaders": {
        "x-ms-client-request-id": [
<<<<<<< HEAD
          "534fb79e-a71b-4977-bb1f-895c35eb81ee"
=======
          "aefa76d5-6e23-4969-a404-b4a651da8e2b"
>>>>>>> 96e32f42
        ],
        "accept-language": [
          "en-US"
        ],
        "User-Agent": [
<<<<<<< HEAD
          "FxVersion/4.7.3132.0",
          "OSName/Windows10Enterprise",
          "OSVersion/6.3.17134",
          "Microsoft.Azure.Management.Dns.DnsManagementClient/3.0.0.0"
        ]
      },
      "ResponseBody": "{\r\n  \"id\": \"/subscriptions/726f8cd6-6459-4db4-8e6d-2cd2716904e2/resourceGroups/ps8956/providers/Microsoft.Network/dnszones/ps6165.pstest.test\",\r\n  \"name\": \"ps6165.pstest.test\",\r\n  \"type\": \"Microsoft.Network/dnszones\",\r\n  \"etag\": \"00000002-0000-0000-bfad-852a3a4ad401\",\r\n  \"location\": \"global\",\r\n  \"tags\": {\r\n    \"tag1\": \"value1\"\r\n  },\r\n  \"properties\": {\r\n    \"maxNumberOfRecordSets\": 6000,\r\n    \"maxNumberOfRecordsPerRecordSet\": null,\r\n    \"nameServers\": null,\r\n    \"numberOfRecordSets\": 1,\r\n    \"registrationVirtualNetworks\": [],\r\n    \"resolutionVirtualNetworks\": [\r\n      {\r\n        \"id\": \"/subscriptions/726f8cd6-6459-4db4-8e6d-2cd2716904e2/resourceGroups/ps8956/providers/Microsoft.Network/virtualNetworks/ps8371\"\r\n      }\r\n    ],\r\n    \"zoneType\": \"Private\"\r\n  }\r\n}",
=======
          "FxVersion/4.7.3133.0",
          "OSName/Windows8.1Enterprise",
          "OSVersion/6.3.9600",
          "Microsoft.Azure.Management.Dns.DnsManagementClient/2.2.0.0"
        ]
      },
      "ResponseBody": "{\r\n  \"id\": \"/subscriptions/947d47b4-7883-4bb9-9d85-c5e8e2f572ce/resourceGroups/ps2981/providers/Microsoft.Network/dnszones/ps4071.pstest.test\",\r\n  \"name\": \"ps4071.pstest.test\",\r\n  \"type\": \"Microsoft.Network/dnszones\",\r\n  \"etag\": \"00000002-0000-0000-34d1-f8b9614ad401\",\r\n  \"location\": \"global\",\r\n  \"tags\": {\r\n    \"tag1\": \"value1\"\r\n  },\r\n  \"properties\": {\r\n    \"maxNumberOfRecordSets\": 5000,\r\n    \"maxNumberOfRecordsPerRecordSet\": null,\r\n    \"nameServers\": null,\r\n    \"numberOfRecordSets\": 1,\r\n    \"registrationVirtualNetworks\": [],\r\n    \"resolutionVirtualNetworks\": [\r\n      {\r\n        \"id\": \"/subscriptions/947d47b4-7883-4bb9-9d85-c5e8e2f572ce/resourceGroups/ps2981/providers/Microsoft.Network/virtualNetworks/ps5263\"\r\n      }\r\n    ],\r\n    \"zoneType\": \"Private\"\r\n  }\r\n}",
>>>>>>> 96e32f42
      "ResponseHeaders": {
        "Content-Length": [
          "652"
        ],
        "Content-Type": [
          "application/json; charset=utf-8"
        ],
        "X-Content-Type-Options": [
          "nosniff"
        ],
        "Strict-Transport-Security": [
          "max-age=31536000; includeSubDomains"
        ],
        "x-ms-request-id": [
<<<<<<< HEAD
          "534fb79e-a71b-4977-bb1f-895c35eb81ee"
=======
          "aefa76d5-6e23-4969-a404-b4a651da8e2b"
>>>>>>> 96e32f42
        ],
        "x-ms-ratelimit-remaining-subscription-resource-requests": [
          "498"
        ],
        "x-ms-correlation-request-id": [
<<<<<<< HEAD
          "19246060-7104-45fb-9175-ae5e023cdc25"
        ],
        "x-ms-routing-request-id": [
          "WESTEUROPE:20180912T014439Z:19246060-7104-45fb-9175-ae5e023cdc25"
=======
          "4ec8cd9f-6933-4775-8c5c-6db222789656"
        ],
        "x-ms-routing-request-id": [
          "BRAZILUS:20180912T062750Z:4ec8cd9f-6933-4775-8c5c-6db222789656"
>>>>>>> 96e32f42
        ],
        "Cache-Control": [
          "private"
        ],
        "Date": [
<<<<<<< HEAD
          "Wed, 12 Sep 2018 01:44:39 GMT"
        ],
        "ETag": [
          "00000002-0000-0000-bfad-852a3a4ad401"
=======
          "Wed, 12 Sep 2018 06:27:50 GMT"
        ],
        "ETag": [
          "00000002-0000-0000-34d1-f8b9614ad401"
>>>>>>> 96e32f42
        ],
        "Server": [
          "Microsoft-IIS/8.5"
        ],
        "X-AspNet-Version": [
          "4.0.30319"
        ],
        "X-Powered-By": [
          "ASP.NET"
        ]
      },
      "StatusCode": 200
    },
    {
<<<<<<< HEAD
      "RequestUri": "/subscriptions/726f8cd6-6459-4db4-8e6d-2cd2716904e2/resourceGroups/ps8956/providers/Microsoft.Network/dnsZones/ps6165.pstest.test?api-version=2018-05-01",
      "EncodedRequestUri": "L3N1YnNjcmlwdGlvbnMvNzI2ZjhjZDYtNjQ1OS00ZGI0LThlNmQtMmNkMjcxNjkwNGUyL3Jlc291cmNlR3JvdXBzL3BzODk1Ni9wcm92aWRlcnMvTWljcm9zb2Z0Lk5ldHdvcmsvZG5zWm9uZXMvcHM2MTY1LnBzdGVzdC50ZXN0P2FwaS12ZXJzaW9uPTIwMTgtMDUtMDE=",
=======
      "RequestUri": "/subscriptions/947d47b4-7883-4bb9-9d85-c5e8e2f572ce/resourceGroups/ps2981/providers/Microsoft.Network/dnsZones/ps4071.pstest.test?api-version=2018-03-01-preview",
      "EncodedRequestUri": "L3N1YnNjcmlwdGlvbnMvOTQ3ZDQ3YjQtNzg4My00YmI5LTlkODUtYzVlOGUyZjU3MmNlL3Jlc291cmNlR3JvdXBzL3BzMjk4MS9wcm92aWRlcnMvTWljcm9zb2Z0Lk5ldHdvcmsvZG5zWm9uZXMvcHM0MDcxLnBzdGVzdC50ZXN0P2FwaS12ZXJzaW9uPTIwMTgtMDMtMDEtcHJldmlldw==",
>>>>>>> 96e32f42
      "RequestMethod": "GET",
      "RequestBody": "",
      "RequestHeaders": {
        "x-ms-client-request-id": [
<<<<<<< HEAD
          "50d49fec-7d95-4682-83e8-fb24d5cbcbe8"
=======
          "0ee35740-9ab6-4ef1-b74d-cb5a900f039d"
>>>>>>> 96e32f42
        ],
        "accept-language": [
          "en-US"
        ],
        "User-Agent": [
<<<<<<< HEAD
          "FxVersion/4.7.3132.0",
          "OSName/Windows10Enterprise",
          "OSVersion/6.3.17134",
          "Microsoft.Azure.Management.Dns.DnsManagementClient/3.0.0.0"
        ]
      },
      "ResponseBody": "{\r\n  \"id\": \"/subscriptions/726f8cd6-6459-4db4-8e6d-2cd2716904e2/resourceGroups/ps8956/providers/Microsoft.Network/dnszones/ps6165.pstest.test\",\r\n  \"name\": \"ps6165.pstest.test\",\r\n  \"type\": \"Microsoft.Network/dnszones\",\r\n  \"etag\": \"00000004-0000-0000-bfad-852a3a4ad401\",\r\n  \"location\": \"global\",\r\n  \"tags\": {\r\n    \"tag1\": \"value1\",\r\n    \"tag2\": \"value2\"\r\n  },\r\n  \"properties\": {\r\n    \"maxNumberOfRecordSets\": 6000,\r\n    \"maxNumberOfRecordsPerRecordSet\": null,\r\n    \"nameServers\": null,\r\n    \"numberOfRecordSets\": 1,\r\n    \"registrationVirtualNetworks\": [],\r\n    \"resolutionVirtualNetworks\": [\r\n      {\r\n        \"id\": \"/subscriptions/726f8cd6-6459-4db4-8e6d-2cd2716904e2/resourceGroups/ps8956/providers/Microsoft.Network/virtualNetworks/ps8371\"\r\n      }\r\n    ],\r\n    \"zoneType\": \"Private\"\r\n  }\r\n}",
=======
          "FxVersion/4.7.3133.0",
          "OSName/Windows8.1Enterprise",
          "OSVersion/6.3.9600",
          "Microsoft.Azure.Management.Dns.DnsManagementClient/2.2.0.0"
        ]
      },
      "ResponseBody": "{\r\n  \"id\": \"/subscriptions/947d47b4-7883-4bb9-9d85-c5e8e2f572ce/resourceGroups/ps2981/providers/Microsoft.Network/dnszones/ps4071.pstest.test\",\r\n  \"name\": \"ps4071.pstest.test\",\r\n  \"type\": \"Microsoft.Network/dnszones\",\r\n  \"etag\": \"00000004-0000-0000-34d1-f8b9614ad401\",\r\n  \"location\": \"global\",\r\n  \"tags\": {\r\n    \"tag1\": \"value1\",\r\n    \"tag2\": \"value2\"\r\n  },\r\n  \"properties\": {\r\n    \"maxNumberOfRecordSets\": 5000,\r\n    \"maxNumberOfRecordsPerRecordSet\": null,\r\n    \"nameServers\": null,\r\n    \"numberOfRecordSets\": 1,\r\n    \"registrationVirtualNetworks\": [],\r\n    \"resolutionVirtualNetworks\": [\r\n      {\r\n        \"id\": \"/subscriptions/947d47b4-7883-4bb9-9d85-c5e8e2f572ce/resourceGroups/ps2981/providers/Microsoft.Network/virtualNetworks/ps5263\"\r\n      }\r\n    ],\r\n    \"zoneType\": \"Private\"\r\n  }\r\n}",
>>>>>>> 96e32f42
      "ResponseHeaders": {
        "Content-Length": [
          "668"
        ],
        "Content-Type": [
          "application/json; charset=utf-8"
        ],
        "X-Content-Type-Options": [
          "nosniff"
        ],
        "Strict-Transport-Security": [
          "max-age=31536000; includeSubDomains"
        ],
        "x-ms-request-id": [
<<<<<<< HEAD
          "50d49fec-7d95-4682-83e8-fb24d5cbcbe8"
=======
          "0ee35740-9ab6-4ef1-b74d-cb5a900f039d"
>>>>>>> 96e32f42
        ],
        "x-ms-ratelimit-remaining-subscription-resource-requests": [
          "497"
        ],
        "x-ms-correlation-request-id": [
<<<<<<< HEAD
          "bb53c58b-8e94-460f-bc4e-a4f7e2054a91"
        ],
        "x-ms-routing-request-id": [
          "WESTEUROPE:20180912T014443Z:bb53c58b-8e94-460f-bc4e-a4f7e2054a91"
=======
          "57de5f78-6b91-4524-889c-253f51e5ff4b"
        ],
        "x-ms-routing-request-id": [
          "BRAZILUS:20180912T062754Z:57de5f78-6b91-4524-889c-253f51e5ff4b"
>>>>>>> 96e32f42
        ],
        "Cache-Control": [
          "private"
        ],
        "Date": [
<<<<<<< HEAD
          "Wed, 12 Sep 2018 01:44:42 GMT"
        ],
        "ETag": [
          "00000004-0000-0000-bfad-852a3a4ad401"
=======
          "Wed, 12 Sep 2018 06:27:53 GMT"
        ],
        "ETag": [
          "00000004-0000-0000-34d1-f8b9614ad401"
>>>>>>> 96e32f42
        ],
        "Server": [
          "Microsoft-IIS/8.5"
        ],
        "X-AspNet-Version": [
          "4.0.30319"
        ],
        "X-Powered-By": [
          "ASP.NET"
        ]
      },
      "StatusCode": 200
    },
    {
<<<<<<< HEAD
      "RequestUri": "/subscriptions/726f8cd6-6459-4db4-8e6d-2cd2716904e2/resourceGroups/ps8956/providers/Microsoft.Network/dnsZones/ps6165.pstest.test?api-version=2018-05-01",
      "EncodedRequestUri": "L3N1YnNjcmlwdGlvbnMvNzI2ZjhjZDYtNjQ1OS00ZGI0LThlNmQtMmNkMjcxNjkwNGUyL3Jlc291cmNlR3JvdXBzL3BzODk1Ni9wcm92aWRlcnMvTWljcm9zb2Z0Lk5ldHdvcmsvZG5zWm9uZXMvcHM2MTY1LnBzdGVzdC50ZXN0P2FwaS12ZXJzaW9uPTIwMTgtMDUtMDE=",
=======
      "RequestUri": "/subscriptions/947d47b4-7883-4bb9-9d85-c5e8e2f572ce/resourceGroups/ps2981/providers/Microsoft.Network/dnsZones/ps4071.pstest.test?api-version=2018-03-01-preview",
      "EncodedRequestUri": "L3N1YnNjcmlwdGlvbnMvOTQ3ZDQ3YjQtNzg4My00YmI5LTlkODUtYzVlOGUyZjU3MmNlL3Jlc291cmNlR3JvdXBzL3BzMjk4MS9wcm92aWRlcnMvTWljcm9zb2Z0Lk5ldHdvcmsvZG5zWm9uZXMvcHM0MDcxLnBzdGVzdC50ZXN0P2FwaS12ZXJzaW9uPTIwMTgtMDMtMDEtcHJldmlldw==",
>>>>>>> 96e32f42
      "RequestMethod": "GET",
      "RequestBody": "",
      "RequestHeaders": {
        "x-ms-client-request-id": [
<<<<<<< HEAD
          "fe2fd6dd-e249-4635-9bdc-4f4a45bb1c56"
=======
          "6c51aae5-ca26-4c23-8c52-e5d29934af63"
>>>>>>> 96e32f42
        ],
        "accept-language": [
          "en-US"
        ],
        "User-Agent": [
<<<<<<< HEAD
          "FxVersion/4.7.3132.0",
          "OSName/Windows10Enterprise",
          "OSVersion/6.3.17134",
          "Microsoft.Azure.Management.Dns.DnsManagementClient/3.0.0.0"
        ]
      },
      "ResponseBody": "{\r\n  \"id\": \"/subscriptions/726f8cd6-6459-4db4-8e6d-2cd2716904e2/resourceGroups/ps8956/providers/Microsoft.Network/dnszones/ps6165.pstest.test\",\r\n  \"name\": \"ps6165.pstest.test\",\r\n  \"type\": \"Microsoft.Network/dnszones\",\r\n  \"etag\": \"00000004-0000-0000-bfad-852a3a4ad401\",\r\n  \"location\": \"global\",\r\n  \"tags\": {\r\n    \"tag1\": \"value1\",\r\n    \"tag2\": \"value2\"\r\n  },\r\n  \"properties\": {\r\n    \"maxNumberOfRecordSets\": 6000,\r\n    \"maxNumberOfRecordsPerRecordSet\": null,\r\n    \"nameServers\": null,\r\n    \"numberOfRecordSets\": 1,\r\n    \"registrationVirtualNetworks\": [],\r\n    \"resolutionVirtualNetworks\": [\r\n      {\r\n        \"id\": \"/subscriptions/726f8cd6-6459-4db4-8e6d-2cd2716904e2/resourceGroups/ps8956/providers/Microsoft.Network/virtualNetworks/ps8371\"\r\n      }\r\n    ],\r\n    \"zoneType\": \"Private\"\r\n  }\r\n}",
=======
          "FxVersion/4.7.3133.0",
          "OSName/Windows8.1Enterprise",
          "OSVersion/6.3.9600",
          "Microsoft.Azure.Management.Dns.DnsManagementClient/2.2.0.0"
        ]
      },
      "ResponseBody": "{\r\n  \"id\": \"/subscriptions/947d47b4-7883-4bb9-9d85-c5e8e2f572ce/resourceGroups/ps2981/providers/Microsoft.Network/dnszones/ps4071.pstest.test\",\r\n  \"name\": \"ps4071.pstest.test\",\r\n  \"type\": \"Microsoft.Network/dnszones\",\r\n  \"etag\": \"00000004-0000-0000-34d1-f8b9614ad401\",\r\n  \"location\": \"global\",\r\n  \"tags\": {\r\n    \"tag1\": \"value1\",\r\n    \"tag2\": \"value2\"\r\n  },\r\n  \"properties\": {\r\n    \"maxNumberOfRecordSets\": 5000,\r\n    \"maxNumberOfRecordsPerRecordSet\": null,\r\n    \"nameServers\": null,\r\n    \"numberOfRecordSets\": 1,\r\n    \"registrationVirtualNetworks\": [],\r\n    \"resolutionVirtualNetworks\": [\r\n      {\r\n        \"id\": \"/subscriptions/947d47b4-7883-4bb9-9d85-c5e8e2f572ce/resourceGroups/ps2981/providers/Microsoft.Network/virtualNetworks/ps5263\"\r\n      }\r\n    ],\r\n    \"zoneType\": \"Private\"\r\n  }\r\n}",
>>>>>>> 96e32f42
      "ResponseHeaders": {
        "Content-Length": [
          "668"
        ],
        "Content-Type": [
          "application/json; charset=utf-8"
        ],
        "X-Content-Type-Options": [
          "nosniff"
        ],
        "Strict-Transport-Security": [
          "max-age=31536000; includeSubDomains"
        ],
        "x-ms-request-id": [
<<<<<<< HEAD
          "fe2fd6dd-e249-4635-9bdc-4f4a45bb1c56"
=======
          "6c51aae5-ca26-4c23-8c52-e5d29934af63"
>>>>>>> 96e32f42
        ],
        "x-ms-ratelimit-remaining-subscription-resource-requests": [
          "496"
        ],
        "x-ms-correlation-request-id": [
<<<<<<< HEAD
          "efc59fcb-95e9-4a7a-a99a-efbd824f818e"
        ],
        "x-ms-routing-request-id": [
          "WESTEUROPE:20180912T014443Z:efc59fcb-95e9-4a7a-a99a-efbd824f818e"
=======
          "898f5b53-143f-4584-a3e4-812dc88f1de5"
        ],
        "x-ms-routing-request-id": [
          "BRAZILUS:20180912T062754Z:898f5b53-143f-4584-a3e4-812dc88f1de5"
>>>>>>> 96e32f42
        ],
        "Cache-Control": [
          "private"
        ],
        "Date": [
<<<<<<< HEAD
          "Wed, 12 Sep 2018 01:44:43 GMT"
        ],
        "ETag": [
          "00000004-0000-0000-bfad-852a3a4ad401"
=======
          "Wed, 12 Sep 2018 06:27:54 GMT"
        ],
        "ETag": [
          "00000004-0000-0000-34d1-f8b9614ad401"
>>>>>>> 96e32f42
        ],
        "Server": [
          "Microsoft-IIS/8.5"
        ],
        "X-AspNet-Version": [
          "4.0.30319"
        ],
        "X-Powered-By": [
          "ASP.NET"
        ]
      },
      "StatusCode": 200
    },
    {
<<<<<<< HEAD
      "RequestUri": "/subscriptions/726f8cd6-6459-4db4-8e6d-2cd2716904e2/resourceGroups/ps8956/providers/Microsoft.Network/dnsZones/ps6165.pstest.test?api-version=2018-05-01",
      "EncodedRequestUri": "L3N1YnNjcmlwdGlvbnMvNzI2ZjhjZDYtNjQ1OS00ZGI0LThlNmQtMmNkMjcxNjkwNGUyL3Jlc291cmNlR3JvdXBzL3BzODk1Ni9wcm92aWRlcnMvTWljcm9zb2Z0Lk5ldHdvcmsvZG5zWm9uZXMvcHM2MTY1LnBzdGVzdC50ZXN0P2FwaS12ZXJzaW9uPTIwMTgtMDUtMDE=",
=======
      "RequestUri": "/subscriptions/947d47b4-7883-4bb9-9d85-c5e8e2f572ce/resourceGroups/ps2981/providers/Microsoft.Network/dnsZones/ps4071.pstest.test?api-version=2018-03-01-preview",
      "EncodedRequestUri": "L3N1YnNjcmlwdGlvbnMvOTQ3ZDQ3YjQtNzg4My00YmI5LTlkODUtYzVlOGUyZjU3MmNlL3Jlc291cmNlR3JvdXBzL3BzMjk4MS9wcm92aWRlcnMvTWljcm9zb2Z0Lk5ldHdvcmsvZG5zWm9uZXMvcHM0MDcxLnBzdGVzdC50ZXN0P2FwaS12ZXJzaW9uPTIwMTgtMDMtMDEtcHJldmlldw==",
>>>>>>> 96e32f42
      "RequestMethod": "GET",
      "RequestBody": "",
      "RequestHeaders": {
        "x-ms-client-request-id": [
<<<<<<< HEAD
          "8a669df4-c4eb-4777-b27f-0a7cc3be285d"
=======
          "caf18d40-c55f-437f-a796-c50f90556a25"
>>>>>>> 96e32f42
        ],
        "accept-language": [
          "en-US"
        ],
        "User-Agent": [
<<<<<<< HEAD
          "FxVersion/4.7.3132.0",
          "OSName/Windows10Enterprise",
          "OSVersion/6.3.17134",
          "Microsoft.Azure.Management.Dns.DnsManagementClient/3.0.0.0"
        ]
      },
      "ResponseBody": "{\r\n  \"error\": {\r\n    \"code\": \"ResourceNotFound\",\r\n    \"message\": \"The Resource 'Microsoft.Network/dnszones/ps6165.pstest.test' under resource group 'ps8956' was not found.\"\r\n  }\r\n}",
=======
          "FxVersion/4.7.3133.0",
          "OSName/Windows8.1Enterprise",
          "OSVersion/6.3.9600",
          "Microsoft.Azure.Management.Dns.DnsManagementClient/2.2.0.0"
        ]
      },
      "ResponseBody": "{\r\n  \"error\": {\r\n    \"code\": \"ResourceNotFound\",\r\n    \"message\": \"The Resource 'Microsoft.Network/dnszones/ps4071.pstest.test' under resource group 'ps2981' was not found.\"\r\n  }\r\n}",
>>>>>>> 96e32f42
      "ResponseHeaders": {
        "Content-Length": [
          "155"
        ],
        "Content-Type": [
          "application/json; charset=utf-8"
        ],
        "Expires": [
          "-1"
        ],
        "Pragma": [
          "no-cache"
        ],
        "x-ms-failure-cause": [
          "gateway"
        ],
        "x-ms-request-id": [
<<<<<<< HEAD
          "ff71f158-c2c7-44ab-b8cd-169dab664ebc"
        ],
        "x-ms-correlation-request-id": [
          "ff71f158-c2c7-44ab-b8cd-169dab664ebc"
        ],
        "x-ms-routing-request-id": [
          "WESTEUROPE:20180912T014455Z:ff71f158-c2c7-44ab-b8cd-169dab664ebc"
=======
          "ef39976a-d358-49cf-a06a-f9c88c770ec8"
        ],
        "x-ms-correlation-request-id": [
          "ef39976a-d358-49cf-a06a-f9c88c770ec8"
        ],
        "x-ms-routing-request-id": [
          "BRAZILUS:20180912T062805Z:ef39976a-d358-49cf-a06a-f9c88c770ec8"
>>>>>>> 96e32f42
        ],
        "Strict-Transport-Security": [
          "max-age=31536000; includeSubDomains"
        ],
        "X-Content-Type-Options": [
          "nosniff"
        ],
        "Cache-Control": [
          "no-cache"
        ],
        "Date": [
<<<<<<< HEAD
          "Wed, 12 Sep 2018 01:44:54 GMT"
=======
          "Wed, 12 Sep 2018 06:28:05 GMT"
>>>>>>> 96e32f42
        ]
      },
      "StatusCode": 404
    },
    {
<<<<<<< HEAD
      "RequestUri": "/subscriptions/726f8cd6-6459-4db4-8e6d-2cd2716904e2/resourceGroups/ps8956/providers/Microsoft.Network/dnsZones/ps6165.pstest.test?api-version=2018-05-01",
      "EncodedRequestUri": "L3N1YnNjcmlwdGlvbnMvNzI2ZjhjZDYtNjQ1OS00ZGI0LThlNmQtMmNkMjcxNjkwNGUyL3Jlc291cmNlR3JvdXBzL3BzODk1Ni9wcm92aWRlcnMvTWljcm9zb2Z0Lk5ldHdvcmsvZG5zWm9uZXMvcHM2MTY1LnBzdGVzdC50ZXN0P2FwaS12ZXJzaW9uPTIwMTgtMDUtMDE=",
=======
      "RequestUri": "/subscriptions/947d47b4-7883-4bb9-9d85-c5e8e2f572ce/resourceGroups/ps2981/providers/Microsoft.Network/dnsZones/ps4071.pstest.test?api-version=2018-03-01-preview",
      "EncodedRequestUri": "L3N1YnNjcmlwdGlvbnMvOTQ3ZDQ3YjQtNzg4My00YmI5LTlkODUtYzVlOGUyZjU3MmNlL3Jlc291cmNlR3JvdXBzL3BzMjk4MS9wcm92aWRlcnMvTWljcm9zb2Z0Lk5ldHdvcmsvZG5zWm9uZXMvcHM0MDcxLnBzdGVzdC50ZXN0P2FwaS12ZXJzaW9uPTIwMTgtMDMtMDEtcHJldmlldw==",
>>>>>>> 96e32f42
      "RequestMethod": "DELETE",
      "RequestBody": "",
      "RequestHeaders": {
        "x-ms-client-request-id": [
<<<<<<< HEAD
          "44698b3c-1a6e-4c16-a440-39d12cb1e5c0"
=======
          "42a23b40-487b-4cd2-aa66-20cf27444b7a"
>>>>>>> 96e32f42
        ],
        "If-Match": [
          "*"
        ],
        "accept-language": [
          "en-US"
        ],
        "User-Agent": [
<<<<<<< HEAD
          "FxVersion/4.7.3132.0",
          "OSName/Windows10Enterprise",
          "OSVersion/6.3.17134",
          "Microsoft.Azure.Management.Dns.DnsManagementClient/3.0.0.0"
=======
          "FxVersion/4.7.3133.0",
          "OSName/Windows8.1Enterprise",
          "OSVersion/6.3.9600",
          "Microsoft.Azure.Management.Dns.DnsManagementClient/2.2.0.0"
>>>>>>> 96e32f42
        ]
      },
      "ResponseBody": "",
      "ResponseHeaders": {
        "Content-Length": [
          "0"
        ],
        "Retry-After": [
          "3"
        ],
        "X-Content-Type-Options": [
          "nosniff"
        ],
        "Strict-Transport-Security": [
          "max-age=31536000; includeSubDomains"
        ],
        "Azure-AsyncOperation": [
<<<<<<< HEAD
          "https://api-dogfood.resources.windows-int.net:443/subscriptions/726f8cd6-6459-4db4-8e6d-2cd2716904e2/resourceGroups/ps8956/providers/Microsoft.Network/dnsOperationStatuses/delzone636723134841764249850c0f8a?api-version=2018-05-01"
        ],
        "x-ms-request-id": [
          "44698b3c-1a6e-4c16-a440-39d12cb1e5c0"
=======
          "https://brazilus.management.azure.com:443/subscriptions/947d47b4-7883-4bb9-9d85-c5e8e2f572ce/resourceGroups/ps2981/providers/Microsoft.Network/dnsOperationStatuses/delzone6367233047488474906aff9657?api-version=2018-03-01-preview"
        ],
        "x-ms-request-id": [
          "42a23b40-487b-4cd2-aa66-20cf27444b7a"
>>>>>>> 96e32f42
        ],
        "x-ms-ratelimit-remaining-subscription-resource-requests": [
          "11999"
        ],
        "x-ms-correlation-request-id": [
<<<<<<< HEAD
          "f560d353-4746-4b73-9e96-39c663025986"
        ],
        "x-ms-routing-request-id": [
          "WESTEUROPE:20180912T014444Z:f560d353-4746-4b73-9e96-39c663025986"
=======
          "adaf5c0b-2aec-424c-a591-58bdcaed2f77"
        ],
        "x-ms-routing-request-id": [
          "BRAZILUS:20180912T062755Z:adaf5c0b-2aec-424c-a591-58bdcaed2f77"
>>>>>>> 96e32f42
        ],
        "Cache-Control": [
          "private"
        ],
        "Date": [
<<<<<<< HEAD
          "Wed, 12 Sep 2018 01:44:43 GMT"
        ],
        "Location": [
          "https://api-dogfood.resources.windows-int.net/subscriptions/726f8cd6-6459-4db4-8e6d-2cd2716904e2/resourceGroups/ps8956/providers/Microsoft.Network/dnsOperationResults/delzone636723134841764249850c0f8a?api-version=2018-05-01"
=======
          "Wed, 12 Sep 2018 06:27:54 GMT"
        ],
        "Location": [
          "https://brazilus.management.azure.com/subscriptions/947d47b4-7883-4bb9-9d85-c5e8e2f572ce/resourceGroups/ps2981/providers/Microsoft.Network/dnsOperationResults/delzone6367233047488474906aff9657?api-version=2018-03-01-preview"
>>>>>>> 96e32f42
        ],
        "Server": [
          "Microsoft-IIS/8.5"
        ],
        "X-AspNet-Version": [
          "4.0.30319"
        ],
        "X-Powered-By": [
          "ASP.NET"
        ]
      },
      "StatusCode": 202
    },
    {
<<<<<<< HEAD
      "RequestUri": "/subscriptions/726f8cd6-6459-4db4-8e6d-2cd2716904e2/resourceGroups/ps8956/providers/Microsoft.Network/dnsOperationStatuses/delzone636723134841764249850c0f8a?api-version=2018-05-01",
      "EncodedRequestUri": "L3N1YnNjcmlwdGlvbnMvNzI2ZjhjZDYtNjQ1OS00ZGI0LThlNmQtMmNkMjcxNjkwNGUyL3Jlc291cmNlR3JvdXBzL3BzODk1Ni9wcm92aWRlcnMvTWljcm9zb2Z0Lk5ldHdvcmsvZG5zT3BlcmF0aW9uU3RhdHVzZXMvZGVsem9uZTYzNjcyMzEzNDg0MTc2NDI0OTg1MGMwZjhhP2FwaS12ZXJzaW9uPTIwMTgtMDUtMDE=",
=======
      "RequestUri": "/subscriptions/947d47b4-7883-4bb9-9d85-c5e8e2f572ce/resourceGroups/ps2981/providers/Microsoft.Network/dnsOperationStatuses/delzone6367233047488474906aff9657?api-version=2018-03-01-preview",
      "EncodedRequestUri": "L3N1YnNjcmlwdGlvbnMvOTQ3ZDQ3YjQtNzg4My00YmI5LTlkODUtYzVlOGUyZjU3MmNlL3Jlc291cmNlR3JvdXBzL3BzMjk4MS9wcm92aWRlcnMvTWljcm9zb2Z0Lk5ldHdvcmsvZG5zT3BlcmF0aW9uU3RhdHVzZXMvZGVsem9uZTYzNjcyMzMwNDc0ODg0NzQ5MDZhZmY5NjU3P2FwaS12ZXJzaW9uPTIwMTgtMDMtMDEtcHJldmlldw==",
>>>>>>> 96e32f42
      "RequestMethod": "GET",
      "RequestBody": "",
      "RequestHeaders": {
        "User-Agent": [
<<<<<<< HEAD
          "FxVersion/4.7.3132.0",
          "OSName/Windows10Enterprise",
          "OSVersion/6.3.17134",
          "Microsoft.Azure.Management.Dns.DnsManagementClient/3.0.0.0"
=======
          "FxVersion/4.7.3133.0",
          "OSName/Windows8.1Enterprise",
          "OSVersion/6.3.9600",
          "Microsoft.Azure.Management.Dns.DnsManagementClient/2.2.0.0"
>>>>>>> 96e32f42
        ]
      },
      "ResponseBody": "{\r\n  \"status\": \"Succeeded\"\r\n}",
      "ResponseHeaders": {
        "Content-Length": [
          "22"
        ],
        "Content-Type": [
          "application/json; charset=utf-8"
        ],
        "X-Content-Type-Options": [
          "nosniff"
        ],
        "Strict-Transport-Security": [
          "max-age=31536000; includeSubDomains"
        ],
        "x-ms-request-id": [
<<<<<<< HEAD
          "405ae726-b473-442b-aa58-8ee9231e24d7"
=======
          "e17b548f-ec6b-411f-a2ae-32835e4d225a"
>>>>>>> 96e32f42
        ],
        "x-ms-ratelimit-remaining-subscription-resource-requests": [
          "499"
        ],
        "x-ms-correlation-request-id": [
<<<<<<< HEAD
          "25bebde1-54fe-4d28-9b9c-503905c70dcc"
        ],
        "x-ms-routing-request-id": [
          "WESTEUROPE:20180912T014454Z:25bebde1-54fe-4d28-9b9c-503905c70dcc"
=======
          "496700cc-29c5-4e8e-9768-768c4e92cf15"
        ],
        "x-ms-routing-request-id": [
          "BRAZILUS:20180912T062805Z:496700cc-29c5-4e8e-9768-768c4e92cf15"
>>>>>>> 96e32f42
        ],
        "Cache-Control": [
          "private"
        ],
        "Date": [
<<<<<<< HEAD
          "Wed, 12 Sep 2018 01:44:54 GMT"
=======
          "Wed, 12 Sep 2018 06:28:04 GMT"
>>>>>>> 96e32f42
        ],
        "Server": [
          "Microsoft-IIS/8.5"
        ],
        "X-AspNet-Version": [
          "4.0.30319"
        ],
        "X-Powered-By": [
          "ASP.NET"
        ]
      },
      "StatusCode": 200
    },
    {
<<<<<<< HEAD
      "RequestUri": "/subscriptions/726f8cd6-6459-4db4-8e6d-2cd2716904e2/resourceGroups/ps8956/providers/Microsoft.Network/dnsOperationResults/delzone636723134841764249850c0f8a?api-version=2018-05-01",
      "EncodedRequestUri": "L3N1YnNjcmlwdGlvbnMvNzI2ZjhjZDYtNjQ1OS00ZGI0LThlNmQtMmNkMjcxNjkwNGUyL3Jlc291cmNlR3JvdXBzL3BzODk1Ni9wcm92aWRlcnMvTWljcm9zb2Z0Lk5ldHdvcmsvZG5zT3BlcmF0aW9uUmVzdWx0cy9kZWx6b25lNjM2NzIzMTM0ODQxNzY0MjQ5ODUwYzBmOGE/YXBpLXZlcnNpb249MjAxOC0wNS0wMQ==",
=======
      "RequestUri": "/subscriptions/947d47b4-7883-4bb9-9d85-c5e8e2f572ce/resourceGroups/ps2981/providers/Microsoft.Network/dnsOperationResults/delzone6367233047488474906aff9657?api-version=2018-03-01-preview",
      "EncodedRequestUri": "L3N1YnNjcmlwdGlvbnMvOTQ3ZDQ3YjQtNzg4My00YmI5LTlkODUtYzVlOGUyZjU3MmNlL3Jlc291cmNlR3JvdXBzL3BzMjk4MS9wcm92aWRlcnMvTWljcm9zb2Z0Lk5ldHdvcmsvZG5zT3BlcmF0aW9uUmVzdWx0cy9kZWx6b25lNjM2NzIzMzA0NzQ4ODQ3NDkwNmFmZjk2NTc/YXBpLXZlcnNpb249MjAxOC0wMy0wMS1wcmV2aWV3",
>>>>>>> 96e32f42
      "RequestMethod": "GET",
      "RequestBody": "",
      "RequestHeaders": {
        "User-Agent": [
<<<<<<< HEAD
          "FxVersion/4.7.3132.0",
          "OSName/Windows10Enterprise",
          "OSVersion/6.3.17134",
          "Microsoft.Azure.Management.Dns.DnsManagementClient/3.0.0.0"
=======
          "FxVersion/4.7.3133.0",
          "OSName/Windows8.1Enterprise",
          "OSVersion/6.3.9600",
          "Microsoft.Azure.Management.Dns.DnsManagementClient/2.2.0.0"
>>>>>>> 96e32f42
        ]
      },
      "ResponseBody": "true",
      "ResponseHeaders": {
        "Content-Length": [
          "4"
        ],
        "Content-Type": [
          "application/json; charset=utf-8"
        ],
        "X-Content-Type-Options": [
          "nosniff"
        ],
        "Strict-Transport-Security": [
          "max-age=31536000; includeSubDomains"
        ],
        "x-ms-request-id": [
<<<<<<< HEAD
          "81437910-551d-485d-8d95-e8b4510bdc1a"
=======
          "7f0d9a9d-281d-4a12-9ece-0c5d2fc9d8ef"
>>>>>>> 96e32f42
        ],
        "x-ms-ratelimit-remaining-subscription-resource-requests": [
          "499"
        ],
        "x-ms-correlation-request-id": [
<<<<<<< HEAD
          "ddcf856e-c28e-4c42-bca0-d39b08b90b9d"
        ],
        "x-ms-routing-request-id": [
          "WESTEUROPE:20180912T014455Z:ddcf856e-c28e-4c42-bca0-d39b08b90b9d"
=======
          "fb61390a-4326-46ae-9fe4-67f41d683197"
        ],
        "x-ms-routing-request-id": [
          "BRAZILUS:20180912T062805Z:fb61390a-4326-46ae-9fe4-67f41d683197"
>>>>>>> 96e32f42
        ],
        "Cache-Control": [
          "private"
        ],
        "Date": [
<<<<<<< HEAD
          "Wed, 12 Sep 2018 01:44:54 GMT"
=======
          "Wed, 12 Sep 2018 06:28:04 GMT"
>>>>>>> 96e32f42
        ],
        "Server": [
          "Microsoft-IIS/8.5"
        ],
        "X-AspNet-Version": [
          "4.0.30319"
        ],
        "X-Powered-By": [
          "ASP.NET"
        ]
      },
      "StatusCode": 200
    },
    {
<<<<<<< HEAD
      "RequestUri": "/subscriptions/726f8cd6-6459-4db4-8e6d-2cd2716904e2/resourcegroups/ps8956?api-version=2016-09-01",
      "EncodedRequestUri": "L3N1YnNjcmlwdGlvbnMvNzI2ZjhjZDYtNjQ1OS00ZGI0LThlNmQtMmNkMjcxNjkwNGUyL3Jlc291cmNlZ3JvdXBzL3BzODk1Nj9hcGktdmVyc2lvbj0yMDE2LTA5LTAx",
=======
      "RequestUri": "/subscriptions/947d47b4-7883-4bb9-9d85-c5e8e2f572ce/resourcegroups/ps2981?api-version=2016-09-01",
      "EncodedRequestUri": "L3N1YnNjcmlwdGlvbnMvOTQ3ZDQ3YjQtNzg4My00YmI5LTlkODUtYzVlOGUyZjU3MmNlL3Jlc291cmNlZ3JvdXBzL3BzMjk4MT9hcGktdmVyc2lvbj0yMDE2LTA5LTAx",
>>>>>>> 96e32f42
      "RequestMethod": "DELETE",
      "RequestBody": "",
      "RequestHeaders": {
        "x-ms-client-request-id": [
<<<<<<< HEAD
          "38eed021-405e-4ff5-848e-c83b9f463979"
=======
          "b68f6abd-2aca-4453-8ebe-a38f9ddc32c0"
>>>>>>> 96e32f42
        ],
        "accept-language": [
          "en-US"
        ],
        "User-Agent": [
<<<<<<< HEAD
          "FxVersion/4.7.3132.0",
          "OSName/Windows10Enterprise",
          "OSVersion/6.3.17134",
=======
          "FxVersion/4.7.3133.0",
          "OSName/Windows8.1Enterprise",
          "OSVersion/6.3.9600",
>>>>>>> 96e32f42
          "Microsoft.Azure.Management.Internal.Resources.ResourceManagementClient/4.1.0"
        ]
      },
      "ResponseBody": "",
      "ResponseHeaders": {
        "Content-Length": [
          "0"
        ],
        "Expires": [
          "-1"
        ],
        "Pragma": [
          "no-cache"
        ],
        "Retry-After": [
          "15"
        ],
        "x-ms-ratelimit-remaining-subscription-deletes": [
          "14998"
        ],
        "x-ms-request-id": [
<<<<<<< HEAD
          "5fb6ff13-b252-4af4-9aa3-e75b1ef768b9"
        ],
        "x-ms-correlation-request-id": [
          "5fb6ff13-b252-4af4-9aa3-e75b1ef768b9"
        ],
        "x-ms-routing-request-id": [
          "WESTEUROPE:20180912T014457Z:5fb6ff13-b252-4af4-9aa3-e75b1ef768b9"
=======
          "10dfdc71-3f67-43d6-adc6-668877b4af90"
        ],
        "x-ms-correlation-request-id": [
          "10dfdc71-3f67-43d6-adc6-668877b4af90"
        ],
        "x-ms-routing-request-id": [
          "BRAZILUS:20180912T062806Z:10dfdc71-3f67-43d6-adc6-668877b4af90"
>>>>>>> 96e32f42
        ],
        "Strict-Transport-Security": [
          "max-age=31536000; includeSubDomains"
        ],
        "X-Content-Type-Options": [
          "nosniff"
        ],
        "Cache-Control": [
          "no-cache"
        ],
        "Date": [
<<<<<<< HEAD
          "Wed, 12 Sep 2018 01:44:56 GMT"
        ],
        "Location": [
          "https://api-dogfood.resources.windows-int.net/subscriptions/726f8cd6-6459-4db4-8e6d-2cd2716904e2/operationresults/eyJqb2JJZCI6IlJFU09VUkNFR1JPVVBERUxFVElPTkpPQi1QUzg5NTYtV0VTVFVTIiwiam9iTG9jYXRpb24iOiJ3ZXN0dXMifQ?api-version=2016-09-01"
=======
          "Wed, 12 Sep 2018 06:28:06 GMT"
        ],
        "Location": [
          "https://brazilus.management.azure.com/subscriptions/947d47b4-7883-4bb9-9d85-c5e8e2f572ce/operationresults/eyJqb2JJZCI6IlJFU09VUkNFR1JPVVBERUxFVElPTkpPQi1QUzI5ODEtV0VTVFVTIiwiam9iTG9jYXRpb24iOiJ3ZXN0dXMifQ?api-version=2016-09-01"
>>>>>>> 96e32f42
        ]
      },
      "StatusCode": 202
    },
    {
<<<<<<< HEAD
      "RequestUri": "/subscriptions/726f8cd6-6459-4db4-8e6d-2cd2716904e2/operationresults/eyJqb2JJZCI6IlJFU09VUkNFR1JPVVBERUxFVElPTkpPQi1QUzg5NTYtV0VTVFVTIiwiam9iTG9jYXRpb24iOiJ3ZXN0dXMifQ?api-version=2016-09-01",
      "EncodedRequestUri": "L3N1YnNjcmlwdGlvbnMvNzI2ZjhjZDYtNjQ1OS00ZGI0LThlNmQtMmNkMjcxNjkwNGUyL29wZXJhdGlvbnJlc3VsdHMvZXlKcWIySkpaQ0k2SWxKRlUwOVZVa05GUjFKUFZWQkVSVXhGVkVsUFRrcFBRaTFRVXpnNU5UWXRWMFZUVkZWVElpd2lhbTlpVEc5allYUnBiMjRpT2lKM1pYTjBkWE1pZlE/YXBpLXZlcnNpb249MjAxNi0wOS0wMQ==",
=======
      "RequestUri": "/subscriptions/947d47b4-7883-4bb9-9d85-c5e8e2f572ce/operationresults/eyJqb2JJZCI6IlJFU09VUkNFR1JPVVBERUxFVElPTkpPQi1QUzI5ODEtV0VTVFVTIiwiam9iTG9jYXRpb24iOiJ3ZXN0dXMifQ?api-version=2016-09-01",
      "EncodedRequestUri": "L3N1YnNjcmlwdGlvbnMvOTQ3ZDQ3YjQtNzg4My00YmI5LTlkODUtYzVlOGUyZjU3MmNlL29wZXJhdGlvbnJlc3VsdHMvZXlKcWIySkpaQ0k2SWxKRlUwOVZVa05GUjFKUFZWQkVSVXhGVkVsUFRrcFBRaTFRVXpJNU9ERXRWMFZUVkZWVElpd2lhbTlpVEc5allYUnBiMjRpT2lKM1pYTjBkWE1pZlE/YXBpLXZlcnNpb249MjAxNi0wOS0wMQ==",
>>>>>>> 96e32f42
      "RequestMethod": "GET",
      "RequestBody": "",
      "RequestHeaders": {
        "User-Agent": [
<<<<<<< HEAD
          "FxVersion/4.7.3132.0",
          "OSName/Windows10Enterprise",
          "OSVersion/6.3.17134",
=======
          "FxVersion/4.7.3133.0",
          "OSName/Windows8.1Enterprise",
          "OSVersion/6.3.9600",
>>>>>>> 96e32f42
          "Microsoft.Azure.Management.Internal.Resources.ResourceManagementClient/4.1.0"
        ]
      },
      "ResponseBody": "",
      "ResponseHeaders": {
        "Content-Length": [
          "0"
        ],
        "Expires": [
          "-1"
        ],
        "Pragma": [
          "no-cache"
        ],
        "Retry-After": [
          "15"
        ],
        "x-ms-ratelimit-remaining-subscription-reads": [
<<<<<<< HEAD
          "14994"
        ],
        "x-ms-request-id": [
          "7a5a49c7-9f10-47c9-8938-7bc6f52b2a0f"
        ],
        "x-ms-correlation-request-id": [
          "7a5a49c7-9f10-47c9-8938-7bc6f52b2a0f"
        ],
        "x-ms-routing-request-id": [
          "WESTEUROPE:20180912T014512Z:7a5a49c7-9f10-47c9-8938-7bc6f52b2a0f"
        ],
        "Strict-Transport-Security": [
          "max-age=31536000; includeSubDomains"
        ],
        "X-Content-Type-Options": [
          "nosniff"
        ],
        "Cache-Control": [
          "no-cache"
        ],
        "Date": [
          "Wed, 12 Sep 2018 01:45:12 GMT"
        ],
        "Location": [
          "https://api-dogfood.resources.windows-int.net/subscriptions/726f8cd6-6459-4db4-8e6d-2cd2716904e2/operationresults/eyJqb2JJZCI6IlJFU09VUkNFR1JPVVBERUxFVElPTkpPQi1QUzg5NTYtV0VTVFVTIiwiam9iTG9jYXRpb24iOiJ3ZXN0dXMifQ?api-version=2016-09-01"
        ]
      },
      "StatusCode": 202
    },
    {
      "RequestUri": "/subscriptions/726f8cd6-6459-4db4-8e6d-2cd2716904e2/operationresults/eyJqb2JJZCI6IlJFU09VUkNFR1JPVVBERUxFVElPTkpPQi1QUzg5NTYtV0VTVFVTIiwiam9iTG9jYXRpb24iOiJ3ZXN0dXMifQ?api-version=2016-09-01",
      "EncodedRequestUri": "L3N1YnNjcmlwdGlvbnMvNzI2ZjhjZDYtNjQ1OS00ZGI0LThlNmQtMmNkMjcxNjkwNGUyL29wZXJhdGlvbnJlc3VsdHMvZXlKcWIySkpaQ0k2SWxKRlUwOVZVa05GUjFKUFZWQkVSVXhGVkVsUFRrcFBRaTFRVXpnNU5UWXRWMFZUVkZWVElpd2lhbTlpVEc5allYUnBiMjRpT2lKM1pYTjBkWE1pZlE/YXBpLXZlcnNpb249MjAxNi0wOS0wMQ==",
      "RequestMethod": "GET",
      "RequestBody": "",
      "RequestHeaders": {
        "User-Agent": [
          "FxVersion/4.7.3132.0",
          "OSName/Windows10Enterprise",
          "OSVersion/6.3.17134",
          "Microsoft.Azure.Management.Internal.Resources.ResourceManagementClient/4.1.0"
        ]
      },
      "ResponseBody": "",
      "ResponseHeaders": {
        "Content-Length": [
          "0"
        ],
        "Expires": [
          "-1"
        ],
        "Pragma": [
          "no-cache"
        ],
        "Retry-After": [
          "15"
        ],
        "x-ms-ratelimit-remaining-subscription-reads": [
          "14993"
        ],
        "x-ms-request-id": [
          "6b733d71-a567-4ad2-a022-a8adaaade5e9"
        ],
        "x-ms-correlation-request-id": [
          "6b733d71-a567-4ad2-a022-a8adaaade5e9"
        ],
        "x-ms-routing-request-id": [
          "WESTEUROPE:20180912T014527Z:6b733d71-a567-4ad2-a022-a8adaaade5e9"
=======
          "11993"
        ],
        "x-ms-request-id": [
          "b171ff2a-e5a2-4890-b425-fdf5a36a34c5"
        ],
        "x-ms-correlation-request-id": [
          "b171ff2a-e5a2-4890-b425-fdf5a36a34c5"
        ],
        "x-ms-routing-request-id": [
          "BRAZILUS:20180912T062821Z:b171ff2a-e5a2-4890-b425-fdf5a36a34c5"
>>>>>>> 96e32f42
        ],
        "Strict-Transport-Security": [
          "max-age=31536000; includeSubDomains"
        ],
        "X-Content-Type-Options": [
          "nosniff"
        ],
        "Cache-Control": [
          "no-cache"
        ],
        "Date": [
<<<<<<< HEAD
          "Wed, 12 Sep 2018 01:45:27 GMT"
        ],
        "Location": [
          "https://api-dogfood.resources.windows-int.net/subscriptions/726f8cd6-6459-4db4-8e6d-2cd2716904e2/operationresults/eyJqb2JJZCI6IlJFU09VUkNFR1JPVVBERUxFVElPTkpPQi1QUzg5NTYtV0VTVFVTIiwiam9iTG9jYXRpb24iOiJ3ZXN0dXMifQ?api-version=2016-09-01"
=======
          "Wed, 12 Sep 2018 06:28:21 GMT"
        ],
        "Location": [
          "https://brazilus.management.azure.com/subscriptions/947d47b4-7883-4bb9-9d85-c5e8e2f572ce/operationresults/eyJqb2JJZCI6IlJFU09VUkNFR1JPVVBERUxFVElPTkpPQi1QUzI5ODEtV0VTVFVTIiwiam9iTG9jYXRpb24iOiJ3ZXN0dXMifQ?api-version=2016-09-01"
>>>>>>> 96e32f42
        ]
      },
      "StatusCode": 202
    },
    {
<<<<<<< HEAD
      "RequestUri": "/subscriptions/726f8cd6-6459-4db4-8e6d-2cd2716904e2/operationresults/eyJqb2JJZCI6IlJFU09VUkNFR1JPVVBERUxFVElPTkpPQi1QUzg5NTYtV0VTVFVTIiwiam9iTG9jYXRpb24iOiJ3ZXN0dXMifQ?api-version=2016-09-01",
      "EncodedRequestUri": "L3N1YnNjcmlwdGlvbnMvNzI2ZjhjZDYtNjQ1OS00ZGI0LThlNmQtMmNkMjcxNjkwNGUyL29wZXJhdGlvbnJlc3VsdHMvZXlKcWIySkpaQ0k2SWxKRlUwOVZVa05GUjFKUFZWQkVSVXhGVkVsUFRrcFBRaTFRVXpnNU5UWXRWMFZUVkZWVElpd2lhbTlpVEc5allYUnBiMjRpT2lKM1pYTjBkWE1pZlE/YXBpLXZlcnNpb249MjAxNi0wOS0wMQ==",
=======
      "RequestUri": "/subscriptions/947d47b4-7883-4bb9-9d85-c5e8e2f572ce/operationresults/eyJqb2JJZCI6IlJFU09VUkNFR1JPVVBERUxFVElPTkpPQi1QUzI5ODEtV0VTVFVTIiwiam9iTG9jYXRpb24iOiJ3ZXN0dXMifQ?api-version=2016-09-01",
      "EncodedRequestUri": "L3N1YnNjcmlwdGlvbnMvOTQ3ZDQ3YjQtNzg4My00YmI5LTlkODUtYzVlOGUyZjU3MmNlL29wZXJhdGlvbnJlc3VsdHMvZXlKcWIySkpaQ0k2SWxKRlUwOVZVa05GUjFKUFZWQkVSVXhGVkVsUFRrcFBRaTFRVXpJNU9ERXRWMFZUVkZWVElpd2lhbTlpVEc5allYUnBiMjRpT2lKM1pYTjBkWE1pZlE/YXBpLXZlcnNpb249MjAxNi0wOS0wMQ==",
>>>>>>> 96e32f42
      "RequestMethod": "GET",
      "RequestBody": "",
      "RequestHeaders": {
        "User-Agent": [
<<<<<<< HEAD
          "FxVersion/4.7.3132.0",
          "OSName/Windows10Enterprise",
          "OSVersion/6.3.17134",
=======
          "FxVersion/4.7.3133.0",
          "OSName/Windows8.1Enterprise",
          "OSVersion/6.3.9600",
>>>>>>> 96e32f42
          "Microsoft.Azure.Management.Internal.Resources.ResourceManagementClient/4.1.0"
        ]
      },
      "ResponseBody": "",
      "ResponseHeaders": {
        "Content-Length": [
          "0"
        ],
        "Expires": [
          "-1"
        ],
        "Pragma": [
          "no-cache"
        ],
        "Retry-After": [
          "15"
        ],
        "x-ms-ratelimit-remaining-subscription-reads": [
<<<<<<< HEAD
          "14992"
        ],
        "x-ms-request-id": [
          "74c1b27d-bdb7-4a36-88ef-98f48a1c9734"
        ],
        "x-ms-correlation-request-id": [
          "74c1b27d-bdb7-4a36-88ef-98f48a1c9734"
        ],
        "x-ms-routing-request-id": [
          "WESTEUROPE:20180912T014543Z:74c1b27d-bdb7-4a36-88ef-98f48a1c9734"
        ],
        "Strict-Transport-Security": [
          "max-age=31536000; includeSubDomains"
        ],
        "X-Content-Type-Options": [
          "nosniff"
        ],
        "Cache-Control": [
          "no-cache"
        ],
        "Date": [
          "Wed, 12 Sep 2018 01:45:43 GMT"
        ],
        "Location": [
          "https://api-dogfood.resources.windows-int.net/subscriptions/726f8cd6-6459-4db4-8e6d-2cd2716904e2/operationresults/eyJqb2JJZCI6IlJFU09VUkNFR1JPVVBERUxFVElPTkpPQi1QUzg5NTYtV0VTVFVTIiwiam9iTG9jYXRpb24iOiJ3ZXN0dXMifQ?api-version=2016-09-01"
        ]
      },
      "StatusCode": 202
    },
    {
      "RequestUri": "/subscriptions/726f8cd6-6459-4db4-8e6d-2cd2716904e2/operationresults/eyJqb2JJZCI6IlJFU09VUkNFR1JPVVBERUxFVElPTkpPQi1QUzg5NTYtV0VTVFVTIiwiam9iTG9jYXRpb24iOiJ3ZXN0dXMifQ?api-version=2016-09-01",
      "EncodedRequestUri": "L3N1YnNjcmlwdGlvbnMvNzI2ZjhjZDYtNjQ1OS00ZGI0LThlNmQtMmNkMjcxNjkwNGUyL29wZXJhdGlvbnJlc3VsdHMvZXlKcWIySkpaQ0k2SWxKRlUwOVZVa05GUjFKUFZWQkVSVXhGVkVsUFRrcFBRaTFRVXpnNU5UWXRWMFZUVkZWVElpd2lhbTlpVEc5allYUnBiMjRpT2lKM1pYTjBkWE1pZlE/YXBpLXZlcnNpb249MjAxNi0wOS0wMQ==",
      "RequestMethod": "GET",
      "RequestBody": "",
      "RequestHeaders": {
        "User-Agent": [
          "FxVersion/4.7.3132.0",
          "OSName/Windows10Enterprise",
          "OSVersion/6.3.17134",
          "Microsoft.Azure.Management.Internal.Resources.ResourceManagementClient/4.1.0"
        ]
      },
      "ResponseBody": "",
      "ResponseHeaders": {
        "Content-Length": [
          "0"
        ],
        "Expires": [
          "-1"
        ],
        "Pragma": [
          "no-cache"
        ],
        "Retry-After": [
          "15"
        ],
        "x-ms-ratelimit-remaining-subscription-reads": [
          "14991"
        ],
        "x-ms-request-id": [
          "532b5c0b-c4b4-48f5-97fc-9895748f589d"
        ],
        "x-ms-correlation-request-id": [
          "532b5c0b-c4b4-48f5-97fc-9895748f589d"
        ],
        "x-ms-routing-request-id": [
          "WESTEUROPE:20180912T014558Z:532b5c0b-c4b4-48f5-97fc-9895748f589d"
        ],
        "Strict-Transport-Security": [
          "max-age=31536000; includeSubDomains"
        ],
        "X-Content-Type-Options": [
          "nosniff"
        ],
        "Cache-Control": [
          "no-cache"
        ],
        "Date": [
          "Wed, 12 Sep 2018 01:45:58 GMT"
        ],
        "Location": [
          "https://api-dogfood.resources.windows-int.net/subscriptions/726f8cd6-6459-4db4-8e6d-2cd2716904e2/operationresults/eyJqb2JJZCI6IlJFU09VUkNFR1JPVVBERUxFVElPTkpPQi1QUzg5NTYtV0VTVFVTIiwiam9iTG9jYXRpb24iOiJ3ZXN0dXMifQ?api-version=2016-09-01"
        ]
      },
      "StatusCode": 202
    },
    {
      "RequestUri": "/subscriptions/726f8cd6-6459-4db4-8e6d-2cd2716904e2/operationresults/eyJqb2JJZCI6IlJFU09VUkNFR1JPVVBERUxFVElPTkpPQi1QUzg5NTYtV0VTVFVTIiwiam9iTG9jYXRpb24iOiJ3ZXN0dXMifQ?api-version=2016-09-01",
      "EncodedRequestUri": "L3N1YnNjcmlwdGlvbnMvNzI2ZjhjZDYtNjQ1OS00ZGI0LThlNmQtMmNkMjcxNjkwNGUyL29wZXJhdGlvbnJlc3VsdHMvZXlKcWIySkpaQ0k2SWxKRlUwOVZVa05GUjFKUFZWQkVSVXhGVkVsUFRrcFBRaTFRVXpnNU5UWXRWMFZUVkZWVElpd2lhbTlpVEc5allYUnBiMjRpT2lKM1pYTjBkWE1pZlE/YXBpLXZlcnNpb249MjAxNi0wOS0wMQ==",
      "RequestMethod": "GET",
      "RequestBody": "",
      "RequestHeaders": {
        "User-Agent": [
          "FxVersion/4.7.3132.0",
          "OSName/Windows10Enterprise",
          "OSVersion/6.3.17134",
          "Microsoft.Azure.Management.Internal.Resources.ResourceManagementClient/4.1.0"
        ]
      },
      "ResponseBody": "",
      "ResponseHeaders": {
        "Content-Length": [
          "0"
        ],
        "Expires": [
          "-1"
        ],
        "Pragma": [
          "no-cache"
        ],
        "Retry-After": [
          "15"
        ],
        "x-ms-ratelimit-remaining-subscription-reads": [
          "14990"
        ],
        "x-ms-request-id": [
          "bb6150c6-5c07-4686-bba3-25e0a41f4cbc"
        ],
        "x-ms-correlation-request-id": [
          "bb6150c6-5c07-4686-bba3-25e0a41f4cbc"
        ],
        "x-ms-routing-request-id": [
          "WESTEUROPE:20180912T014614Z:bb6150c6-5c07-4686-bba3-25e0a41f4cbc"
        ],
        "Strict-Transport-Security": [
          "max-age=31536000; includeSubDomains"
        ],
        "X-Content-Type-Options": [
          "nosniff"
        ],
        "Cache-Control": [
          "no-cache"
        ],
        "Date": [
          "Wed, 12 Sep 2018 01:46:13 GMT"
        ],
        "Location": [
          "https://api-dogfood.resources.windows-int.net/subscriptions/726f8cd6-6459-4db4-8e6d-2cd2716904e2/operationresults/eyJqb2JJZCI6IlJFU09VUkNFR1JPVVBERUxFVElPTkpPQi1QUzg5NTYtV0VTVFVTIiwiam9iTG9jYXRpb24iOiJ3ZXN0dXMifQ?api-version=2016-09-01"
        ]
      },
      "StatusCode": 202
    },
    {
      "RequestUri": "/subscriptions/726f8cd6-6459-4db4-8e6d-2cd2716904e2/operationresults/eyJqb2JJZCI6IlJFU09VUkNFR1JPVVBERUxFVElPTkpPQi1QUzg5NTYtV0VTVFVTIiwiam9iTG9jYXRpb24iOiJ3ZXN0dXMifQ?api-version=2016-09-01",
      "EncodedRequestUri": "L3N1YnNjcmlwdGlvbnMvNzI2ZjhjZDYtNjQ1OS00ZGI0LThlNmQtMmNkMjcxNjkwNGUyL29wZXJhdGlvbnJlc3VsdHMvZXlKcWIySkpaQ0k2SWxKRlUwOVZVa05GUjFKUFZWQkVSVXhGVkVsUFRrcFBRaTFRVXpnNU5UWXRWMFZUVkZWVElpd2lhbTlpVEc5allYUnBiMjRpT2lKM1pYTjBkWE1pZlE/YXBpLXZlcnNpb249MjAxNi0wOS0wMQ==",
      "RequestMethod": "GET",
      "RequestBody": "",
      "RequestHeaders": {
        "User-Agent": [
          "FxVersion/4.7.3132.0",
          "OSName/Windows10Enterprise",
          "OSVersion/6.3.17134",
          "Microsoft.Azure.Management.Internal.Resources.ResourceManagementClient/4.1.0"
        ]
      },
      "ResponseBody": "",
      "ResponseHeaders": {
        "Content-Length": [
          "0"
        ],
        "Expires": [
          "-1"
        ],
        "Pragma": [
          "no-cache"
        ],
        "Retry-After": [
          "15"
        ],
        "x-ms-ratelimit-remaining-subscription-reads": [
          "14989"
        ],
        "x-ms-request-id": [
          "70e7dea2-bab1-4f83-9c5f-98b3923ea437"
        ],
        "x-ms-correlation-request-id": [
          "70e7dea2-bab1-4f83-9c5f-98b3923ea437"
        ],
        "x-ms-routing-request-id": [
          "WESTEUROPE:20180912T014629Z:70e7dea2-bab1-4f83-9c5f-98b3923ea437"
=======
          "11992"
        ],
        "x-ms-request-id": [
          "f9ee3e99-e474-4d0c-b4c3-76c8bd473b76"
        ],
        "x-ms-correlation-request-id": [
          "f9ee3e99-e474-4d0c-b4c3-76c8bd473b76"
        ],
        "x-ms-routing-request-id": [
          "BRAZILUS:20180912T062837Z:f9ee3e99-e474-4d0c-b4c3-76c8bd473b76"
>>>>>>> 96e32f42
        ],
        "Strict-Transport-Security": [
          "max-age=31536000; includeSubDomains"
        ],
        "X-Content-Type-Options": [
          "nosniff"
        ],
        "Cache-Control": [
          "no-cache"
        ],
        "Date": [
<<<<<<< HEAD
          "Wed, 12 Sep 2018 01:46:28 GMT"
        ],
        "Location": [
          "https://api-dogfood.resources.windows-int.net/subscriptions/726f8cd6-6459-4db4-8e6d-2cd2716904e2/operationresults/eyJqb2JJZCI6IlJFU09VUkNFR1JPVVBERUxFVElPTkpPQi1QUzg5NTYtV0VTVFVTIiwiam9iTG9jYXRpb24iOiJ3ZXN0dXMifQ?api-version=2016-09-01"
=======
          "Wed, 12 Sep 2018 06:28:36 GMT"
        ],
        "Location": [
          "https://brazilus.management.azure.com/subscriptions/947d47b4-7883-4bb9-9d85-c5e8e2f572ce/operationresults/eyJqb2JJZCI6IlJFU09VUkNFR1JPVVBERUxFVElPTkpPQi1QUzI5ODEtV0VTVFVTIiwiam9iTG9jYXRpb24iOiJ3ZXN0dXMifQ?api-version=2016-09-01"
>>>>>>> 96e32f42
        ]
      },
      "StatusCode": 202
    },
    {
<<<<<<< HEAD
      "RequestUri": "/subscriptions/726f8cd6-6459-4db4-8e6d-2cd2716904e2/operationresults/eyJqb2JJZCI6IlJFU09VUkNFR1JPVVBERUxFVElPTkpPQi1QUzg5NTYtV0VTVFVTIiwiam9iTG9jYXRpb24iOiJ3ZXN0dXMifQ?api-version=2016-09-01",
      "EncodedRequestUri": "L3N1YnNjcmlwdGlvbnMvNzI2ZjhjZDYtNjQ1OS00ZGI0LThlNmQtMmNkMjcxNjkwNGUyL29wZXJhdGlvbnJlc3VsdHMvZXlKcWIySkpaQ0k2SWxKRlUwOVZVa05GUjFKUFZWQkVSVXhGVkVsUFRrcFBRaTFRVXpnNU5UWXRWMFZUVkZWVElpd2lhbTlpVEc5allYUnBiMjRpT2lKM1pYTjBkWE1pZlE/YXBpLXZlcnNpb249MjAxNi0wOS0wMQ==",
=======
      "RequestUri": "/subscriptions/947d47b4-7883-4bb9-9d85-c5e8e2f572ce/operationresults/eyJqb2JJZCI6IlJFU09VUkNFR1JPVVBERUxFVElPTkpPQi1QUzI5ODEtV0VTVFVTIiwiam9iTG9jYXRpb24iOiJ3ZXN0dXMifQ?api-version=2016-09-01",
      "EncodedRequestUri": "L3N1YnNjcmlwdGlvbnMvOTQ3ZDQ3YjQtNzg4My00YmI5LTlkODUtYzVlOGUyZjU3MmNlL29wZXJhdGlvbnJlc3VsdHMvZXlKcWIySkpaQ0k2SWxKRlUwOVZVa05GUjFKUFZWQkVSVXhGVkVsUFRrcFBRaTFRVXpJNU9ERXRWMFZUVkZWVElpd2lhbTlpVEc5allYUnBiMjRpT2lKM1pYTjBkWE1pZlE/YXBpLXZlcnNpb249MjAxNi0wOS0wMQ==",
>>>>>>> 96e32f42
      "RequestMethod": "GET",
      "RequestBody": "",
      "RequestHeaders": {
        "User-Agent": [
<<<<<<< HEAD
          "FxVersion/4.7.3132.0",
          "OSName/Windows10Enterprise",
          "OSVersion/6.3.17134",
=======
          "FxVersion/4.7.3133.0",
          "OSName/Windows8.1Enterprise",
          "OSVersion/6.3.9600",
>>>>>>> 96e32f42
          "Microsoft.Azure.Management.Internal.Resources.ResourceManagementClient/4.1.0"
        ]
      },
      "ResponseBody": "",
      "ResponseHeaders": {
        "Content-Length": [
          "0"
        ],
        "Expires": [
          "-1"
        ],
        "Pragma": [
          "no-cache"
        ],
        "Retry-After": [
          "15"
        ],
        "x-ms-ratelimit-remaining-subscription-reads": [
<<<<<<< HEAD
          "14988"
        ],
        "x-ms-request-id": [
          "a2f17a48-5d07-4482-8bae-e258f6b37808"
        ],
        "x-ms-correlation-request-id": [
          "a2f17a48-5d07-4482-8bae-e258f6b37808"
        ],
        "x-ms-routing-request-id": [
          "WESTEUROPE:20180912T014645Z:a2f17a48-5d07-4482-8bae-e258f6b37808"
=======
          "11991"
        ],
        "x-ms-request-id": [
          "3c7952ed-c6c9-461d-a88c-fb56a7ad8ecc"
        ],
        "x-ms-correlation-request-id": [
          "3c7952ed-c6c9-461d-a88c-fb56a7ad8ecc"
        ],
        "x-ms-routing-request-id": [
          "BRAZILUS:20180912T062852Z:3c7952ed-c6c9-461d-a88c-fb56a7ad8ecc"
>>>>>>> 96e32f42
        ],
        "Strict-Transport-Security": [
          "max-age=31536000; includeSubDomains"
        ],
        "X-Content-Type-Options": [
          "nosniff"
        ],
        "Cache-Control": [
          "no-cache"
        ],
        "Date": [
<<<<<<< HEAD
          "Wed, 12 Sep 2018 01:46:44 GMT"
        ],
        "Location": [
          "https://api-dogfood.resources.windows-int.net/subscriptions/726f8cd6-6459-4db4-8e6d-2cd2716904e2/operationresults/eyJqb2JJZCI6IlJFU09VUkNFR1JPVVBERUxFVElPTkpPQi1QUzg5NTYtV0VTVFVTIiwiam9iTG9jYXRpb24iOiJ3ZXN0dXMifQ?api-version=2016-09-01"
=======
          "Wed, 12 Sep 2018 06:28:52 GMT"
        ],
        "Location": [
          "https://brazilus.management.azure.com/subscriptions/947d47b4-7883-4bb9-9d85-c5e8e2f572ce/operationresults/eyJqb2JJZCI6IlJFU09VUkNFR1JPVVBERUxFVElPTkpPQi1QUzI5ODEtV0VTVFVTIiwiam9iTG9jYXRpb24iOiJ3ZXN0dXMifQ?api-version=2016-09-01"
>>>>>>> 96e32f42
        ]
      },
      "StatusCode": 202
    },
    {
<<<<<<< HEAD
      "RequestUri": "/subscriptions/726f8cd6-6459-4db4-8e6d-2cd2716904e2/operationresults/eyJqb2JJZCI6IlJFU09VUkNFR1JPVVBERUxFVElPTkpPQi1QUzg5NTYtV0VTVFVTIiwiam9iTG9jYXRpb24iOiJ3ZXN0dXMifQ?api-version=2016-09-01",
      "EncodedRequestUri": "L3N1YnNjcmlwdGlvbnMvNzI2ZjhjZDYtNjQ1OS00ZGI0LThlNmQtMmNkMjcxNjkwNGUyL29wZXJhdGlvbnJlc3VsdHMvZXlKcWIySkpaQ0k2SWxKRlUwOVZVa05GUjFKUFZWQkVSVXhGVkVsUFRrcFBRaTFRVXpnNU5UWXRWMFZUVkZWVElpd2lhbTlpVEc5allYUnBiMjRpT2lKM1pYTjBkWE1pZlE/YXBpLXZlcnNpb249MjAxNi0wOS0wMQ==",
=======
      "RequestUri": "/subscriptions/947d47b4-7883-4bb9-9d85-c5e8e2f572ce/operationresults/eyJqb2JJZCI6IlJFU09VUkNFR1JPVVBERUxFVElPTkpPQi1QUzI5ODEtV0VTVFVTIiwiam9iTG9jYXRpb24iOiJ3ZXN0dXMifQ?api-version=2016-09-01",
      "EncodedRequestUri": "L3N1YnNjcmlwdGlvbnMvOTQ3ZDQ3YjQtNzg4My00YmI5LTlkODUtYzVlOGUyZjU3MmNlL29wZXJhdGlvbnJlc3VsdHMvZXlKcWIySkpaQ0k2SWxKRlUwOVZVa05GUjFKUFZWQkVSVXhGVkVsUFRrcFBRaTFRVXpJNU9ERXRWMFZUVkZWVElpd2lhbTlpVEc5allYUnBiMjRpT2lKM1pYTjBkWE1pZlE/YXBpLXZlcnNpb249MjAxNi0wOS0wMQ==",
>>>>>>> 96e32f42
      "RequestMethod": "GET",
      "RequestBody": "",
      "RequestHeaders": {
        "User-Agent": [
<<<<<<< HEAD
          "FxVersion/4.7.3132.0",
          "OSName/Windows10Enterprise",
          "OSVersion/6.3.17134",
=======
          "FxVersion/4.7.3133.0",
          "OSName/Windows8.1Enterprise",
          "OSVersion/6.3.9600",
>>>>>>> 96e32f42
          "Microsoft.Azure.Management.Internal.Resources.ResourceManagementClient/4.1.0"
        ]
      },
      "ResponseBody": "",
      "ResponseHeaders": {
        "Content-Length": [
          "0"
        ],
        "Expires": [
          "-1"
        ],
        "Pragma": [
          "no-cache"
        ],
        "Retry-After": [
          "15"
        ],
        "x-ms-ratelimit-remaining-subscription-reads": [
<<<<<<< HEAD
          "14987"
        ],
        "x-ms-request-id": [
          "4eeee396-ce48-47f5-b40e-3df67415b1ed"
        ],
        "x-ms-correlation-request-id": [
          "4eeee396-ce48-47f5-b40e-3df67415b1ed"
        ],
        "x-ms-routing-request-id": [
          "WESTEUROPE:20180912T014700Z:4eeee396-ce48-47f5-b40e-3df67415b1ed"
=======
          "11990"
        ],
        "x-ms-request-id": [
          "b9e309e6-8ff5-40d9-be0f-7f3228705935"
        ],
        "x-ms-correlation-request-id": [
          "b9e309e6-8ff5-40d9-be0f-7f3228705935"
        ],
        "x-ms-routing-request-id": [
          "BRAZILUS:20180912T062907Z:b9e309e6-8ff5-40d9-be0f-7f3228705935"
>>>>>>> 96e32f42
        ],
        "Strict-Transport-Security": [
          "max-age=31536000; includeSubDomains"
        ],
        "X-Content-Type-Options": [
          "nosniff"
        ],
        "Cache-Control": [
          "no-cache"
        ],
        "Date": [
<<<<<<< HEAD
          "Wed, 12 Sep 2018 01:47:00 GMT"
        ],
        "Location": [
          "https://api-dogfood.resources.windows-int.net/subscriptions/726f8cd6-6459-4db4-8e6d-2cd2716904e2/operationresults/eyJqb2JJZCI6IlJFU09VUkNFR1JPVVBERUxFVElPTkpPQi1QUzg5NTYtV0VTVFVTIiwiam9iTG9jYXRpb24iOiJ3ZXN0dXMifQ?api-version=2016-09-01"
=======
          "Wed, 12 Sep 2018 06:29:07 GMT"
        ],
        "Location": [
          "https://brazilus.management.azure.com/subscriptions/947d47b4-7883-4bb9-9d85-c5e8e2f572ce/operationresults/eyJqb2JJZCI6IlJFU09VUkNFR1JPVVBERUxFVElPTkpPQi1QUzI5ODEtV0VTVFVTIiwiam9iTG9jYXRpb24iOiJ3ZXN0dXMifQ?api-version=2016-09-01"
>>>>>>> 96e32f42
        ]
      },
      "StatusCode": 202
    },
    {
<<<<<<< HEAD
      "RequestUri": "/subscriptions/726f8cd6-6459-4db4-8e6d-2cd2716904e2/operationresults/eyJqb2JJZCI6IlJFU09VUkNFR1JPVVBERUxFVElPTkpPQi1QUzg5NTYtV0VTVFVTIiwiam9iTG9jYXRpb24iOiJ3ZXN0dXMifQ?api-version=2016-09-01",
      "EncodedRequestUri": "L3N1YnNjcmlwdGlvbnMvNzI2ZjhjZDYtNjQ1OS00ZGI0LThlNmQtMmNkMjcxNjkwNGUyL29wZXJhdGlvbnJlc3VsdHMvZXlKcWIySkpaQ0k2SWxKRlUwOVZVa05GUjFKUFZWQkVSVXhGVkVsUFRrcFBRaTFRVXpnNU5UWXRWMFZUVkZWVElpd2lhbTlpVEc5allYUnBiMjRpT2lKM1pYTjBkWE1pZlE/YXBpLXZlcnNpb249MjAxNi0wOS0wMQ==",
=======
      "RequestUri": "/subscriptions/947d47b4-7883-4bb9-9d85-c5e8e2f572ce/operationresults/eyJqb2JJZCI6IlJFU09VUkNFR1JPVVBERUxFVElPTkpPQi1QUzI5ODEtV0VTVFVTIiwiam9iTG9jYXRpb24iOiJ3ZXN0dXMifQ?api-version=2016-09-01",
      "EncodedRequestUri": "L3N1YnNjcmlwdGlvbnMvOTQ3ZDQ3YjQtNzg4My00YmI5LTlkODUtYzVlOGUyZjU3MmNlL29wZXJhdGlvbnJlc3VsdHMvZXlKcWIySkpaQ0k2SWxKRlUwOVZVa05GUjFKUFZWQkVSVXhGVkVsUFRrcFBRaTFRVXpJNU9ERXRWMFZUVkZWVElpd2lhbTlpVEc5allYUnBiMjRpT2lKM1pYTjBkWE1pZlE/YXBpLXZlcnNpb249MjAxNi0wOS0wMQ==",
>>>>>>> 96e32f42
      "RequestMethod": "GET",
      "RequestBody": "",
      "RequestHeaders": {
        "User-Agent": [
<<<<<<< HEAD
          "FxVersion/4.7.3132.0",
          "OSName/Windows10Enterprise",
          "OSVersion/6.3.17134",
=======
          "FxVersion/4.7.3133.0",
          "OSName/Windows8.1Enterprise",
          "OSVersion/6.3.9600",
>>>>>>> 96e32f42
          "Microsoft.Azure.Management.Internal.Resources.ResourceManagementClient/4.1.0"
        ]
      },
      "ResponseBody": "",
      "ResponseHeaders": {
        "Content-Length": [
          "0"
        ],
        "Expires": [
          "-1"
        ],
        "Pragma": [
          "no-cache"
        ],
        "Retry-After": [
          "15"
        ],
        "x-ms-ratelimit-remaining-subscription-reads": [
<<<<<<< HEAD
          "14986"
        ],
        "x-ms-request-id": [
          "7ee5d296-388c-49da-815c-8ac4788200d0"
        ],
        "x-ms-correlation-request-id": [
          "7ee5d296-388c-49da-815c-8ac4788200d0"
        ],
        "x-ms-routing-request-id": [
          "WESTEUROPE:20180912T014715Z:7ee5d296-388c-49da-815c-8ac4788200d0"
=======
          "11989"
        ],
        "x-ms-request-id": [
          "74787548-3210-4c06-9828-6c60b6f542d7"
        ],
        "x-ms-correlation-request-id": [
          "74787548-3210-4c06-9828-6c60b6f542d7"
        ],
        "x-ms-routing-request-id": [
          "BRAZILUS:20180912T062922Z:74787548-3210-4c06-9828-6c60b6f542d7"
>>>>>>> 96e32f42
        ],
        "Strict-Transport-Security": [
          "max-age=31536000; includeSubDomains"
        ],
        "X-Content-Type-Options": [
          "nosniff"
        ],
        "Cache-Control": [
          "no-cache"
        ],
        "Date": [
<<<<<<< HEAD
          "Wed, 12 Sep 2018 01:47:15 GMT"
        ],
        "Location": [
          "https://api-dogfood.resources.windows-int.net/subscriptions/726f8cd6-6459-4db4-8e6d-2cd2716904e2/operationresults/eyJqb2JJZCI6IlJFU09VUkNFR1JPVVBERUxFVElPTkpPQi1QUzg5NTYtV0VTVFVTIiwiam9iTG9jYXRpb24iOiJ3ZXN0dXMifQ?api-version=2016-09-01"
=======
          "Wed, 12 Sep 2018 06:29:22 GMT"
        ],
        "Location": [
          "https://brazilus.management.azure.com/subscriptions/947d47b4-7883-4bb9-9d85-c5e8e2f572ce/operationresults/eyJqb2JJZCI6IlJFU09VUkNFR1JPVVBERUxFVElPTkpPQi1QUzI5ODEtV0VTVFVTIiwiam9iTG9jYXRpb24iOiJ3ZXN0dXMifQ?api-version=2016-09-01"
>>>>>>> 96e32f42
        ]
      },
      "StatusCode": 202
    },
    {
<<<<<<< HEAD
      "RequestUri": "/subscriptions/726f8cd6-6459-4db4-8e6d-2cd2716904e2/operationresults/eyJqb2JJZCI6IlJFU09VUkNFR1JPVVBERUxFVElPTkpPQi1QUzg5NTYtV0VTVFVTIiwiam9iTG9jYXRpb24iOiJ3ZXN0dXMifQ?api-version=2016-09-01",
      "EncodedRequestUri": "L3N1YnNjcmlwdGlvbnMvNzI2ZjhjZDYtNjQ1OS00ZGI0LThlNmQtMmNkMjcxNjkwNGUyL29wZXJhdGlvbnJlc3VsdHMvZXlKcWIySkpaQ0k2SWxKRlUwOVZVa05GUjFKUFZWQkVSVXhGVkVsUFRrcFBRaTFRVXpnNU5UWXRWMFZUVkZWVElpd2lhbTlpVEc5allYUnBiMjRpT2lKM1pYTjBkWE1pZlE/YXBpLXZlcnNpb249MjAxNi0wOS0wMQ==",
=======
      "RequestUri": "/subscriptions/947d47b4-7883-4bb9-9d85-c5e8e2f572ce/operationresults/eyJqb2JJZCI6IlJFU09VUkNFR1JPVVBERUxFVElPTkpPQi1QUzI5ODEtV0VTVFVTIiwiam9iTG9jYXRpb24iOiJ3ZXN0dXMifQ?api-version=2016-09-01",
      "EncodedRequestUri": "L3N1YnNjcmlwdGlvbnMvOTQ3ZDQ3YjQtNzg4My00YmI5LTlkODUtYzVlOGUyZjU3MmNlL29wZXJhdGlvbnJlc3VsdHMvZXlKcWIySkpaQ0k2SWxKRlUwOVZVa05GUjFKUFZWQkVSVXhGVkVsUFRrcFBRaTFRVXpJNU9ERXRWMFZUVkZWVElpd2lhbTlpVEc5allYUnBiMjRpT2lKM1pYTjBkWE1pZlE/YXBpLXZlcnNpb249MjAxNi0wOS0wMQ==",
>>>>>>> 96e32f42
      "RequestMethod": "GET",
      "RequestBody": "",
      "RequestHeaders": {
        "User-Agent": [
<<<<<<< HEAD
          "FxVersion/4.7.3132.0",
          "OSName/Windows10Enterprise",
          "OSVersion/6.3.17134",
=======
          "FxVersion/4.7.3133.0",
          "OSName/Windows8.1Enterprise",
          "OSVersion/6.3.9600",
>>>>>>> 96e32f42
          "Microsoft.Azure.Management.Internal.Resources.ResourceManagementClient/4.1.0"
        ]
      },
      "ResponseBody": "",
      "ResponseHeaders": {
        "Content-Length": [
          "0"
        ],
        "Expires": [
          "-1"
        ],
        "Pragma": [
          "no-cache"
        ],
        "x-ms-ratelimit-remaining-subscription-reads": [
<<<<<<< HEAD
          "14985"
        ],
        "x-ms-request-id": [
          "1836aa22-2f1b-4a35-8a81-755dc2b9bf32"
        ],
        "x-ms-correlation-request-id": [
          "1836aa22-2f1b-4a35-8a81-755dc2b9bf32"
        ],
        "x-ms-routing-request-id": [
          "WESTEUROPE:20180912T014731Z:1836aa22-2f1b-4a35-8a81-755dc2b9bf32"
=======
          "11988"
        ],
        "x-ms-request-id": [
          "5ae925ff-3dc6-4ade-be05-66fa54e15c93"
        ],
        "x-ms-correlation-request-id": [
          "5ae925ff-3dc6-4ade-be05-66fa54e15c93"
        ],
        "x-ms-routing-request-id": [
          "BRAZILUS:20180912T062938Z:5ae925ff-3dc6-4ade-be05-66fa54e15c93"
>>>>>>> 96e32f42
        ],
        "Strict-Transport-Security": [
          "max-age=31536000; includeSubDomains"
        ],
        "X-Content-Type-Options": [
          "nosniff"
        ],
        "Cache-Control": [
          "no-cache"
        ],
        "Date": [
<<<<<<< HEAD
          "Wed, 12 Sep 2018 01:47:30 GMT"
=======
          "Wed, 12 Sep 2018 06:29:37 GMT"
>>>>>>> 96e32f42
        ]
      },
      "StatusCode": 200
    },
    {
<<<<<<< HEAD
      "RequestUri": "/subscriptions/726f8cd6-6459-4db4-8e6d-2cd2716904e2/operationresults/eyJqb2JJZCI6IlJFU09VUkNFR1JPVVBERUxFVElPTkpPQi1QUzg5NTYtV0VTVFVTIiwiam9iTG9jYXRpb24iOiJ3ZXN0dXMifQ?api-version=2016-09-01",
      "EncodedRequestUri": "L3N1YnNjcmlwdGlvbnMvNzI2ZjhjZDYtNjQ1OS00ZGI0LThlNmQtMmNkMjcxNjkwNGUyL29wZXJhdGlvbnJlc3VsdHMvZXlKcWIySkpaQ0k2SWxKRlUwOVZVa05GUjFKUFZWQkVSVXhGVkVsUFRrcFBRaTFRVXpnNU5UWXRWMFZUVkZWVElpd2lhbTlpVEc5allYUnBiMjRpT2lKM1pYTjBkWE1pZlE/YXBpLXZlcnNpb249MjAxNi0wOS0wMQ==",
=======
      "RequestUri": "/subscriptions/947d47b4-7883-4bb9-9d85-c5e8e2f572ce/operationresults/eyJqb2JJZCI6IlJFU09VUkNFR1JPVVBERUxFVElPTkpPQi1QUzI5ODEtV0VTVFVTIiwiam9iTG9jYXRpb24iOiJ3ZXN0dXMifQ?api-version=2016-09-01",
      "EncodedRequestUri": "L3N1YnNjcmlwdGlvbnMvOTQ3ZDQ3YjQtNzg4My00YmI5LTlkODUtYzVlOGUyZjU3MmNlL29wZXJhdGlvbnJlc3VsdHMvZXlKcWIySkpaQ0k2SWxKRlUwOVZVa05GUjFKUFZWQkVSVXhGVkVsUFRrcFBRaTFRVXpJNU9ERXRWMFZUVkZWVElpd2lhbTlpVEc5allYUnBiMjRpT2lKM1pYTjBkWE1pZlE/YXBpLXZlcnNpb249MjAxNi0wOS0wMQ==",
>>>>>>> 96e32f42
      "RequestMethod": "GET",
      "RequestBody": "",
      "RequestHeaders": {
        "User-Agent": [
<<<<<<< HEAD
          "FxVersion/4.7.3132.0",
          "OSName/Windows10Enterprise",
          "OSVersion/6.3.17134",
=======
          "FxVersion/4.7.3133.0",
          "OSName/Windows8.1Enterprise",
          "OSVersion/6.3.9600",
>>>>>>> 96e32f42
          "Microsoft.Azure.Management.Internal.Resources.ResourceManagementClient/4.1.0"
        ]
      },
      "ResponseBody": "",
      "ResponseHeaders": {
        "Content-Length": [
          "0"
        ],
        "Expires": [
          "-1"
        ],
        "Pragma": [
          "no-cache"
        ],
        "x-ms-ratelimit-remaining-subscription-reads": [
<<<<<<< HEAD
          "14984"
        ],
        "x-ms-request-id": [
          "d191e266-191c-486f-8da6-f134fa9452dd"
        ],
        "x-ms-correlation-request-id": [
          "d191e266-191c-486f-8da6-f134fa9452dd"
        ],
        "x-ms-routing-request-id": [
          "WESTEUROPE:20180912T014731Z:d191e266-191c-486f-8da6-f134fa9452dd"
=======
          "11987"
        ],
        "x-ms-request-id": [
          "a8f3e7a6-245f-41dd-b679-dac7068659a2"
        ],
        "x-ms-correlation-request-id": [
          "a8f3e7a6-245f-41dd-b679-dac7068659a2"
        ],
        "x-ms-routing-request-id": [
          "BRAZILUS:20180912T062938Z:a8f3e7a6-245f-41dd-b679-dac7068659a2"
>>>>>>> 96e32f42
        ],
        "Strict-Transport-Security": [
          "max-age=31536000; includeSubDomains"
        ],
        "X-Content-Type-Options": [
          "nosniff"
        ],
        "Cache-Control": [
          "no-cache"
        ],
        "Date": [
<<<<<<< HEAD
          "Wed, 12 Sep 2018 01:47:31 GMT"
=======
          "Wed, 12 Sep 2018 06:29:37 GMT"
>>>>>>> 96e32f42
        ]
      },
      "StatusCode": 200
    }
  ],
  "Names": {
    "Test-PrivateZoneCrudResolutionVnet": [
<<<<<<< HEAD
      "ps6165",
      "ps8956",
      "ps8371"
=======
      "ps4071",
      "ps2981",
      "ps5263"
>>>>>>> 96e32f42
    ]
  },
  "Variables": {
    "SubscriptionId": "726f8cd6-6459-4db4-8e6d-2cd2716904e2"
  }
}<|MERGE_RESOLUTION|>--- conflicted
+++ resolved
@@ -1,13 +1,8 @@
 {
   "Entries": [
     {
-<<<<<<< HEAD
-      "RequestUri": "/subscriptions/726f8cd6-6459-4db4-8e6d-2cd2716904e2/resourcegroups/ps8956?api-version=2016-09-01",
-      "EncodedRequestUri": "L3N1YnNjcmlwdGlvbnMvNzI2ZjhjZDYtNjQ1OS00ZGI0LThlNmQtMmNkMjcxNjkwNGUyL3Jlc291cmNlZ3JvdXBzL3BzODk1Nj9hcGktdmVyc2lvbj0yMDE2LTA5LTAx",
-=======
-      "RequestUri": "/subscriptions/947d47b4-7883-4bb9-9d85-c5e8e2f572ce/resourcegroups/ps2981?api-version=2016-09-01",
-      "EncodedRequestUri": "L3N1YnNjcmlwdGlvbnMvOTQ3ZDQ3YjQtNzg4My00YmI5LTlkODUtYzVlOGUyZjU3MmNlL3Jlc291cmNlZ3JvdXBzL3BzMjk4MT9hcGktdmVyc2lvbj0yMDE2LTA5LTAx",
->>>>>>> 96e32f42
+      "RequestUri": "/subscriptions/726f8cd6-6459-4db4-8e6d-2cd2716904e2/resourcegroups/ps1584?api-version=2016-09-01",
+      "EncodedRequestUri": "L3N1YnNjcmlwdGlvbnMvNzI2ZjhjZDYtNjQ1OS00ZGI0LThlNmQtMmNkMjcxNjkwNGUyL3Jlc291cmNlZ3JvdXBzL3BzMTU4ND9hcGktdmVyc2lvbj0yMDE2LTA5LTAx",
       "RequestMethod": "PUT",
       "RequestBody": "{\r\n  \"location\": \"West US\"\r\n}",
       "RequestHeaders": {
@@ -18,33 +13,19 @@
           "29"
         ],
         "x-ms-client-request-id": [
-<<<<<<< HEAD
-          "00d1e62b-ce38-45fb-b798-e680426bee3e"
-=======
-          "58a60dc9-02e7-4a5e-9732-722a06bd8415"
->>>>>>> 96e32f42
+          "a51910ca-85d1-403b-b536-5257e39f2d68"
         ],
         "accept-language": [
           "en-US"
         ],
         "User-Agent": [
-<<<<<<< HEAD
           "FxVersion/4.7.3132.0",
           "OSName/Windows10Enterprise",
           "OSVersion/6.3.17134",
           "Microsoft.Azure.Management.Internal.Resources.ResourceManagementClient/4.1.0"
         ]
       },
-      "ResponseBody": "{\r\n  \"id\": \"/subscriptions/726f8cd6-6459-4db4-8e6d-2cd2716904e2/resourceGroups/ps8956\",\r\n  \"name\": \"ps8956\",\r\n  \"location\": \"westus\",\r\n  \"properties\": {\r\n    \"provisioningState\": \"Succeeded\"\r\n  }\r\n}",
-=======
-          "FxVersion/4.7.3133.0",
-          "OSName/Windows8.1Enterprise",
-          "OSVersion/6.3.9600",
-          "Microsoft.Azure.Management.Internal.Resources.ResourceManagementClient/4.1.0"
-        ]
-      },
-      "ResponseBody": "{\r\n  \"id\": \"/subscriptions/947d47b4-7883-4bb9-9d85-c5e8e2f572ce/resourceGroups/ps2981\",\r\n  \"name\": \"ps2981\",\r\n  \"location\": \"westus\",\r\n  \"properties\": {\r\n    \"provisioningState\": \"Succeeded\"\r\n  }\r\n}",
->>>>>>> 96e32f42
+      "ResponseBody": "{\r\n  \"id\": \"/subscriptions/726f8cd6-6459-4db4-8e6d-2cd2716904e2/resourceGroups/ps1584\",\r\n  \"name\": \"ps1584\",\r\n  \"location\": \"westus\",\r\n  \"properties\": {\r\n    \"provisioningState\": \"Succeeded\"\r\n  }\r\n}",
       "ResponseHeaders": {
         "Content-Length": [
           "165"
@@ -59,42 +40,28 @@
           "no-cache"
         ],
         "x-ms-ratelimit-remaining-subscription-writes": [
-          "1198"
-        ],
-        "x-ms-request-id": [
-<<<<<<< HEAD
-          "3b14fbf8-b080-4b0f-97ad-252094fdac45"
-        ],
-        "x-ms-correlation-request-id": [
-          "3b14fbf8-b080-4b0f-97ad-252094fdac45"
-        ],
-        "x-ms-routing-request-id": [
-          "WESTEUROPE:20180912T014419Z:3b14fbf8-b080-4b0f-97ad-252094fdac45"
-=======
-          "79fd7ad8-991c-4526-bb36-24b974eac785"
-        ],
-        "x-ms-correlation-request-id": [
-          "79fd7ad8-991c-4526-bb36-24b974eac785"
-        ],
-        "x-ms-routing-request-id": [
-          "BRAZILUS:20180912T062722Z:79fd7ad8-991c-4526-bb36-24b974eac785"
->>>>>>> 96e32f42
-        ],
-        "Strict-Transport-Security": [
-          "max-age=31536000; includeSubDomains"
-        ],
-        "X-Content-Type-Options": [
-          "nosniff"
-        ],
-        "Cache-Control": [
-          "no-cache"
-        ],
-        "Date": [
-<<<<<<< HEAD
-          "Wed, 12 Sep 2018 01:44:19 GMT"
-=======
-          "Wed, 12 Sep 2018 06:27:22 GMT"
->>>>>>> 96e32f42
+          "1195"
+        ],
+        "x-ms-request-id": [
+          "72c7b459-bddd-4f61-b851-586a86a3655c"
+        ],
+        "x-ms-correlation-request-id": [
+          "72c7b459-bddd-4f61-b851-586a86a3655c"
+        ],
+        "x-ms-routing-request-id": [
+          "WESTEUROPE:20180912T183229Z:72c7b459-bddd-4f61-b851-586a86a3655c"
+        ],
+        "Strict-Transport-Security": [
+          "max-age=31536000; includeSubDomains"
+        ],
+        "X-Content-Type-Options": [
+          "nosniff"
+        ],
+        "Cache-Control": [
+          "no-cache"
+        ],
+        "Date": [
+          "Wed, 12 Sep 2018 18:32:29 GMT"
         ]
       },
       "StatusCode": 201
@@ -106,17 +73,12 @@
       "RequestBody": "",
       "RequestHeaders": {
         "x-ms-client-request-id": [
-<<<<<<< HEAD
-          "3d610bc7-308e-4547-8f54-114d88636c0d"
-=======
-          "98e70467-8267-4518-91dd-72ac7234cfa0"
->>>>>>> 96e32f42
+          "4f4f40db-3159-4b62-b439-1a5dad5cb554"
         ],
         "accept-language": [
           "en-US"
         ],
         "User-Agent": [
-<<<<<<< HEAD
           "FxVersion/4.7.3132.0",
           "OSName/Windows10Enterprise",
           "OSVersion/6.3.17134",
@@ -127,18 +89,6 @@
       "ResponseHeaders": {
         "Content-Length": [
           "21121"
-=======
-          "FxVersion/4.7.3133.0",
-          "OSName/Windows8.1Enterprise",
-          "OSVersion/6.3.9600",
-          "Microsoft.Azure.Management.Internal.Resources.ResourceManagementClient/4.1.0"
-        ]
-      },
-      "ResponseBody": "{\r\n  \"id\": \"/subscriptions/947d47b4-7883-4bb9-9d85-c5e8e2f572ce/providers/Microsoft.Network\",\r\n  \"namespace\": \"Microsoft.Network\",\r\n  \"authorizations\": [\r\n    {\r\n      \"applicationId\": \"2cf9eb86-36b5-49dc-86ae-9a63135dfa8c\",\r\n      \"roleDefinitionId\": \"13ba9ab4-19f0-4804-adc4-14ece36cc7a1\"\r\n    },\r\n    {\r\n      \"applicationId\": \"7c33bfcb-8d33-48d6-8e60-dc6404003489\",\r\n      \"roleDefinitionId\": \"ad6261e4-fa9a-4642-aa5f-104f1b67e9e3\"\r\n    },\r\n    {\r\n      \"applicationId\": \"1e3e4475-288f-4018-a376-df66fd7fac5f\",\r\n      \"roleDefinitionId\": \"1d538b69-3d87-4e56-8ff8-25786fd48261\"\r\n    },\r\n    {\r\n      \"applicationId\": \"a0be0c72-870e-46f0-9c49-c98333a996f7\",\r\n      \"roleDefinitionId\": \"7ce22727-ffce-45a9-930c-ddb2e56fa131\"\r\n    },\r\n    {\r\n      \"applicationId\": \"486c78bf-a0f7-45f1-92fd-37215929e116\",\r\n      \"roleDefinitionId\": \"98a9e526-0a60-4c1f-a33a-ae46e1f8dc0d\"\r\n    },\r\n    {\r\n      \"applicationId\": \"19947cfd-0303-466c-ac3c-fcc19a7a1570\",\r\n      \"roleDefinitionId\": \"d813ab6c-bfb7-413e-9462-005b21f0ce09\"\r\n    },\r\n    {\r\n      \"applicationId\": \"341b7f3d-69b3-47f9-9ce7-5b7f4945fdbd\",\r\n      \"roleDefinitionId\": \"8141843c-c51c-4c1e-a5bf-0d351594b86c\"\r\n    }\r\n  ],\r\n  \"resourceTypes\": [\r\n    {\r\n      \"resourceType\": \"virtualNetworks\",\r\n      \"locations\": [\r\n        \"East US\",\r\n        \"North Europe\",\r\n        \"West Europe\",\r\n        \"East Asia\",\r\n        \"Southeast Asia\",\r\n        \"North Central US\",\r\n        \"South Central US\",\r\n        \"Central US\",\r\n        \"East US 2\",\r\n        \"Japan East\",\r\n        \"Japan West\",\r\n        \"Brazil South\",\r\n        \"Australia East\",\r\n        \"Australia Southeast\",\r\n        \"Central India\",\r\n        \"South India\",\r\n        \"West India\",\r\n        \"Canada Central\",\r\n        \"Canada East\",\r\n        \"West Central US\",\r\n        \"West US 2\",\r\n        \"UK West\",\r\n        \"UK South\",\r\n        \"Korea Central\",\r\n        \"Korea South\",\r\n        \"France Central\",\r\n        \"West US\",\r\n        \"Central US EUAP\",\r\n        \"East US 2 EUAP\"\r\n      ],\r\n      \"apiVersions\": [\r\n        \"2018-08-01\",\r\n        \"2018-07-01\",\r\n        \"2018-06-01\",\r\n        \"2018-05-01\",\r\n        \"2018-04-01\",\r\n        \"2018-03-01\",\r\n        \"2018-02-01\",\r\n        \"2018-01-01\",\r\n        \"2017-11-01\",\r\n        \"2017-10-01\",\r\n        \"2017-09-01\",\r\n        \"2017-08-01\",\r\n        \"2017-06-01\",\r\n        \"2017-04-01\",\r\n        \"2017-03-01\",\r\n        \"2016-12-01\",\r\n        \"2016-11-01\",\r\n        \"2016-10-01\",\r\n        \"2016-09-01\",\r\n        \"2016-08-01\",\r\n        \"2016-07-01\",\r\n        \"2016-06-01\",\r\n        \"2016-03-30\",\r\n        \"2015-06-15\",\r\n        \"2015-05-01-preview\",\r\n        \"2014-12-01-preview\"\r\n      ],\r\n      \"capabilities\": \"CrossResourceGroupResourceMove, CrossSubscriptionResourceMove\"\r\n    },\r\n    {\r\n      \"resourceType\": \"publicIPAddresses\",\r\n      \"locations\": [\r\n        \"East US\",\r\n        \"North Europe\",\r\n        \"West Europe\",\r\n        \"East Asia\",\r\n        \"Southeast Asia\",\r\n        \"North Central US\",\r\n        \"South Central US\",\r\n        \"Central US\",\r\n        \"East US 2\",\r\n        \"Japan East\",\r\n        \"Japan West\",\r\n        \"Brazil South\",\r\n        \"Australia East\",\r\n        \"Australia Southeast\",\r\n        \"Central India\",\r\n        \"South India\",\r\n        \"West India\",\r\n        \"Canada Central\",\r\n        \"Canada East\",\r\n        \"West Central US\",\r\n        \"West US 2\",\r\n        \"UK West\",\r\n        \"UK South\",\r\n        \"Korea Central\",\r\n        \"Korea South\",\r\n        \"France Central\",\r\n        \"West US\",\r\n        \"Central US EUAP\",\r\n        \"East US 2 EUAP\"\r\n      ],\r\n      \"apiVersions\": [\r\n        \"2018-08-01\",\r\n        \"2018-07-01\",\r\n        \"2018-06-01\",\r\n        \"2018-05-01\",\r\n        \"2018-04-01\",\r\n        \"2018-03-01\",\r\n        \"2018-02-01\",\r\n        \"2018-01-01\",\r\n        \"2017-11-01\",\r\n        \"2017-10-01\",\r\n        \"2017-09-01\",\r\n        \"2017-08-01\",\r\n        \"2017-06-01\",\r\n        \"2017-04-01\",\r\n        \"2017-03-01\",\r\n        \"2016-12-01\",\r\n        \"2016-11-01\",\r\n        \"2016-10-01\",\r\n        \"2016-09-01\",\r\n        \"2016-08-01\",\r\n        \"2016-07-01\",\r\n        \"2016-06-01\",\r\n        \"2016-03-30\",\r\n        \"2015-06-15\",\r\n        \"2015-05-01-preview\",\r\n        \"2014-12-01-preview\"\r\n      ],\r\n      \"zoneMappings\": [\r\n        {\r\n          \"location\": \"East US 2\",\r\n          \"zones\": [\r\n            \"1\",\r\n            \"2\",\r\n            \"3\"\r\n          ]\r\n        },\r\n        {\r\n          \"location\": \"Central US\",\r\n          \"zones\": [\r\n            \"1\",\r\n            \"2\",\r\n            \"3\"\r\n          ]\r\n        },\r\n        {\r\n          \"location\": \"West Europe\",\r\n          \"zones\": [\r\n            \"1\",\r\n            \"2\",\r\n            \"3\"\r\n          ]\r\n        },\r\n        {\r\n          \"location\": \"East US 2 EUAP\",\r\n          \"zones\": [\r\n            \"1\",\r\n            \"2\",\r\n            \"3\"\r\n          ]\r\n        },\r\n        {\r\n          \"location\": \"Central US EUAP\",\r\n          \"zones\": [\r\n            \"1\",\r\n            \"2\"\r\n          ]\r\n        },\r\n        {\r\n          \"location\": \"France Central\",\r\n          \"zones\": [\r\n            \"1\",\r\n            \"2\",\r\n            \"3\"\r\n          ]\r\n        },\r\n        {\r\n          \"location\": \"Southeast Asia\",\r\n          \"zones\": [\r\n            \"1\",\r\n            \"2\",\r\n            \"3\"\r\n          ]\r\n        },\r\n        {\r\n          \"location\": \"West US 2\",\r\n          \"zones\": [\r\n            \"1\",\r\n            \"2\",\r\n            \"3\"\r\n          ]\r\n        },\r\n        {\r\n          \"location\": \"North Europe\",\r\n          \"zones\": [\r\n            \"1\",\r\n            \"2\",\r\n            \"3\"\r\n          ]\r\n        }\r\n      ],\r\n      \"capabilities\": \"CrossResourceGroupResourceMove, CrossSubscriptionResourceMove\"\r\n    },\r\n    {\r\n      \"resourceType\": \"networkInterfaces\",\r\n      \"locations\": [\r\n        \"East US\",\r\n        \"North Europe\",\r\n        \"West Europe\",\r\n        \"East Asia\",\r\n        \"Southeast Asia\",\r\n        \"North Central US\",\r\n        \"South Central US\",\r\n        \"Central US\",\r\n        \"East US 2\",\r\n        \"Japan East\",\r\n        \"Japan West\",\r\n        \"Brazil South\",\r\n        \"Australia East\",\r\n        \"Australia Southeast\",\r\n        \"Central India\",\r\n        \"South India\",\r\n        \"West India\",\r\n        \"Canada Central\",\r\n        \"Canada East\",\r\n        \"West Central US\",\r\n        \"West US 2\",\r\n        \"UK West\",\r\n        \"UK South\",\r\n        \"Korea Central\",\r\n        \"Korea South\",\r\n        \"France Central\",\r\n        \"West US\",\r\n        \"Central US EUAP\",\r\n        \"East US 2 EUAP\"\r\n      ],\r\n      \"apiVersions\": [\r\n        \"2018-08-01\",\r\n        \"2018-07-01\",\r\n        \"2018-06-01\",\r\n        \"2018-05-01\",\r\n        \"2018-04-01\",\r\n        \"2018-03-01\",\r\n        \"2018-02-01\",\r\n        \"2018-01-01\",\r\n        \"2017-11-01\",\r\n        \"2017-10-01\",\r\n        \"2017-09-01\",\r\n        \"2017-08-01\",\r\n        \"2017-06-01\",\r\n        \"2017-04-01\",\r\n        \"2017-03-01\",\r\n        \"2016-12-01\",\r\n        \"2016-11-01\",\r\n        \"2016-10-01\",\r\n        \"2016-09-01\",\r\n        \"2016-08-01\",\r\n        \"2016-07-01\",\r\n        \"2016-06-01\",\r\n        \"2016-03-30\",\r\n        \"2015-06-15\",\r\n        \"2015-05-01-preview\",\r\n        \"2014-12-01-preview\"\r\n      ],\r\n      \"capabilities\": \"CrossResourceGroupResourceMove, CrossSubscriptionResourceMove\"\r\n    },\r\n    {\r\n      \"resourceType\": \"interfaceEndpoints\",\r\n      \"locations\": [\r\n        \"East US\",\r\n        \"North Europe\",\r\n        \"West Europe\",\r\n        \"East Asia\",\r\n        \"Southeast Asia\",\r\n        \"North Central US\",\r\n        \"South Central US\",\r\n        \"Central US\",\r\n        \"East US 2\",\r\n        \"Japan East\",\r\n        \"Japan West\",\r\n        \"Brazil South\",\r\n        \"Australia East\",\r\n        \"Australia Southeast\",\r\n        \"Central India\",\r\n        \"South India\",\r\n        \"West India\",\r\n        \"Canada Central\",\r\n        \"Canada East\",\r\n        \"West Central US\",\r\n        \"West US 2\",\r\n        \"UK West\",\r\n        \"UK South\",\r\n        \"Korea Central\",\r\n        \"Korea South\",\r\n        \"France Central\",\r\n        \"West US\",\r\n        \"Central US EUAP\",\r\n        \"East US 2 EUAP\"\r\n      ],\r\n      \"apiVersions\": [\r\n        \"2018-08-01\"\r\n      ],\r\n      \"capabilities\": \"None\"\r\n    },\r\n    {\r\n      \"resourceType\": \"loadBalancers\",\r\n      \"locations\": [\r\n        \"East US\",\r\n        \"North Europe\",\r\n        \"West Europe\",\r\n        \"East Asia\",\r\n        \"Southeast Asia\",\r\n        \"North Central US\",\r\n        \"South Central US\",\r\n        \"Central US\",\r\n        \"East US 2\",\r\n        \"Japan East\",\r\n        \"Japan West\",\r\n        \"Brazil South\",\r\n        \"Australia East\",\r\n        \"Australia Southeast\",\r\n        \"Central India\",\r\n        \"South India\",\r\n        \"West India\",\r\n        \"Canada Central\",\r\n        \"Canada East\",\r\n        \"West Central US\",\r\n        \"West US 2\",\r\n        \"UK West\",\r\n        \"UK South\",\r\n        \"Korea Central\",\r\n        \"Korea South\",\r\n        \"France Central\",\r\n        \"West US\",\r\n        \"Central US EUAP\",\r\n        \"East US 2 EUAP\"\r\n      ],\r\n      \"apiVersions\": [\r\n        \"2018-08-01\",\r\n        \"2018-07-01\",\r\n        \"2018-06-01\",\r\n        \"2018-05-01\",\r\n        \"2018-04-01\",\r\n        \"2018-03-01\",\r\n        \"2018-02-01\",\r\n        \"2018-01-01\",\r\n        \"2017-11-01\",\r\n        \"2017-10-01\",\r\n        \"2017-09-01\",\r\n        \"2017-08-01\",\r\n        \"2017-06-01\",\r\n        \"2017-04-01\",\r\n        \"2017-03-01\",\r\n        \"2016-12-01\",\r\n        \"2016-11-01\",\r\n        \"2016-10-01\",\r\n        \"2016-09-01\",\r\n        \"2016-08-01\",\r\n        \"2016-07-01\",\r\n        \"2016-06-01\",\r\n        \"2016-03-30\",\r\n        \"2015-06-15\",\r\n        \"2015-05-01-preview\",\r\n        \"2014-12-01-preview\"\r\n      ],\r\n      \"capabilities\": \"CrossResourceGroupResourceMove, CrossSubscriptionResourceMove\"\r\n    },\r\n    {\r\n      \"resourceType\": \"networkSecurityGroups\",\r\n      \"locations\": [\r\n        \"East US\",\r\n        \"North Europe\",\r\n        \"West Europe\",\r\n        \"East Asia\",\r\n        \"Southeast Asia\",\r\n        \"North Central US\",\r\n        \"South Central US\",\r\n        \"Central US\",\r\n        \"East US 2\",\r\n        \"Japan East\",\r\n        \"Japan West\",\r\n        \"Brazil South\",\r\n        \"Australia East\",\r\n        \"Australia Southeast\",\r\n        \"Central India\",\r\n        \"South India\",\r\n        \"West India\",\r\n        \"Canada Central\",\r\n        \"Canada East\",\r\n        \"West Central US\",\r\n        \"West US 2\",\r\n        \"UK West\",\r\n        \"UK South\",\r\n        \"Korea Central\",\r\n        \"Korea South\",\r\n        \"France Central\",\r\n        \"West US\",\r\n        \"Central US EUAP\",\r\n        \"East US 2 EUAP\"\r\n      ],\r\n      \"apiVersions\": [\r\n        \"2018-08-01\",\r\n        \"2018-07-01\",\r\n        \"2018-06-01\",\r\n        \"2018-05-01\",\r\n        \"2018-04-01\",\r\n        \"2018-03-01\",\r\n        \"2018-02-01\",\r\n        \"2018-01-01\",\r\n        \"2017-11-01\",\r\n        \"2017-10-01\",\r\n        \"2017-09-01\",\r\n        \"2017-08-01\",\r\n        \"2017-06-01\",\r\n        \"2017-04-01\",\r\n        \"2017-03-01\",\r\n        \"2016-12-01\",\r\n        \"2016-11-01\",\r\n        \"2016-10-01\",\r\n        \"2016-09-01\",\r\n        \"2016-08-01\",\r\n        \"2016-07-01\",\r\n        \"2016-06-01\",\r\n        \"2016-03-30\",\r\n        \"2015-06-15\",\r\n        \"2015-05-01-preview\",\r\n        \"2014-12-01-preview\"\r\n      ],\r\n      \"capabilities\": \"CrossResourceGroupResourceMove, CrossSubscriptionResourceMove\"\r\n    },\r\n    {\r\n      \"resourceType\": \"applicationSecurityGroups\",\r\n      \"locations\": [\r\n        \"East US\",\r\n        \"North Europe\",\r\n        \"West Europe\",\r\n        \"East Asia\",\r\n        \"Southeast Asia\",\r\n        \"North Central US\",\r\n        \"South Central US\",\r\n        \"Central US\",\r\n        \"East US 2\",\r\n        \"Japan East\",\r\n        \"Japan West\",\r\n        \"Brazil South\",\r\n        \"Australia East\",\r\n        \"Australia Southeast\",\r\n        \"Central India\",\r\n        \"South India\",\r\n        \"West India\",\r\n        \"Canada Central\",\r\n        \"Canada East\",\r\n        \"West Central US\",\r\n        \"West US 2\",\r\n        \"UK West\",\r\n        \"UK South\",\r\n        \"Korea Central\",\r\n        \"Korea South\",\r\n        \"France Central\",\r\n        \"West US\",\r\n        \"Central US EUAP\",\r\n        \"East US 2 EUAP\"\r\n      ],\r\n      \"apiVersions\": [\r\n        \"2018-08-01\",\r\n        \"2018-07-01\",\r\n        \"2018-06-01\",\r\n        \"2018-05-01\",\r\n        \"2018-04-01\",\r\n        \"2018-03-01\",\r\n        \"2018-02-01\",\r\n        \"2018-01-01\",\r\n        \"2017-11-01\",\r\n        \"2017-10-01\",\r\n        \"2017-09-01\"\r\n      ],\r\n      \"capabilities\": \"CrossResourceGroupResourceMove, CrossSubscriptionResourceMove\"\r\n    },\r\n    {\r\n      \"resourceType\": \"networkIntentPolicies\",\r\n      \"locations\": [\r\n        \"East US\",\r\n        \"North Europe\",\r\n        \"West Europe\",\r\n        \"East Asia\",\r\n        \"Southeast Asia\",\r\n        \"North Central US\",\r\n        \"South Central US\",\r\n        \"Central US\",\r\n        \"East US 2\",\r\n        \"Japan East\",\r\n        \"Japan West\",\r\n        \"Brazil South\",\r\n        \"Australia East\",\r\n        \"Australia Southeast\",\r\n        \"Central India\",\r\n        \"South India\",\r\n        \"West India\",\r\n        \"Canada Central\",\r\n        \"Canada East\",\r\n        \"West Central US\",\r\n        \"West US 2\",\r\n        \"UK West\",\r\n        \"UK South\",\r\n        \"Korea Central\",\r\n        \"Korea South\",\r\n        \"France Central\",\r\n        \"France South\",\r\n        \"West US\",\r\n        \"Central US EUAP\",\r\n        \"East US 2 EUAP\"\r\n      ],\r\n      \"apiVersions\": [\r\n        \"2018-08-01\",\r\n        \"2018-07-01\",\r\n        \"2018-06-01\",\r\n        \"2018-05-01\",\r\n        \"2018-04-01\"\r\n      ],\r\n      \"capabilities\": \"CrossResourceGroupResourceMove, CrossSubscriptionResourceMove\"\r\n    },\r\n    {\r\n      \"resourceType\": \"routeTables\",\r\n      \"locations\": [\r\n        \"East US\",\r\n        \"North Europe\",\r\n        \"West Europe\",\r\n        \"East Asia\",\r\n        \"Southeast Asia\",\r\n        \"North Central US\",\r\n        \"South Central US\",\r\n        \"Central US\",\r\n        \"East US 2\",\r\n        \"Japan East\",\r\n        \"Japan West\",\r\n        \"Brazil South\",\r\n        \"Australia East\",\r\n        \"Australia Southeast\",\r\n        \"Central India\",\r\n        \"South India\",\r\n        \"West India\",\r\n        \"Canada Central\",\r\n        \"Canada East\",\r\n        \"West Central US\",\r\n        \"West US 2\",\r\n        \"UK West\",\r\n        \"UK South\",\r\n        \"Korea Central\",\r\n        \"Korea South\",\r\n        \"France Central\",\r\n        \"West US\",\r\n        \"Central US EUAP\",\r\n        \"East US 2 EUAP\"\r\n      ],\r\n      \"apiVersions\": [\r\n        \"2018-08-01\",\r\n        \"2018-07-01\",\r\n        \"2018-06-01\",\r\n        \"2018-05-01\",\r\n        \"2018-04-01\",\r\n        \"2018-03-01\",\r\n        \"2018-02-01\",\r\n        \"2018-01-01\",\r\n        \"2017-11-01\",\r\n        \"2017-10-01\",\r\n        \"2017-09-01\",\r\n        \"2017-08-01\",\r\n        \"2017-06-01\",\r\n        \"2017-04-01\",\r\n        \"2017-03-01\",\r\n        \"2016-12-01\",\r\n        \"2016-11-01\",\r\n        \"2016-10-01\",\r\n        \"2016-09-01\",\r\n        \"2016-08-01\",\r\n        \"2016-07-01\",\r\n        \"2016-06-01\",\r\n        \"2016-03-30\",\r\n        \"2015-06-15\",\r\n        \"2015-05-01-preview\",\r\n        \"2014-12-01-preview\"\r\n      ],\r\n      \"capabilities\": \"CrossResourceGroupResourceMove, CrossSubscriptionResourceMove\"\r\n    },\r\n    {\r\n      \"resourceType\": \"publicIPPrefixes\",\r\n      \"locations\": [\r\n        \"East US\",\r\n        \"North Europe\",\r\n        \"West Europe\",\r\n        \"East Asia\",\r\n        \"Southeast Asia\",\r\n        \"North Central US\",\r\n        \"South Central US\",\r\n        \"Central US\",\r\n        \"East US 2\",\r\n        \"Japan East\",\r\n        \"Japan West\",\r\n        \"Brazil South\",\r\n        \"Australia East\",\r\n        \"Australia Southeast\",\r\n        \"Central India\",\r\n        \"South India\",\r\n        \"West India\",\r\n        \"Canada Central\",\r\n        \"Canada East\",\r\n        \"West Central US\",\r\n        \"West US 2\",\r\n        \"UK West\",\r\n        \"UK South\",\r\n        \"Korea Central\",\r\n        \"Korea South\",\r\n        \"France Central\",\r\n        \"West US\",\r\n        \"Central US EUAP\",\r\n        \"East US 2 EUAP\"\r\n      ],\r\n      \"apiVersions\": [\r\n        \"2018-08-01\",\r\n        \"2018-07-01\"\r\n      ],\r\n      \"zoneMappings\": [\r\n        {\r\n          \"location\": \"East US 2\",\r\n          \"zones\": [\r\n            \"1\",\r\n            \"2\",\r\n            \"3\"\r\n          ]\r\n        },\r\n        {\r\n          \"location\": \"Central US\",\r\n          \"zones\": [\r\n            \"1\",\r\n            \"2\",\r\n            \"3\"\r\n          ]\r\n        },\r\n        {\r\n          \"location\": \"West Europe\",\r\n          \"zones\": [\r\n            \"1\",\r\n            \"2\",\r\n            \"3\"\r\n          ]\r\n        },\r\n        {\r\n          \"location\": \"East US 2 EUAP\",\r\n          \"zones\": [\r\n            \"1\",\r\n            \"2\",\r\n            \"3\"\r\n          ]\r\n        },\r\n        {\r\n          \"location\": \"Central US EUAP\",\r\n          \"zones\": [\r\n            \"1\",\r\n            \"2\"\r\n          ]\r\n        },\r\n        {\r\n          \"location\": \"France Central\",\r\n          \"zones\": [\r\n            \"1\",\r\n            \"2\",\r\n            \"3\"\r\n          ]\r\n        },\r\n        {\r\n          \"location\": \"Southeast Asia\",\r\n          \"zones\": [\r\n            \"1\",\r\n            \"2\",\r\n            \"3\"\r\n          ]\r\n        },\r\n        {\r\n          \"location\": \"West US 2\",\r\n          \"zones\": [\r\n            \"1\",\r\n            \"2\",\r\n            \"3\"\r\n          ]\r\n        },\r\n        {\r\n          \"location\": \"North Europe\",\r\n          \"zones\": [\r\n            \"1\",\r\n            \"2\",\r\n            \"3\"\r\n          ]\r\n        }\r\n      ],\r\n      \"capabilities\": \"CrossResourceGroupResourceMove, CrossSubscriptionResourceMove\"\r\n    },\r\n    {\r\n      \"resourceType\": \"networkWatchers\",\r\n      \"locations\": [\r\n        \"East US\",\r\n        \"North Europe\",\r\n        \"West Europe\",\r\n        \"East Asia\",\r\n        \"Southeast Asia\",\r\n        \"North Central US\",\r\n        \"South Central US\",\r\n        \"Central US\",\r\n        \"East US 2\",\r\n        \"Japan East\",\r\n        \"Japan West\",\r\n        \"Brazil South\",\r\n        \"Australia East\",\r\n        \"Australia Southeast\",\r\n        \"Central India\",\r\n        \"South India\",\r\n        \"West India\",\r\n        \"Canada Central\",\r\n        \"Canada East\",\r\n        \"West Central US\",\r\n        \"West US 2\",\r\n        \"UK West\",\r\n        \"UK South\",\r\n        \"Korea Central\",\r\n        \"Korea South\",\r\n        \"France Central\",\r\n        \"West US\",\r\n        \"Central US EUAP\",\r\n        \"East US 2 EUAP\"\r\n      ],\r\n      \"apiVersions\": [\r\n        \"2018-08-01\",\r\n        \"2018-07-01\",\r\n        \"2018-06-01\",\r\n        \"2018-05-01\",\r\n        \"2018-04-01\",\r\n        \"2018-03-01\",\r\n        \"2018-02-01\",\r\n        \"2018-01-01\",\r\n        \"2017-11-01\",\r\n        \"2017-10-01\",\r\n        \"2017-09-01\",\r\n        \"2017-08-01\",\r\n        \"2017-06-01\",\r\n        \"2017-04-01\",\r\n        \"2017-03-01\",\r\n        \"2016-12-01\",\r\n        \"2016-11-01\",\r\n        \"2016-10-01\",\r\n        \"2016-09-01\",\r\n        \"2016-08-01\",\r\n        \"2016-07-01\",\r\n        \"2016-06-01\",\r\n        \"2016-03-30\"\r\n      ],\r\n      \"capabilities\": \"CrossResourceGroupResourceMove, CrossSubscriptionResourceMove\"\r\n    },\r\n    {\r\n      \"resourceType\": \"networkWatchers/connectionMonitors\",\r\n      \"locations\": [\r\n        \"East US\",\r\n        \"North Europe\",\r\n        \"West Europe\",\r\n        \"East Asia\",\r\n        \"Southeast Asia\",\r\n        \"North Central US\",\r\n        \"South Central US\",\r\n        \"Central US\",\r\n        \"East US 2\",\r\n        \"Japan East\",\r\n        \"Japan West\",\r\n        \"Brazil South\",\r\n        \"Australia East\",\r\n        \"Australia Southeast\",\r\n        \"Central India\",\r\n        \"South India\",\r\n        \"West India\",\r\n        \"Canada Central\",\r\n        \"Canada East\",\r\n        \"West Central US\",\r\n        \"West US 2\",\r\n        \"UK West\",\r\n        \"UK South\",\r\n        \"Korea Central\",\r\n        \"Korea South\",\r\n        \"France Central\",\r\n        \"West US\",\r\n        \"Central US EUAP\",\r\n        \"East US 2 EUAP\"\r\n      ],\r\n      \"apiVersions\": [\r\n        \"2018-08-01\",\r\n        \"2018-07-01\",\r\n        \"2018-06-01\",\r\n        \"2018-05-01\",\r\n        \"2018-04-01\",\r\n        \"2018-03-01\",\r\n        \"2018-02-01\",\r\n        \"2018-01-01\",\r\n        \"2017-11-01\",\r\n        \"2017-10-01\",\r\n        \"2017-09-01\"\r\n      ],\r\n      \"capabilities\": \"CrossResourceGroupResourceMove, CrossSubscriptionResourceMove\"\r\n    },\r\n    {\r\n      \"resourceType\": \"networkWatchers/lenses\",\r\n      \"locations\": [\r\n        \"East US\",\r\n        \"North Europe\",\r\n        \"West Europe\",\r\n        \"East Asia\",\r\n        \"Southeast Asia\",\r\n        \"North Central US\",\r\n        \"South Central US\",\r\n        \"Central US\",\r\n        \"East US 2\",\r\n        \"Japan East\",\r\n        \"Japan West\",\r\n        \"Brazil South\",\r\n        \"Australia East\",\r\n        \"Australia Southeast\",\r\n        \"Central India\",\r\n        \"South India\",\r\n        \"West India\",\r\n        \"Canada Central\",\r\n        \"Canada East\",\r\n        \"West Central US\",\r\n        \"West US 2\",\r\n        \"UK West\",\r\n        \"UK South\",\r\n        \"Korea Central\",\r\n        \"Korea South\",\r\n        \"France Central\",\r\n        \"West US\",\r\n        \"Central US EUAP\",\r\n        \"East US 2 EUAP\"\r\n      ],\r\n      \"apiVersions\": [\r\n        \"2018-08-01\",\r\n        \"2018-07-01\",\r\n        \"2018-06-01\",\r\n        \"2018-01-01\",\r\n        \"2017-11-01\",\r\n        \"2017-10-01\",\r\n        \"2017-09-01\"\r\n      ],\r\n      \"capabilities\": \"CrossResourceGroupResourceMove, CrossSubscriptionResourceMove\"\r\n    },\r\n    {\r\n      \"resourceType\": \"networkWatchers/pingMeshes\",\r\n      \"locations\": [\r\n        \"East US\",\r\n        \"North Europe\",\r\n        \"West Europe\",\r\n        \"East Asia\",\r\n        \"Southeast Asia\",\r\n        \"North Central US\",\r\n        \"South Central US\",\r\n        \"Central US\",\r\n        \"East US 2\",\r\n        \"Japan East\",\r\n        \"Japan West\",\r\n        \"Brazil South\",\r\n        \"Australia East\",\r\n        \"Australia Southeast\",\r\n        \"Central India\",\r\n        \"South India\",\r\n        \"West India\",\r\n        \"Canada Central\",\r\n        \"Canada East\",\r\n        \"West Central US\",\r\n        \"West US 2\",\r\n        \"UK West\",\r\n        \"UK South\",\r\n        \"Korea Central\",\r\n        \"Korea South\",\r\n        \"France Central\",\r\n        \"West US\",\r\n        \"Central US EUAP\",\r\n        \"East US 2 EUAP\"\r\n      ],\r\n      \"apiVersions\": [\r\n        \"2018-08-01\",\r\n        \"2018-07-01\",\r\n        \"2018-06-01\",\r\n        \"2018-04-01\",\r\n        \"2018-03-01\",\r\n        \"2018-02-01\",\r\n        \"2018-01-01\",\r\n        \"2017-11-01\",\r\n        \"2017-10-01\",\r\n        \"2017-09-01\"\r\n      ],\r\n      \"capabilities\": \"CrossResourceGroupResourceMove, CrossSubscriptionResourceMove\"\r\n    },\r\n    {\r\n      \"resourceType\": \"virtualNetworkGateways\",\r\n      \"locations\": [\r\n        \"East US\",\r\n        \"North Europe\",\r\n        \"West Europe\",\r\n        \"East Asia\",\r\n        \"Southeast Asia\",\r\n        \"North Central US\",\r\n        \"South Central US\",\r\n        \"Central US\",\r\n        \"East US 2\",\r\n        \"Japan East\",\r\n        \"Japan West\",\r\n        \"Brazil South\",\r\n        \"Australia East\",\r\n        \"Australia Southeast\",\r\n        \"Central India\",\r\n        \"South India\",\r\n        \"West India\",\r\n        \"Canada Central\",\r\n        \"Canada East\",\r\n        \"West Central US\",\r\n        \"West US 2\",\r\n        \"UK West\",\r\n        \"UK South\",\r\n        \"Korea Central\",\r\n        \"Korea South\",\r\n        \"France Central\",\r\n        \"West US\",\r\n        \"Central US EUAP\",\r\n        \"East US 2 EUAP\"\r\n      ],\r\n      \"apiVersions\": [\r\n        \"2018-08-01\",\r\n        \"2018-07-01\",\r\n        \"2018-06-01\",\r\n        \"2018-05-01\",\r\n        \"2018-04-01\",\r\n        \"2018-03-01\",\r\n        \"2018-02-01\",\r\n        \"2018-01-01\",\r\n        \"2017-11-01\",\r\n        \"2017-10-01\",\r\n        \"2017-09-01\",\r\n        \"2017-08-01\",\r\n        \"2017-06-01\",\r\n        \"2017-04-01\",\r\n        \"2017-03-01\",\r\n        \"2016-12-01\",\r\n        \"2016-11-01\",\r\n        \"2016-10-01\",\r\n        \"2016-09-01\",\r\n        \"2016-08-01\",\r\n        \"2016-07-01\",\r\n        \"2016-06-01\",\r\n        \"2016-03-30\",\r\n        \"2015-06-15\",\r\n        \"2015-05-01-preview\",\r\n        \"2014-12-01-preview\"\r\n      ],\r\n      \"capabilities\": \"CrossResourceGroupResourceMove, CrossSubscriptionResourceMove\"\r\n    },\r\n    {\r\n      \"resourceType\": \"localNetworkGateways\",\r\n      \"locations\": [\r\n        \"East US\",\r\n        \"North Europe\",\r\n        \"West Europe\",\r\n        \"East Asia\",\r\n        \"Southeast Asia\",\r\n        \"North Central US\",\r\n        \"South Central US\",\r\n        \"Central US\",\r\n        \"East US 2\",\r\n        \"Japan East\",\r\n        \"Japan West\",\r\n        \"Brazil South\",\r\n        \"Australia East\",\r\n        \"Australia Southeast\",\r\n        \"Central India\",\r\n        \"South India\",\r\n        \"West India\",\r\n        \"Canada Central\",\r\n        \"Canada East\",\r\n        \"West Central US\",\r\n        \"West US 2\",\r\n        \"UK West\",\r\n        \"UK South\",\r\n        \"Korea Central\",\r\n        \"Korea South\",\r\n        \"France Central\",\r\n        \"West US\",\r\n        \"Central US EUAP\",\r\n        \"East US 2 EUAP\"\r\n      ],\r\n      \"apiVersions\": [\r\n        \"2018-08-01\",\r\n        \"2018-07-01\",\r\n        \"2018-06-01\",\r\n        \"2018-05-01\",\r\n        \"2018-04-01\",\r\n        \"2018-03-01\",\r\n        \"2018-02-01\",\r\n        \"2018-01-01\",\r\n        \"2017-11-01\",\r\n        \"2017-10-01\",\r\n        \"2017-09-01\",\r\n        \"2017-08-01\",\r\n        \"2017-06-01\",\r\n        \"2017-04-01\",\r\n        \"2017-03-01\",\r\n        \"2016-12-01\",\r\n        \"2016-11-01\",\r\n        \"2016-10-01\",\r\n        \"2016-09-01\",\r\n        \"2016-08-01\",\r\n        \"2016-07-01\",\r\n        \"2016-06-01\",\r\n        \"2016-03-30\",\r\n        \"2015-06-15\",\r\n        \"2015-05-01-preview\",\r\n        \"2014-12-01-preview\"\r\n      ],\r\n      \"capabilities\": \"CrossResourceGroupResourceMove, CrossSubscriptionResourceMove\"\r\n    },\r\n    {\r\n      \"resourceType\": \"connections\",\r\n      \"locations\": [\r\n        \"East US\",\r\n        \"North Europe\",\r\n        \"West Europe\",\r\n        \"East Asia\",\r\n        \"Southeast Asia\",\r\n        \"North Central US\",\r\n        \"South Central US\",\r\n        \"Central US\",\r\n        \"East US 2\",\r\n        \"Japan East\",\r\n        \"Japan West\",\r\n        \"Brazil South\",\r\n        \"Australia East\",\r\n        \"Australia Southeast\",\r\n        \"Central India\",\r\n        \"South India\",\r\n        \"West India\",\r\n        \"Canada Central\",\r\n        \"Canada East\",\r\n        \"West Central US\",\r\n        \"West US 2\",\r\n        \"UK West\",\r\n        \"UK South\",\r\n        \"Korea Central\",\r\n        \"Korea South\",\r\n        \"France Central\",\r\n        \"West US\",\r\n        \"Central US EUAP\",\r\n        \"East US 2 EUAP\"\r\n      ],\r\n      \"apiVersions\": [\r\n        \"2018-08-01\",\r\n        \"2018-07-01\",\r\n        \"2018-06-01\",\r\n        \"2018-05-01\",\r\n        \"2018-04-01\",\r\n        \"2018-03-01\",\r\n        \"2018-02-01\",\r\n        \"2018-01-01\",\r\n        \"2017-11-01\",\r\n        \"2017-10-01\",\r\n        \"2017-09-01\",\r\n        \"2017-08-01\",\r\n        \"2017-06-01\",\r\n        \"2017-04-01\",\r\n        \"2017-03-01\",\r\n        \"2016-12-01\",\r\n        \"2016-11-01\",\r\n        \"2016-10-01\",\r\n        \"2016-09-01\",\r\n        \"2016-08-01\",\r\n        \"2016-07-01\",\r\n        \"2016-06-01\",\r\n        \"2016-03-30\",\r\n        \"2015-06-15\",\r\n        \"2015-05-01-preview\",\r\n        \"2014-12-01-preview\"\r\n      ],\r\n      \"capabilities\": \"CrossResourceGroupResourceMove, CrossSubscriptionResourceMove\"\r\n    },\r\n    {\r\n      \"resourceType\": \"applicationGateways\",\r\n      \"locations\": [\r\n        \"East US\",\r\n        \"North Europe\",\r\n        \"West Europe\",\r\n        \"East Asia\",\r\n        \"Southeast Asia\",\r\n        \"North Central US\",\r\n        \"South Central US\",\r\n        \"Central US\",\r\n        \"East US 2\",\r\n        \"Japan East\",\r\n        \"Japan West\",\r\n        \"Brazil South\",\r\n        \"Australia East\",\r\n        \"Australia Southeast\",\r\n        \"Central India\",\r\n        \"South India\",\r\n        \"West India\",\r\n        \"Canada Central\",\r\n        \"Canada East\",\r\n        \"West Central US\",\r\n        \"West US 2\",\r\n        \"UK West\",\r\n        \"UK South\",\r\n        \"Korea Central\",\r\n        \"Korea South\",\r\n        \"France Central\",\r\n        \"West US\",\r\n        \"Central US EUAP\",\r\n        \"East US 2 EUAP\"\r\n      ],\r\n      \"apiVersions\": [\r\n        \"2018-08-01\",\r\n        \"2018-07-01\",\r\n        \"2018-06-01\",\r\n        \"2018-05-01\",\r\n        \"2018-04-01\",\r\n        \"2018-03-01\",\r\n        \"2018-02-01\",\r\n        \"2018-01-01\",\r\n        \"2017-11-01\",\r\n        \"2017-10-01\",\r\n        \"2017-09-01\",\r\n        \"2017-08-01\",\r\n        \"2017-06-01\",\r\n        \"2017-04-01\",\r\n        \"2017-03-01\",\r\n        \"2016-12-01\",\r\n        \"2016-11-01\",\r\n        \"2016-10-01\",\r\n        \"2016-09-01\",\r\n        \"2016-08-01\",\r\n        \"2016-07-01\",\r\n        \"2016-06-01\",\r\n        \"2016-03-30\",\r\n        \"2015-06-15\",\r\n        \"2015-05-01-preview\",\r\n        \"2014-12-01-preview\"\r\n      ],\r\n      \"zoneMappings\": [\r\n        {\r\n          \"location\": \"East US 2\",\r\n          \"zones\": [\r\n            \"1\",\r\n            \"2\",\r\n            \"3\"\r\n          ]\r\n        },\r\n        {\r\n          \"location\": \"Central US\",\r\n          \"zones\": [\r\n            \"1\",\r\n            \"2\",\r\n            \"3\"\r\n          ]\r\n        },\r\n        {\r\n          \"location\": \"West Europe\",\r\n          \"zones\": [\r\n            \"1\",\r\n            \"2\",\r\n            \"3\"\r\n          ]\r\n        },\r\n        {\r\n          \"location\": \"East US 2 EUAP\",\r\n          \"zones\": [\r\n            \"1\",\r\n            \"2\",\r\n            \"3\"\r\n          ]\r\n        },\r\n        {\r\n          \"location\": \"Central US EUAP\",\r\n          \"zones\": [\r\n            \"1\",\r\n            \"2\"\r\n          ]\r\n        },\r\n        {\r\n          \"location\": \"France Central\",\r\n          \"zones\": [\r\n            \"1\",\r\n            \"2\",\r\n            \"3\"\r\n          ]\r\n        },\r\n        {\r\n          \"location\": \"Southeast Asia\",\r\n          \"zones\": [\r\n            \"1\",\r\n            \"2\",\r\n            \"3\"\r\n          ]\r\n        },\r\n        {\r\n          \"location\": \"West US 2\",\r\n          \"zones\": [\r\n            \"1\",\r\n            \"2\",\r\n            \"3\"\r\n          ]\r\n        },\r\n        {\r\n          \"location\": \"North Europe\",\r\n          \"zones\": [\r\n            \"1\",\r\n            \"2\",\r\n            \"3\"\r\n          ]\r\n        }\r\n      ],\r\n      \"capabilities\": \"None\"\r\n    },\r\n    {\r\n      \"resourceType\": \"locations\",\r\n      \"locations\": [],\r\n      \"apiVersions\": [\r\n        \"2018-08-01\",\r\n        \"2018-07-01\",\r\n        \"2018-06-01\",\r\n        \"2018-05-01\",\r\n        \"2018-04-01\",\r\n        \"2018-03-01\",\r\n        \"2018-02-01\",\r\n        \"2018-01-01\",\r\n        \"2017-11-01\",\r\n        \"2017-10-01\",\r\n        \"2017-09-01\",\r\n        \"2017-08-01\",\r\n        \"2017-06-01\",\r\n        \"2017-04-01\",\r\n        \"2017-03-01\",\r\n        \"2016-12-01\",\r\n        \"2016-11-01\",\r\n        \"2016-10-01\",\r\n        \"2016-09-01\",\r\n        \"2016-08-01\",\r\n        \"2016-07-01\",\r\n        \"2016-06-01\",\r\n        \"2016-03-30\",\r\n        \"2015-06-15\",\r\n        \"2015-05-01-preview\",\r\n        \"2014-12-01-preview\"\r\n      ]\r\n    },\r\n    {\r\n      \"resourceType\": \"locations/operations\",\r\n      \"locations\": [],\r\n      \"apiVersions\": [\r\n        \"2018-08-01\",\r\n        \"2018-07-01\",\r\n        \"2018-06-01\",\r\n        \"2018-05-01\",\r\n        \"2018-04-01\",\r\n        \"2018-03-01\",\r\n        \"2018-02-01\",\r\n        \"2018-01-01\",\r\n        \"2017-11-01\",\r\n        \"2017-10-01\",\r\n        \"2017-09-01\",\r\n        \"2017-08-01\",\r\n        \"2017-06-01\",\r\n        \"2017-04-01\",\r\n        \"2017-03-01\",\r\n        \"2016-12-01\",\r\n        \"2016-11-01\",\r\n        \"2016-10-01\",\r\n        \"2016-09-01\",\r\n        \"2016-08-01\",\r\n        \"2016-07-01\",\r\n        \"2016-06-01\",\r\n        \"2016-03-30\",\r\n        \"2015-06-15\",\r\n        \"2015-05-01-preview\",\r\n        \"2014-12-01-preview\"\r\n      ]\r\n    },\r\n    {\r\n      \"resourceType\": \"locations/operationResults\",\r\n      \"locations\": [],\r\n      \"apiVersions\": [\r\n        \"2018-08-01\",\r\n        \"2018-07-01\",\r\n        \"2018-06-01\",\r\n        \"2018-05-01\",\r\n        \"2018-04-01\",\r\n        \"2018-03-01\",\r\n        \"2018-02-01\",\r\n        \"2018-01-01\",\r\n        \"2017-11-01\",\r\n        \"2017-10-01\",\r\n        \"2017-09-01\",\r\n        \"2017-08-01\",\r\n        \"2017-06-01\",\r\n        \"2017-04-01\",\r\n        \"2017-03-01\",\r\n        \"2016-12-01\",\r\n        \"2016-11-01\",\r\n        \"2016-10-01\",\r\n        \"2016-09-01\",\r\n        \"2016-08-01\",\r\n        \"2016-07-01\",\r\n        \"2016-06-01\",\r\n        \"2016-03-30\",\r\n        \"2015-06-15\",\r\n        \"2015-05-01-preview\",\r\n        \"2014-12-01-preview\"\r\n      ]\r\n    },\r\n    {\r\n      \"resourceType\": \"locations/CheckDnsNameAvailability\",\r\n      \"locations\": [\r\n        \"East US\",\r\n        \"North Europe\",\r\n        \"West Europe\",\r\n        \"East Asia\",\r\n        \"Southeast Asia\",\r\n        \"North Central US\",\r\n        \"South Central US\",\r\n        \"Central US\",\r\n        \"East US 2\",\r\n        \"Japan East\",\r\n        \"Japan West\",\r\n        \"Brazil South\",\r\n        \"Australia East\",\r\n        \"Australia Southeast\",\r\n        \"Central India\",\r\n        \"South India\",\r\n        \"West India\",\r\n        \"Canada Central\",\r\n        \"Canada East\",\r\n        \"West Central US\",\r\n        \"West US 2\",\r\n        \"UK West\",\r\n        \"UK South\",\r\n        \"Korea Central\",\r\n        \"Korea South\",\r\n        \"France Central\",\r\n        \"West US\",\r\n        \"Central US EUAP\",\r\n        \"East US 2 EUAP\"\r\n      ],\r\n      \"apiVersions\": [\r\n        \"2018-08-01\",\r\n        \"2018-07-01\",\r\n        \"2018-06-01\",\r\n        \"2018-05-01\",\r\n        \"2018-04-01\",\r\n        \"2018-03-01\",\r\n        \"2018-02-01\",\r\n        \"2018-01-01\",\r\n        \"2017-11-01\",\r\n        \"2017-10-01\",\r\n        \"2017-09-01\",\r\n        \"2017-08-01\",\r\n        \"2017-06-01\",\r\n        \"2017-04-01\",\r\n        \"2017-03-01\",\r\n        \"2016-12-01\",\r\n        \"2016-11-01\",\r\n        \"2016-10-01\",\r\n        \"2016-09-01\",\r\n        \"2016-08-01\",\r\n        \"2016-07-01\",\r\n        \"2016-06-01\",\r\n        \"2016-03-30\",\r\n        \"2015-06-15\",\r\n        \"2015-05-01-preview\",\r\n        \"2014-12-01-preview\"\r\n      ]\r\n    },\r\n    {\r\n      \"resourceType\": \"locations/usages\",\r\n      \"locations\": [\r\n        \"East US\",\r\n        \"North Europe\",\r\n        \"West Europe\",\r\n        \"East Asia\",\r\n        \"Southeast Asia\",\r\n        \"North Central US\",\r\n        \"South Central US\",\r\n        \"Central US\",\r\n        \"East US 2\",\r\n        \"Japan East\",\r\n        \"Japan West\",\r\n        \"Brazil South\",\r\n        \"Australia East\",\r\n        \"Australia Southeast\",\r\n        \"Central India\",\r\n        \"South India\",\r\n        \"West India\",\r\n        \"Canada Central\",\r\n        \"Canada East\",\r\n        \"West Central US\",\r\n        \"West US 2\",\r\n        \"UK West\",\r\n        \"UK South\",\r\n        \"Korea Central\",\r\n        \"Korea South\",\r\n        \"France Central\",\r\n        \"West US\",\r\n        \"Central US EUAP\",\r\n        \"East US 2 EUAP\"\r\n      ],\r\n      \"apiVersions\": [\r\n        \"2018-08-01\",\r\n        \"2018-07-01\",\r\n        \"2018-06-01\",\r\n        \"2018-05-01\",\r\n        \"2018-04-01\",\r\n        \"2018-03-01\",\r\n        \"2018-02-01\",\r\n        \"2018-01-01\",\r\n        \"2017-11-01\",\r\n        \"2017-10-01\",\r\n        \"2017-09-01\",\r\n        \"2017-08-01\",\r\n        \"2017-06-01\",\r\n        \"2017-04-01\",\r\n        \"2017-03-01\",\r\n        \"2016-12-01\",\r\n        \"2016-11-01\",\r\n        \"2016-10-01\",\r\n        \"2016-09-01\",\r\n        \"2016-08-01\",\r\n        \"2016-07-01\",\r\n        \"2016-06-01\",\r\n        \"2016-03-30\",\r\n        \"2015-06-15\",\r\n        \"2015-05-01-preview\",\r\n        \"2014-12-01-preview\"\r\n      ]\r\n    },\r\n    {\r\n      \"resourceType\": \"locations/virtualNetworkAvailableEndpointServices\",\r\n      \"locations\": [\r\n        \"East US\",\r\n        \"North Europe\",\r\n        \"West Europe\",\r\n        \"East Asia\",\r\n        \"Southeast Asia\",\r\n        \"North Central US\",\r\n        \"South Central US\",\r\n        \"Central US\",\r\n        \"East US 2\",\r\n        \"Japan East\",\r\n        \"Japan West\",\r\n        \"Brazil South\",\r\n        \"Australia East\",\r\n        \"Australia Southeast\",\r\n        \"Central India\",\r\n        \"South India\",\r\n        \"West India\",\r\n        \"Canada Central\",\r\n        \"Canada East\",\r\n        \"West Central US\",\r\n        \"West US 2\",\r\n        \"UK West\",\r\n        \"UK South\",\r\n        \"Korea Central\",\r\n        \"Korea South\",\r\n        \"France Central\",\r\n        \"West US\",\r\n        \"Central US EUAP\",\r\n        \"East US 2 EUAP\"\r\n      ],\r\n      \"apiVersions\": [\r\n        \"2018-08-01\",\r\n        \"2018-07-01\",\r\n        \"2018-06-01\",\r\n        \"2018-05-01\",\r\n        \"2018-04-01\",\r\n        \"2018-03-01\",\r\n        \"2018-02-01\",\r\n        \"2018-01-01\",\r\n        \"2017-11-01\",\r\n        \"2017-10-01\",\r\n        \"2017-09-01\",\r\n        \"2017-08-01\",\r\n        \"2017-06-01\",\r\n        \"2017-04-01\"\r\n      ]\r\n    },\r\n    {\r\n      \"resourceType\": \"locations/availableDelegations\",\r\n      \"locations\": [\r\n        \"East US\",\r\n        \"North Europe\",\r\n        \"West Europe\",\r\n        \"East Asia\",\r\n        \"Southeast Asia\",\r\n        \"North Central US\",\r\n        \"South Central US\",\r\n        \"Central US\",\r\n        \"East US 2\",\r\n        \"Japan East\",\r\n        \"Japan West\",\r\n        \"Brazil South\",\r\n        \"Australia East\",\r\n        \"Australia Southeast\",\r\n        \"Central India\",\r\n        \"South India\",\r\n        \"West India\",\r\n        \"Canada Central\",\r\n        \"Canada East\",\r\n        \"West Central US\",\r\n        \"West US 2\",\r\n        \"UK West\",\r\n        \"UK South\",\r\n        \"Korea Central\",\r\n        \"Korea South\",\r\n        \"France Central\",\r\n        \"West US\",\r\n        \"Central US EUAP\",\r\n        \"East US 2 EUAP\"\r\n      ],\r\n      \"apiVersions\": [\r\n        \"2018-08-01\",\r\n        \"2018-07-01\",\r\n        \"2018-06-01\",\r\n        \"2018-05-01\",\r\n        \"2018-04-01\"\r\n      ]\r\n    },\r\n    {\r\n      \"resourceType\": \"locations/supportedVirtualMachineSizes\",\r\n      \"locations\": [\r\n        \"East US\",\r\n        \"North Europe\",\r\n        \"West Europe\",\r\n        \"East Asia\",\r\n        \"Southeast Asia\",\r\n        \"North Central US\",\r\n        \"South Central US\",\r\n        \"Central US\",\r\n        \"East US 2\",\r\n        \"Japan East\",\r\n        \"Japan West\",\r\n        \"Brazil South\",\r\n        \"Australia East\",\r\n        \"Australia Southeast\",\r\n        \"Central India\",\r\n        \"South India\",\r\n        \"West India\",\r\n        \"Canada Central\",\r\n        \"Canada East\",\r\n        \"West Central US\",\r\n        \"West US 2\",\r\n        \"UK West\",\r\n        \"UK South\",\r\n        \"Korea Central\",\r\n        \"Korea South\",\r\n        \"France Central\",\r\n        \"West US\",\r\n        \"Central US EUAP\",\r\n        \"East US 2 EUAP\"\r\n      ],\r\n      \"apiVersions\": [\r\n        \"2018-08-01\",\r\n        \"2018-07-01\",\r\n        \"2018-06-01\",\r\n        \"2018-05-01\",\r\n        \"2018-04-01\"\r\n      ]\r\n    },\r\n    {\r\n      \"resourceType\": \"locations/checkAcceleratedNetworkingSupport\",\r\n      \"locations\": [\r\n        \"East US\",\r\n        \"North Europe\",\r\n        \"West Europe\",\r\n        \"East Asia\",\r\n        \"Southeast Asia\",\r\n        \"North Central US\",\r\n        \"South Central US\",\r\n        \"Central US\",\r\n        \"East US 2\",\r\n        \"Japan East\",\r\n        \"Japan West\",\r\n        \"Brazil South\",\r\n        \"Australia East\",\r\n        \"Australia Southeast\",\r\n        \"Central India\",\r\n        \"South India\",\r\n        \"West India\",\r\n        \"Canada Central\",\r\n        \"Canada East\",\r\n        \"West Central US\",\r\n        \"West US 2\",\r\n        \"UK West\",\r\n        \"UK South\",\r\n        \"Korea Central\",\r\n        \"Korea South\",\r\n        \"France Central\",\r\n        \"West US\",\r\n        \"Central US EUAP\",\r\n        \"East US 2 EUAP\"\r\n      ],\r\n      \"apiVersions\": [\r\n        \"2018-08-01\",\r\n        \"2018-07-01\",\r\n        \"2018-06-01\",\r\n        \"2018-05-01\",\r\n        \"2018-04-01\"\r\n      ]\r\n    },\r\n    {\r\n      \"resourceType\": \"locations/validateResourceOwnership\",\r\n      \"locations\": [\r\n        \"East US\",\r\n        \"North Europe\",\r\n        \"West Europe\",\r\n        \"East Asia\",\r\n        \"Southeast Asia\",\r\n        \"North Central US\",\r\n        \"South Central US\",\r\n        \"Central US\",\r\n        \"East US 2\",\r\n        \"Japan East\",\r\n        \"Japan West\",\r\n        \"Brazil South\",\r\n        \"Australia East\",\r\n        \"Australia Southeast\",\r\n        \"Central India\",\r\n        \"South India\",\r\n        \"West India\",\r\n        \"Canada Central\",\r\n        \"Canada East\",\r\n        \"West Central US\",\r\n        \"West US 2\",\r\n        \"UK West\",\r\n        \"UK South\",\r\n        \"Korea Central\",\r\n        \"Korea South\",\r\n        \"France Central\",\r\n        \"West US\",\r\n        \"Central US EUAP\",\r\n        \"East US 2 EUAP\"\r\n      ],\r\n      \"apiVersions\": [\r\n        \"2018-08-01\",\r\n        \"2018-07-01\",\r\n        \"2018-06-01\",\r\n        \"2018-05-01\",\r\n        \"2018-04-01\"\r\n      ]\r\n    },\r\n    {\r\n      \"resourceType\": \"locations/setResourceOwnership\",\r\n      \"locations\": [\r\n        \"East US\",\r\n        \"North Europe\",\r\n        \"West Europe\",\r\n        \"East Asia\",\r\n        \"Southeast Asia\",\r\n        \"North Central US\",\r\n        \"South Central US\",\r\n        \"Central US\",\r\n        \"East US 2\",\r\n        \"Japan East\",\r\n        \"Japan West\",\r\n        \"Brazil South\",\r\n        \"Australia East\",\r\n        \"Australia Southeast\",\r\n        \"Central India\",\r\n        \"South India\",\r\n        \"West India\",\r\n        \"Canada Central\",\r\n        \"Canada East\",\r\n        \"West Central US\",\r\n        \"West US 2\",\r\n        \"UK West\",\r\n        \"UK South\",\r\n        \"Korea Central\",\r\n        \"Korea South\",\r\n        \"France Central\",\r\n        \"West US\",\r\n        \"Central US EUAP\",\r\n        \"East US 2 EUAP\"\r\n      ],\r\n      \"apiVersions\": [\r\n        \"2018-08-01\",\r\n        \"2018-07-01\",\r\n        \"2018-06-01\",\r\n        \"2018-05-01\",\r\n        \"2018-04-01\"\r\n      ]\r\n    },\r\n    {\r\n      \"resourceType\": \"locations/effectiveResourceOwnership\",\r\n      \"locations\": [\r\n        \"East US\",\r\n        \"North Europe\",\r\n        \"West Europe\",\r\n        \"East Asia\",\r\n        \"Southeast Asia\",\r\n        \"North Central US\",\r\n        \"South Central US\",\r\n        \"Central US\",\r\n        \"East US 2\",\r\n        \"Japan East\",\r\n        \"Japan West\",\r\n        \"Brazil South\",\r\n        \"Australia East\",\r\n        \"Australia Southeast\",\r\n        \"Central India\",\r\n        \"South India\",\r\n        \"West India\",\r\n        \"Canada Central\",\r\n        \"Canada East\",\r\n        \"West Central US\",\r\n        \"West US 2\",\r\n        \"UK West\",\r\n        \"UK South\",\r\n        \"Korea Central\",\r\n        \"Korea South\",\r\n        \"France Central\",\r\n        \"West US\",\r\n        \"Central US EUAP\",\r\n        \"East US 2 EUAP\"\r\n      ],\r\n      \"apiVersions\": [\r\n        \"2018-08-01\",\r\n        \"2018-07-01\",\r\n        \"2018-06-01\",\r\n        \"2018-05-01\",\r\n        \"2018-04-01\"\r\n      ]\r\n    },\r\n    {\r\n      \"resourceType\": \"operations\",\r\n      \"locations\": [],\r\n      \"apiVersions\": [\r\n        \"2018-08-01\",\r\n        \"2018-07-01\",\r\n        \"2018-06-01\",\r\n        \"2018-05-01\",\r\n        \"2018-04-01\",\r\n        \"2018-03-01\",\r\n        \"2018-02-01\",\r\n        \"2018-01-01\",\r\n        \"2017-11-01\",\r\n        \"2017-10-01\",\r\n        \"2017-09-01\",\r\n        \"2017-08-01\",\r\n        \"2017-06-01\",\r\n        \"2017-04-01\",\r\n        \"2017-03-01\",\r\n        \"2016-12-01\",\r\n        \"2016-11-01\",\r\n        \"2016-10-01\",\r\n        \"2016-09-01\",\r\n        \"2016-08-01\",\r\n        \"2016-07-01\",\r\n        \"2016-06-01\",\r\n        \"2016-03-30\",\r\n        \"2015-06-15\",\r\n        \"2015-05-01-preview\",\r\n        \"2014-12-01-preview\"\r\n      ]\r\n    },\r\n    {\r\n      \"resourceType\": \"trafficmanagerprofiles\",\r\n      \"locations\": [\r\n        \"global\"\r\n      ],\r\n      \"apiVersions\": [\r\n        \"2018-04-01\",\r\n        \"2018-03-01\",\r\n        \"2018-02-01\",\r\n        \"2017-05-01\",\r\n        \"2017-03-01\",\r\n        \"2015-11-01\",\r\n        \"2015-04-28-preview\"\r\n      ],\r\n      \"capabilities\": \"CrossResourceGroupResourceMove, CrossSubscriptionResourceMove\"\r\n    },\r\n    {\r\n      \"resourceType\": \"trafficmanagerprofiles/heatMaps\",\r\n      \"locations\": [\r\n        \"global\"\r\n      ],\r\n      \"apiVersions\": [\r\n        \"2018-04-01\",\r\n        \"2018-03-01\",\r\n        \"2018-02-01\",\r\n        \"2017-09-01-preview\"\r\n      ]\r\n    },\r\n    {\r\n      \"resourceType\": \"checkTrafficManagerNameAvailability\",\r\n      \"locations\": [\r\n        \"global\"\r\n      ],\r\n      \"apiVersions\": [\r\n        \"2018-04-01\",\r\n        \"2018-03-01\",\r\n        \"2018-02-01\",\r\n        \"2017-05-01\",\r\n        \"2017-03-01\",\r\n        \"2015-11-01\",\r\n        \"2015-04-28-preview\"\r\n      ]\r\n    },\r\n    {\r\n      \"resourceType\": \"trafficManagerUserMetricsKeys\",\r\n      \"locations\": [\r\n        \"global\"\r\n      ],\r\n      \"apiVersions\": [\r\n        \"2018-04-01\",\r\n        \"2017-09-01-preview\"\r\n      ]\r\n    },\r\n    {\r\n      \"resourceType\": \"trafficManagerGeographicHierarchies\",\r\n      \"locations\": [\r\n        \"global\"\r\n      ],\r\n      \"apiVersions\": [\r\n        \"2018-04-01\",\r\n        \"2018-03-01\",\r\n        \"2018-02-01\",\r\n        \"2017-05-01\",\r\n        \"2017-03-01\"\r\n      ]\r\n    },\r\n    {\r\n      \"resourceType\": \"expressRouteCircuits\",\r\n      \"locations\": [\r\n        \"East US\",\r\n        \"North Europe\",\r\n        \"West Europe\",\r\n        \"East Asia\",\r\n        \"Southeast Asia\",\r\n        \"North Central US\",\r\n        \"South Central US\",\r\n        \"Central US\",\r\n        \"East US 2\",\r\n        \"Japan East\",\r\n        \"Japan West\",\r\n        \"Brazil South\",\r\n        \"Australia East\",\r\n        \"Australia Southeast\",\r\n        \"Central India\",\r\n        \"South India\",\r\n        \"West India\",\r\n        \"Canada Central\",\r\n        \"Canada East\",\r\n        \"West Central US\",\r\n        \"West US 2\",\r\n        \"UK West\",\r\n        \"UK South\",\r\n        \"Korea Central\",\r\n        \"Korea South\",\r\n        \"France Central\",\r\n        \"West US\",\r\n        \"Central US EUAP\",\r\n        \"East US 2 EUAP\"\r\n      ],\r\n      \"apiVersions\": [\r\n        \"2018-08-01\",\r\n        \"2018-07-01\",\r\n        \"2018-06-01\",\r\n        \"2018-05-01\",\r\n        \"2018-04-01\",\r\n        \"2018-03-01\",\r\n        \"2018-02-01\",\r\n        \"2018-01-01\",\r\n        \"2017-11-01\",\r\n        \"2017-10-01\",\r\n        \"2017-09-01\",\r\n        \"2017-08-01\",\r\n        \"2017-06-01\",\r\n        \"2017-04-01\",\r\n        \"2017-03-01\",\r\n        \"2016-12-01\",\r\n        \"2016-11-01\",\r\n        \"2016-10-01\",\r\n        \"2016-09-01\",\r\n        \"2016-08-01\",\r\n        \"2016-07-01\",\r\n        \"2016-06-01\",\r\n        \"2016-03-30\",\r\n        \"2015-06-15\",\r\n        \"2015-05-01-preview\",\r\n        \"2014-12-01-preview\"\r\n      ],\r\n      \"capabilities\": \"None\"\r\n    },\r\n    {\r\n      \"resourceType\": \"expressRouteServiceProviders\",\r\n      \"locations\": [],\r\n      \"apiVersions\": [\r\n        \"2018-08-01\",\r\n        \"2018-07-01\",\r\n        \"2018-06-01\",\r\n        \"2018-05-01\",\r\n        \"2018-04-01\",\r\n        \"2018-03-01\",\r\n        \"2018-02-01\",\r\n        \"2018-01-01\",\r\n        \"2017-11-01\",\r\n        \"2017-10-01\",\r\n        \"2017-09-01\",\r\n        \"2017-08-01\",\r\n        \"2017-06-01\",\r\n        \"2017-04-01\",\r\n        \"2017-03-01\",\r\n        \"2016-12-01\",\r\n        \"2016-11-01\",\r\n        \"2016-10-01\",\r\n        \"2016-09-01\",\r\n        \"2016-08-01\",\r\n        \"2016-07-01\",\r\n        \"2016-06-01\",\r\n        \"2016-03-30\",\r\n        \"2015-06-15\",\r\n        \"2015-05-01-preview\",\r\n        \"2014-12-01-preview\"\r\n      ]\r\n    },\r\n    {\r\n      \"resourceType\": \"applicationGatewayAvailableWafRuleSets\",\r\n      \"locations\": [],\r\n      \"apiVersions\": [\r\n        \"2018-08-01\",\r\n        \"2018-07-01\",\r\n        \"2018-06-01\",\r\n        \"2018-05-01\",\r\n        \"2018-04-01\",\r\n        \"2018-03-01\",\r\n        \"2018-02-01\",\r\n        \"2018-01-01\",\r\n        \"2017-11-01\",\r\n        \"2017-10-01\",\r\n        \"2017-09-01\",\r\n        \"2017-08-01\",\r\n        \"2017-06-01\",\r\n        \"2017-04-01\",\r\n        \"2017-03-01\"\r\n      ]\r\n    },\r\n    {\r\n      \"resourceType\": \"applicationGatewayAvailableSslOptions\",\r\n      \"locations\": [],\r\n      \"apiVersions\": [\r\n        \"2018-08-01\",\r\n        \"2018-07-01\",\r\n        \"2018-06-01\",\r\n        \"2018-05-01\",\r\n        \"2018-04-01\",\r\n        \"2018-03-01\",\r\n        \"2018-02-01\",\r\n        \"2018-01-01\",\r\n        \"2017-11-01\",\r\n        \"2017-10-01\",\r\n        \"2017-09-01\",\r\n        \"2017-08-01\",\r\n        \"2017-06-01\"\r\n      ]\r\n    },\r\n    {\r\n      \"resourceType\": \"routeFilters\",\r\n      \"locations\": [\r\n        \"East US\",\r\n        \"North Europe\",\r\n        \"West Europe\",\r\n        \"East Asia\",\r\n        \"Southeast Asia\",\r\n        \"North Central US\",\r\n        \"South Central US\",\r\n        \"Central US\",\r\n        \"East US 2\",\r\n        \"Japan East\",\r\n        \"Japan West\",\r\n        \"Brazil South\",\r\n        \"Australia East\",\r\n        \"Australia Southeast\",\r\n        \"Central India\",\r\n        \"South India\",\r\n        \"West India\",\r\n        \"Canada Central\",\r\n        \"Canada East\",\r\n        \"West Central US\",\r\n        \"West US 2\",\r\n        \"UK West\",\r\n        \"UK South\",\r\n        \"Korea Central\",\r\n        \"Korea South\",\r\n        \"France Central\",\r\n        \"West US\",\r\n        \"Central US EUAP\",\r\n        \"East US 2 EUAP\"\r\n      ],\r\n      \"apiVersions\": [\r\n        \"2018-08-01\",\r\n        \"2018-07-01\",\r\n        \"2018-06-01\",\r\n        \"2018-05-01\",\r\n        \"2018-04-01\",\r\n        \"2018-03-01\",\r\n        \"2018-02-01\",\r\n        \"2018-01-01\",\r\n        \"2017-11-01\",\r\n        \"2017-10-01\",\r\n        \"2017-09-01\",\r\n        \"2017-08-01\",\r\n        \"2017-06-01\",\r\n        \"2017-04-01\",\r\n        \"2017-03-01\",\r\n        \"2016-12-01\"\r\n      ],\r\n      \"capabilities\": \"None\"\r\n    },\r\n    {\r\n      \"resourceType\": \"bgpServiceCommunities\",\r\n      \"locations\": [],\r\n      \"apiVersions\": [\r\n        \"2018-08-01\",\r\n        \"2018-07-01\",\r\n        \"2018-06-01\",\r\n        \"2018-05-01\",\r\n        \"2018-04-01\",\r\n        \"2018-03-01\",\r\n        \"2018-02-01\",\r\n        \"2018-01-01\",\r\n        \"2017-11-01\",\r\n        \"2017-10-01\",\r\n        \"2017-09-01\",\r\n        \"2017-08-01\",\r\n        \"2017-06-01\",\r\n        \"2017-04-01\",\r\n        \"2017-03-01\",\r\n        \"2016-12-01\"\r\n      ]\r\n    },\r\n    {\r\n      \"resourceType\": \"azureFirewalls\",\r\n      \"locations\": [\r\n        \"East US\",\r\n        \"North Europe\",\r\n        \"West Europe\",\r\n        \"East Asia\",\r\n        \"Southeast Asia\",\r\n        \"North Central US\",\r\n        \"South Central US\",\r\n        \"Central US\",\r\n        \"East US 2\",\r\n        \"Brazil South\",\r\n        \"Australia East\",\r\n        \"Australia Southeast\",\r\n        \"Central India\",\r\n        \"South India\",\r\n        \"West India\",\r\n        \"Canada Central\",\r\n        \"Canada East\",\r\n        \"West Central US\",\r\n        \"West US 2\",\r\n        \"UK West\",\r\n        \"UK South\",\r\n        \"France Central\",\r\n        \"West US\",\r\n        \"Central US EUAP\",\r\n        \"East US 2 EUAP\"\r\n      ],\r\n      \"apiVersions\": [\r\n        \"2018-08-01\",\r\n        \"2018-07-01\",\r\n        \"2018-06-01\",\r\n        \"2018-05-01\",\r\n        \"2018-04-01\"\r\n      ],\r\n      \"capabilities\": \"CrossResourceGroupResourceMove, CrossSubscriptionResourceMove\"\r\n    },\r\n    {\r\n      \"resourceType\": \"azureFirewallFqdnTags\",\r\n      \"locations\": [],\r\n      \"apiVersions\": [\r\n        \"2018-08-01\"\r\n      ]\r\n    },\r\n    {\r\n      \"resourceType\": \"virtualNetworkTaps\",\r\n      \"locations\": [\r\n        \"East US\",\r\n        \"North Europe\",\r\n        \"West Europe\",\r\n        \"East Asia\",\r\n        \"Southeast Asia\",\r\n        \"North Central US\",\r\n        \"South Central US\",\r\n        \"Central US\",\r\n        \"East US 2\",\r\n        \"Japan East\",\r\n        \"Japan West\",\r\n        \"Brazil South\",\r\n        \"Australia East\",\r\n        \"Australia Southeast\",\r\n        \"Central India\",\r\n        \"South India\",\r\n        \"West India\",\r\n        \"Canada Central\",\r\n        \"Canada East\",\r\n        \"West Central US\",\r\n        \"West US 2\",\r\n        \"UK West\",\r\n        \"UK South\",\r\n        \"Korea Central\",\r\n        \"Korea South\",\r\n        \"France Central\",\r\n        \"West US\",\r\n        \"Central US EUAP\",\r\n        \"East US 2 EUAP\"\r\n      ],\r\n      \"apiVersions\": [\r\n        \"2018-08-01\"\r\n      ],\r\n      \"capabilities\": \"None\"\r\n    },\r\n    {\r\n      \"resourceType\": \"ddosProtectionPlans\",\r\n      \"locations\": [\r\n        \"East US\",\r\n        \"North Europe\",\r\n        \"West Europe\",\r\n        \"East Asia\",\r\n        \"Southeast Asia\",\r\n        \"North Central US\",\r\n        \"South Central US\",\r\n        \"Central US\",\r\n        \"East US 2\",\r\n        \"Japan East\",\r\n        \"Japan West\",\r\n        \"Brazil South\",\r\n        \"Australia East\",\r\n        \"Australia Southeast\",\r\n        \"Central India\",\r\n        \"South India\",\r\n        \"West India\",\r\n        \"Canada Central\",\r\n        \"Canada East\",\r\n        \"West Central US\",\r\n        \"West US 2\",\r\n        \"UK West\",\r\n        \"UK South\",\r\n        \"Korea Central\",\r\n        \"Korea South\",\r\n        \"France Central\",\r\n        \"West US\",\r\n        \"Central US EUAP\",\r\n        \"East US 2 EUAP\"\r\n      ],\r\n      \"apiVersions\": [\r\n        \"2018-08-01\",\r\n        \"2018-07-01\",\r\n        \"2018-06-01\",\r\n        \"2018-05-01\",\r\n        \"2018-04-01\",\r\n        \"2018-03-01\",\r\n        \"2018-02-01\"\r\n      ],\r\n      \"capabilities\": \"None\"\r\n    },\r\n    {\r\n      \"resourceType\": \"networkProfiles\",\r\n      \"locations\": [\r\n        \"East US\",\r\n        \"North Europe\",\r\n        \"West Europe\",\r\n        \"East Asia\",\r\n        \"Southeast Asia\",\r\n        \"North Central US\",\r\n        \"South Central US\",\r\n        \"Central US\",\r\n        \"East US 2\",\r\n        \"Japan East\",\r\n        \"Japan West\",\r\n        \"Brazil South\",\r\n        \"Australia East\",\r\n        \"Australia Southeast\",\r\n        \"Central India\",\r\n        \"South India\",\r\n        \"West India\",\r\n        \"Canada Central\",\r\n        \"Canada East\",\r\n        \"West Central US\",\r\n        \"West US 2\",\r\n        \"UK West\",\r\n        \"UK South\",\r\n        \"Korea Central\",\r\n        \"Korea South\",\r\n        \"France Central\",\r\n        \"West US\",\r\n        \"Central US EUAP\",\r\n        \"East US 2 EUAP\"\r\n      ],\r\n      \"apiVersions\": [\r\n        \"2018-08-01\",\r\n        \"2018-07-01\",\r\n        \"2018-06-01\",\r\n        \"2018-05-01\"\r\n      ],\r\n      \"capabilities\": \"None\"\r\n    },\r\n    {\r\n      \"resourceType\": \"checkFrontdoorNameAvailability\",\r\n      \"locations\": [\r\n        \"global\",\r\n        \"Central US\",\r\n        \"East US\",\r\n        \"East US 2\",\r\n        \"North Central US\",\r\n        \"South Central US\",\r\n        \"West US\",\r\n        \"North Europe\",\r\n        \"West Europe\",\r\n        \"East Asia\",\r\n        \"Southeast Asia\",\r\n        \"Japan East\",\r\n        \"Japan West\",\r\n        \"Brazil South\",\r\n        \"Australia East\",\r\n        \"Australia Southeast\"\r\n      ],\r\n      \"apiVersions\": [\r\n        \"2018-08-01\"\r\n      ]\r\n    },\r\n    {\r\n      \"resourceType\": \"locations/bareMetalTenants\",\r\n      \"locations\": [\r\n        \"West Central US\",\r\n        \"West US\",\r\n        \"Central US EUAP\",\r\n        \"East US 2 EUAP\"\r\n      ],\r\n      \"apiVersions\": [\r\n        \"2018-08-01\",\r\n        \"2018-07-01\"\r\n      ]\r\n    },\r\n    {\r\n      \"resourceType\": \"dnszones\",\r\n      \"locations\": [\r\n        \"global\"\r\n      ],\r\n      \"apiVersions\": [\r\n        \"2018-05-01\",\r\n        \"2018-03-01-preview\",\r\n        \"2017-10-01\",\r\n        \"2017-09-15-preview\",\r\n        \"2017-09-01\",\r\n        \"2016-04-01\",\r\n        \"2015-11-30\",\r\n        \"2015-11-15-preview\",\r\n        \"2015-05-04-preview\"\r\n      ],\r\n      \"capabilities\": \"CrossResourceGroupResourceMove, CrossSubscriptionResourceMove\"\r\n    },\r\n    {\r\n      \"resourceType\": \"dnsOperationResults\",\r\n      \"locations\": [\r\n        \"global\"\r\n      ],\r\n      \"apiVersions\": [\r\n        \"2018-05-01\",\r\n        \"2018-03-01-preview\",\r\n        \"2017-10-01\",\r\n        \"2017-09-15-preview\",\r\n        \"2017-09-01\",\r\n        \"2016-04-01\",\r\n        \"2015-11-30\",\r\n        \"2015-11-15-preview\"\r\n      ]\r\n    },\r\n    {\r\n      \"resourceType\": \"dnsOperationStatuses\",\r\n      \"locations\": [\r\n        \"global\"\r\n      ],\r\n      \"apiVersions\": [\r\n        \"2018-05-01\",\r\n        \"2018-03-01-preview\",\r\n        \"2017-10-01\",\r\n        \"2017-09-15-preview\",\r\n        \"2017-09-01\",\r\n        \"2016-04-01\",\r\n        \"2015-11-30\",\r\n        \"2015-11-15-preview\"\r\n      ]\r\n    },\r\n    {\r\n      \"resourceType\": \"getDnsResourceReference\",\r\n      \"locations\": [\r\n        \"global\"\r\n      ],\r\n      \"apiVersions\": [\r\n        \"2018-05-01\"\r\n      ]\r\n    },\r\n    {\r\n      \"resourceType\": \"internalNotify\",\r\n      \"locations\": [\r\n        \"global\"\r\n      ],\r\n      \"apiVersions\": [\r\n        \"2018-05-01\"\r\n      ]\r\n    },\r\n    {\r\n      \"resourceType\": \"dnszones/A\",\r\n      \"locations\": [\r\n        \"global\"\r\n      ],\r\n      \"apiVersions\": [\r\n        \"2018-05-01\",\r\n        \"2018-03-01-preview\",\r\n        \"2017-10-01\",\r\n        \"2017-09-15-preview\",\r\n        \"2017-09-01\",\r\n        \"2016-04-01\",\r\n        \"2015-11-30\",\r\n        \"2015-11-15-preview\",\r\n        \"2015-05-04-preview\"\r\n      ]\r\n    },\r\n    {\r\n      \"resourceType\": \"dnszones/AAAA\",\r\n      \"locations\": [\r\n        \"global\"\r\n      ],\r\n      \"apiVersions\": [\r\n        \"2018-05-01\",\r\n        \"2018-03-01-preview\",\r\n        \"2017-10-01\",\r\n        \"2017-09-15-preview\",\r\n        \"2017-09-01\",\r\n        \"2016-04-01\",\r\n        \"2015-11-30\",\r\n        \"2015-11-15-preview\",\r\n        \"2015-05-04-preview\"\r\n      ]\r\n    },\r\n    {\r\n      \"resourceType\": \"dnszones/CNAME\",\r\n      \"locations\": [\r\n        \"global\"\r\n      ],\r\n      \"apiVersions\": [\r\n        \"2018-05-01\",\r\n        \"2018-03-01-preview\",\r\n        \"2017-10-01\",\r\n        \"2017-09-15-preview\",\r\n        \"2017-09-01\",\r\n        \"2016-04-01\",\r\n        \"2015-11-30\",\r\n        \"2015-11-15-preview\",\r\n        \"2015-05-04-preview\"\r\n      ]\r\n    },\r\n    {\r\n      \"resourceType\": \"dnszones/PTR\",\r\n      \"locations\": [\r\n        \"global\"\r\n      ],\r\n      \"apiVersions\": [\r\n        \"2018-05-01\",\r\n        \"2018-03-01-preview\",\r\n        \"2017-10-01\",\r\n        \"2017-09-15-preview\",\r\n        \"2017-09-01\",\r\n        \"2016-04-01\",\r\n        \"2015-11-30\",\r\n        \"2015-11-15-preview\",\r\n        \"2015-05-04-preview\"\r\n      ]\r\n    },\r\n    {\r\n      \"resourceType\": \"dnszones/MX\",\r\n      \"locations\": [\r\n        \"global\"\r\n      ],\r\n      \"apiVersions\": [\r\n        \"2018-05-01\",\r\n        \"2018-03-01-preview\",\r\n        \"2017-10-01\",\r\n        \"2017-09-15-preview\",\r\n        \"2017-09-01\",\r\n        \"2016-04-01\",\r\n        \"2015-11-30\",\r\n        \"2015-11-15-preview\",\r\n        \"2015-05-04-preview\"\r\n      ]\r\n    },\r\n    {\r\n      \"resourceType\": \"dnszones/TXT\",\r\n      \"locations\": [\r\n        \"global\"\r\n      ],\r\n      \"apiVersions\": [\r\n        \"2018-05-01\",\r\n        \"2018-03-01-preview\",\r\n        \"2017-10-01\",\r\n        \"2017-09-15-preview\",\r\n        \"2017-09-01\",\r\n        \"2016-04-01\",\r\n        \"2015-11-30\",\r\n        \"2015-11-15-preview\",\r\n        \"2015-05-04-preview\"\r\n      ]\r\n    },\r\n    {\r\n      \"resourceType\": \"dnszones/SRV\",\r\n      \"locations\": [\r\n        \"global\"\r\n      ],\r\n      \"apiVersions\": [\r\n        \"2018-05-01\",\r\n        \"2018-03-01-preview\",\r\n        \"2017-10-01\",\r\n        \"2017-09-15-preview\",\r\n        \"2017-09-01\",\r\n        \"2016-04-01\",\r\n        \"2015-11-30\",\r\n        \"2015-11-15-preview\",\r\n        \"2015-05-04-preview\"\r\n      ]\r\n    },\r\n    {\r\n      \"resourceType\": \"dnszones/SOA\",\r\n      \"locations\": [\r\n        \"global\"\r\n      ],\r\n      \"apiVersions\": [\r\n        \"2018-05-01\",\r\n        \"2018-03-01-preview\",\r\n        \"2017-10-01\",\r\n        \"2017-09-15-preview\",\r\n        \"2017-09-01\",\r\n        \"2016-04-01\",\r\n        \"2015-11-30\",\r\n        \"2015-11-15-preview\",\r\n        \"2015-05-04-preview\"\r\n      ]\r\n    },\r\n    {\r\n      \"resourceType\": \"dnszones/NS\",\r\n      \"locations\": [\r\n        \"global\"\r\n      ],\r\n      \"apiVersions\": [\r\n        \"2018-05-01\",\r\n        \"2018-03-01-preview\",\r\n        \"2017-10-01\",\r\n        \"2017-09-15-preview\",\r\n        \"2017-09-01\",\r\n        \"2016-04-01\",\r\n        \"2015-11-30\",\r\n        \"2015-11-15-preview\",\r\n        \"2015-05-04-preview\"\r\n      ]\r\n    },\r\n    {\r\n      \"resourceType\": \"dnszones/CAA\",\r\n      \"locations\": [\r\n        \"global\"\r\n      ],\r\n      \"apiVersions\": [\r\n        \"2018-05-01\",\r\n        \"2018-03-01-preview\",\r\n        \"2017-10-01\",\r\n        \"2017-09-15-preview\",\r\n        \"2017-09-01\"\r\n      ]\r\n    },\r\n    {\r\n      \"resourceType\": \"dnszones/recordsets\",\r\n      \"locations\": [\r\n        \"global\"\r\n      ],\r\n      \"apiVersions\": [\r\n        \"2018-05-01\",\r\n        \"2018-03-01-preview\",\r\n        \"2017-10-01\",\r\n        \"2017-09-15-preview\",\r\n        \"2017-09-01\",\r\n        \"2016-04-01\",\r\n        \"2015-11-30\",\r\n        \"2015-11-15-preview\",\r\n        \"2015-05-04-preview\"\r\n      ]\r\n    },\r\n    {\r\n      \"resourceType\": \"dnszones/all\",\r\n      \"locations\": [\r\n        \"global\"\r\n      ],\r\n      \"apiVersions\": [\r\n        \"2018-05-01\",\r\n        \"2018-03-01-preview\",\r\n        \"2017-10-01\",\r\n        \"2017-09-15-preview\",\r\n        \"2017-09-01\",\r\n        \"2016-04-01\",\r\n        \"2015-11-30\",\r\n        \"2015-11-15-preview\",\r\n        \"2015-05-04-preview\"\r\n      ]\r\n    },\r\n    {\r\n      \"resourceType\": \"secureGateways\",\r\n      \"locations\": [\r\n        \"West US\",\r\n        \"Central US EUAP\",\r\n        \"East US 2 EUAP\"\r\n      ],\r\n      \"apiVersions\": [\r\n        \"2018-08-01\",\r\n        \"2018-07-01\",\r\n        \"2018-06-01\",\r\n        \"2018-05-01\",\r\n        \"2018-04-01\",\r\n        \"2018-03-01\",\r\n        \"2018-02-01\",\r\n        \"2018-01-01\",\r\n        \"2017-11-01\"\r\n      ],\r\n      \"capabilities\": \"CrossResourceGroupResourceMove, CrossSubscriptionResourceMove\"\r\n    },\r\n    {\r\n      \"resourceType\": \"privateLinkServices\",\r\n      \"locations\": [\r\n        \"West US\"\r\n      ],\r\n      \"apiVersions\": [\r\n        \"2018-08-01\"\r\n      ],\r\n      \"capabilities\": \"None\"\r\n    }\r\n  ],\r\n  \"registrationState\": \"Registered\"\r\n}",
-      "ResponseHeaders": {
-        "Content-Length": [
-          "35160"
->>>>>>> 96e32f42
         ],
         "Content-Type": [
           "application/json; charset=utf-8"
@@ -150,85 +100,52 @@
           "no-cache"
         ],
         "x-ms-ratelimit-remaining-subscription-reads": [
-          "14995"
-        ],
-        "x-ms-request-id": [
-<<<<<<< HEAD
-          "fc009b37-318e-4bba-a94b-90764a0c7fd1"
-        ],
-        "x-ms-correlation-request-id": [
-          "fc009b37-318e-4bba-a94b-90764a0c7fd1"
-        ],
-        "x-ms-routing-request-id": [
-          "WESTEUROPE:20180912T014419Z:fc009b37-318e-4bba-a94b-90764a0c7fd1"
-=======
-          "e316aece-13b0-48fb-8ebb-6c1b8cde237d"
-        ],
-        "x-ms-correlation-request-id": [
-          "e316aece-13b0-48fb-8ebb-6c1b8cde237d"
-        ],
-        "x-ms-routing-request-id": [
-          "BRAZILUS:20180912T062722Z:e316aece-13b0-48fb-8ebb-6c1b8cde237d"
->>>>>>> 96e32f42
-        ],
-        "Strict-Transport-Security": [
-          "max-age=31536000; includeSubDomains"
-        ],
-        "X-Content-Type-Options": [
-          "nosniff"
-        ],
-        "Cache-Control": [
-          "no-cache"
-        ],
-        "Date": [
-<<<<<<< HEAD
-          "Wed, 12 Sep 2018 01:44:19 GMT"
-=======
-          "Wed, 12 Sep 2018 06:27:22 GMT"
->>>>>>> 96e32f42
+          "14983"
+        ],
+        "x-ms-request-id": [
+          "ef944e48-6cb8-4c51-af4f-8de06e7f3b96"
+        ],
+        "x-ms-correlation-request-id": [
+          "ef944e48-6cb8-4c51-af4f-8de06e7f3b96"
+        ],
+        "x-ms-routing-request-id": [
+          "WESTEUROPE:20180912T183229Z:ef944e48-6cb8-4c51-af4f-8de06e7f3b96"
+        ],
+        "Strict-Transport-Security": [
+          "max-age=31536000; includeSubDomains"
+        ],
+        "X-Content-Type-Options": [
+          "nosniff"
+        ],
+        "Cache-Control": [
+          "no-cache"
+        ],
+        "Date": [
+          "Wed, 12 Sep 2018 18:32:29 GMT"
         ]
       },
       "StatusCode": 200
     },
     {
-<<<<<<< HEAD
-      "RequestUri": "/subscriptions/726f8cd6-6459-4db4-8e6d-2cd2716904e2/resourceGroups/ps8956/providers/Microsoft.Network/virtualNetworks/ps8371?api-version=2018-07-01",
-      "EncodedRequestUri": "L3N1YnNjcmlwdGlvbnMvNzI2ZjhjZDYtNjQ1OS00ZGI0LThlNmQtMmNkMjcxNjkwNGUyL3Jlc291cmNlR3JvdXBzL3BzODk1Ni9wcm92aWRlcnMvTWljcm9zb2Z0Lk5ldHdvcmsvdmlydHVhbE5ldHdvcmtzL3BzODM3MT9hcGktdmVyc2lvbj0yMDE4LTA3LTAx",
-=======
-      "RequestUri": "/subscriptions/947d47b4-7883-4bb9-9d85-c5e8e2f572ce/resourceGroups/ps2981/providers/Microsoft.Network/virtualNetworks/ps5263?api-version=2018-08-01",
-      "EncodedRequestUri": "L3N1YnNjcmlwdGlvbnMvOTQ3ZDQ3YjQtNzg4My00YmI5LTlkODUtYzVlOGUyZjU3MmNlL3Jlc291cmNlR3JvdXBzL3BzMjk4MS9wcm92aWRlcnMvTWljcm9zb2Z0Lk5ldHdvcmsvdmlydHVhbE5ldHdvcmtzL3BzNTI2Mz9hcGktdmVyc2lvbj0yMDE4LTA4LTAx",
->>>>>>> 96e32f42
+      "RequestUri": "/subscriptions/726f8cd6-6459-4db4-8e6d-2cd2716904e2/resourceGroups/ps1584/providers/Microsoft.Network/virtualNetworks/ps3123?api-version=2018-08-01",
+      "EncodedRequestUri": "L3N1YnNjcmlwdGlvbnMvNzI2ZjhjZDYtNjQ1OS00ZGI0LThlNmQtMmNkMjcxNjkwNGUyL3Jlc291cmNlR3JvdXBzL3BzMTU4NC9wcm92aWRlcnMvTWljcm9zb2Z0Lk5ldHdvcmsvdmlydHVhbE5ldHdvcmtzL3BzMzEyMz9hcGktdmVyc2lvbj0yMDE4LTA4LTAx",
       "RequestMethod": "GET",
       "RequestBody": "",
       "RequestHeaders": {
         "x-ms-client-request-id": [
-<<<<<<< HEAD
-          "6c507aad-4f91-4f40-b379-68f0510c8e43"
-=======
-          "81134549-c37a-4a23-ae62-7ce3407dfa31"
->>>>>>> 96e32f42
+          "876948dd-04fc-4776-ba7f-ec3717078a73"
         ],
         "accept-language": [
           "en-US"
         ],
         "User-Agent": [
-<<<<<<< HEAD
-          "FxVersion/4.7.3132.0",
-          "OSName/Windows10Enterprise",
-          "OSVersion/6.3.17134",
-          "Microsoft.Azure.Management.Network.NetworkManagementClient/19.3.0.0"
-        ]
-      },
-      "ResponseBody": "{\r\n  \"error\": {\r\n    \"code\": \"ResourceNotFound\",\r\n    \"message\": \"The Resource 'Microsoft.Network/virtualNetworks/ps8371' under resource group 'ps8956' was not found.\"\r\n  }\r\n}",
-=======
-          "FxVersion/4.7.3133.0",
-          "OSName/Windows8.1Enterprise",
-          "OSVersion/6.3.9600",
+          "FxVersion/4.7.3132.0",
+          "OSName/Windows10Enterprise",
+          "OSVersion/6.3.17134",
           "Microsoft.Azure.Management.Network.NetworkManagementClient/19.4.0.0"
         ]
       },
-      "ResponseBody": "{\r\n  \"error\": {\r\n    \"code\": \"ResourceNotFound\",\r\n    \"message\": \"The Resource 'Microsoft.Network/virtualNetworks/ps5263' under resource group 'ps2981' was not found.\"\r\n  }\r\n}",
->>>>>>> 96e32f42
+      "ResponseBody": "{\r\n  \"error\": {\r\n    \"code\": \"ResourceNotFound\",\r\n    \"message\": \"The Resource 'Microsoft.Network/virtualNetworks/ps3123' under resource group 'ps1584' was not found.\"\r\n  }\r\n}",
       "ResponseHeaders": {
         "Content-Length": [
           "150"
@@ -246,72 +163,43 @@
           "gateway"
         ],
         "x-ms-request-id": [
-<<<<<<< HEAD
-          "03a2a7d2-7224-4329-933c-5c934e02941e"
-        ],
-        "x-ms-correlation-request-id": [
-          "03a2a7d2-7224-4329-933c-5c934e02941e"
-        ],
-        "x-ms-routing-request-id": [
-          "WESTEUROPE:20180912T014420Z:03a2a7d2-7224-4329-933c-5c934e02941e"
-=======
-          "28f79333-5b2b-40a0-8c42-e19ac1fb419a"
-        ],
-        "x-ms-correlation-request-id": [
-          "28f79333-5b2b-40a0-8c42-e19ac1fb419a"
-        ],
-        "x-ms-routing-request-id": [
-          "BRAZILUS:20180912T062723Z:28f79333-5b2b-40a0-8c42-e19ac1fb419a"
->>>>>>> 96e32f42
-        ],
-        "Strict-Transport-Security": [
-          "max-age=31536000; includeSubDomains"
-        ],
-        "X-Content-Type-Options": [
-          "nosniff"
-        ],
-        "Cache-Control": [
-          "no-cache"
-        ],
-        "Date": [
-<<<<<<< HEAD
-          "Wed, 12 Sep 2018 01:44:20 GMT"
-=======
-          "Wed, 12 Sep 2018 06:27:23 GMT"
->>>>>>> 96e32f42
+          "44140aab-f64a-4aca-b0f1-5301d193cf65"
+        ],
+        "x-ms-correlation-request-id": [
+          "44140aab-f64a-4aca-b0f1-5301d193cf65"
+        ],
+        "x-ms-routing-request-id": [
+          "WESTEUROPE:20180912T183231Z:44140aab-f64a-4aca-b0f1-5301d193cf65"
+        ],
+        "Strict-Transport-Security": [
+          "max-age=31536000; includeSubDomains"
+        ],
+        "X-Content-Type-Options": [
+          "nosniff"
+        ],
+        "Cache-Control": [
+          "no-cache"
+        ],
+        "Date": [
+          "Wed, 12 Sep 2018 18:32:30 GMT"
         ]
       },
       "StatusCode": 404
     },
     {
-<<<<<<< HEAD
-      "RequestUri": "/subscriptions/726f8cd6-6459-4db4-8e6d-2cd2716904e2/resourceGroups/ps8956/providers/Microsoft.Network/virtualNetworks/ps8371?api-version=2018-07-01",
-      "EncodedRequestUri": "L3N1YnNjcmlwdGlvbnMvNzI2ZjhjZDYtNjQ1OS00ZGI0LThlNmQtMmNkMjcxNjkwNGUyL3Jlc291cmNlR3JvdXBzL3BzODk1Ni9wcm92aWRlcnMvTWljcm9zb2Z0Lk5ldHdvcmsvdmlydHVhbE5ldHdvcmtzL3BzODM3MT9hcGktdmVyc2lvbj0yMDE4LTA3LTAx",
-=======
-      "RequestUri": "/subscriptions/947d47b4-7883-4bb9-9d85-c5e8e2f572ce/resourceGroups/ps2981/providers/Microsoft.Network/virtualNetworks/ps5263?api-version=2018-08-01",
-      "EncodedRequestUri": "L3N1YnNjcmlwdGlvbnMvOTQ3ZDQ3YjQtNzg4My00YmI5LTlkODUtYzVlOGUyZjU3MmNlL3Jlc291cmNlR3JvdXBzL3BzMjk4MS9wcm92aWRlcnMvTWljcm9zb2Z0Lk5ldHdvcmsvdmlydHVhbE5ldHdvcmtzL3BzNTI2Mz9hcGktdmVyc2lvbj0yMDE4LTA4LTAx",
->>>>>>> 96e32f42
-      "RequestMethod": "GET",
-      "RequestBody": "",
-      "RequestHeaders": {
-        "User-Agent": [
-<<<<<<< HEAD
-          "FxVersion/4.7.3132.0",
-          "OSName/Windows10Enterprise",
-          "OSVersion/6.3.17134",
-          "Microsoft.Azure.Management.Network.NetworkManagementClient/19.3.0.0"
-        ]
-      },
-      "ResponseBody": "{\r\n  \"name\": \"ps8371\",\r\n  \"id\": \"/subscriptions/726f8cd6-6459-4db4-8e6d-2cd2716904e2/resourceGroups/ps8956/providers/Microsoft.Network/virtualNetworks/ps8371\",\r\n  \"etag\": \"W/\\\"184e1903-7d35-46a8-aa4a-4721db5aa717\\\"\",\r\n  \"type\": \"Microsoft.Network/virtualNetworks\",\r\n  \"location\": \"westus\",\r\n  \"properties\": {\r\n    \"provisioningState\": \"Succeeded\",\r\n    \"resourceGuid\": \"78dd5bc5-2231-4c59-b553-56dd9d7e7399\",\r\n    \"addressSpace\": {\r\n      \"addressPrefixes\": [\r\n        \"10.0.0.0/8\"\r\n      ]\r\n    },\r\n    \"subnets\": [],\r\n    \"virtualNetworkPeerings\": [],\r\n    \"enableDdosProtection\": false,\r\n    \"enableVmProtection\": false\r\n  }\r\n}",
-=======
-          "FxVersion/4.7.3133.0",
-          "OSName/Windows8.1Enterprise",
-          "OSVersion/6.3.9600",
+      "RequestUri": "/subscriptions/726f8cd6-6459-4db4-8e6d-2cd2716904e2/resourceGroups/ps1584/providers/Microsoft.Network/virtualNetworks/ps3123?api-version=2018-08-01",
+      "EncodedRequestUri": "L3N1YnNjcmlwdGlvbnMvNzI2ZjhjZDYtNjQ1OS00ZGI0LThlNmQtMmNkMjcxNjkwNGUyL3Jlc291cmNlR3JvdXBzL3BzMTU4NC9wcm92aWRlcnMvTWljcm9zb2Z0Lk5ldHdvcmsvdmlydHVhbE5ldHdvcmtzL3BzMzEyMz9hcGktdmVyc2lvbj0yMDE4LTA4LTAx",
+      "RequestMethod": "GET",
+      "RequestBody": "",
+      "RequestHeaders": {
+        "User-Agent": [
+          "FxVersion/4.7.3132.0",
+          "OSName/Windows10Enterprise",
+          "OSVersion/6.3.17134",
           "Microsoft.Azure.Management.Network.NetworkManagementClient/19.4.0.0"
         ]
       },
-      "ResponseBody": "{\r\n  \"name\": \"ps5263\",\r\n  \"id\": \"/subscriptions/947d47b4-7883-4bb9-9d85-c5e8e2f572ce/resourceGroups/ps2981/providers/Microsoft.Network/virtualNetworks/ps5263\",\r\n  \"etag\": \"W/\\\"ab8de804-41d7-477d-96e0-03a8a7946735\\\"\",\r\n  \"type\": \"Microsoft.Network/virtualNetworks\",\r\n  \"location\": \"westus\",\r\n  \"properties\": {\r\n    \"provisioningState\": \"Succeeded\",\r\n    \"resourceGuid\": \"3eeba1f7-3bae-46d1-90b9-4d188cc7eba7\",\r\n    \"addressSpace\": {\r\n      \"addressPrefixes\": [\r\n        \"10.0.0.0/8\"\r\n      ]\r\n    },\r\n    \"subnets\": [],\r\n    \"virtualNetworkPeerings\": [],\r\n    \"enableDdosProtection\": false,\r\n    \"enableVmProtection\": false\r\n  }\r\n}",
->>>>>>> 96e32f42
+      "ResponseBody": "{\r\n  \"name\": \"ps3123\",\r\n  \"id\": \"/subscriptions/726f8cd6-6459-4db4-8e6d-2cd2716904e2/resourceGroups/ps1584/providers/Microsoft.Network/virtualNetworks/ps3123\",\r\n  \"etag\": \"W/\\\"93ef6621-e0fb-431f-8f68-7528009e5201\\\"\",\r\n  \"type\": \"Microsoft.Network/virtualNetworks\",\r\n  \"location\": \"westus\",\r\n  \"properties\": {\r\n    \"provisioningState\": \"Succeeded\",\r\n    \"resourceGuid\": \"b025066b-24d2-444c-861c-41705534937a\",\r\n    \"addressSpace\": {\r\n      \"addressPrefixes\": [\r\n        \"10.0.0.0/8\"\r\n      ]\r\n    },\r\n    \"subnets\": [],\r\n    \"virtualNetworkPeerings\": [],\r\n    \"enableDdosProtection\": false,\r\n    \"enableVmProtection\": false\r\n  }\r\n}",
       "ResponseHeaders": {
         "Content-Length": [
           "630"
@@ -326,17 +214,10 @@
           "no-cache"
         ],
         "x-ms-request-id": [
-<<<<<<< HEAD
-          "2e25b7a8-3d9d-4309-9aff-29196fec3026"
-        ],
-        "x-ms-correlation-request-id": [
-          "12679975-ff65-435a-8377-a7fcfef1908a"
-=======
-          "d9b67366-7f24-47df-a8a3-bbf6b209a49f"
-        ],
-        "x-ms-correlation-request-id": [
-          "0789a316-a152-47d6-8c51-6c46d9595b7e"
->>>>>>> 96e32f42
+          "6a192c34-4138-4bcc-a8db-a504bbc803ee"
+        ],
+        "x-ms-correlation-request-id": [
+          "81c9d721-8293-4c30-88dc-368d14948d29"
         ],
         "Strict-Transport-Security": [
           "max-age=31536000; includeSubDomains"
@@ -345,81 +226,47 @@
           "no-cache"
         ],
         "ETag": [
-<<<<<<< HEAD
-          "W/\"184e1903-7d35-46a8-aa4a-4721db5aa717\""
-=======
-          "W/\"ab8de804-41d7-477d-96e0-03a8a7946735\""
->>>>>>> 96e32f42
+          "W/\"93ef6621-e0fb-431f-8f68-7528009e5201\""
         ],
         "Server": [
           "Microsoft-HTTPAPI/2.0",
           "Microsoft-HTTPAPI/2.0"
         ],
         "x-ms-ratelimit-remaining-subscription-reads": [
-<<<<<<< HEAD
-          "14980"
-        ],
-        "x-ms-routing-request-id": [
-          "WESTEUROPE:20180912T014434Z:12679975-ff65-435a-8377-a7fcfef1908a"
-=======
-          "11995"
-        ],
-        "x-ms-routing-request-id": [
-          "BRAZILUS:20180912T062745Z:0789a316-a152-47d6-8c51-6c46d9595b7e"
->>>>>>> 96e32f42
-        ],
-        "X-Content-Type-Options": [
-          "nosniff"
-        ],
-        "Date": [
-<<<<<<< HEAD
-          "Wed, 12 Sep 2018 01:44:33 GMT"
-=======
-          "Wed, 12 Sep 2018 06:27:45 GMT"
->>>>>>> 96e32f42
+          "14988"
+        ],
+        "x-ms-routing-request-id": [
+          "WESTEUROPE:20180912T183246Z:81c9d721-8293-4c30-88dc-368d14948d29"
+        ],
+        "X-Content-Type-Options": [
+          "nosniff"
+        ],
+        "Date": [
+          "Wed, 12 Sep 2018 18:32:45 GMT"
         ]
       },
       "StatusCode": 200
     },
     {
-<<<<<<< HEAD
-      "RequestUri": "/subscriptions/726f8cd6-6459-4db4-8e6d-2cd2716904e2/resourceGroups/ps8956/providers/Microsoft.Network/virtualNetworks/ps8371?api-version=2018-07-01",
-      "EncodedRequestUri": "L3N1YnNjcmlwdGlvbnMvNzI2ZjhjZDYtNjQ1OS00ZGI0LThlNmQtMmNkMjcxNjkwNGUyL3Jlc291cmNlR3JvdXBzL3BzODk1Ni9wcm92aWRlcnMvTWljcm9zb2Z0Lk5ldHdvcmsvdmlydHVhbE5ldHdvcmtzL3BzODM3MT9hcGktdmVyc2lvbj0yMDE4LTA3LTAx",
-=======
-      "RequestUri": "/subscriptions/947d47b4-7883-4bb9-9d85-c5e8e2f572ce/resourceGroups/ps2981/providers/Microsoft.Network/virtualNetworks/ps5263?api-version=2018-08-01",
-      "EncodedRequestUri": "L3N1YnNjcmlwdGlvbnMvOTQ3ZDQ3YjQtNzg4My00YmI5LTlkODUtYzVlOGUyZjU3MmNlL3Jlc291cmNlR3JvdXBzL3BzMjk4MS9wcm92aWRlcnMvTWljcm9zb2Z0Lk5ldHdvcmsvdmlydHVhbE5ldHdvcmtzL3BzNTI2Mz9hcGktdmVyc2lvbj0yMDE4LTA4LTAx",
->>>>>>> 96e32f42
+      "RequestUri": "/subscriptions/726f8cd6-6459-4db4-8e6d-2cd2716904e2/resourceGroups/ps1584/providers/Microsoft.Network/virtualNetworks/ps3123?api-version=2018-08-01",
+      "EncodedRequestUri": "L3N1YnNjcmlwdGlvbnMvNzI2ZjhjZDYtNjQ1OS00ZGI0LThlNmQtMmNkMjcxNjkwNGUyL3Jlc291cmNlR3JvdXBzL3BzMTU4NC9wcm92aWRlcnMvTWljcm9zb2Z0Lk5ldHdvcmsvdmlydHVhbE5ldHdvcmtzL3BzMzEyMz9hcGktdmVyc2lvbj0yMDE4LTA4LTAx",
       "RequestMethod": "GET",
       "RequestBody": "",
       "RequestHeaders": {
         "x-ms-client-request-id": [
-<<<<<<< HEAD
-          "bd57025c-9706-4750-9683-dda825ac679a"
-=======
-          "d7cc68df-eb82-452d-ae50-f8ab64e13b64"
->>>>>>> 96e32f42
+          "d3330f79-f319-43d5-9c05-2ce8ea26dda8"
         ],
         "accept-language": [
           "en-US"
         ],
         "User-Agent": [
-<<<<<<< HEAD
-          "FxVersion/4.7.3132.0",
-          "OSName/Windows10Enterprise",
-          "OSVersion/6.3.17134",
-          "Microsoft.Azure.Management.Network.NetworkManagementClient/19.3.0.0"
-        ]
-      },
-      "ResponseBody": "{\r\n  \"name\": \"ps8371\",\r\n  \"id\": \"/subscriptions/726f8cd6-6459-4db4-8e6d-2cd2716904e2/resourceGroups/ps8956/providers/Microsoft.Network/virtualNetworks/ps8371\",\r\n  \"etag\": \"W/\\\"184e1903-7d35-46a8-aa4a-4721db5aa717\\\"\",\r\n  \"type\": \"Microsoft.Network/virtualNetworks\",\r\n  \"location\": \"westus\",\r\n  \"properties\": {\r\n    \"provisioningState\": \"Succeeded\",\r\n    \"resourceGuid\": \"78dd5bc5-2231-4c59-b553-56dd9d7e7399\",\r\n    \"addressSpace\": {\r\n      \"addressPrefixes\": [\r\n        \"10.0.0.0/8\"\r\n      ]\r\n    },\r\n    \"subnets\": [],\r\n    \"virtualNetworkPeerings\": [],\r\n    \"enableDdosProtection\": false,\r\n    \"enableVmProtection\": false\r\n  }\r\n}",
-=======
-          "FxVersion/4.7.3133.0",
-          "OSName/Windows8.1Enterprise",
-          "OSVersion/6.3.9600",
+          "FxVersion/4.7.3132.0",
+          "OSName/Windows10Enterprise",
+          "OSVersion/6.3.17134",
           "Microsoft.Azure.Management.Network.NetworkManagementClient/19.4.0.0"
         ]
       },
-      "ResponseBody": "{\r\n  \"name\": \"ps5263\",\r\n  \"id\": \"/subscriptions/947d47b4-7883-4bb9-9d85-c5e8e2f572ce/resourceGroups/ps2981/providers/Microsoft.Network/virtualNetworks/ps5263\",\r\n  \"etag\": \"W/\\\"ab8de804-41d7-477d-96e0-03a8a7946735\\\"\",\r\n  \"type\": \"Microsoft.Network/virtualNetworks\",\r\n  \"location\": \"westus\",\r\n  \"properties\": {\r\n    \"provisioningState\": \"Succeeded\",\r\n    \"resourceGuid\": \"3eeba1f7-3bae-46d1-90b9-4d188cc7eba7\",\r\n    \"addressSpace\": {\r\n      \"addressPrefixes\": [\r\n        \"10.0.0.0/8\"\r\n      ]\r\n    },\r\n    \"subnets\": [],\r\n    \"virtualNetworkPeerings\": [],\r\n    \"enableDdosProtection\": false,\r\n    \"enableVmProtection\": false\r\n  }\r\n}",
->>>>>>> 96e32f42
+      "ResponseBody": "{\r\n  \"name\": \"ps3123\",\r\n  \"id\": \"/subscriptions/726f8cd6-6459-4db4-8e6d-2cd2716904e2/resourceGroups/ps1584/providers/Microsoft.Network/virtualNetworks/ps3123\",\r\n  \"etag\": \"W/\\\"93ef6621-e0fb-431f-8f68-7528009e5201\\\"\",\r\n  \"type\": \"Microsoft.Network/virtualNetworks\",\r\n  \"location\": \"westus\",\r\n  \"properties\": {\r\n    \"provisioningState\": \"Succeeded\",\r\n    \"resourceGuid\": \"b025066b-24d2-444c-861c-41705534937a\",\r\n    \"addressSpace\": {\r\n      \"addressPrefixes\": [\r\n        \"10.0.0.0/8\"\r\n      ]\r\n    },\r\n    \"subnets\": [],\r\n    \"virtualNetworkPeerings\": [],\r\n    \"enableDdosProtection\": false,\r\n    \"enableVmProtection\": false\r\n  }\r\n}",
       "ResponseHeaders": {
         "Content-Length": [
           "630"
@@ -434,17 +281,10 @@
           "no-cache"
         ],
         "x-ms-request-id": [
-<<<<<<< HEAD
-          "04239812-feec-4a20-af4b-af6fe41bc6b4"
-        ],
-        "x-ms-correlation-request-id": [
-          "1e860c69-c76b-476a-bb0b-6c2cde5f74ab"
-=======
-          "5d7505fd-dbdc-4eed-9705-bf86bbd1578e"
-        ],
-        "x-ms-correlation-request-id": [
-          "a527bfa7-7995-4603-9572-4e4ba304f7a6"
->>>>>>> 96e32f42
+          "5d89b44d-84bb-4b9a-a3b0-0f914e61eb53"
+        ],
+        "x-ms-correlation-request-id": [
+          "b0c1cc5d-3285-47da-b3df-184be4d301ef"
         ],
         "Strict-Transport-Security": [
           "max-age=31536000; includeSubDomains"
@@ -453,50 +293,30 @@
           "no-cache"
         ],
         "ETag": [
-<<<<<<< HEAD
-          "W/\"184e1903-7d35-46a8-aa4a-4721db5aa717\""
-=======
-          "W/\"ab8de804-41d7-477d-96e0-03a8a7946735\""
->>>>>>> 96e32f42
+          "W/\"93ef6621-e0fb-431f-8f68-7528009e5201\""
         ],
         "Server": [
           "Microsoft-HTTPAPI/2.0",
           "Microsoft-HTTPAPI/2.0"
         ],
         "x-ms-ratelimit-remaining-subscription-reads": [
-<<<<<<< HEAD
-          "14979"
-        ],
-        "x-ms-routing-request-id": [
-          "WESTEUROPE:20180912T014434Z:1e860c69-c76b-476a-bb0b-6c2cde5f74ab"
-=======
-          "11994"
-        ],
-        "x-ms-routing-request-id": [
-          "BRAZILUS:20180912T062745Z:a527bfa7-7995-4603-9572-4e4ba304f7a6"
->>>>>>> 96e32f42
-        ],
-        "X-Content-Type-Options": [
-          "nosniff"
-        ],
-        "Date": [
-<<<<<<< HEAD
-          "Wed, 12 Sep 2018 01:44:34 GMT"
-=======
-          "Wed, 12 Sep 2018 06:27:45 GMT"
->>>>>>> 96e32f42
+          "14987"
+        ],
+        "x-ms-routing-request-id": [
+          "WESTEUROPE:20180912T183247Z:b0c1cc5d-3285-47da-b3df-184be4d301ef"
+        ],
+        "X-Content-Type-Options": [
+          "nosniff"
+        ],
+        "Date": [
+          "Wed, 12 Sep 2018 18:32:47 GMT"
         ]
       },
       "StatusCode": 200
     },
     {
-<<<<<<< HEAD
-      "RequestUri": "/subscriptions/726f8cd6-6459-4db4-8e6d-2cd2716904e2/resourceGroups/ps8956/providers/Microsoft.Network/virtualNetworks/ps8371?api-version=2018-07-01",
-      "EncodedRequestUri": "L3N1YnNjcmlwdGlvbnMvNzI2ZjhjZDYtNjQ1OS00ZGI0LThlNmQtMmNkMjcxNjkwNGUyL3Jlc291cmNlR3JvdXBzL3BzODk1Ni9wcm92aWRlcnMvTWljcm9zb2Z0Lk5ldHdvcmsvdmlydHVhbE5ldHdvcmtzL3BzODM3MT9hcGktdmVyc2lvbj0yMDE4LTA3LTAx",
-=======
-      "RequestUri": "/subscriptions/947d47b4-7883-4bb9-9d85-c5e8e2f572ce/resourceGroups/ps2981/providers/Microsoft.Network/virtualNetworks/ps5263?api-version=2018-08-01",
-      "EncodedRequestUri": "L3N1YnNjcmlwdGlvbnMvOTQ3ZDQ3YjQtNzg4My00YmI5LTlkODUtYzVlOGUyZjU3MmNlL3Jlc291cmNlR3JvdXBzL3BzMjk4MS9wcm92aWRlcnMvTWljcm9zb2Z0Lk5ldHdvcmsvdmlydHVhbE5ldHdvcmtzL3BzNTI2Mz9hcGktdmVyc2lvbj0yMDE4LTA4LTAx",
->>>>>>> 96e32f42
+      "RequestUri": "/subscriptions/726f8cd6-6459-4db4-8e6d-2cd2716904e2/resourceGroups/ps1584/providers/Microsoft.Network/virtualNetworks/ps3123?api-version=2018-08-01",
+      "EncodedRequestUri": "L3N1YnNjcmlwdGlvbnMvNzI2ZjhjZDYtNjQ1OS00ZGI0LThlNmQtMmNkMjcxNjkwNGUyL3Jlc291cmNlR3JvdXBzL3BzMTU4NC9wcm92aWRlcnMvTWljcm9zb2Z0Lk5ldHdvcmsvdmlydHVhbE5ldHdvcmtzL3BzMzEyMz9hcGktdmVyc2lvbj0yMDE4LTA4LTAx",
       "RequestMethod": "PUT",
       "RequestBody": "{\r\n  \"properties\": {\r\n    \"addressSpace\": {\r\n      \"addressPrefixes\": [\r\n        \"10.0.0.0/8\"\r\n      ]\r\n    },\r\n    \"subnets\": [],\r\n    \"virtualNetworkPeerings\": [],\r\n    \"enableDdosProtection\": false\r\n  },\r\n  \"location\": \"West US\"\r\n}",
       "RequestHeaders": {
@@ -507,33 +327,19 @@
           "234"
         ],
         "x-ms-client-request-id": [
-<<<<<<< HEAD
-          "bb7b807b-8ceb-4885-ad90-3d9a4c371309"
-=======
-          "d1e76860-d83f-4b16-a51e-8f973db3b6c3"
->>>>>>> 96e32f42
+          "ec6bc697-72ed-49d8-bc10-663e13352372"
         ],
         "accept-language": [
           "en-US"
         ],
         "User-Agent": [
-<<<<<<< HEAD
-          "FxVersion/4.7.3132.0",
-          "OSName/Windows10Enterprise",
-          "OSVersion/6.3.17134",
-          "Microsoft.Azure.Management.Network.NetworkManagementClient/19.3.0.0"
-        ]
-      },
-      "ResponseBody": "{\r\n  \"name\": \"ps8371\",\r\n  \"id\": \"/subscriptions/726f8cd6-6459-4db4-8e6d-2cd2716904e2/resourceGroups/ps8956/providers/Microsoft.Network/virtualNetworks/ps8371\",\r\n  \"etag\": \"W/\\\"6a6b1067-677a-4c6d-b845-42832ae2301a\\\"\",\r\n  \"type\": \"Microsoft.Network/virtualNetworks\",\r\n  \"location\": \"westus\",\r\n  \"properties\": {\r\n    \"provisioningState\": \"Updating\",\r\n    \"resourceGuid\": \"78dd5bc5-2231-4c59-b553-56dd9d7e7399\",\r\n    \"addressSpace\": {\r\n      \"addressPrefixes\": [\r\n        \"10.0.0.0/8\"\r\n      ]\r\n    },\r\n    \"subnets\": [],\r\n    \"virtualNetworkPeerings\": [],\r\n    \"enableDdosProtection\": false,\r\n    \"enableVmProtection\": false\r\n  }\r\n}",
-=======
-          "FxVersion/4.7.3133.0",
-          "OSName/Windows8.1Enterprise",
-          "OSVersion/6.3.9600",
+          "FxVersion/4.7.3132.0",
+          "OSName/Windows10Enterprise",
+          "OSVersion/6.3.17134",
           "Microsoft.Azure.Management.Network.NetworkManagementClient/19.4.0.0"
         ]
       },
-      "ResponseBody": "{\r\n  \"name\": \"ps5263\",\r\n  \"id\": \"/subscriptions/947d47b4-7883-4bb9-9d85-c5e8e2f572ce/resourceGroups/ps2981/providers/Microsoft.Network/virtualNetworks/ps5263\",\r\n  \"etag\": \"W/\\\"98d2813c-e58d-4606-b6c3-f6e05e8e871a\\\"\",\r\n  \"type\": \"Microsoft.Network/virtualNetworks\",\r\n  \"location\": \"westus\",\r\n  \"properties\": {\r\n    \"provisioningState\": \"Updating\",\r\n    \"resourceGuid\": \"3eeba1f7-3bae-46d1-90b9-4d188cc7eba7\",\r\n    \"addressSpace\": {\r\n      \"addressPrefixes\": [\r\n        \"10.0.0.0/8\"\r\n      ]\r\n    },\r\n    \"subnets\": [],\r\n    \"virtualNetworkPeerings\": [],\r\n    \"enableDdosProtection\": false,\r\n    \"enableVmProtection\": false\r\n  }\r\n}",
->>>>>>> 96e32f42
+      "ResponseBody": "{\r\n  \"name\": \"ps3123\",\r\n  \"id\": \"/subscriptions/726f8cd6-6459-4db4-8e6d-2cd2716904e2/resourceGroups/ps1584/providers/Microsoft.Network/virtualNetworks/ps3123\",\r\n  \"etag\": \"W/\\\"e9ce376a-ddb7-4665-bca6-c91055bff65b\\\"\",\r\n  \"type\": \"Microsoft.Network/virtualNetworks\",\r\n  \"location\": \"westus\",\r\n  \"properties\": {\r\n    \"provisioningState\": \"Updating\",\r\n    \"resourceGuid\": \"b025066b-24d2-444c-861c-41705534937a\",\r\n    \"addressSpace\": {\r\n      \"addressPrefixes\": [\r\n        \"10.0.0.0/8\"\r\n      ]\r\n    },\r\n    \"subnets\": [],\r\n    \"virtualNetworkPeerings\": [],\r\n    \"enableDdosProtection\": false,\r\n    \"enableVmProtection\": false\r\n  }\r\n}",
       "ResponseHeaders": {
         "Content-Length": [
           "629"
@@ -551,23 +357,13 @@
           "3"
         ],
         "x-ms-request-id": [
-<<<<<<< HEAD
-          "5b8162b6-d755-4714-a44b-ac191c96b0d8"
+          "783695d5-6005-422e-8d85-fd79ca99fe76"
         ],
         "Azure-AsyncOperation": [
-          "https://api-dogfood.resources.windows-int.net/subscriptions/726f8cd6-6459-4db4-8e6d-2cd2716904e2/providers/Microsoft.Network/locations/nrp8/operations/5b8162b6-d755-4714-a44b-ac191c96b0d8?api-version=2018-07-01"
-        ],
-        "x-ms-correlation-request-id": [
-          "ea540243-32b3-4d00-94d5-8df59d7d8d47"
-=======
-          "b09365bb-9594-4c15-b284-008d96fb973b"
-        ],
-        "Azure-AsyncOperation": [
-          "https://brazilus.management.azure.com/subscriptions/947d47b4-7883-4bb9-9d85-c5e8e2f572ce/providers/Microsoft.Network/locations/westus.validation/operations/b09365bb-9594-4c15-b284-008d96fb973b?api-version=2018-08-01"
-        ],
-        "x-ms-correlation-request-id": [
-          "a3528d43-b9de-4683-8624-20d0061e5721"
->>>>>>> 96e32f42
+          "https://api-dogfood.resources.windows-int.net/subscriptions/726f8cd6-6459-4db4-8e6d-2cd2716904e2/providers/Microsoft.Network/locations/nrp8/operations/783695d5-6005-422e-8d85-fd79ca99fe76?api-version=2018-08-01"
+        ],
+        "x-ms-correlation-request-id": [
+          "aef1905f-91ed-41c0-9c31-005b6707fcf6"
         ],
         "Strict-Transport-Security": [
           "max-age=31536000; includeSubDomains"
@@ -580,52 +376,37 @@
           "Microsoft-HTTPAPI/2.0"
         ],
         "x-ms-ratelimit-remaining-subscription-writes": [
-<<<<<<< HEAD
-          "1196"
-        ],
-        "x-ms-routing-request-id": [
-          "WESTEUROPE:20180912T014422Z:ea540243-32b3-4d00-94d5-8df59d7d8d47"
-=======
           "1198"
         ],
         "x-ms-routing-request-id": [
-          "BRAZILUS:20180912T062724Z:a3528d43-b9de-4683-8624-20d0061e5721"
->>>>>>> 96e32f42
-        ],
-        "X-Content-Type-Options": [
-          "nosniff"
-        ],
-        "Date": [
-<<<<<<< HEAD
-          "Wed, 12 Sep 2018 01:44:22 GMT"
-=======
-          "Wed, 12 Sep 2018 06:27:24 GMT"
->>>>>>> 96e32f42
+          "WESTEUROPE:20180912T183235Z:aef1905f-91ed-41c0-9c31-005b6707fcf6"
+        ],
+        "X-Content-Type-Options": [
+          "nosniff"
+        ],
+        "Date": [
+          "Wed, 12 Sep 2018 18:32:35 GMT"
         ]
       },
       "StatusCode": 201
     },
     {
-<<<<<<< HEAD
-      "RequestUri": "/subscriptions/726f8cd6-6459-4db4-8e6d-2cd2716904e2/providers/Microsoft.Network/locations/nrp8/operations/5b8162b6-d755-4714-a44b-ac191c96b0d8?api-version=2018-07-01",
-      "EncodedRequestUri": "L3N1YnNjcmlwdGlvbnMvNzI2ZjhjZDYtNjQ1OS00ZGI0LThlNmQtMmNkMjcxNjkwNGUyL3Byb3ZpZGVycy9NaWNyb3NvZnQuTmV0d29yay9sb2NhdGlvbnMvbnJwOC9vcGVyYXRpb25zLzViODE2MmI2LWQ3NTUtNDcxNC1hNDRiLWFjMTkxYzk2YjBkOD9hcGktdmVyc2lvbj0yMDE4LTA3LTAx",
-=======
-      "RequestUri": "/subscriptions/947d47b4-7883-4bb9-9d85-c5e8e2f572ce/providers/Microsoft.Network/locations/westus.validation/operations/b09365bb-9594-4c15-b284-008d96fb973b?api-version=2018-08-01",
-      "EncodedRequestUri": "L3N1YnNjcmlwdGlvbnMvOTQ3ZDQ3YjQtNzg4My00YmI5LTlkODUtYzVlOGUyZjU3MmNlL3Byb3ZpZGVycy9NaWNyb3NvZnQuTmV0d29yay9sb2NhdGlvbnMvd2VzdHVzLnZhbGlkYXRpb24vb3BlcmF0aW9ucy9iMDkzNjViYi05NTk0LTRjMTUtYjI4NC0wMDhkOTZmYjk3M2I/YXBpLXZlcnNpb249MjAxOC0wOC0wMQ==",
-      "RequestMethod": "GET",
-      "RequestBody": "",
-      "RequestHeaders": {
-        "User-Agent": [
-          "FxVersion/4.7.3133.0",
-          "OSName/Windows8.1Enterprise",
-          "OSVersion/6.3.9600",
+      "RequestUri": "/subscriptions/726f8cd6-6459-4db4-8e6d-2cd2716904e2/providers/Microsoft.Network/locations/nrp8/operations/783695d5-6005-422e-8d85-fd79ca99fe76?api-version=2018-08-01",
+      "EncodedRequestUri": "L3N1YnNjcmlwdGlvbnMvNzI2ZjhjZDYtNjQ1OS00ZGI0LThlNmQtMmNkMjcxNjkwNGUyL3Byb3ZpZGVycy9NaWNyb3NvZnQuTmV0d29yay9sb2NhdGlvbnMvbnJwOC9vcGVyYXRpb25zLzc4MzY5NWQ1LTYwMDUtNDIyZS04ZDg1LWZkNzljYTk5ZmU3Nj9hcGktdmVyc2lvbj0yMDE4LTA4LTAx",
+      "RequestMethod": "GET",
+      "RequestBody": "",
+      "RequestHeaders": {
+        "User-Agent": [
+          "FxVersion/4.7.3132.0",
+          "OSName/Windows10Enterprise",
+          "OSVersion/6.3.17134",
           "Microsoft.Azure.Management.Network.NetworkManagementClient/19.4.0.0"
         ]
       },
-      "ResponseBody": "{\r\n  \"status\": \"InProgress\"\r\n}",
-      "ResponseHeaders": {
-        "Content-Length": [
-          "30"
+      "ResponseBody": "{\r\n  \"status\": \"Succeeded\"\r\n}",
+      "ResponseHeaders": {
+        "Content-Length": [
+          "29"
         ],
         "Content-Type": [
           "application/json; charset=utf-8"
@@ -636,14 +417,11 @@
         "Pragma": [
           "no-cache"
         ],
-        "Retry-After": [
-          "10"
-        ],
-        "x-ms-request-id": [
-          "555649ef-5b2e-4cf5-ad5b-aa1a85b4ba18"
-        ],
-        "x-ms-correlation-request-id": [
-          "d585e5ac-259a-42eb-892a-3ac9465125af"
+        "x-ms-request-id": [
+          "25a6a613-e885-4a27-95e3-17808117df18"
+        ],
+        "x-ms-correlation-request-id": [
+          "f2ebac55-0c05-44a8-9453-2f48051deb0a"
         ],
         "Strict-Transport-Security": [
           "max-age=31536000; includeSubDomains"
@@ -656,45 +434,529 @@
           "Microsoft-HTTPAPI/2.0"
         ],
         "x-ms-ratelimit-remaining-subscription-reads": [
+          "14989"
+        ],
+        "x-ms-routing-request-id": [
+          "WESTEUROPE:20180912T183246Z:f2ebac55-0c05-44a8-9453-2f48051deb0a"
+        ],
+        "X-Content-Type-Options": [
+          "nosniff"
+        ],
+        "Date": [
+          "Wed, 12 Sep 2018 18:32:45 GMT"
+        ]
+      },
+      "StatusCode": 200
+    },
+    {
+      "RequestUri": "/subscriptions/726f8cd6-6459-4db4-8e6d-2cd2716904e2/resourceGroups/ps1584/providers/Microsoft.Network/dnsZones/ps1285.pstest.test?api-version=2018-05-01",
+      "EncodedRequestUri": "L3N1YnNjcmlwdGlvbnMvNzI2ZjhjZDYtNjQ1OS00ZGI0LThlNmQtMmNkMjcxNjkwNGUyL3Jlc291cmNlR3JvdXBzL3BzMTU4NC9wcm92aWRlcnMvTWljcm9zb2Z0Lk5ldHdvcmsvZG5zWm9uZXMvcHMxMjg1LnBzdGVzdC50ZXN0P2FwaS12ZXJzaW9uPTIwMTgtMDUtMDE=",
+      "RequestMethod": "PUT",
+      "RequestBody": "{\r\n  \"properties\": {\r\n    \"zoneType\": \"Private\",\r\n    \"registrationVirtualNetworks\": [],\r\n    \"resolutionVirtualNetworks\": [\r\n      {\r\n        \"id\": \"/subscriptions/726f8cd6-6459-4db4-8e6d-2cd2716904e2/resourceGroups/ps1584/providers/Microsoft.Network/virtualNetworks/ps3123\"\r\n      }\r\n    ]\r\n  },\r\n  \"location\": \"global\",\r\n  \"tags\": {\r\n    \"tag1\": \"value1\"\r\n  }\r\n}",
+      "RequestHeaders": {
+        "Content-Type": [
+          "application/json; charset=utf-8"
+        ],
+        "Content-Length": [
+          "365"
+        ],
+        "x-ms-client-request-id": [
+          "e03ad695-4ce9-4b06-8d06-6f1351d0873a"
+        ],
+        "If-None-Match": [
+          "*"
+        ],
+        "accept-language": [
+          "en-US"
+        ],
+        "User-Agent": [
+          "FxVersion/4.7.3132.0",
+          "OSName/Windows10Enterprise",
+          "OSVersion/6.3.17134",
+          "Microsoft.Azure.Management.Dns.DnsManagementClient/3.0.0.0"
+        ]
+      },
+      "ResponseBody": "{\r\n  \"id\": \"/subscriptions/726f8cd6-6459-4db4-8e6d-2cd2716904e2/resourceGroups/ps1584/providers/Microsoft.Network/dnszones/ps1285.pstest.test\",\r\n  \"name\": \"ps1285.pstest.test\",\r\n  \"type\": \"Microsoft.Network/dnszones\",\r\n  \"etag\": \"00000002-0000-0000-d150-ff02c74ad401\",\r\n  \"location\": \"global\",\r\n  \"tags\": {\r\n    \"tag1\": \"value1\"\r\n  },\r\n  \"properties\": {\r\n    \"maxNumberOfRecordSets\": 6000,\r\n    \"maxNumberOfRecordsPerRecordSet\": null,\r\n    \"nameServers\": null,\r\n    \"numberOfRecordSets\": 1,\r\n    \"registrationVirtualNetworks\": [],\r\n    \"resolutionVirtualNetworks\": [\r\n      {\r\n        \"id\": \"/subscriptions/726f8cd6-6459-4db4-8e6d-2cd2716904e2/resourceGroups/ps1584/providers/Microsoft.Network/virtualNetworks/ps3123\"\r\n      }\r\n    ],\r\n    \"zoneType\": \"Private\"\r\n  }\r\n}",
+      "ResponseHeaders": {
+        "Content-Length": [
+          "652"
+        ],
+        "Content-Type": [
+          "application/json; charset=utf-8"
+        ],
+        "X-Content-Type-Options": [
+          "nosniff"
+        ],
+        "Strict-Transport-Security": [
+          "max-age=31536000; includeSubDomains"
+        ],
+        "x-ms-request-id": [
+          "e03ad695-4ce9-4b06-8d06-6f1351d0873a"
+        ],
+        "x-ms-ratelimit-remaining-subscription-resource-requests": [
+          "11999"
+        ],
+        "x-ms-correlation-request-id": [
+          "b4e81a95-fe71-4e6f-a645-795c47524a92"
+        ],
+        "x-ms-routing-request-id": [
+          "WESTEUROPE:20180912T183251Z:b4e81a95-fe71-4e6f-a645-795c47524a92"
+        ],
+        "Cache-Control": [
+          "private"
+        ],
+        "Date": [
+          "Wed, 12 Sep 2018 18:32:51 GMT"
+        ],
+        "ETag": [
+          "00000002-0000-0000-d150-ff02c74ad401"
+        ],
+        "Server": [
+          "Microsoft-IIS/8.5"
+        ],
+        "X-AspNet-Version": [
+          "4.0.30319"
+        ],
+        "X-Powered-By": [
+          "ASP.NET"
+        ]
+      },
+      "StatusCode": 201
+    },
+    {
+      "RequestUri": "/subscriptions/726f8cd6-6459-4db4-8e6d-2cd2716904e2/resourceGroups/ps1584/providers/Microsoft.Network/dnsZones/ps1285.pstest.test?api-version=2018-05-01",
+      "EncodedRequestUri": "L3N1YnNjcmlwdGlvbnMvNzI2ZjhjZDYtNjQ1OS00ZGI0LThlNmQtMmNkMjcxNjkwNGUyL3Jlc291cmNlR3JvdXBzL3BzMTU4NC9wcm92aWRlcnMvTWljcm9zb2Z0Lk5ldHdvcmsvZG5zWm9uZXMvcHMxMjg1LnBzdGVzdC50ZXN0P2FwaS12ZXJzaW9uPTIwMTgtMDUtMDE=",
+      "RequestMethod": "PUT",
+      "RequestBody": "{\r\n  \"properties\": {\r\n    \"zoneType\": \"Private\",\r\n    \"registrationVirtualNetworks\": [],\r\n    \"resolutionVirtualNetworks\": []\r\n  },\r\n  \"location\": \"global\",\r\n  \"tags\": {\r\n    \"tag2\": \"value2\",\r\n    \"tag1\": \"value1\"\r\n  }\r\n}",
+      "RequestHeaders": {
+        "Content-Type": [
+          "application/json; charset=utf-8"
+        ],
+        "Content-Length": [
+          "222"
+        ],
+        "x-ms-client-request-id": [
+          "9dc882e9-1f16-4f1e-afa7-566b5d4784a4"
+        ],
+        "accept-language": [
+          "en-US"
+        ],
+        "User-Agent": [
+          "FxVersion/4.7.3132.0",
+          "OSName/Windows10Enterprise",
+          "OSVersion/6.3.17134",
+          "Microsoft.Azure.Management.Dns.DnsManagementClient/3.0.0.0"
+        ]
+      },
+      "ResponseBody": "{\r\n  \"id\": \"/subscriptions/726f8cd6-6459-4db4-8e6d-2cd2716904e2/resourceGroups/ps1584/providers/Microsoft.Network/dnszones/ps1285.pstest.test\",\r\n  \"name\": \"ps1285.pstest.test\",\r\n  \"type\": \"Microsoft.Network/dnszones\",\r\n  \"etag\": \"00000003-0000-0000-d150-ff02c74ad401\",\r\n  \"location\": \"global\",\r\n  \"tags\": {\r\n    \"tag2\": \"value2\",\r\n    \"tag1\": \"value1\"\r\n  },\r\n  \"properties\": {\r\n    \"maxNumberOfRecordSets\": 6000,\r\n    \"maxNumberOfRecordsPerRecordSet\": null,\r\n    \"nameServers\": null,\r\n    \"numberOfRecordSets\": 1,\r\n    \"registrationVirtualNetworks\": [],\r\n    \"resolutionVirtualNetworks\": [],\r\n    \"zoneType\": \"Private\"\r\n  }\r\n}",
+      "ResponseHeaders": {
+        "Content-Length": [
+          "527"
+        ],
+        "Content-Type": [
+          "application/json; charset=utf-8"
+        ],
+        "X-Content-Type-Options": [
+          "nosniff"
+        ],
+        "Strict-Transport-Security": [
+          "max-age=31536000; includeSubDomains"
+        ],
+        "x-ms-request-id": [
+          "9dc882e9-1f16-4f1e-afa7-566b5d4784a4"
+        ],
+        "x-ms-ratelimit-remaining-subscription-resource-requests": [
+          "11998"
+        ],
+        "x-ms-correlation-request-id": [
+          "6630926d-914a-40d3-b566-1921354376ec"
+        ],
+        "x-ms-routing-request-id": [
+          "WESTEUROPE:20180912T183254Z:6630926d-914a-40d3-b566-1921354376ec"
+        ],
+        "Cache-Control": [
+          "private"
+        ],
+        "Date": [
+          "Wed, 12 Sep 2018 18:32:53 GMT"
+        ],
+        "ETag": [
+          "00000003-0000-0000-d150-ff02c74ad401"
+        ],
+        "Server": [
+          "Microsoft-IIS/8.5"
+        ],
+        "X-AspNet-Version": [
+          "4.0.30319"
+        ],
+        "X-Powered-By": [
+          "ASP.NET"
+        ]
+      },
+      "StatusCode": 200
+    },
+    {
+      "RequestUri": "/subscriptions/726f8cd6-6459-4db4-8e6d-2cd2716904e2/resourceGroups/ps1584/providers/Microsoft.Network/dnsZones/ps1285.pstest.test?api-version=2018-05-01",
+      "EncodedRequestUri": "L3N1YnNjcmlwdGlvbnMvNzI2ZjhjZDYtNjQ1OS00ZGI0LThlNmQtMmNkMjcxNjkwNGUyL3Jlc291cmNlR3JvdXBzL3BzMTU4NC9wcm92aWRlcnMvTWljcm9zb2Z0Lk5ldHdvcmsvZG5zWm9uZXMvcHMxMjg1LnBzdGVzdC50ZXN0P2FwaS12ZXJzaW9uPTIwMTgtMDUtMDE=",
+      "RequestMethod": "PUT",
+      "RequestBody": "{\r\n  \"properties\": {\r\n    \"zoneType\": \"Private\",\r\n    \"registrationVirtualNetworks\": [],\r\n    \"resolutionVirtualNetworks\": [\r\n      {\r\n        \"id\": \"/subscriptions/726f8cd6-6459-4db4-8e6d-2cd2716904e2/resourceGroups/ps1584/providers/Microsoft.Network/virtualNetworks/ps3123\"\r\n      }\r\n    ]\r\n  },\r\n  \"location\": \"global\",\r\n  \"tags\": {\r\n    \"tag1\": \"value1\",\r\n    \"tag2\": \"value2\"\r\n  }\r\n}",
+      "RequestHeaders": {
+        "Content-Type": [
+          "application/json; charset=utf-8"
+        ],
+        "Content-Length": [
+          "388"
+        ],
+        "x-ms-client-request-id": [
+          "a2afc2cb-e4d1-4379-af06-172bcd996696"
+        ],
+        "If-Match": [
+          "00000003-0000-0000-d150-ff02c74ad401"
+        ],
+        "accept-language": [
+          "en-US"
+        ],
+        "User-Agent": [
+          "FxVersion/4.7.3132.0",
+          "OSName/Windows10Enterprise",
+          "OSVersion/6.3.17134",
+          "Microsoft.Azure.Management.Dns.DnsManagementClient/3.0.0.0"
+        ]
+      },
+      "ResponseBody": "{\r\n  \"id\": \"/subscriptions/726f8cd6-6459-4db4-8e6d-2cd2716904e2/resourceGroups/ps1584/providers/Microsoft.Network/dnszones/ps1285.pstest.test\",\r\n  \"name\": \"ps1285.pstest.test\",\r\n  \"type\": \"Microsoft.Network/dnszones\",\r\n  \"etag\": \"00000004-0000-0000-d150-ff02c74ad401\",\r\n  \"location\": \"global\",\r\n  \"tags\": {\r\n    \"tag1\": \"value1\",\r\n    \"tag2\": \"value2\"\r\n  },\r\n  \"properties\": {\r\n    \"maxNumberOfRecordSets\": 6000,\r\n    \"maxNumberOfRecordsPerRecordSet\": null,\r\n    \"nameServers\": null,\r\n    \"numberOfRecordSets\": 1,\r\n    \"registrationVirtualNetworks\": [],\r\n    \"resolutionVirtualNetworks\": [\r\n      {\r\n        \"id\": \"/subscriptions/726f8cd6-6459-4db4-8e6d-2cd2716904e2/resourceGroups/ps1584/providers/Microsoft.Network/virtualNetworks/ps3123\"\r\n      }\r\n    ],\r\n    \"zoneType\": \"Private\"\r\n  }\r\n}",
+      "ResponseHeaders": {
+        "Content-Length": [
+          "668"
+        ],
+        "Content-Type": [
+          "application/json; charset=utf-8"
+        ],
+        "X-Content-Type-Options": [
+          "nosniff"
+        ],
+        "Strict-Transport-Security": [
+          "max-age=31536000; includeSubDomains"
+        ],
+        "x-ms-request-id": [
+          "a2afc2cb-e4d1-4379-af06-172bcd996696"
+        ],
+        "x-ms-ratelimit-remaining-subscription-resource-requests": [
           "11997"
         ],
-        "x-ms-routing-request-id": [
-          "BRAZILUS:20180912T062735Z:d585e5ac-259a-42eb-892a-3ac9465125af"
-        ],
-        "X-Content-Type-Options": [
-          "nosniff"
-        ],
-        "Date": [
-          "Wed, 12 Sep 2018 06:27:35 GMT"
+        "x-ms-correlation-request-id": [
+          "7e872ccd-b94b-4c5d-89aa-c4b2ada61908"
+        ],
+        "x-ms-routing-request-id": [
+          "WESTEUROPE:20180912T183255Z:7e872ccd-b94b-4c5d-89aa-c4b2ada61908"
+        ],
+        "Cache-Control": [
+          "private"
+        ],
+        "Date": [
+          "Wed, 12 Sep 2018 18:32:54 GMT"
+        ],
+        "ETag": [
+          "00000004-0000-0000-d150-ff02c74ad401"
+        ],
+        "Server": [
+          "Microsoft-IIS/8.5"
+        ],
+        "X-AspNet-Version": [
+          "4.0.30319"
+        ],
+        "X-Powered-By": [
+          "ASP.NET"
         ]
       },
       "StatusCode": 200
     },
     {
-      "RequestUri": "/subscriptions/947d47b4-7883-4bb9-9d85-c5e8e2f572ce/providers/Microsoft.Network/locations/westus.validation/operations/b09365bb-9594-4c15-b284-008d96fb973b?api-version=2018-08-01",
-      "EncodedRequestUri": "L3N1YnNjcmlwdGlvbnMvOTQ3ZDQ3YjQtNzg4My00YmI5LTlkODUtYzVlOGUyZjU3MmNlL3Byb3ZpZGVycy9NaWNyb3NvZnQuTmV0d29yay9sb2NhdGlvbnMvd2VzdHVzLnZhbGlkYXRpb24vb3BlcmF0aW9ucy9iMDkzNjViYi05NTk0LTRjMTUtYjI4NC0wMDhkOTZmYjk3M2I/YXBpLXZlcnNpb249MjAxOC0wOC0wMQ==",
->>>>>>> 96e32f42
-      "RequestMethod": "GET",
-      "RequestBody": "",
-      "RequestHeaders": {
-        "User-Agent": [
-<<<<<<< HEAD
-          "FxVersion/4.7.3132.0",
-          "OSName/Windows10Enterprise",
-          "OSVersion/6.3.17134",
-          "Microsoft.Azure.Management.Network.NetworkManagementClient/19.3.0.0"
-=======
-          "FxVersion/4.7.3133.0",
-          "OSName/Windows8.1Enterprise",
-          "OSVersion/6.3.9600",
-          "Microsoft.Azure.Management.Network.NetworkManagementClient/19.4.0.0"
->>>>>>> 96e32f42
-        ]
-      },
-      "ResponseBody": "{\r\n  \"status\": \"Succeeded\"\r\n}",
-      "ResponseHeaders": {
-        "Content-Length": [
-          "29"
+      "RequestUri": "/subscriptions/726f8cd6-6459-4db4-8e6d-2cd2716904e2/resourceGroups/ps1584/providers/Microsoft.Network/dnsZones/ps1285.pstest.test?api-version=2018-05-01",
+      "EncodedRequestUri": "L3N1YnNjcmlwdGlvbnMvNzI2ZjhjZDYtNjQ1OS00ZGI0LThlNmQtMmNkMjcxNjkwNGUyL3Jlc291cmNlR3JvdXBzL3BzMTU4NC9wcm92aWRlcnMvTWljcm9zb2Z0Lk5ldHdvcmsvZG5zWm9uZXMvcHMxMjg1LnBzdGVzdC50ZXN0P2FwaS12ZXJzaW9uPTIwMTgtMDUtMDE=",
+      "RequestMethod": "GET",
+      "RequestBody": "",
+      "RequestHeaders": {
+        "x-ms-client-request-id": [
+          "18d7b83c-a6cd-42d1-9219-c739a4e3dbdb"
+        ],
+        "accept-language": [
+          "en-US"
+        ],
+        "User-Agent": [
+          "FxVersion/4.7.3132.0",
+          "OSName/Windows10Enterprise",
+          "OSVersion/6.3.17134",
+          "Microsoft.Azure.Management.Dns.DnsManagementClient/3.0.0.0"
+        ]
+      },
+      "ResponseBody": "{\r\n  \"id\": \"/subscriptions/726f8cd6-6459-4db4-8e6d-2cd2716904e2/resourceGroups/ps1584/providers/Microsoft.Network/dnszones/ps1285.pstest.test\",\r\n  \"name\": \"ps1285.pstest.test\",\r\n  \"type\": \"Microsoft.Network/dnszones\",\r\n  \"etag\": \"00000002-0000-0000-d150-ff02c74ad401\",\r\n  \"location\": \"global\",\r\n  \"tags\": {\r\n    \"tag1\": \"value1\"\r\n  },\r\n  \"properties\": {\r\n    \"maxNumberOfRecordSets\": 6000,\r\n    \"maxNumberOfRecordsPerRecordSet\": null,\r\n    \"nameServers\": null,\r\n    \"numberOfRecordSets\": 1,\r\n    \"registrationVirtualNetworks\": [],\r\n    \"resolutionVirtualNetworks\": [\r\n      {\r\n        \"id\": \"/subscriptions/726f8cd6-6459-4db4-8e6d-2cd2716904e2/resourceGroups/ps1584/providers/Microsoft.Network/virtualNetworks/ps3123\"\r\n      }\r\n    ],\r\n    \"zoneType\": \"Private\"\r\n  }\r\n}",
+      "ResponseHeaders": {
+        "Content-Length": [
+          "652"
+        ],
+        "Content-Type": [
+          "application/json; charset=utf-8"
+        ],
+        "X-Content-Type-Options": [
+          "nosniff"
+        ],
+        "Strict-Transport-Security": [
+          "max-age=31536000; includeSubDomains"
+        ],
+        "x-ms-request-id": [
+          "18d7b83c-a6cd-42d1-9219-c739a4e3dbdb"
+        ],
+        "x-ms-ratelimit-remaining-subscription-resource-requests": [
+          "11999"
+        ],
+        "x-ms-correlation-request-id": [
+          "ccd67839-cc81-402b-a878-92b348858916"
+        ],
+        "x-ms-routing-request-id": [
+          "WESTEUROPE:20180912T183252Z:ccd67839-cc81-402b-a878-92b348858916"
+        ],
+        "Cache-Control": [
+          "private"
+        ],
+        "Date": [
+          "Wed, 12 Sep 2018 18:32:51 GMT"
+        ],
+        "ETag": [
+          "00000002-0000-0000-d150-ff02c74ad401"
+        ],
+        "Server": [
+          "Microsoft-IIS/8.5"
+        ],
+        "X-AspNet-Version": [
+          "4.0.30319"
+        ],
+        "X-Powered-By": [
+          "ASP.NET"
+        ]
+      },
+      "StatusCode": 200
+    },
+    {
+      "RequestUri": "/subscriptions/726f8cd6-6459-4db4-8e6d-2cd2716904e2/resourceGroups/ps1584/providers/Microsoft.Network/dnsZones/ps1285.pstest.test?api-version=2018-05-01",
+      "EncodedRequestUri": "L3N1YnNjcmlwdGlvbnMvNzI2ZjhjZDYtNjQ1OS00ZGI0LThlNmQtMmNkMjcxNjkwNGUyL3Jlc291cmNlR3JvdXBzL3BzMTU4NC9wcm92aWRlcnMvTWljcm9zb2Z0Lk5ldHdvcmsvZG5zWm9uZXMvcHMxMjg1LnBzdGVzdC50ZXN0P2FwaS12ZXJzaW9uPTIwMTgtMDUtMDE=",
+      "RequestMethod": "GET",
+      "RequestBody": "",
+      "RequestHeaders": {
+        "x-ms-client-request-id": [
+          "6e3c9ee1-7456-4c9a-ae53-27795fb29796"
+        ],
+        "accept-language": [
+          "en-US"
+        ],
+        "User-Agent": [
+          "FxVersion/4.7.3132.0",
+          "OSName/Windows10Enterprise",
+          "OSVersion/6.3.17134",
+          "Microsoft.Azure.Management.Dns.DnsManagementClient/3.0.0.0"
+        ]
+      },
+      "ResponseBody": "{\r\n  \"id\": \"/subscriptions/726f8cd6-6459-4db4-8e6d-2cd2716904e2/resourceGroups/ps1584/providers/Microsoft.Network/dnszones/ps1285.pstest.test\",\r\n  \"name\": \"ps1285.pstest.test\",\r\n  \"type\": \"Microsoft.Network/dnszones\",\r\n  \"etag\": \"00000002-0000-0000-d150-ff02c74ad401\",\r\n  \"location\": \"global\",\r\n  \"tags\": {\r\n    \"tag1\": \"value1\"\r\n  },\r\n  \"properties\": {\r\n    \"maxNumberOfRecordSets\": 6000,\r\n    \"maxNumberOfRecordsPerRecordSet\": null,\r\n    \"nameServers\": null,\r\n    \"numberOfRecordSets\": 1,\r\n    \"registrationVirtualNetworks\": [],\r\n    \"resolutionVirtualNetworks\": [\r\n      {\r\n        \"id\": \"/subscriptions/726f8cd6-6459-4db4-8e6d-2cd2716904e2/resourceGroups/ps1584/providers/Microsoft.Network/virtualNetworks/ps3123\"\r\n      }\r\n    ],\r\n    \"zoneType\": \"Private\"\r\n  }\r\n}",
+      "ResponseHeaders": {
+        "Content-Length": [
+          "652"
+        ],
+        "Content-Type": [
+          "application/json; charset=utf-8"
+        ],
+        "X-Content-Type-Options": [
+          "nosniff"
+        ],
+        "Strict-Transport-Security": [
+          "max-age=31536000; includeSubDomains"
+        ],
+        "x-ms-request-id": [
+          "6e3c9ee1-7456-4c9a-ae53-27795fb29796"
+        ],
+        "x-ms-ratelimit-remaining-subscription-resource-requests": [
+          "11998"
+        ],
+        "x-ms-correlation-request-id": [
+          "ed85608e-e251-40e0-930e-48cecf6e0038"
+        ],
+        "x-ms-routing-request-id": [
+          "WESTEUROPE:20180912T183252Z:ed85608e-e251-40e0-930e-48cecf6e0038"
+        ],
+        "Cache-Control": [
+          "private"
+        ],
+        "Date": [
+          "Wed, 12 Sep 2018 18:32:52 GMT"
+        ],
+        "ETag": [
+          "00000002-0000-0000-d150-ff02c74ad401"
+        ],
+        "Server": [
+          "Microsoft-IIS/8.5"
+        ],
+        "X-AspNet-Version": [
+          "4.0.30319"
+        ],
+        "X-Powered-By": [
+          "ASP.NET"
+        ]
+      },
+      "StatusCode": 200
+    },
+    {
+      "RequestUri": "/subscriptions/726f8cd6-6459-4db4-8e6d-2cd2716904e2/resourceGroups/ps1584/providers/Microsoft.Network/dnsZones/ps1285.pstest.test?api-version=2018-05-01",
+      "EncodedRequestUri": "L3N1YnNjcmlwdGlvbnMvNzI2ZjhjZDYtNjQ1OS00ZGI0LThlNmQtMmNkMjcxNjkwNGUyL3Jlc291cmNlR3JvdXBzL3BzMTU4NC9wcm92aWRlcnMvTWljcm9zb2Z0Lk5ldHdvcmsvZG5zWm9uZXMvcHMxMjg1LnBzdGVzdC50ZXN0P2FwaS12ZXJzaW9uPTIwMTgtMDUtMDE=",
+      "RequestMethod": "GET",
+      "RequestBody": "",
+      "RequestHeaders": {
+        "x-ms-client-request-id": [
+          "b8dee32d-3dd2-40f7-ade9-bc92ae89b608"
+        ],
+        "accept-language": [
+          "en-US"
+        ],
+        "User-Agent": [
+          "FxVersion/4.7.3132.0",
+          "OSName/Windows10Enterprise",
+          "OSVersion/6.3.17134",
+          "Microsoft.Azure.Management.Dns.DnsManagementClient/3.0.0.0"
+        ]
+      },
+      "ResponseBody": "{\r\n  \"id\": \"/subscriptions/726f8cd6-6459-4db4-8e6d-2cd2716904e2/resourceGroups/ps1584/providers/Microsoft.Network/dnszones/ps1285.pstest.test\",\r\n  \"name\": \"ps1285.pstest.test\",\r\n  \"type\": \"Microsoft.Network/dnszones\",\r\n  \"etag\": \"00000004-0000-0000-d150-ff02c74ad401\",\r\n  \"location\": \"global\",\r\n  \"tags\": {\r\n    \"tag1\": \"value1\",\r\n    \"tag2\": \"value2\"\r\n  },\r\n  \"properties\": {\r\n    \"maxNumberOfRecordSets\": 6000,\r\n    \"maxNumberOfRecordsPerRecordSet\": null,\r\n    \"nameServers\": null,\r\n    \"numberOfRecordSets\": 1,\r\n    \"registrationVirtualNetworks\": [],\r\n    \"resolutionVirtualNetworks\": [\r\n      {\r\n        \"id\": \"/subscriptions/726f8cd6-6459-4db4-8e6d-2cd2716904e2/resourceGroups/ps1584/providers/Microsoft.Network/virtualNetworks/ps3123\"\r\n      }\r\n    ],\r\n    \"zoneType\": \"Private\"\r\n  }\r\n}",
+      "ResponseHeaders": {
+        "Content-Length": [
+          "668"
+        ],
+        "Content-Type": [
+          "application/json; charset=utf-8"
+        ],
+        "X-Content-Type-Options": [
+          "nosniff"
+        ],
+        "Strict-Transport-Security": [
+          "max-age=31536000; includeSubDomains"
+        ],
+        "x-ms-request-id": [
+          "b8dee32d-3dd2-40f7-ade9-bc92ae89b608"
+        ],
+        "x-ms-ratelimit-remaining-subscription-resource-requests": [
+          "11997"
+        ],
+        "x-ms-correlation-request-id": [
+          "d6b7c7ea-d04d-42f9-a37f-a223bf199c22"
+        ],
+        "x-ms-routing-request-id": [
+          "WESTEUROPE:20180912T183256Z:d6b7c7ea-d04d-42f9-a37f-a223bf199c22"
+        ],
+        "Cache-Control": [
+          "private"
+        ],
+        "Date": [
+          "Wed, 12 Sep 2018 18:32:55 GMT"
+        ],
+        "ETag": [
+          "00000004-0000-0000-d150-ff02c74ad401"
+        ],
+        "Server": [
+          "Microsoft-IIS/8.5"
+        ],
+        "X-AspNet-Version": [
+          "4.0.30319"
+        ],
+        "X-Powered-By": [
+          "ASP.NET"
+        ]
+      },
+      "StatusCode": 200
+    },
+    {
+      "RequestUri": "/subscriptions/726f8cd6-6459-4db4-8e6d-2cd2716904e2/resourceGroups/ps1584/providers/Microsoft.Network/dnsZones/ps1285.pstest.test?api-version=2018-05-01",
+      "EncodedRequestUri": "L3N1YnNjcmlwdGlvbnMvNzI2ZjhjZDYtNjQ1OS00ZGI0LThlNmQtMmNkMjcxNjkwNGUyL3Jlc291cmNlR3JvdXBzL3BzMTU4NC9wcm92aWRlcnMvTWljcm9zb2Z0Lk5ldHdvcmsvZG5zWm9uZXMvcHMxMjg1LnBzdGVzdC50ZXN0P2FwaS12ZXJzaW9uPTIwMTgtMDUtMDE=",
+      "RequestMethod": "GET",
+      "RequestBody": "",
+      "RequestHeaders": {
+        "x-ms-client-request-id": [
+          "1590f18e-b443-40f5-8f42-f014dd87801d"
+        ],
+        "accept-language": [
+          "en-US"
+        ],
+        "User-Agent": [
+          "FxVersion/4.7.3132.0",
+          "OSName/Windows10Enterprise",
+          "OSVersion/6.3.17134",
+          "Microsoft.Azure.Management.Dns.DnsManagementClient/3.0.0.0"
+        ]
+      },
+      "ResponseBody": "{\r\n  \"id\": \"/subscriptions/726f8cd6-6459-4db4-8e6d-2cd2716904e2/resourceGroups/ps1584/providers/Microsoft.Network/dnszones/ps1285.pstest.test\",\r\n  \"name\": \"ps1285.pstest.test\",\r\n  \"type\": \"Microsoft.Network/dnszones\",\r\n  \"etag\": \"00000004-0000-0000-d150-ff02c74ad401\",\r\n  \"location\": \"global\",\r\n  \"tags\": {\r\n    \"tag1\": \"value1\",\r\n    \"tag2\": \"value2\"\r\n  },\r\n  \"properties\": {\r\n    \"maxNumberOfRecordSets\": 6000,\r\n    \"maxNumberOfRecordsPerRecordSet\": null,\r\n    \"nameServers\": null,\r\n    \"numberOfRecordSets\": 1,\r\n    \"registrationVirtualNetworks\": [],\r\n    \"resolutionVirtualNetworks\": [\r\n      {\r\n        \"id\": \"/subscriptions/726f8cd6-6459-4db4-8e6d-2cd2716904e2/resourceGroups/ps1584/providers/Microsoft.Network/virtualNetworks/ps3123\"\r\n      }\r\n    ],\r\n    \"zoneType\": \"Private\"\r\n  }\r\n}",
+      "ResponseHeaders": {
+        "Content-Length": [
+          "668"
+        ],
+        "Content-Type": [
+          "application/json; charset=utf-8"
+        ],
+        "X-Content-Type-Options": [
+          "nosniff"
+        ],
+        "Strict-Transport-Security": [
+          "max-age=31536000; includeSubDomains"
+        ],
+        "x-ms-request-id": [
+          "1590f18e-b443-40f5-8f42-f014dd87801d"
+        ],
+        "x-ms-ratelimit-remaining-subscription-resource-requests": [
+          "11996"
+        ],
+        "x-ms-correlation-request-id": [
+          "264d8088-bdaf-4290-a3a2-309ec8857bc9"
+        ],
+        "x-ms-routing-request-id": [
+          "WESTEUROPE:20180912T183256Z:264d8088-bdaf-4290-a3a2-309ec8857bc9"
+        ],
+        "Cache-Control": [
+          "private"
+        ],
+        "Date": [
+          "Wed, 12 Sep 2018 18:32:55 GMT"
+        ],
+        "ETag": [
+          "00000004-0000-0000-d150-ff02c74ad401"
+        ],
+        "Server": [
+          "Microsoft-IIS/8.5"
+        ],
+        "X-AspNet-Version": [
+          "4.0.30319"
+        ],
+        "X-Powered-By": [
+          "ASP.NET"
+        ]
+      },
+      "StatusCode": 200
+    },
+    {
+      "RequestUri": "/subscriptions/726f8cd6-6459-4db4-8e6d-2cd2716904e2/resourceGroups/ps1584/providers/Microsoft.Network/dnsZones/ps1285.pstest.test?api-version=2018-05-01",
+      "EncodedRequestUri": "L3N1YnNjcmlwdGlvbnMvNzI2ZjhjZDYtNjQ1OS00ZGI0LThlNmQtMmNkMjcxNjkwNGUyL3Jlc291cmNlR3JvdXBzL3BzMTU4NC9wcm92aWRlcnMvTWljcm9zb2Z0Lk5ldHdvcmsvZG5zWm9uZXMvcHMxMjg1LnBzdGVzdC50ZXN0P2FwaS12ZXJzaW9uPTIwMTgtMDUtMDE=",
+      "RequestMethod": "GET",
+      "RequestBody": "",
+      "RequestHeaders": {
+        "x-ms-client-request-id": [
+          "da11b940-48b7-4fa8-8740-a1584e29376e"
+        ],
+        "accept-language": [
+          "en-US"
+        ],
+        "User-Agent": [
+          "FxVersion/4.7.3132.0",
+          "OSName/Windows10Enterprise",
+          "OSVersion/6.3.17134",
+          "Microsoft.Azure.Management.Dns.DnsManagementClient/3.0.0.0"
+        ]
+      },
+      "ResponseBody": "{\r\n  \"error\": {\r\n    \"code\": \"ResourceNotFound\",\r\n    \"message\": \"The Resource 'Microsoft.Network/dnszones/ps1285.pstest.test' under resource group 'ps1584' was not found.\"\r\n  }\r\n}",
+      "ResponseHeaders": {
+        "Content-Length": [
+          "155"
         ],
         "Content-Type": [
           "application/json; charset=utf-8"
@@ -705,156 +967,92 @@
         "Pragma": [
           "no-cache"
         ],
-        "x-ms-request-id": [
-<<<<<<< HEAD
-          "280253e4-fbd8-49ad-9610-d54eb27017b8"
-        ],
-        "x-ms-correlation-request-id": [
-          "046c6c2b-73cd-42a8-ac7f-0cd897d846d6"
-=======
-          "b444f833-3e0d-40e3-87bc-61c7dafb7740"
-        ],
-        "x-ms-correlation-request-id": [
-          "416cedd0-c6ab-4452-903f-ca93308e6911"
->>>>>>> 96e32f42
-        ],
-        "Strict-Transport-Security": [
-          "max-age=31536000; includeSubDomains"
-        ],
-        "Cache-Control": [
-          "no-cache"
-        ],
-        "Server": [
-          "Microsoft-HTTPAPI/2.0",
-          "Microsoft-HTTPAPI/2.0"
-        ],
-        "x-ms-ratelimit-remaining-subscription-reads": [
-<<<<<<< HEAD
-          "14981"
-        ],
-        "x-ms-routing-request-id": [
-          "WESTEUROPE:20180912T014433Z:046c6c2b-73cd-42a8-ac7f-0cd897d846d6"
-=======
-          "11996"
-        ],
-        "x-ms-routing-request-id": [
-          "BRAZILUS:20180912T062745Z:416cedd0-c6ab-4452-903f-ca93308e6911"
->>>>>>> 96e32f42
-        ],
-        "X-Content-Type-Options": [
-          "nosniff"
-        ],
-        "Date": [
-<<<<<<< HEAD
-          "Wed, 12 Sep 2018 01:44:33 GMT"
-=======
-          "Wed, 12 Sep 2018 06:27:45 GMT"
->>>>>>> 96e32f42
-        ]
-      },
-      "StatusCode": 200
-    },
-    {
-<<<<<<< HEAD
-      "RequestUri": "/subscriptions/726f8cd6-6459-4db4-8e6d-2cd2716904e2/resourceGroups/ps8956/providers/Microsoft.Network/dnsZones/ps6165.pstest.test?api-version=2018-05-01",
-      "EncodedRequestUri": "L3N1YnNjcmlwdGlvbnMvNzI2ZjhjZDYtNjQ1OS00ZGI0LThlNmQtMmNkMjcxNjkwNGUyL3Jlc291cmNlR3JvdXBzL3BzODk1Ni9wcm92aWRlcnMvTWljcm9zb2Z0Lk5ldHdvcmsvZG5zWm9uZXMvcHM2MTY1LnBzdGVzdC50ZXN0P2FwaS12ZXJzaW9uPTIwMTgtMDUtMDE=",
-      "RequestMethod": "PUT",
-      "RequestBody": "{\r\n  \"properties\": {\r\n    \"zoneType\": \"Private\",\r\n    \"registrationVirtualNetworks\": [],\r\n    \"resolutionVirtualNetworks\": [\r\n      {\r\n        \"id\": \"/subscriptions/726f8cd6-6459-4db4-8e6d-2cd2716904e2/resourceGroups/ps8956/providers/Microsoft.Network/virtualNetworks/ps8371\"\r\n      }\r\n    ]\r\n  },\r\n  \"location\": \"global\",\r\n  \"tags\": {\r\n    \"tag1\": \"value1\"\r\n  }\r\n}",
-=======
-      "RequestUri": "/subscriptions/947d47b4-7883-4bb9-9d85-c5e8e2f572ce/resourceGroups/ps2981/providers/Microsoft.Network/dnsZones/ps4071.pstest.test?api-version=2018-03-01-preview",
-      "EncodedRequestUri": "L3N1YnNjcmlwdGlvbnMvOTQ3ZDQ3YjQtNzg4My00YmI5LTlkODUtYzVlOGUyZjU3MmNlL3Jlc291cmNlR3JvdXBzL3BzMjk4MS9wcm92aWRlcnMvTWljcm9zb2Z0Lk5ldHdvcmsvZG5zWm9uZXMvcHM0MDcxLnBzdGVzdC50ZXN0P2FwaS12ZXJzaW9uPTIwMTgtMDMtMDEtcHJldmlldw==",
-      "RequestMethod": "PUT",
-      "RequestBody": "{\r\n  \"properties\": {\r\n    \"zoneType\": \"Private\",\r\n    \"registrationVirtualNetworks\": [],\r\n    \"resolutionVirtualNetworks\": [\r\n      {\r\n        \"id\": \"/subscriptions/947d47b4-7883-4bb9-9d85-c5e8e2f572ce/resourceGroups/ps2981/providers/Microsoft.Network/virtualNetworks/ps5263\"\r\n      }\r\n    ]\r\n  },\r\n  \"location\": \"global\",\r\n  \"tags\": {\r\n    \"tag1\": \"value1\"\r\n  }\r\n}",
->>>>>>> 96e32f42
-      "RequestHeaders": {
-        "Content-Type": [
-          "application/json; charset=utf-8"
-        ],
-        "Content-Length": [
-          "365"
-        ],
+        "x-ms-failure-cause": [
+          "gateway"
+        ],
+        "x-ms-request-id": [
+          "1ec37750-a1ea-4dc3-a77b-fb753e27d589"
+        ],
+        "x-ms-correlation-request-id": [
+          "1ec37750-a1ea-4dc3-a77b-fb753e27d589"
+        ],
+        "x-ms-routing-request-id": [
+          "WESTEUROPE:20180912T183308Z:1ec37750-a1ea-4dc3-a77b-fb753e27d589"
+        ],
+        "Strict-Transport-Security": [
+          "max-age=31536000; includeSubDomains"
+        ],
+        "X-Content-Type-Options": [
+          "nosniff"
+        ],
+        "Cache-Control": [
+          "no-cache"
+        ],
+        "Date": [
+          "Wed, 12 Sep 2018 18:33:08 GMT"
+        ]
+      },
+      "StatusCode": 404
+    },
+    {
+      "RequestUri": "/subscriptions/726f8cd6-6459-4db4-8e6d-2cd2716904e2/resourceGroups/ps1584/providers/Microsoft.Network/dnsZones/ps1285.pstest.test?api-version=2018-05-01",
+      "EncodedRequestUri": "L3N1YnNjcmlwdGlvbnMvNzI2ZjhjZDYtNjQ1OS00ZGI0LThlNmQtMmNkMjcxNjkwNGUyL3Jlc291cmNlR3JvdXBzL3BzMTU4NC9wcm92aWRlcnMvTWljcm9zb2Z0Lk5ldHdvcmsvZG5zWm9uZXMvcHMxMjg1LnBzdGVzdC50ZXN0P2FwaS12ZXJzaW9uPTIwMTgtMDUtMDE=",
+      "RequestMethod": "DELETE",
+      "RequestBody": "",
+      "RequestHeaders": {
         "x-ms-client-request-id": [
-<<<<<<< HEAD
-          "8b20c7d2-655d-48f3-883b-f3f5d2911fe1"
-=======
-          "911586fd-c0b1-485b-b3d0-1ee94ce976f2"
->>>>>>> 96e32f42
-        ],
-        "If-None-Match": [
+          "6e51ba14-0a4f-42ff-8e34-c40cf5c5664d"
+        ],
+        "If-Match": [
           "*"
         ],
         "accept-language": [
           "en-US"
         ],
         "User-Agent": [
-<<<<<<< HEAD
           "FxVersion/4.7.3132.0",
           "OSName/Windows10Enterprise",
           "OSVersion/6.3.17134",
           "Microsoft.Azure.Management.Dns.DnsManagementClient/3.0.0.0"
         ]
       },
-      "ResponseBody": "{\r\n  \"id\": \"/subscriptions/726f8cd6-6459-4db4-8e6d-2cd2716904e2/resourceGroups/ps8956/providers/Microsoft.Network/dnszones/ps6165.pstest.test\",\r\n  \"name\": \"ps6165.pstest.test\",\r\n  \"type\": \"Microsoft.Network/dnszones\",\r\n  \"etag\": \"00000002-0000-0000-bfad-852a3a4ad401\",\r\n  \"location\": \"global\",\r\n  \"tags\": {\r\n    \"tag1\": \"value1\"\r\n  },\r\n  \"properties\": {\r\n    \"maxNumberOfRecordSets\": 6000,\r\n    \"maxNumberOfRecordsPerRecordSet\": null,\r\n    \"nameServers\": null,\r\n    \"numberOfRecordSets\": 1,\r\n    \"registrationVirtualNetworks\": [],\r\n    \"resolutionVirtualNetworks\": [\r\n      {\r\n        \"id\": \"/subscriptions/726f8cd6-6459-4db4-8e6d-2cd2716904e2/resourceGroups/ps8956/providers/Microsoft.Network/virtualNetworks/ps8371\"\r\n      }\r\n    ],\r\n    \"zoneType\": \"Private\"\r\n  }\r\n}",
-=======
-          "FxVersion/4.7.3133.0",
-          "OSName/Windows8.1Enterprise",
-          "OSVersion/6.3.9600",
-          "Microsoft.Azure.Management.Dns.DnsManagementClient/2.2.0.0"
-        ]
-      },
-      "ResponseBody": "{\r\n  \"id\": \"/subscriptions/947d47b4-7883-4bb9-9d85-c5e8e2f572ce/resourceGroups/ps2981/providers/Microsoft.Network/dnszones/ps4071.pstest.test\",\r\n  \"name\": \"ps4071.pstest.test\",\r\n  \"type\": \"Microsoft.Network/dnszones\",\r\n  \"etag\": \"00000002-0000-0000-34d1-f8b9614ad401\",\r\n  \"location\": \"global\",\r\n  \"tags\": {\r\n    \"tag1\": \"value1\"\r\n  },\r\n  \"properties\": {\r\n    \"maxNumberOfRecordSets\": 5000,\r\n    \"maxNumberOfRecordsPerRecordSet\": null,\r\n    \"nameServers\": null,\r\n    \"numberOfRecordSets\": 1,\r\n    \"registrationVirtualNetworks\": [],\r\n    \"resolutionVirtualNetworks\": [\r\n      {\r\n        \"id\": \"/subscriptions/947d47b4-7883-4bb9-9d85-c5e8e2f572ce/resourceGroups/ps2981/providers/Microsoft.Network/virtualNetworks/ps5263\"\r\n      }\r\n    ],\r\n    \"zoneType\": \"Private\"\r\n  }\r\n}",
->>>>>>> 96e32f42
-      "ResponseHeaders": {
-        "Content-Length": [
-          "652"
-        ],
-        "Content-Type": [
-          "application/json; charset=utf-8"
-        ],
-        "X-Content-Type-Options": [
-          "nosniff"
-        ],
-        "Strict-Transport-Security": [
-          "max-age=31536000; includeSubDomains"
-        ],
-        "x-ms-request-id": [
-<<<<<<< HEAD
-          "8b20c7d2-655d-48f3-883b-f3f5d2911fe1"
-=======
-          "911586fd-c0b1-485b-b3d0-1ee94ce976f2"
->>>>>>> 96e32f42
+      "ResponseBody": "",
+      "ResponseHeaders": {
+        "Content-Length": [
+          "0"
+        ],
+        "Retry-After": [
+          "3"
+        ],
+        "X-Content-Type-Options": [
+          "nosniff"
+        ],
+        "Strict-Transport-Security": [
+          "max-age=31536000; includeSubDomains"
+        ],
+        "Azure-AsyncOperation": [
+          "https://api-dogfood.resources.windows-int.net:443/subscriptions/726f8cd6-6459-4db4-8e6d-2cd2716904e2/resourceGroups/ps1584/providers/Microsoft.Network/dnsOperationStatuses/delzone6367237397713569101aae7b3c?api-version=2018-05-01"
+        ],
+        "x-ms-request-id": [
+          "6e51ba14-0a4f-42ff-8e34-c40cf5c5664d"
         ],
         "x-ms-ratelimit-remaining-subscription-resource-requests": [
           "11999"
         ],
         "x-ms-correlation-request-id": [
-<<<<<<< HEAD
-          "23f9c41e-2ad0-46dc-949e-647a21196c7d"
-        ],
-        "x-ms-routing-request-id": [
-          "WESTEUROPE:20180912T014438Z:23f9c41e-2ad0-46dc-949e-647a21196c7d"
-=======
-          "1b38daf8-1d36-4bf1-ac88-abe48a8d6408"
-        ],
-        "x-ms-routing-request-id": [
-          "BRAZILUS:20180912T062749Z:1b38daf8-1d36-4bf1-ac88-abe48a8d6408"
->>>>>>> 96e32f42
+          "46678c8e-1015-4acc-a52f-afdfc868ff9e"
+        ],
+        "x-ms-routing-request-id": [
+          "WESTEUROPE:20180912T183257Z:46678c8e-1015-4acc-a52f-afdfc868ff9e"
         ],
         "Cache-Control": [
           "private"
         ],
         "Date": [
-<<<<<<< HEAD
-          "Wed, 12 Sep 2018 01:44:38 GMT"
-        ],
-        "ETag": [
-          "00000002-0000-0000-bfad-852a3a4ad401"
-=======
-          "Wed, 12 Sep 2018 06:27:49 GMT"
-        ],
-        "ETag": [
-          "00000002-0000-0000-34d1-f8b9614ad401"
->>>>>>> 96e32f42
+          "Wed, 12 Sep 2018 18:32:56 GMT"
+        ],
+        "Location": [
+          "https://api-dogfood.resources.windows-int.net/subscriptions/726f8cd6-6459-4db4-8e6d-2cd2716904e2/resourceGroups/ps1584/providers/Microsoft.Network/dnsOperationResults/delzone6367237397713569101aae7b3c?api-version=2018-05-01"
         ],
         "Server": [
           "Microsoft-IIS/8.5"
@@ -866,691 +1064,145 @@
           "ASP.NET"
         ]
       },
-      "StatusCode": 201
-    },
-    {
-<<<<<<< HEAD
-      "RequestUri": "/subscriptions/726f8cd6-6459-4db4-8e6d-2cd2716904e2/resourceGroups/ps8956/providers/Microsoft.Network/dnsZones/ps6165.pstest.test?api-version=2018-05-01",
-      "EncodedRequestUri": "L3N1YnNjcmlwdGlvbnMvNzI2ZjhjZDYtNjQ1OS00ZGI0LThlNmQtMmNkMjcxNjkwNGUyL3Jlc291cmNlR3JvdXBzL3BzODk1Ni9wcm92aWRlcnMvTWljcm9zb2Z0Lk5ldHdvcmsvZG5zWm9uZXMvcHM2MTY1LnBzdGVzdC50ZXN0P2FwaS12ZXJzaW9uPTIwMTgtMDUtMDE=",
-=======
-      "RequestUri": "/subscriptions/947d47b4-7883-4bb9-9d85-c5e8e2f572ce/resourceGroups/ps2981/providers/Microsoft.Network/dnsZones/ps4071.pstest.test?api-version=2018-03-01-preview",
-      "EncodedRequestUri": "L3N1YnNjcmlwdGlvbnMvOTQ3ZDQ3YjQtNzg4My00YmI5LTlkODUtYzVlOGUyZjU3MmNlL3Jlc291cmNlR3JvdXBzL3BzMjk4MS9wcm92aWRlcnMvTWljcm9zb2Z0Lk5ldHdvcmsvZG5zWm9uZXMvcHM0MDcxLnBzdGVzdC50ZXN0P2FwaS12ZXJzaW9uPTIwMTgtMDMtMDEtcHJldmlldw==",
->>>>>>> 96e32f42
-      "RequestMethod": "PUT",
-      "RequestBody": "{\r\n  \"properties\": {\r\n    \"zoneType\": \"Private\",\r\n    \"registrationVirtualNetworks\": [],\r\n    \"resolutionVirtualNetworks\": []\r\n  },\r\n  \"location\": \"global\",\r\n  \"tags\": {\r\n    \"tag2\": \"value2\",\r\n    \"tag1\": \"value1\"\r\n  }\r\n}",
-      "RequestHeaders": {
-        "Content-Type": [
-          "application/json; charset=utf-8"
-        ],
-        "Content-Length": [
-          "222"
-        ],
+      "StatusCode": 202
+    },
+    {
+      "RequestUri": "/subscriptions/726f8cd6-6459-4db4-8e6d-2cd2716904e2/resourceGroups/ps1584/providers/Microsoft.Network/dnsOperationStatuses/delzone6367237397713569101aae7b3c?api-version=2018-05-01",
+      "EncodedRequestUri": "L3N1YnNjcmlwdGlvbnMvNzI2ZjhjZDYtNjQ1OS00ZGI0LThlNmQtMmNkMjcxNjkwNGUyL3Jlc291cmNlR3JvdXBzL3BzMTU4NC9wcm92aWRlcnMvTWljcm9zb2Z0Lk5ldHdvcmsvZG5zT3BlcmF0aW9uU3RhdHVzZXMvZGVsem9uZTYzNjcyMzczOTc3MTM1NjkxMDFhYWU3YjNjP2FwaS12ZXJzaW9uPTIwMTgtMDUtMDE=",
+      "RequestMethod": "GET",
+      "RequestBody": "",
+      "RequestHeaders": {
+        "User-Agent": [
+          "FxVersion/4.7.3132.0",
+          "OSName/Windows10Enterprise",
+          "OSVersion/6.3.17134",
+          "Microsoft.Azure.Management.Dns.DnsManagementClient/3.0.0.0"
+        ]
+      },
+      "ResponseBody": "{\r\n  \"status\": \"Succeeded\"\r\n}",
+      "ResponseHeaders": {
+        "Content-Length": [
+          "22"
+        ],
+        "Content-Type": [
+          "application/json; charset=utf-8"
+        ],
+        "X-Content-Type-Options": [
+          "nosniff"
+        ],
+        "Strict-Transport-Security": [
+          "max-age=31536000; includeSubDomains"
+        ],
+        "x-ms-request-id": [
+          "cbe4b042-c8f8-4d13-a7b1-174ccb7ee7c0"
+        ],
+        "x-ms-ratelimit-remaining-subscription-resource-requests": [
+          "11999"
+        ],
+        "x-ms-correlation-request-id": [
+          "dc258dc1-ae11-4c24-a237-d81fcc3c6935"
+        ],
+        "x-ms-routing-request-id": [
+          "WESTEUROPE:20180912T183307Z:dc258dc1-ae11-4c24-a237-d81fcc3c6935"
+        ],
+        "Cache-Control": [
+          "private"
+        ],
+        "Date": [
+          "Wed, 12 Sep 2018 18:33:07 GMT"
+        ],
+        "Server": [
+          "Microsoft-IIS/8.5"
+        ],
+        "X-AspNet-Version": [
+          "4.0.30319"
+        ],
+        "X-Powered-By": [
+          "ASP.NET"
+        ]
+      },
+      "StatusCode": 200
+    },
+    {
+      "RequestUri": "/subscriptions/726f8cd6-6459-4db4-8e6d-2cd2716904e2/resourceGroups/ps1584/providers/Microsoft.Network/dnsOperationResults/delzone6367237397713569101aae7b3c?api-version=2018-05-01",
+      "EncodedRequestUri": "L3N1YnNjcmlwdGlvbnMvNzI2ZjhjZDYtNjQ1OS00ZGI0LThlNmQtMmNkMjcxNjkwNGUyL3Jlc291cmNlR3JvdXBzL3BzMTU4NC9wcm92aWRlcnMvTWljcm9zb2Z0Lk5ldHdvcmsvZG5zT3BlcmF0aW9uUmVzdWx0cy9kZWx6b25lNjM2NzIzNzM5NzcxMzU2OTEwMWFhZTdiM2M/YXBpLXZlcnNpb249MjAxOC0wNS0wMQ==",
+      "RequestMethod": "GET",
+      "RequestBody": "",
+      "RequestHeaders": {
+        "User-Agent": [
+          "FxVersion/4.7.3132.0",
+          "OSName/Windows10Enterprise",
+          "OSVersion/6.3.17134",
+          "Microsoft.Azure.Management.Dns.DnsManagementClient/3.0.0.0"
+        ]
+      },
+      "ResponseBody": "true",
+      "ResponseHeaders": {
+        "Content-Length": [
+          "4"
+        ],
+        "Content-Type": [
+          "application/json; charset=utf-8"
+        ],
+        "X-Content-Type-Options": [
+          "nosniff"
+        ],
+        "Strict-Transport-Security": [
+          "max-age=31536000; includeSubDomains"
+        ],
+        "x-ms-request-id": [
+          "893d5230-aa94-4a10-9afb-7e55da8d35e1"
+        ],
+        "x-ms-ratelimit-remaining-subscription-resource-requests": [
+          "11999"
+        ],
+        "x-ms-correlation-request-id": [
+          "af97afbf-6142-4eee-8a39-7f9b3d3e6326"
+        ],
+        "x-ms-routing-request-id": [
+          "WESTEUROPE:20180912T183308Z:af97afbf-6142-4eee-8a39-7f9b3d3e6326"
+        ],
+        "Cache-Control": [
+          "private"
+        ],
+        "Date": [
+          "Wed, 12 Sep 2018 18:33:07 GMT"
+        ],
+        "Server": [
+          "Microsoft-IIS/8.5"
+        ],
+        "X-AspNet-Version": [
+          "4.0.30319"
+        ],
+        "X-Powered-By": [
+          "ASP.NET"
+        ]
+      },
+      "StatusCode": 200
+    },
+    {
+      "RequestUri": "/subscriptions/726f8cd6-6459-4db4-8e6d-2cd2716904e2/resourcegroups/ps1584?api-version=2016-09-01",
+      "EncodedRequestUri": "L3N1YnNjcmlwdGlvbnMvNzI2ZjhjZDYtNjQ1OS00ZGI0LThlNmQtMmNkMjcxNjkwNGUyL3Jlc291cmNlZ3JvdXBzL3BzMTU4ND9hcGktdmVyc2lvbj0yMDE2LTA5LTAx",
+      "RequestMethod": "DELETE",
+      "RequestBody": "",
+      "RequestHeaders": {
         "x-ms-client-request-id": [
-<<<<<<< HEAD
-          "b9abdbe2-7204-4439-b58e-bd8f7b6e03b2"
-=======
-          "82fbe6da-c1bd-4760-b096-8fc01469fc1c"
->>>>>>> 96e32f42
+          "252d3a0a-81a6-4834-bf2e-d196381a9ca4"
         ],
         "accept-language": [
           "en-US"
         ],
         "User-Agent": [
-<<<<<<< HEAD
-          "FxVersion/4.7.3132.0",
-          "OSName/Windows10Enterprise",
-          "OSVersion/6.3.17134",
-          "Microsoft.Azure.Management.Dns.DnsManagementClient/3.0.0.0"
-        ]
-      },
-      "ResponseBody": "{\r\n  \"id\": \"/subscriptions/726f8cd6-6459-4db4-8e6d-2cd2716904e2/resourceGroups/ps8956/providers/Microsoft.Network/dnszones/ps6165.pstest.test\",\r\n  \"name\": \"ps6165.pstest.test\",\r\n  \"type\": \"Microsoft.Network/dnszones\",\r\n  \"etag\": \"00000003-0000-0000-bfad-852a3a4ad401\",\r\n  \"location\": \"global\",\r\n  \"tags\": {\r\n    \"tag2\": \"value2\",\r\n    \"tag1\": \"value1\"\r\n  },\r\n  \"properties\": {\r\n    \"maxNumberOfRecordSets\": 6000,\r\n    \"maxNumberOfRecordsPerRecordSet\": null,\r\n    \"nameServers\": null,\r\n    \"numberOfRecordSets\": 1,\r\n    \"registrationVirtualNetworks\": [],\r\n    \"resolutionVirtualNetworks\": [],\r\n    \"zoneType\": \"Private\"\r\n  }\r\n}",
-=======
-          "FxVersion/4.7.3133.0",
-          "OSName/Windows8.1Enterprise",
-          "OSVersion/6.3.9600",
-          "Microsoft.Azure.Management.Dns.DnsManagementClient/2.2.0.0"
-        ]
-      },
-      "ResponseBody": "{\r\n  \"id\": \"/subscriptions/947d47b4-7883-4bb9-9d85-c5e8e2f572ce/resourceGroups/ps2981/providers/Microsoft.Network/dnszones/ps4071.pstest.test\",\r\n  \"name\": \"ps4071.pstest.test\",\r\n  \"type\": \"Microsoft.Network/dnszones\",\r\n  \"etag\": \"00000003-0000-0000-34d1-f8b9614ad401\",\r\n  \"location\": \"global\",\r\n  \"tags\": {\r\n    \"tag2\": \"value2\",\r\n    \"tag1\": \"value1\"\r\n  },\r\n  \"properties\": {\r\n    \"maxNumberOfRecordSets\": 5000,\r\n    \"maxNumberOfRecordsPerRecordSet\": null,\r\n    \"nameServers\": null,\r\n    \"numberOfRecordSets\": 1,\r\n    \"registrationVirtualNetworks\": [],\r\n    \"resolutionVirtualNetworks\": [],\r\n    \"zoneType\": \"Private\"\r\n  }\r\n}",
->>>>>>> 96e32f42
-      "ResponseHeaders": {
-        "Content-Length": [
-          "527"
-        ],
-        "Content-Type": [
-          "application/json; charset=utf-8"
-        ],
-        "X-Content-Type-Options": [
-          "nosniff"
-        ],
-        "Strict-Transport-Security": [
-          "max-age=31536000; includeSubDomains"
-        ],
-        "x-ms-request-id": [
-<<<<<<< HEAD
-          "b9abdbe2-7204-4439-b58e-bd8f7b6e03b2"
-=======
-          "82fbe6da-c1bd-4760-b096-8fc01469fc1c"
->>>>>>> 96e32f42
-        ],
-        "x-ms-ratelimit-remaining-subscription-resource-requests": [
-          "11998"
-        ],
-        "x-ms-correlation-request-id": [
-<<<<<<< HEAD
-          "6e670769-de57-44c6-94eb-dee8da5780ce"
-        ],
-        "x-ms-routing-request-id": [
-          "WESTEUROPE:20180912T014441Z:6e670769-de57-44c6-94eb-dee8da5780ce"
-=======
-          "a7208eff-d632-4c66-9669-e151e48d4bf5"
-        ],
-        "x-ms-routing-request-id": [
-          "BRAZILUS:20180912T062751Z:a7208eff-d632-4c66-9669-e151e48d4bf5"
->>>>>>> 96e32f42
-        ],
-        "Cache-Control": [
-          "private"
-        ],
-        "Date": [
-<<<<<<< HEAD
-          "Wed, 12 Sep 2018 01:44:40 GMT"
-        ],
-        "ETag": [
-          "00000003-0000-0000-bfad-852a3a4ad401"
-=======
-          "Wed, 12 Sep 2018 06:27:51 GMT"
-        ],
-        "ETag": [
-          "00000003-0000-0000-34d1-f8b9614ad401"
->>>>>>> 96e32f42
-        ],
-        "Server": [
-          "Microsoft-IIS/8.5"
-        ],
-        "X-AspNet-Version": [
-          "4.0.30319"
-        ],
-        "X-Powered-By": [
-          "ASP.NET"
-        ]
-      },
-      "StatusCode": 200
-    },
-    {
-<<<<<<< HEAD
-      "RequestUri": "/subscriptions/726f8cd6-6459-4db4-8e6d-2cd2716904e2/resourceGroups/ps8956/providers/Microsoft.Network/dnsZones/ps6165.pstest.test?api-version=2018-05-01",
-      "EncodedRequestUri": "L3N1YnNjcmlwdGlvbnMvNzI2ZjhjZDYtNjQ1OS00ZGI0LThlNmQtMmNkMjcxNjkwNGUyL3Jlc291cmNlR3JvdXBzL3BzODk1Ni9wcm92aWRlcnMvTWljcm9zb2Z0Lk5ldHdvcmsvZG5zWm9uZXMvcHM2MTY1LnBzdGVzdC50ZXN0P2FwaS12ZXJzaW9uPTIwMTgtMDUtMDE=",
-      "RequestMethod": "PUT",
-      "RequestBody": "{\r\n  \"properties\": {\r\n    \"zoneType\": \"Private\",\r\n    \"registrationVirtualNetworks\": [],\r\n    \"resolutionVirtualNetworks\": [\r\n      {\r\n        \"id\": \"/subscriptions/726f8cd6-6459-4db4-8e6d-2cd2716904e2/resourceGroups/ps8956/providers/Microsoft.Network/virtualNetworks/ps8371\"\r\n      }\r\n    ]\r\n  },\r\n  \"location\": \"global\",\r\n  \"tags\": {\r\n    \"tag1\": \"value1\",\r\n    \"tag2\": \"value2\"\r\n  }\r\n}",
-=======
-      "RequestUri": "/subscriptions/947d47b4-7883-4bb9-9d85-c5e8e2f572ce/resourceGroups/ps2981/providers/Microsoft.Network/dnsZones/ps4071.pstest.test?api-version=2018-03-01-preview",
-      "EncodedRequestUri": "L3N1YnNjcmlwdGlvbnMvOTQ3ZDQ3YjQtNzg4My00YmI5LTlkODUtYzVlOGUyZjU3MmNlL3Jlc291cmNlR3JvdXBzL3BzMjk4MS9wcm92aWRlcnMvTWljcm9zb2Z0Lk5ldHdvcmsvZG5zWm9uZXMvcHM0MDcxLnBzdGVzdC50ZXN0P2FwaS12ZXJzaW9uPTIwMTgtMDMtMDEtcHJldmlldw==",
-      "RequestMethod": "PUT",
-      "RequestBody": "{\r\n  \"properties\": {\r\n    \"zoneType\": \"Private\",\r\n    \"registrationVirtualNetworks\": [],\r\n    \"resolutionVirtualNetworks\": [\r\n      {\r\n        \"id\": \"/subscriptions/947d47b4-7883-4bb9-9d85-c5e8e2f572ce/resourceGroups/ps2981/providers/Microsoft.Network/virtualNetworks/ps5263\"\r\n      }\r\n    ]\r\n  },\r\n  \"location\": \"global\",\r\n  \"tags\": {\r\n    \"tag1\": \"value1\",\r\n    \"tag2\": \"value2\"\r\n  }\r\n}",
->>>>>>> 96e32f42
-      "RequestHeaders": {
-        "Content-Type": [
-          "application/json; charset=utf-8"
-        ],
-        "Content-Length": [
-          "388"
-        ],
-        "x-ms-client-request-id": [
-<<<<<<< HEAD
-          "91461b68-36b7-462d-a699-058cd22a5f35"
-        ],
-        "If-Match": [
-          "00000003-0000-0000-bfad-852a3a4ad401"
-=======
-          "3988e487-3110-4332-9289-032674705ef7"
-        ],
-        "If-Match": [
-          "00000003-0000-0000-34d1-f8b9614ad401"
->>>>>>> 96e32f42
-        ],
-        "accept-language": [
-          "en-US"
-        ],
-        "User-Agent": [
-<<<<<<< HEAD
-          "FxVersion/4.7.3132.0",
-          "OSName/Windows10Enterprise",
-          "OSVersion/6.3.17134",
-          "Microsoft.Azure.Management.Dns.DnsManagementClient/3.0.0.0"
-        ]
-      },
-      "ResponseBody": "{\r\n  \"id\": \"/subscriptions/726f8cd6-6459-4db4-8e6d-2cd2716904e2/resourceGroups/ps8956/providers/Microsoft.Network/dnszones/ps6165.pstest.test\",\r\n  \"name\": \"ps6165.pstest.test\",\r\n  \"type\": \"Microsoft.Network/dnszones\",\r\n  \"etag\": \"00000004-0000-0000-bfad-852a3a4ad401\",\r\n  \"location\": \"global\",\r\n  \"tags\": {\r\n    \"tag1\": \"value1\",\r\n    \"tag2\": \"value2\"\r\n  },\r\n  \"properties\": {\r\n    \"maxNumberOfRecordSets\": 6000,\r\n    \"maxNumberOfRecordsPerRecordSet\": null,\r\n    \"nameServers\": null,\r\n    \"numberOfRecordSets\": 1,\r\n    \"registrationVirtualNetworks\": [],\r\n    \"resolutionVirtualNetworks\": [\r\n      {\r\n        \"id\": \"/subscriptions/726f8cd6-6459-4db4-8e6d-2cd2716904e2/resourceGroups/ps8956/providers/Microsoft.Network/virtualNetworks/ps8371\"\r\n      }\r\n    ],\r\n    \"zoneType\": \"Private\"\r\n  }\r\n}",
-=======
-          "FxVersion/4.7.3133.0",
-          "OSName/Windows8.1Enterprise",
-          "OSVersion/6.3.9600",
-          "Microsoft.Azure.Management.Dns.DnsManagementClient/2.2.0.0"
-        ]
-      },
-      "ResponseBody": "{\r\n  \"id\": \"/subscriptions/947d47b4-7883-4bb9-9d85-c5e8e2f572ce/resourceGroups/ps2981/providers/Microsoft.Network/dnszones/ps4071.pstest.test\",\r\n  \"name\": \"ps4071.pstest.test\",\r\n  \"type\": \"Microsoft.Network/dnszones\",\r\n  \"etag\": \"00000004-0000-0000-34d1-f8b9614ad401\",\r\n  \"location\": \"global\",\r\n  \"tags\": {\r\n    \"tag1\": \"value1\",\r\n    \"tag2\": \"value2\"\r\n  },\r\n  \"properties\": {\r\n    \"maxNumberOfRecordSets\": 5000,\r\n    \"maxNumberOfRecordsPerRecordSet\": null,\r\n    \"nameServers\": null,\r\n    \"numberOfRecordSets\": 1,\r\n    \"registrationVirtualNetworks\": [],\r\n    \"resolutionVirtualNetworks\": [\r\n      {\r\n        \"id\": \"/subscriptions/947d47b4-7883-4bb9-9d85-c5e8e2f572ce/resourceGroups/ps2981/providers/Microsoft.Network/virtualNetworks/ps5263\"\r\n      }\r\n    ],\r\n    \"zoneType\": \"Private\"\r\n  }\r\n}",
->>>>>>> 96e32f42
-      "ResponseHeaders": {
-        "Content-Length": [
-          "668"
-        ],
-        "Content-Type": [
-          "application/json; charset=utf-8"
-        ],
-        "X-Content-Type-Options": [
-          "nosniff"
-        ],
-        "Strict-Transport-Security": [
-          "max-age=31536000; includeSubDomains"
-        ],
-        "x-ms-request-id": [
-<<<<<<< HEAD
-          "91461b68-36b7-462d-a699-058cd22a5f35"
-=======
-          "3988e487-3110-4332-9289-032674705ef7"
->>>>>>> 96e32f42
-        ],
-        "x-ms-ratelimit-remaining-subscription-resource-requests": [
-          "11997"
-        ],
-        "x-ms-correlation-request-id": [
-<<<<<<< HEAD
-          "add4a74c-7403-4a1d-9755-9098f91182b7"
-        ],
-        "x-ms-routing-request-id": [
-          "WESTEUROPE:20180912T014442Z:add4a74c-7403-4a1d-9755-9098f91182b7"
-=======
-          "9dc4b514-4751-41a6-bb17-c58a5b356f90"
-        ],
-        "x-ms-routing-request-id": [
-          "BRAZILUS:20180912T062753Z:9dc4b514-4751-41a6-bb17-c58a5b356f90"
->>>>>>> 96e32f42
-        ],
-        "Cache-Control": [
-          "private"
-        ],
-        "Date": [
-<<<<<<< HEAD
-          "Wed, 12 Sep 2018 01:44:42 GMT"
-        ],
-        "ETag": [
-          "00000004-0000-0000-bfad-852a3a4ad401"
-=======
-          "Wed, 12 Sep 2018 06:27:53 GMT"
-        ],
-        "ETag": [
-          "00000004-0000-0000-34d1-f8b9614ad401"
->>>>>>> 96e32f42
-        ],
-        "Server": [
-          "Microsoft-IIS/8.5"
-        ],
-        "X-AspNet-Version": [
-          "4.0.30319"
-        ],
-        "X-Powered-By": [
-          "ASP.NET"
-        ]
-      },
-      "StatusCode": 200
-    },
-    {
-<<<<<<< HEAD
-      "RequestUri": "/subscriptions/726f8cd6-6459-4db4-8e6d-2cd2716904e2/resourceGroups/ps8956/providers/Microsoft.Network/dnsZones/ps6165.pstest.test?api-version=2018-05-01",
-      "EncodedRequestUri": "L3N1YnNjcmlwdGlvbnMvNzI2ZjhjZDYtNjQ1OS00ZGI0LThlNmQtMmNkMjcxNjkwNGUyL3Jlc291cmNlR3JvdXBzL3BzODk1Ni9wcm92aWRlcnMvTWljcm9zb2Z0Lk5ldHdvcmsvZG5zWm9uZXMvcHM2MTY1LnBzdGVzdC50ZXN0P2FwaS12ZXJzaW9uPTIwMTgtMDUtMDE=",
-=======
-      "RequestUri": "/subscriptions/947d47b4-7883-4bb9-9d85-c5e8e2f572ce/resourceGroups/ps2981/providers/Microsoft.Network/dnsZones/ps4071.pstest.test?api-version=2018-03-01-preview",
-      "EncodedRequestUri": "L3N1YnNjcmlwdGlvbnMvOTQ3ZDQ3YjQtNzg4My00YmI5LTlkODUtYzVlOGUyZjU3MmNlL3Jlc291cmNlR3JvdXBzL3BzMjk4MS9wcm92aWRlcnMvTWljcm9zb2Z0Lk5ldHdvcmsvZG5zWm9uZXMvcHM0MDcxLnBzdGVzdC50ZXN0P2FwaS12ZXJzaW9uPTIwMTgtMDMtMDEtcHJldmlldw==",
->>>>>>> 96e32f42
-      "RequestMethod": "GET",
-      "RequestBody": "",
-      "RequestHeaders": {
-        "x-ms-client-request-id": [
-<<<<<<< HEAD
-          "db5ea84f-1795-4934-ac20-40fbc4951eac"
-=======
-          "6011c45d-70f7-4352-b7e4-360a0c52cc55"
->>>>>>> 96e32f42
-        ],
-        "accept-language": [
-          "en-US"
-        ],
-        "User-Agent": [
-<<<<<<< HEAD
-          "FxVersion/4.7.3132.0",
-          "OSName/Windows10Enterprise",
-          "OSVersion/6.3.17134",
-          "Microsoft.Azure.Management.Dns.DnsManagementClient/3.0.0.0"
-        ]
-      },
-      "ResponseBody": "{\r\n  \"id\": \"/subscriptions/726f8cd6-6459-4db4-8e6d-2cd2716904e2/resourceGroups/ps8956/providers/Microsoft.Network/dnszones/ps6165.pstest.test\",\r\n  \"name\": \"ps6165.pstest.test\",\r\n  \"type\": \"Microsoft.Network/dnszones\",\r\n  \"etag\": \"00000002-0000-0000-bfad-852a3a4ad401\",\r\n  \"location\": \"global\",\r\n  \"tags\": {\r\n    \"tag1\": \"value1\"\r\n  },\r\n  \"properties\": {\r\n    \"maxNumberOfRecordSets\": 6000,\r\n    \"maxNumberOfRecordsPerRecordSet\": null,\r\n    \"nameServers\": null,\r\n    \"numberOfRecordSets\": 1,\r\n    \"registrationVirtualNetworks\": [],\r\n    \"resolutionVirtualNetworks\": [\r\n      {\r\n        \"id\": \"/subscriptions/726f8cd6-6459-4db4-8e6d-2cd2716904e2/resourceGroups/ps8956/providers/Microsoft.Network/virtualNetworks/ps8371\"\r\n      }\r\n    ],\r\n    \"zoneType\": \"Private\"\r\n  }\r\n}",
-=======
-          "FxVersion/4.7.3133.0",
-          "OSName/Windows8.1Enterprise",
-          "OSVersion/6.3.9600",
-          "Microsoft.Azure.Management.Dns.DnsManagementClient/2.2.0.0"
-        ]
-      },
-      "ResponseBody": "{\r\n  \"id\": \"/subscriptions/947d47b4-7883-4bb9-9d85-c5e8e2f572ce/resourceGroups/ps2981/providers/Microsoft.Network/dnszones/ps4071.pstest.test\",\r\n  \"name\": \"ps4071.pstest.test\",\r\n  \"type\": \"Microsoft.Network/dnszones\",\r\n  \"etag\": \"00000002-0000-0000-34d1-f8b9614ad401\",\r\n  \"location\": \"global\",\r\n  \"tags\": {\r\n    \"tag1\": \"value1\"\r\n  },\r\n  \"properties\": {\r\n    \"maxNumberOfRecordSets\": 5000,\r\n    \"maxNumberOfRecordsPerRecordSet\": null,\r\n    \"nameServers\": null,\r\n    \"numberOfRecordSets\": 1,\r\n    \"registrationVirtualNetworks\": [],\r\n    \"resolutionVirtualNetworks\": [\r\n      {\r\n        \"id\": \"/subscriptions/947d47b4-7883-4bb9-9d85-c5e8e2f572ce/resourceGroups/ps2981/providers/Microsoft.Network/virtualNetworks/ps5263\"\r\n      }\r\n    ],\r\n    \"zoneType\": \"Private\"\r\n  }\r\n}",
->>>>>>> 96e32f42
-      "ResponseHeaders": {
-        "Content-Length": [
-          "652"
-        ],
-        "Content-Type": [
-          "application/json; charset=utf-8"
-        ],
-        "X-Content-Type-Options": [
-          "nosniff"
-        ],
-        "Strict-Transport-Security": [
-          "max-age=31536000; includeSubDomains"
-        ],
-        "x-ms-request-id": [
-<<<<<<< HEAD
-          "db5ea84f-1795-4934-ac20-40fbc4951eac"
-=======
-          "6011c45d-70f7-4352-b7e4-360a0c52cc55"
->>>>>>> 96e32f42
-        ],
-        "x-ms-ratelimit-remaining-subscription-resource-requests": [
-          "499"
-        ],
-        "x-ms-correlation-request-id": [
-<<<<<<< HEAD
-          "d263acad-1b8f-444e-9f45-27a0fffda40c"
-        ],
-        "x-ms-routing-request-id": [
-          "WESTEUROPE:20180912T014439Z:d263acad-1b8f-444e-9f45-27a0fffda40c"
-=======
-          "e541a3fe-0e24-47dc-8125-2c6aca8d7985"
-        ],
-        "x-ms-routing-request-id": [
-          "BRAZILUS:20180912T062750Z:e541a3fe-0e24-47dc-8125-2c6aca8d7985"
->>>>>>> 96e32f42
-        ],
-        "Cache-Control": [
-          "private"
-        ],
-        "Date": [
-<<<<<<< HEAD
-          "Wed, 12 Sep 2018 01:44:39 GMT"
-        ],
-        "ETag": [
-          "00000002-0000-0000-bfad-852a3a4ad401"
-=======
-          "Wed, 12 Sep 2018 06:27:49 GMT"
-        ],
-        "ETag": [
-          "00000002-0000-0000-34d1-f8b9614ad401"
->>>>>>> 96e32f42
-        ],
-        "Server": [
-          "Microsoft-IIS/8.5"
-        ],
-        "X-AspNet-Version": [
-          "4.0.30319"
-        ],
-        "X-Powered-By": [
-          "ASP.NET"
-        ]
-      },
-      "StatusCode": 200
-    },
-    {
-<<<<<<< HEAD
-      "RequestUri": "/subscriptions/726f8cd6-6459-4db4-8e6d-2cd2716904e2/resourceGroups/ps8956/providers/Microsoft.Network/dnsZones/ps6165.pstest.test?api-version=2018-05-01",
-      "EncodedRequestUri": "L3N1YnNjcmlwdGlvbnMvNzI2ZjhjZDYtNjQ1OS00ZGI0LThlNmQtMmNkMjcxNjkwNGUyL3Jlc291cmNlR3JvdXBzL3BzODk1Ni9wcm92aWRlcnMvTWljcm9zb2Z0Lk5ldHdvcmsvZG5zWm9uZXMvcHM2MTY1LnBzdGVzdC50ZXN0P2FwaS12ZXJzaW9uPTIwMTgtMDUtMDE=",
-=======
-      "RequestUri": "/subscriptions/947d47b4-7883-4bb9-9d85-c5e8e2f572ce/resourceGroups/ps2981/providers/Microsoft.Network/dnsZones/ps4071.pstest.test?api-version=2018-03-01-preview",
-      "EncodedRequestUri": "L3N1YnNjcmlwdGlvbnMvOTQ3ZDQ3YjQtNzg4My00YmI5LTlkODUtYzVlOGUyZjU3MmNlL3Jlc291cmNlR3JvdXBzL3BzMjk4MS9wcm92aWRlcnMvTWljcm9zb2Z0Lk5ldHdvcmsvZG5zWm9uZXMvcHM0MDcxLnBzdGVzdC50ZXN0P2FwaS12ZXJzaW9uPTIwMTgtMDMtMDEtcHJldmlldw==",
->>>>>>> 96e32f42
-      "RequestMethod": "GET",
-      "RequestBody": "",
-      "RequestHeaders": {
-        "x-ms-client-request-id": [
-<<<<<<< HEAD
-          "534fb79e-a71b-4977-bb1f-895c35eb81ee"
-=======
-          "aefa76d5-6e23-4969-a404-b4a651da8e2b"
->>>>>>> 96e32f42
-        ],
-        "accept-language": [
-          "en-US"
-        ],
-        "User-Agent": [
-<<<<<<< HEAD
-          "FxVersion/4.7.3132.0",
-          "OSName/Windows10Enterprise",
-          "OSVersion/6.3.17134",
-          "Microsoft.Azure.Management.Dns.DnsManagementClient/3.0.0.0"
-        ]
-      },
-      "ResponseBody": "{\r\n  \"id\": \"/subscriptions/726f8cd6-6459-4db4-8e6d-2cd2716904e2/resourceGroups/ps8956/providers/Microsoft.Network/dnszones/ps6165.pstest.test\",\r\n  \"name\": \"ps6165.pstest.test\",\r\n  \"type\": \"Microsoft.Network/dnszones\",\r\n  \"etag\": \"00000002-0000-0000-bfad-852a3a4ad401\",\r\n  \"location\": \"global\",\r\n  \"tags\": {\r\n    \"tag1\": \"value1\"\r\n  },\r\n  \"properties\": {\r\n    \"maxNumberOfRecordSets\": 6000,\r\n    \"maxNumberOfRecordsPerRecordSet\": null,\r\n    \"nameServers\": null,\r\n    \"numberOfRecordSets\": 1,\r\n    \"registrationVirtualNetworks\": [],\r\n    \"resolutionVirtualNetworks\": [\r\n      {\r\n        \"id\": \"/subscriptions/726f8cd6-6459-4db4-8e6d-2cd2716904e2/resourceGroups/ps8956/providers/Microsoft.Network/virtualNetworks/ps8371\"\r\n      }\r\n    ],\r\n    \"zoneType\": \"Private\"\r\n  }\r\n}",
-=======
-          "FxVersion/4.7.3133.0",
-          "OSName/Windows8.1Enterprise",
-          "OSVersion/6.3.9600",
-          "Microsoft.Azure.Management.Dns.DnsManagementClient/2.2.0.0"
-        ]
-      },
-      "ResponseBody": "{\r\n  \"id\": \"/subscriptions/947d47b4-7883-4bb9-9d85-c5e8e2f572ce/resourceGroups/ps2981/providers/Microsoft.Network/dnszones/ps4071.pstest.test\",\r\n  \"name\": \"ps4071.pstest.test\",\r\n  \"type\": \"Microsoft.Network/dnszones\",\r\n  \"etag\": \"00000002-0000-0000-34d1-f8b9614ad401\",\r\n  \"location\": \"global\",\r\n  \"tags\": {\r\n    \"tag1\": \"value1\"\r\n  },\r\n  \"properties\": {\r\n    \"maxNumberOfRecordSets\": 5000,\r\n    \"maxNumberOfRecordsPerRecordSet\": null,\r\n    \"nameServers\": null,\r\n    \"numberOfRecordSets\": 1,\r\n    \"registrationVirtualNetworks\": [],\r\n    \"resolutionVirtualNetworks\": [\r\n      {\r\n        \"id\": \"/subscriptions/947d47b4-7883-4bb9-9d85-c5e8e2f572ce/resourceGroups/ps2981/providers/Microsoft.Network/virtualNetworks/ps5263\"\r\n      }\r\n    ],\r\n    \"zoneType\": \"Private\"\r\n  }\r\n}",
->>>>>>> 96e32f42
-      "ResponseHeaders": {
-        "Content-Length": [
-          "652"
-        ],
-        "Content-Type": [
-          "application/json; charset=utf-8"
-        ],
-        "X-Content-Type-Options": [
-          "nosniff"
-        ],
-        "Strict-Transport-Security": [
-          "max-age=31536000; includeSubDomains"
-        ],
-        "x-ms-request-id": [
-<<<<<<< HEAD
-          "534fb79e-a71b-4977-bb1f-895c35eb81ee"
-=======
-          "aefa76d5-6e23-4969-a404-b4a651da8e2b"
->>>>>>> 96e32f42
-        ],
-        "x-ms-ratelimit-remaining-subscription-resource-requests": [
-          "498"
-        ],
-        "x-ms-correlation-request-id": [
-<<<<<<< HEAD
-          "19246060-7104-45fb-9175-ae5e023cdc25"
-        ],
-        "x-ms-routing-request-id": [
-          "WESTEUROPE:20180912T014439Z:19246060-7104-45fb-9175-ae5e023cdc25"
-=======
-          "4ec8cd9f-6933-4775-8c5c-6db222789656"
-        ],
-        "x-ms-routing-request-id": [
-          "BRAZILUS:20180912T062750Z:4ec8cd9f-6933-4775-8c5c-6db222789656"
->>>>>>> 96e32f42
-        ],
-        "Cache-Control": [
-          "private"
-        ],
-        "Date": [
-<<<<<<< HEAD
-          "Wed, 12 Sep 2018 01:44:39 GMT"
-        ],
-        "ETag": [
-          "00000002-0000-0000-bfad-852a3a4ad401"
-=======
-          "Wed, 12 Sep 2018 06:27:50 GMT"
-        ],
-        "ETag": [
-          "00000002-0000-0000-34d1-f8b9614ad401"
->>>>>>> 96e32f42
-        ],
-        "Server": [
-          "Microsoft-IIS/8.5"
-        ],
-        "X-AspNet-Version": [
-          "4.0.30319"
-        ],
-        "X-Powered-By": [
-          "ASP.NET"
-        ]
-      },
-      "StatusCode": 200
-    },
-    {
-<<<<<<< HEAD
-      "RequestUri": "/subscriptions/726f8cd6-6459-4db4-8e6d-2cd2716904e2/resourceGroups/ps8956/providers/Microsoft.Network/dnsZones/ps6165.pstest.test?api-version=2018-05-01",
-      "EncodedRequestUri": "L3N1YnNjcmlwdGlvbnMvNzI2ZjhjZDYtNjQ1OS00ZGI0LThlNmQtMmNkMjcxNjkwNGUyL3Jlc291cmNlR3JvdXBzL3BzODk1Ni9wcm92aWRlcnMvTWljcm9zb2Z0Lk5ldHdvcmsvZG5zWm9uZXMvcHM2MTY1LnBzdGVzdC50ZXN0P2FwaS12ZXJzaW9uPTIwMTgtMDUtMDE=",
-=======
-      "RequestUri": "/subscriptions/947d47b4-7883-4bb9-9d85-c5e8e2f572ce/resourceGroups/ps2981/providers/Microsoft.Network/dnsZones/ps4071.pstest.test?api-version=2018-03-01-preview",
-      "EncodedRequestUri": "L3N1YnNjcmlwdGlvbnMvOTQ3ZDQ3YjQtNzg4My00YmI5LTlkODUtYzVlOGUyZjU3MmNlL3Jlc291cmNlR3JvdXBzL3BzMjk4MS9wcm92aWRlcnMvTWljcm9zb2Z0Lk5ldHdvcmsvZG5zWm9uZXMvcHM0MDcxLnBzdGVzdC50ZXN0P2FwaS12ZXJzaW9uPTIwMTgtMDMtMDEtcHJldmlldw==",
->>>>>>> 96e32f42
-      "RequestMethod": "GET",
-      "RequestBody": "",
-      "RequestHeaders": {
-        "x-ms-client-request-id": [
-<<<<<<< HEAD
-          "50d49fec-7d95-4682-83e8-fb24d5cbcbe8"
-=======
-          "0ee35740-9ab6-4ef1-b74d-cb5a900f039d"
->>>>>>> 96e32f42
-        ],
-        "accept-language": [
-          "en-US"
-        ],
-        "User-Agent": [
-<<<<<<< HEAD
-          "FxVersion/4.7.3132.0",
-          "OSName/Windows10Enterprise",
-          "OSVersion/6.3.17134",
-          "Microsoft.Azure.Management.Dns.DnsManagementClient/3.0.0.0"
-        ]
-      },
-      "ResponseBody": "{\r\n  \"id\": \"/subscriptions/726f8cd6-6459-4db4-8e6d-2cd2716904e2/resourceGroups/ps8956/providers/Microsoft.Network/dnszones/ps6165.pstest.test\",\r\n  \"name\": \"ps6165.pstest.test\",\r\n  \"type\": \"Microsoft.Network/dnszones\",\r\n  \"etag\": \"00000004-0000-0000-bfad-852a3a4ad401\",\r\n  \"location\": \"global\",\r\n  \"tags\": {\r\n    \"tag1\": \"value1\",\r\n    \"tag2\": \"value2\"\r\n  },\r\n  \"properties\": {\r\n    \"maxNumberOfRecordSets\": 6000,\r\n    \"maxNumberOfRecordsPerRecordSet\": null,\r\n    \"nameServers\": null,\r\n    \"numberOfRecordSets\": 1,\r\n    \"registrationVirtualNetworks\": [],\r\n    \"resolutionVirtualNetworks\": [\r\n      {\r\n        \"id\": \"/subscriptions/726f8cd6-6459-4db4-8e6d-2cd2716904e2/resourceGroups/ps8956/providers/Microsoft.Network/virtualNetworks/ps8371\"\r\n      }\r\n    ],\r\n    \"zoneType\": \"Private\"\r\n  }\r\n}",
-=======
-          "FxVersion/4.7.3133.0",
-          "OSName/Windows8.1Enterprise",
-          "OSVersion/6.3.9600",
-          "Microsoft.Azure.Management.Dns.DnsManagementClient/2.2.0.0"
-        ]
-      },
-      "ResponseBody": "{\r\n  \"id\": \"/subscriptions/947d47b4-7883-4bb9-9d85-c5e8e2f572ce/resourceGroups/ps2981/providers/Microsoft.Network/dnszones/ps4071.pstest.test\",\r\n  \"name\": \"ps4071.pstest.test\",\r\n  \"type\": \"Microsoft.Network/dnszones\",\r\n  \"etag\": \"00000004-0000-0000-34d1-f8b9614ad401\",\r\n  \"location\": \"global\",\r\n  \"tags\": {\r\n    \"tag1\": \"value1\",\r\n    \"tag2\": \"value2\"\r\n  },\r\n  \"properties\": {\r\n    \"maxNumberOfRecordSets\": 5000,\r\n    \"maxNumberOfRecordsPerRecordSet\": null,\r\n    \"nameServers\": null,\r\n    \"numberOfRecordSets\": 1,\r\n    \"registrationVirtualNetworks\": [],\r\n    \"resolutionVirtualNetworks\": [\r\n      {\r\n        \"id\": \"/subscriptions/947d47b4-7883-4bb9-9d85-c5e8e2f572ce/resourceGroups/ps2981/providers/Microsoft.Network/virtualNetworks/ps5263\"\r\n      }\r\n    ],\r\n    \"zoneType\": \"Private\"\r\n  }\r\n}",
->>>>>>> 96e32f42
-      "ResponseHeaders": {
-        "Content-Length": [
-          "668"
-        ],
-        "Content-Type": [
-          "application/json; charset=utf-8"
-        ],
-        "X-Content-Type-Options": [
-          "nosniff"
-        ],
-        "Strict-Transport-Security": [
-          "max-age=31536000; includeSubDomains"
-        ],
-        "x-ms-request-id": [
-<<<<<<< HEAD
-          "50d49fec-7d95-4682-83e8-fb24d5cbcbe8"
-=======
-          "0ee35740-9ab6-4ef1-b74d-cb5a900f039d"
->>>>>>> 96e32f42
-        ],
-        "x-ms-ratelimit-remaining-subscription-resource-requests": [
-          "497"
-        ],
-        "x-ms-correlation-request-id": [
-<<<<<<< HEAD
-          "bb53c58b-8e94-460f-bc4e-a4f7e2054a91"
-        ],
-        "x-ms-routing-request-id": [
-          "WESTEUROPE:20180912T014443Z:bb53c58b-8e94-460f-bc4e-a4f7e2054a91"
-=======
-          "57de5f78-6b91-4524-889c-253f51e5ff4b"
-        ],
-        "x-ms-routing-request-id": [
-          "BRAZILUS:20180912T062754Z:57de5f78-6b91-4524-889c-253f51e5ff4b"
->>>>>>> 96e32f42
-        ],
-        "Cache-Control": [
-          "private"
-        ],
-        "Date": [
-<<<<<<< HEAD
-          "Wed, 12 Sep 2018 01:44:42 GMT"
-        ],
-        "ETag": [
-          "00000004-0000-0000-bfad-852a3a4ad401"
-=======
-          "Wed, 12 Sep 2018 06:27:53 GMT"
-        ],
-        "ETag": [
-          "00000004-0000-0000-34d1-f8b9614ad401"
->>>>>>> 96e32f42
-        ],
-        "Server": [
-          "Microsoft-IIS/8.5"
-        ],
-        "X-AspNet-Version": [
-          "4.0.30319"
-        ],
-        "X-Powered-By": [
-          "ASP.NET"
-        ]
-      },
-      "StatusCode": 200
-    },
-    {
-<<<<<<< HEAD
-      "RequestUri": "/subscriptions/726f8cd6-6459-4db4-8e6d-2cd2716904e2/resourceGroups/ps8956/providers/Microsoft.Network/dnsZones/ps6165.pstest.test?api-version=2018-05-01",
-      "EncodedRequestUri": "L3N1YnNjcmlwdGlvbnMvNzI2ZjhjZDYtNjQ1OS00ZGI0LThlNmQtMmNkMjcxNjkwNGUyL3Jlc291cmNlR3JvdXBzL3BzODk1Ni9wcm92aWRlcnMvTWljcm9zb2Z0Lk5ldHdvcmsvZG5zWm9uZXMvcHM2MTY1LnBzdGVzdC50ZXN0P2FwaS12ZXJzaW9uPTIwMTgtMDUtMDE=",
-=======
-      "RequestUri": "/subscriptions/947d47b4-7883-4bb9-9d85-c5e8e2f572ce/resourceGroups/ps2981/providers/Microsoft.Network/dnsZones/ps4071.pstest.test?api-version=2018-03-01-preview",
-      "EncodedRequestUri": "L3N1YnNjcmlwdGlvbnMvOTQ3ZDQ3YjQtNzg4My00YmI5LTlkODUtYzVlOGUyZjU3MmNlL3Jlc291cmNlR3JvdXBzL3BzMjk4MS9wcm92aWRlcnMvTWljcm9zb2Z0Lk5ldHdvcmsvZG5zWm9uZXMvcHM0MDcxLnBzdGVzdC50ZXN0P2FwaS12ZXJzaW9uPTIwMTgtMDMtMDEtcHJldmlldw==",
->>>>>>> 96e32f42
-      "RequestMethod": "GET",
-      "RequestBody": "",
-      "RequestHeaders": {
-        "x-ms-client-request-id": [
-<<<<<<< HEAD
-          "fe2fd6dd-e249-4635-9bdc-4f4a45bb1c56"
-=======
-          "6c51aae5-ca26-4c23-8c52-e5d29934af63"
->>>>>>> 96e32f42
-        ],
-        "accept-language": [
-          "en-US"
-        ],
-        "User-Agent": [
-<<<<<<< HEAD
-          "FxVersion/4.7.3132.0",
-          "OSName/Windows10Enterprise",
-          "OSVersion/6.3.17134",
-          "Microsoft.Azure.Management.Dns.DnsManagementClient/3.0.0.0"
-        ]
-      },
-      "ResponseBody": "{\r\n  \"id\": \"/subscriptions/726f8cd6-6459-4db4-8e6d-2cd2716904e2/resourceGroups/ps8956/providers/Microsoft.Network/dnszones/ps6165.pstest.test\",\r\n  \"name\": \"ps6165.pstest.test\",\r\n  \"type\": \"Microsoft.Network/dnszones\",\r\n  \"etag\": \"00000004-0000-0000-bfad-852a3a4ad401\",\r\n  \"location\": \"global\",\r\n  \"tags\": {\r\n    \"tag1\": \"value1\",\r\n    \"tag2\": \"value2\"\r\n  },\r\n  \"properties\": {\r\n    \"maxNumberOfRecordSets\": 6000,\r\n    \"maxNumberOfRecordsPerRecordSet\": null,\r\n    \"nameServers\": null,\r\n    \"numberOfRecordSets\": 1,\r\n    \"registrationVirtualNetworks\": [],\r\n    \"resolutionVirtualNetworks\": [\r\n      {\r\n        \"id\": \"/subscriptions/726f8cd6-6459-4db4-8e6d-2cd2716904e2/resourceGroups/ps8956/providers/Microsoft.Network/virtualNetworks/ps8371\"\r\n      }\r\n    ],\r\n    \"zoneType\": \"Private\"\r\n  }\r\n}",
-=======
-          "FxVersion/4.7.3133.0",
-          "OSName/Windows8.1Enterprise",
-          "OSVersion/6.3.9600",
-          "Microsoft.Azure.Management.Dns.DnsManagementClient/2.2.0.0"
-        ]
-      },
-      "ResponseBody": "{\r\n  \"id\": \"/subscriptions/947d47b4-7883-4bb9-9d85-c5e8e2f572ce/resourceGroups/ps2981/providers/Microsoft.Network/dnszones/ps4071.pstest.test\",\r\n  \"name\": \"ps4071.pstest.test\",\r\n  \"type\": \"Microsoft.Network/dnszones\",\r\n  \"etag\": \"00000004-0000-0000-34d1-f8b9614ad401\",\r\n  \"location\": \"global\",\r\n  \"tags\": {\r\n    \"tag1\": \"value1\",\r\n    \"tag2\": \"value2\"\r\n  },\r\n  \"properties\": {\r\n    \"maxNumberOfRecordSets\": 5000,\r\n    \"maxNumberOfRecordsPerRecordSet\": null,\r\n    \"nameServers\": null,\r\n    \"numberOfRecordSets\": 1,\r\n    \"registrationVirtualNetworks\": [],\r\n    \"resolutionVirtualNetworks\": [\r\n      {\r\n        \"id\": \"/subscriptions/947d47b4-7883-4bb9-9d85-c5e8e2f572ce/resourceGroups/ps2981/providers/Microsoft.Network/virtualNetworks/ps5263\"\r\n      }\r\n    ],\r\n    \"zoneType\": \"Private\"\r\n  }\r\n}",
->>>>>>> 96e32f42
-      "ResponseHeaders": {
-        "Content-Length": [
-          "668"
-        ],
-        "Content-Type": [
-          "application/json; charset=utf-8"
-        ],
-        "X-Content-Type-Options": [
-          "nosniff"
-        ],
-        "Strict-Transport-Security": [
-          "max-age=31536000; includeSubDomains"
-        ],
-        "x-ms-request-id": [
-<<<<<<< HEAD
-          "fe2fd6dd-e249-4635-9bdc-4f4a45bb1c56"
-=======
-          "6c51aae5-ca26-4c23-8c52-e5d29934af63"
->>>>>>> 96e32f42
-        ],
-        "x-ms-ratelimit-remaining-subscription-resource-requests": [
-          "496"
-        ],
-        "x-ms-correlation-request-id": [
-<<<<<<< HEAD
-          "efc59fcb-95e9-4a7a-a99a-efbd824f818e"
-        ],
-        "x-ms-routing-request-id": [
-          "WESTEUROPE:20180912T014443Z:efc59fcb-95e9-4a7a-a99a-efbd824f818e"
-=======
-          "898f5b53-143f-4584-a3e4-812dc88f1de5"
-        ],
-        "x-ms-routing-request-id": [
-          "BRAZILUS:20180912T062754Z:898f5b53-143f-4584-a3e4-812dc88f1de5"
->>>>>>> 96e32f42
-        ],
-        "Cache-Control": [
-          "private"
-        ],
-        "Date": [
-<<<<<<< HEAD
-          "Wed, 12 Sep 2018 01:44:43 GMT"
-        ],
-        "ETag": [
-          "00000004-0000-0000-bfad-852a3a4ad401"
-=======
-          "Wed, 12 Sep 2018 06:27:54 GMT"
-        ],
-        "ETag": [
-          "00000004-0000-0000-34d1-f8b9614ad401"
->>>>>>> 96e32f42
-        ],
-        "Server": [
-          "Microsoft-IIS/8.5"
-        ],
-        "X-AspNet-Version": [
-          "4.0.30319"
-        ],
-        "X-Powered-By": [
-          "ASP.NET"
-        ]
-      },
-      "StatusCode": 200
-    },
-    {
-<<<<<<< HEAD
-      "RequestUri": "/subscriptions/726f8cd6-6459-4db4-8e6d-2cd2716904e2/resourceGroups/ps8956/providers/Microsoft.Network/dnsZones/ps6165.pstest.test?api-version=2018-05-01",
-      "EncodedRequestUri": "L3N1YnNjcmlwdGlvbnMvNzI2ZjhjZDYtNjQ1OS00ZGI0LThlNmQtMmNkMjcxNjkwNGUyL3Jlc291cmNlR3JvdXBzL3BzODk1Ni9wcm92aWRlcnMvTWljcm9zb2Z0Lk5ldHdvcmsvZG5zWm9uZXMvcHM2MTY1LnBzdGVzdC50ZXN0P2FwaS12ZXJzaW9uPTIwMTgtMDUtMDE=",
-=======
-      "RequestUri": "/subscriptions/947d47b4-7883-4bb9-9d85-c5e8e2f572ce/resourceGroups/ps2981/providers/Microsoft.Network/dnsZones/ps4071.pstest.test?api-version=2018-03-01-preview",
-      "EncodedRequestUri": "L3N1YnNjcmlwdGlvbnMvOTQ3ZDQ3YjQtNzg4My00YmI5LTlkODUtYzVlOGUyZjU3MmNlL3Jlc291cmNlR3JvdXBzL3BzMjk4MS9wcm92aWRlcnMvTWljcm9zb2Z0Lk5ldHdvcmsvZG5zWm9uZXMvcHM0MDcxLnBzdGVzdC50ZXN0P2FwaS12ZXJzaW9uPTIwMTgtMDMtMDEtcHJldmlldw==",
->>>>>>> 96e32f42
-      "RequestMethod": "GET",
-      "RequestBody": "",
-      "RequestHeaders": {
-        "x-ms-client-request-id": [
-<<<<<<< HEAD
-          "8a669df4-c4eb-4777-b27f-0a7cc3be285d"
-=======
-          "caf18d40-c55f-437f-a796-c50f90556a25"
->>>>>>> 96e32f42
-        ],
-        "accept-language": [
-          "en-US"
-        ],
-        "User-Agent": [
-<<<<<<< HEAD
-          "FxVersion/4.7.3132.0",
-          "OSName/Windows10Enterprise",
-          "OSVersion/6.3.17134",
-          "Microsoft.Azure.Management.Dns.DnsManagementClient/3.0.0.0"
-        ]
-      },
-      "ResponseBody": "{\r\n  \"error\": {\r\n    \"code\": \"ResourceNotFound\",\r\n    \"message\": \"The Resource 'Microsoft.Network/dnszones/ps6165.pstest.test' under resource group 'ps8956' was not found.\"\r\n  }\r\n}",
-=======
-          "FxVersion/4.7.3133.0",
-          "OSName/Windows8.1Enterprise",
-          "OSVersion/6.3.9600",
-          "Microsoft.Azure.Management.Dns.DnsManagementClient/2.2.0.0"
-        ]
-      },
-      "ResponseBody": "{\r\n  \"error\": {\r\n    \"code\": \"ResourceNotFound\",\r\n    \"message\": \"The Resource 'Microsoft.Network/dnszones/ps4071.pstest.test' under resource group 'ps2981' was not found.\"\r\n  }\r\n}",
->>>>>>> 96e32f42
-      "ResponseHeaders": {
-        "Content-Length": [
-          "155"
-        ],
-        "Content-Type": [
-          "application/json; charset=utf-8"
+          "FxVersion/4.7.3132.0",
+          "OSName/Windows10Enterprise",
+          "OSVersion/6.3.17134",
+          "Microsoft.Azure.Management.Internal.Resources.ResourceManagementClient/4.1.0"
+        ]
+      },
+      "ResponseBody": "",
+      "ResponseHeaders": {
+        "Content-Length": [
+          "0"
         ],
         "Expires": [
           "-1"
@@ -1558,355 +1210,49 @@
         "Pragma": [
           "no-cache"
         ],
-        "x-ms-failure-cause": [
-          "gateway"
-        ],
-        "x-ms-request-id": [
-<<<<<<< HEAD
-          "ff71f158-c2c7-44ab-b8cd-169dab664ebc"
-        ],
-        "x-ms-correlation-request-id": [
-          "ff71f158-c2c7-44ab-b8cd-169dab664ebc"
-        ],
-        "x-ms-routing-request-id": [
-          "WESTEUROPE:20180912T014455Z:ff71f158-c2c7-44ab-b8cd-169dab664ebc"
-=======
-          "ef39976a-d358-49cf-a06a-f9c88c770ec8"
-        ],
-        "x-ms-correlation-request-id": [
-          "ef39976a-d358-49cf-a06a-f9c88c770ec8"
-        ],
-        "x-ms-routing-request-id": [
-          "BRAZILUS:20180912T062805Z:ef39976a-d358-49cf-a06a-f9c88c770ec8"
->>>>>>> 96e32f42
-        ],
-        "Strict-Transport-Security": [
-          "max-age=31536000; includeSubDomains"
-        ],
-        "X-Content-Type-Options": [
-          "nosniff"
-        ],
-        "Cache-Control": [
-          "no-cache"
-        ],
-        "Date": [
-<<<<<<< HEAD
-          "Wed, 12 Sep 2018 01:44:54 GMT"
-=======
-          "Wed, 12 Sep 2018 06:28:05 GMT"
->>>>>>> 96e32f42
-        ]
-      },
-      "StatusCode": 404
-    },
-    {
-<<<<<<< HEAD
-      "RequestUri": "/subscriptions/726f8cd6-6459-4db4-8e6d-2cd2716904e2/resourceGroups/ps8956/providers/Microsoft.Network/dnsZones/ps6165.pstest.test?api-version=2018-05-01",
-      "EncodedRequestUri": "L3N1YnNjcmlwdGlvbnMvNzI2ZjhjZDYtNjQ1OS00ZGI0LThlNmQtMmNkMjcxNjkwNGUyL3Jlc291cmNlR3JvdXBzL3BzODk1Ni9wcm92aWRlcnMvTWljcm9zb2Z0Lk5ldHdvcmsvZG5zWm9uZXMvcHM2MTY1LnBzdGVzdC50ZXN0P2FwaS12ZXJzaW9uPTIwMTgtMDUtMDE=",
-=======
-      "RequestUri": "/subscriptions/947d47b4-7883-4bb9-9d85-c5e8e2f572ce/resourceGroups/ps2981/providers/Microsoft.Network/dnsZones/ps4071.pstest.test?api-version=2018-03-01-preview",
-      "EncodedRequestUri": "L3N1YnNjcmlwdGlvbnMvOTQ3ZDQ3YjQtNzg4My00YmI5LTlkODUtYzVlOGUyZjU3MmNlL3Jlc291cmNlR3JvdXBzL3BzMjk4MS9wcm92aWRlcnMvTWljcm9zb2Z0Lk5ldHdvcmsvZG5zWm9uZXMvcHM0MDcxLnBzdGVzdC50ZXN0P2FwaS12ZXJzaW9uPTIwMTgtMDMtMDEtcHJldmlldw==",
->>>>>>> 96e32f42
-      "RequestMethod": "DELETE",
-      "RequestBody": "",
-      "RequestHeaders": {
-        "x-ms-client-request-id": [
-<<<<<<< HEAD
-          "44698b3c-1a6e-4c16-a440-39d12cb1e5c0"
-=======
-          "42a23b40-487b-4cd2-aa66-20cf27444b7a"
->>>>>>> 96e32f42
-        ],
-        "If-Match": [
-          "*"
-        ],
-        "accept-language": [
-          "en-US"
-        ],
-        "User-Agent": [
-<<<<<<< HEAD
-          "FxVersion/4.7.3132.0",
-          "OSName/Windows10Enterprise",
-          "OSVersion/6.3.17134",
-          "Microsoft.Azure.Management.Dns.DnsManagementClient/3.0.0.0"
-=======
-          "FxVersion/4.7.3133.0",
-          "OSName/Windows8.1Enterprise",
-          "OSVersion/6.3.9600",
-          "Microsoft.Azure.Management.Dns.DnsManagementClient/2.2.0.0"
->>>>>>> 96e32f42
-        ]
-      },
-      "ResponseBody": "",
-      "ResponseHeaders": {
-        "Content-Length": [
-          "0"
-        ],
         "Retry-After": [
-          "3"
-        ],
-        "X-Content-Type-Options": [
-          "nosniff"
-        ],
-        "Strict-Transport-Security": [
-          "max-age=31536000; includeSubDomains"
-        ],
-        "Azure-AsyncOperation": [
-<<<<<<< HEAD
-          "https://api-dogfood.resources.windows-int.net:443/subscriptions/726f8cd6-6459-4db4-8e6d-2cd2716904e2/resourceGroups/ps8956/providers/Microsoft.Network/dnsOperationStatuses/delzone636723134841764249850c0f8a?api-version=2018-05-01"
-        ],
-        "x-ms-request-id": [
-          "44698b3c-1a6e-4c16-a440-39d12cb1e5c0"
-=======
-          "https://brazilus.management.azure.com:443/subscriptions/947d47b4-7883-4bb9-9d85-c5e8e2f572ce/resourceGroups/ps2981/providers/Microsoft.Network/dnsOperationStatuses/delzone6367233047488474906aff9657?api-version=2018-03-01-preview"
-        ],
-        "x-ms-request-id": [
-          "42a23b40-487b-4cd2-aa66-20cf27444b7a"
->>>>>>> 96e32f42
-        ],
-        "x-ms-ratelimit-remaining-subscription-resource-requests": [
-          "11999"
-        ],
-        "x-ms-correlation-request-id": [
-<<<<<<< HEAD
-          "f560d353-4746-4b73-9e96-39c663025986"
-        ],
-        "x-ms-routing-request-id": [
-          "WESTEUROPE:20180912T014444Z:f560d353-4746-4b73-9e96-39c663025986"
-=======
-          "adaf5c0b-2aec-424c-a591-58bdcaed2f77"
-        ],
-        "x-ms-routing-request-id": [
-          "BRAZILUS:20180912T062755Z:adaf5c0b-2aec-424c-a591-58bdcaed2f77"
->>>>>>> 96e32f42
-        ],
-        "Cache-Control": [
-          "private"
-        ],
-        "Date": [
-<<<<<<< HEAD
-          "Wed, 12 Sep 2018 01:44:43 GMT"
+          "15"
+        ],
+        "x-ms-ratelimit-remaining-subscription-deletes": [
+          "14997"
+        ],
+        "x-ms-request-id": [
+          "7c65f6e1-55c0-4c42-862a-be89128890df"
+        ],
+        "x-ms-correlation-request-id": [
+          "7c65f6e1-55c0-4c42-862a-be89128890df"
+        ],
+        "x-ms-routing-request-id": [
+          "WESTEUROPE:20180912T183309Z:7c65f6e1-55c0-4c42-862a-be89128890df"
+        ],
+        "Strict-Transport-Security": [
+          "max-age=31536000; includeSubDomains"
+        ],
+        "X-Content-Type-Options": [
+          "nosniff"
+        ],
+        "Cache-Control": [
+          "no-cache"
+        ],
+        "Date": [
+          "Wed, 12 Sep 2018 18:33:09 GMT"
         ],
         "Location": [
-          "https://api-dogfood.resources.windows-int.net/subscriptions/726f8cd6-6459-4db4-8e6d-2cd2716904e2/resourceGroups/ps8956/providers/Microsoft.Network/dnsOperationResults/delzone636723134841764249850c0f8a?api-version=2018-05-01"
-=======
-          "Wed, 12 Sep 2018 06:27:54 GMT"
-        ],
-        "Location": [
-          "https://brazilus.management.azure.com/subscriptions/947d47b4-7883-4bb9-9d85-c5e8e2f572ce/resourceGroups/ps2981/providers/Microsoft.Network/dnsOperationResults/delzone6367233047488474906aff9657?api-version=2018-03-01-preview"
->>>>>>> 96e32f42
-        ],
-        "Server": [
-          "Microsoft-IIS/8.5"
-        ],
-        "X-AspNet-Version": [
-          "4.0.30319"
-        ],
-        "X-Powered-By": [
-          "ASP.NET"
+          "https://api-dogfood.resources.windows-int.net/subscriptions/726f8cd6-6459-4db4-8e6d-2cd2716904e2/operationresults/eyJqb2JJZCI6IlJFU09VUkNFR1JPVVBERUxFVElPTkpPQi1QUzE1ODQtV0VTVFVTIiwiam9iTG9jYXRpb24iOiJ3ZXN0dXMifQ?api-version=2016-09-01"
         ]
       },
       "StatusCode": 202
     },
     {
-<<<<<<< HEAD
-      "RequestUri": "/subscriptions/726f8cd6-6459-4db4-8e6d-2cd2716904e2/resourceGroups/ps8956/providers/Microsoft.Network/dnsOperationStatuses/delzone636723134841764249850c0f8a?api-version=2018-05-01",
-      "EncodedRequestUri": "L3N1YnNjcmlwdGlvbnMvNzI2ZjhjZDYtNjQ1OS00ZGI0LThlNmQtMmNkMjcxNjkwNGUyL3Jlc291cmNlR3JvdXBzL3BzODk1Ni9wcm92aWRlcnMvTWljcm9zb2Z0Lk5ldHdvcmsvZG5zT3BlcmF0aW9uU3RhdHVzZXMvZGVsem9uZTYzNjcyMzEzNDg0MTc2NDI0OTg1MGMwZjhhP2FwaS12ZXJzaW9uPTIwMTgtMDUtMDE=",
-=======
-      "RequestUri": "/subscriptions/947d47b4-7883-4bb9-9d85-c5e8e2f572ce/resourceGroups/ps2981/providers/Microsoft.Network/dnsOperationStatuses/delzone6367233047488474906aff9657?api-version=2018-03-01-preview",
-      "EncodedRequestUri": "L3N1YnNjcmlwdGlvbnMvOTQ3ZDQ3YjQtNzg4My00YmI5LTlkODUtYzVlOGUyZjU3MmNlL3Jlc291cmNlR3JvdXBzL3BzMjk4MS9wcm92aWRlcnMvTWljcm9zb2Z0Lk5ldHdvcmsvZG5zT3BlcmF0aW9uU3RhdHVzZXMvZGVsem9uZTYzNjcyMzMwNDc0ODg0NzQ5MDZhZmY5NjU3P2FwaS12ZXJzaW9uPTIwMTgtMDMtMDEtcHJldmlldw==",
->>>>>>> 96e32f42
-      "RequestMethod": "GET",
-      "RequestBody": "",
-      "RequestHeaders": {
-        "User-Agent": [
-<<<<<<< HEAD
-          "FxVersion/4.7.3132.0",
-          "OSName/Windows10Enterprise",
-          "OSVersion/6.3.17134",
-          "Microsoft.Azure.Management.Dns.DnsManagementClient/3.0.0.0"
-=======
-          "FxVersion/4.7.3133.0",
-          "OSName/Windows8.1Enterprise",
-          "OSVersion/6.3.9600",
-          "Microsoft.Azure.Management.Dns.DnsManagementClient/2.2.0.0"
->>>>>>> 96e32f42
-        ]
-      },
-      "ResponseBody": "{\r\n  \"status\": \"Succeeded\"\r\n}",
-      "ResponseHeaders": {
-        "Content-Length": [
-          "22"
-        ],
-        "Content-Type": [
-          "application/json; charset=utf-8"
-        ],
-        "X-Content-Type-Options": [
-          "nosniff"
-        ],
-        "Strict-Transport-Security": [
-          "max-age=31536000; includeSubDomains"
-        ],
-        "x-ms-request-id": [
-<<<<<<< HEAD
-          "405ae726-b473-442b-aa58-8ee9231e24d7"
-=======
-          "e17b548f-ec6b-411f-a2ae-32835e4d225a"
->>>>>>> 96e32f42
-        ],
-        "x-ms-ratelimit-remaining-subscription-resource-requests": [
-          "499"
-        ],
-        "x-ms-correlation-request-id": [
-<<<<<<< HEAD
-          "25bebde1-54fe-4d28-9b9c-503905c70dcc"
-        ],
-        "x-ms-routing-request-id": [
-          "WESTEUROPE:20180912T014454Z:25bebde1-54fe-4d28-9b9c-503905c70dcc"
-=======
-          "496700cc-29c5-4e8e-9768-768c4e92cf15"
-        ],
-        "x-ms-routing-request-id": [
-          "BRAZILUS:20180912T062805Z:496700cc-29c5-4e8e-9768-768c4e92cf15"
->>>>>>> 96e32f42
-        ],
-        "Cache-Control": [
-          "private"
-        ],
-        "Date": [
-<<<<<<< HEAD
-          "Wed, 12 Sep 2018 01:44:54 GMT"
-=======
-          "Wed, 12 Sep 2018 06:28:04 GMT"
->>>>>>> 96e32f42
-        ],
-        "Server": [
-          "Microsoft-IIS/8.5"
-        ],
-        "X-AspNet-Version": [
-          "4.0.30319"
-        ],
-        "X-Powered-By": [
-          "ASP.NET"
-        ]
-      },
-      "StatusCode": 200
-    },
-    {
-<<<<<<< HEAD
-      "RequestUri": "/subscriptions/726f8cd6-6459-4db4-8e6d-2cd2716904e2/resourceGroups/ps8956/providers/Microsoft.Network/dnsOperationResults/delzone636723134841764249850c0f8a?api-version=2018-05-01",
-      "EncodedRequestUri": "L3N1YnNjcmlwdGlvbnMvNzI2ZjhjZDYtNjQ1OS00ZGI0LThlNmQtMmNkMjcxNjkwNGUyL3Jlc291cmNlR3JvdXBzL3BzODk1Ni9wcm92aWRlcnMvTWljcm9zb2Z0Lk5ldHdvcmsvZG5zT3BlcmF0aW9uUmVzdWx0cy9kZWx6b25lNjM2NzIzMTM0ODQxNzY0MjQ5ODUwYzBmOGE/YXBpLXZlcnNpb249MjAxOC0wNS0wMQ==",
-=======
-      "RequestUri": "/subscriptions/947d47b4-7883-4bb9-9d85-c5e8e2f572ce/resourceGroups/ps2981/providers/Microsoft.Network/dnsOperationResults/delzone6367233047488474906aff9657?api-version=2018-03-01-preview",
-      "EncodedRequestUri": "L3N1YnNjcmlwdGlvbnMvOTQ3ZDQ3YjQtNzg4My00YmI5LTlkODUtYzVlOGUyZjU3MmNlL3Jlc291cmNlR3JvdXBzL3BzMjk4MS9wcm92aWRlcnMvTWljcm9zb2Z0Lk5ldHdvcmsvZG5zT3BlcmF0aW9uUmVzdWx0cy9kZWx6b25lNjM2NzIzMzA0NzQ4ODQ3NDkwNmFmZjk2NTc/YXBpLXZlcnNpb249MjAxOC0wMy0wMS1wcmV2aWV3",
->>>>>>> 96e32f42
-      "RequestMethod": "GET",
-      "RequestBody": "",
-      "RequestHeaders": {
-        "User-Agent": [
-<<<<<<< HEAD
-          "FxVersion/4.7.3132.0",
-          "OSName/Windows10Enterprise",
-          "OSVersion/6.3.17134",
-          "Microsoft.Azure.Management.Dns.DnsManagementClient/3.0.0.0"
-=======
-          "FxVersion/4.7.3133.0",
-          "OSName/Windows8.1Enterprise",
-          "OSVersion/6.3.9600",
-          "Microsoft.Azure.Management.Dns.DnsManagementClient/2.2.0.0"
->>>>>>> 96e32f42
-        ]
-      },
-      "ResponseBody": "true",
-      "ResponseHeaders": {
-        "Content-Length": [
-          "4"
-        ],
-        "Content-Type": [
-          "application/json; charset=utf-8"
-        ],
-        "X-Content-Type-Options": [
-          "nosniff"
-        ],
-        "Strict-Transport-Security": [
-          "max-age=31536000; includeSubDomains"
-        ],
-        "x-ms-request-id": [
-<<<<<<< HEAD
-          "81437910-551d-485d-8d95-e8b4510bdc1a"
-=======
-          "7f0d9a9d-281d-4a12-9ece-0c5d2fc9d8ef"
->>>>>>> 96e32f42
-        ],
-        "x-ms-ratelimit-remaining-subscription-resource-requests": [
-          "499"
-        ],
-        "x-ms-correlation-request-id": [
-<<<<<<< HEAD
-          "ddcf856e-c28e-4c42-bca0-d39b08b90b9d"
-        ],
-        "x-ms-routing-request-id": [
-          "WESTEUROPE:20180912T014455Z:ddcf856e-c28e-4c42-bca0-d39b08b90b9d"
-=======
-          "fb61390a-4326-46ae-9fe4-67f41d683197"
-        ],
-        "x-ms-routing-request-id": [
-          "BRAZILUS:20180912T062805Z:fb61390a-4326-46ae-9fe4-67f41d683197"
->>>>>>> 96e32f42
-        ],
-        "Cache-Control": [
-          "private"
-        ],
-        "Date": [
-<<<<<<< HEAD
-          "Wed, 12 Sep 2018 01:44:54 GMT"
-=======
-          "Wed, 12 Sep 2018 06:28:04 GMT"
->>>>>>> 96e32f42
-        ],
-        "Server": [
-          "Microsoft-IIS/8.5"
-        ],
-        "X-AspNet-Version": [
-          "4.0.30319"
-        ],
-        "X-Powered-By": [
-          "ASP.NET"
-        ]
-      },
-      "StatusCode": 200
-    },
-    {
-<<<<<<< HEAD
-      "RequestUri": "/subscriptions/726f8cd6-6459-4db4-8e6d-2cd2716904e2/resourcegroups/ps8956?api-version=2016-09-01",
-      "EncodedRequestUri": "L3N1YnNjcmlwdGlvbnMvNzI2ZjhjZDYtNjQ1OS00ZGI0LThlNmQtMmNkMjcxNjkwNGUyL3Jlc291cmNlZ3JvdXBzL3BzODk1Nj9hcGktdmVyc2lvbj0yMDE2LTA5LTAx",
-=======
-      "RequestUri": "/subscriptions/947d47b4-7883-4bb9-9d85-c5e8e2f572ce/resourcegroups/ps2981?api-version=2016-09-01",
-      "EncodedRequestUri": "L3N1YnNjcmlwdGlvbnMvOTQ3ZDQ3YjQtNzg4My00YmI5LTlkODUtYzVlOGUyZjU3MmNlL3Jlc291cmNlZ3JvdXBzL3BzMjk4MT9hcGktdmVyc2lvbj0yMDE2LTA5LTAx",
->>>>>>> 96e32f42
-      "RequestMethod": "DELETE",
-      "RequestBody": "",
-      "RequestHeaders": {
-        "x-ms-client-request-id": [
-<<<<<<< HEAD
-          "38eed021-405e-4ff5-848e-c83b9f463979"
-=======
-          "b68f6abd-2aca-4453-8ebe-a38f9ddc32c0"
->>>>>>> 96e32f42
-        ],
-        "accept-language": [
-          "en-US"
-        ],
-        "User-Agent": [
-<<<<<<< HEAD
-          "FxVersion/4.7.3132.0",
-          "OSName/Windows10Enterprise",
-          "OSVersion/6.3.17134",
-=======
-          "FxVersion/4.7.3133.0",
-          "OSName/Windows8.1Enterprise",
-          "OSVersion/6.3.9600",
->>>>>>> 96e32f42
+      "RequestUri": "/subscriptions/726f8cd6-6459-4db4-8e6d-2cd2716904e2/operationresults/eyJqb2JJZCI6IlJFU09VUkNFR1JPVVBERUxFVElPTkpPQi1QUzE1ODQtV0VTVFVTIiwiam9iTG9jYXRpb24iOiJ3ZXN0dXMifQ?api-version=2016-09-01",
+      "EncodedRequestUri": "L3N1YnNjcmlwdGlvbnMvNzI2ZjhjZDYtNjQ1OS00ZGI0LThlNmQtMmNkMjcxNjkwNGUyL29wZXJhdGlvbnJlc3VsdHMvZXlKcWIySkpaQ0k2SWxKRlUwOVZVa05GUjFKUFZWQkVSVXhGVkVsUFRrcFBRaTFRVXpFMU9EUXRWMFZUVkZWVElpd2lhbTlpVEc5allYUnBiMjRpT2lKM1pYTjBkWE1pZlE/YXBpLXZlcnNpb249MjAxNi0wOS0wMQ==",
+      "RequestMethod": "GET",
+      "RequestBody": "",
+      "RequestHeaders": {
+        "User-Agent": [
+          "FxVersion/4.7.3132.0",
+          "OSName/Windows10Enterprise",
+          "OSVersion/6.3.17134",
           "Microsoft.Azure.Management.Internal.Resources.ResourceManagementClient/4.1.0"
         ]
       },
@@ -1924,74 +1270,46 @@
         "Retry-After": [
           "15"
         ],
-        "x-ms-ratelimit-remaining-subscription-deletes": [
-          "14998"
-        ],
-        "x-ms-request-id": [
-<<<<<<< HEAD
-          "5fb6ff13-b252-4af4-9aa3-e75b1ef768b9"
-        ],
-        "x-ms-correlation-request-id": [
-          "5fb6ff13-b252-4af4-9aa3-e75b1ef768b9"
-        ],
-        "x-ms-routing-request-id": [
-          "WESTEUROPE:20180912T014457Z:5fb6ff13-b252-4af4-9aa3-e75b1ef768b9"
-=======
-          "10dfdc71-3f67-43d6-adc6-668877b4af90"
-        ],
-        "x-ms-correlation-request-id": [
-          "10dfdc71-3f67-43d6-adc6-668877b4af90"
-        ],
-        "x-ms-routing-request-id": [
-          "BRAZILUS:20180912T062806Z:10dfdc71-3f67-43d6-adc6-668877b4af90"
->>>>>>> 96e32f42
-        ],
-        "Strict-Transport-Security": [
-          "max-age=31536000; includeSubDomains"
-        ],
-        "X-Content-Type-Options": [
-          "nosniff"
-        ],
-        "Cache-Control": [
-          "no-cache"
-        ],
-        "Date": [
-<<<<<<< HEAD
-          "Wed, 12 Sep 2018 01:44:56 GMT"
+        "x-ms-ratelimit-remaining-subscription-reads": [
+          "14982"
+        ],
+        "x-ms-request-id": [
+          "ea86a80c-5d26-4386-a2d0-2f8809f81513"
+        ],
+        "x-ms-correlation-request-id": [
+          "ea86a80c-5d26-4386-a2d0-2f8809f81513"
+        ],
+        "x-ms-routing-request-id": [
+          "WESTEUROPE:20180912T183325Z:ea86a80c-5d26-4386-a2d0-2f8809f81513"
+        ],
+        "Strict-Transport-Security": [
+          "max-age=31536000; includeSubDomains"
+        ],
+        "X-Content-Type-Options": [
+          "nosniff"
+        ],
+        "Cache-Control": [
+          "no-cache"
+        ],
+        "Date": [
+          "Wed, 12 Sep 2018 18:33:24 GMT"
         ],
         "Location": [
-          "https://api-dogfood.resources.windows-int.net/subscriptions/726f8cd6-6459-4db4-8e6d-2cd2716904e2/operationresults/eyJqb2JJZCI6IlJFU09VUkNFR1JPVVBERUxFVElPTkpPQi1QUzg5NTYtV0VTVFVTIiwiam9iTG9jYXRpb24iOiJ3ZXN0dXMifQ?api-version=2016-09-01"
-=======
-          "Wed, 12 Sep 2018 06:28:06 GMT"
-        ],
-        "Location": [
-          "https://brazilus.management.azure.com/subscriptions/947d47b4-7883-4bb9-9d85-c5e8e2f572ce/operationresults/eyJqb2JJZCI6IlJFU09VUkNFR1JPVVBERUxFVElPTkpPQi1QUzI5ODEtV0VTVFVTIiwiam9iTG9jYXRpb24iOiJ3ZXN0dXMifQ?api-version=2016-09-01"
->>>>>>> 96e32f42
+          "https://api-dogfood.resources.windows-int.net/subscriptions/726f8cd6-6459-4db4-8e6d-2cd2716904e2/operationresults/eyJqb2JJZCI6IlJFU09VUkNFR1JPVVBERUxFVElPTkpPQi1QUzE1ODQtV0VTVFVTIiwiam9iTG9jYXRpb24iOiJ3ZXN0dXMifQ?api-version=2016-09-01"
         ]
       },
       "StatusCode": 202
     },
     {
-<<<<<<< HEAD
-      "RequestUri": "/subscriptions/726f8cd6-6459-4db4-8e6d-2cd2716904e2/operationresults/eyJqb2JJZCI6IlJFU09VUkNFR1JPVVBERUxFVElPTkpPQi1QUzg5NTYtV0VTVFVTIiwiam9iTG9jYXRpb24iOiJ3ZXN0dXMifQ?api-version=2016-09-01",
-      "EncodedRequestUri": "L3N1YnNjcmlwdGlvbnMvNzI2ZjhjZDYtNjQ1OS00ZGI0LThlNmQtMmNkMjcxNjkwNGUyL29wZXJhdGlvbnJlc3VsdHMvZXlKcWIySkpaQ0k2SWxKRlUwOVZVa05GUjFKUFZWQkVSVXhGVkVsUFRrcFBRaTFRVXpnNU5UWXRWMFZUVkZWVElpd2lhbTlpVEc5allYUnBiMjRpT2lKM1pYTjBkWE1pZlE/YXBpLXZlcnNpb249MjAxNi0wOS0wMQ==",
-=======
-      "RequestUri": "/subscriptions/947d47b4-7883-4bb9-9d85-c5e8e2f572ce/operationresults/eyJqb2JJZCI6IlJFU09VUkNFR1JPVVBERUxFVElPTkpPQi1QUzI5ODEtV0VTVFVTIiwiam9iTG9jYXRpb24iOiJ3ZXN0dXMifQ?api-version=2016-09-01",
-      "EncodedRequestUri": "L3N1YnNjcmlwdGlvbnMvOTQ3ZDQ3YjQtNzg4My00YmI5LTlkODUtYzVlOGUyZjU3MmNlL29wZXJhdGlvbnJlc3VsdHMvZXlKcWIySkpaQ0k2SWxKRlUwOVZVa05GUjFKUFZWQkVSVXhGVkVsUFRrcFBRaTFRVXpJNU9ERXRWMFZUVkZWVElpd2lhbTlpVEc5allYUnBiMjRpT2lKM1pYTjBkWE1pZlE/YXBpLXZlcnNpb249MjAxNi0wOS0wMQ==",
->>>>>>> 96e32f42
-      "RequestMethod": "GET",
-      "RequestBody": "",
-      "RequestHeaders": {
-        "User-Agent": [
-<<<<<<< HEAD
-          "FxVersion/4.7.3132.0",
-          "OSName/Windows10Enterprise",
-          "OSVersion/6.3.17134",
-=======
-          "FxVersion/4.7.3133.0",
-          "OSName/Windows8.1Enterprise",
-          "OSVersion/6.3.9600",
->>>>>>> 96e32f42
+      "RequestUri": "/subscriptions/726f8cd6-6459-4db4-8e6d-2cd2716904e2/operationresults/eyJqb2JJZCI6IlJFU09VUkNFR1JPVVBERUxFVElPTkpPQi1QUzE1ODQtV0VTVFVTIiwiam9iTG9jYXRpb24iOiJ3ZXN0dXMifQ?api-version=2016-09-01",
+      "EncodedRequestUri": "L3N1YnNjcmlwdGlvbnMvNzI2ZjhjZDYtNjQ1OS00ZGI0LThlNmQtMmNkMjcxNjkwNGUyL29wZXJhdGlvbnJlc3VsdHMvZXlKcWIySkpaQ0k2SWxKRlUwOVZVa05GUjFKUFZWQkVSVXhGVkVsUFRrcFBRaTFRVXpFMU9EUXRWMFZUVkZWVElpd2lhbTlpVEc5allYUnBiMjRpT2lKM1pYTjBkWE1pZlE/YXBpLXZlcnNpb249MjAxNi0wOS0wMQ==",
+      "RequestMethod": "GET",
+      "RequestBody": "",
+      "RequestHeaders": {
+        "User-Agent": [
+          "FxVersion/4.7.3132.0",
+          "OSName/Windows10Enterprise",
+          "OSVersion/6.3.17134",
           "Microsoft.Azure.Management.Internal.Resources.ResourceManagementClient/4.1.0"
         ]
       },
@@ -2010,39 +1328,38 @@
           "15"
         ],
         "x-ms-ratelimit-remaining-subscription-reads": [
-<<<<<<< HEAD
-          "14994"
-        ],
-        "x-ms-request-id": [
-          "7a5a49c7-9f10-47c9-8938-7bc6f52b2a0f"
-        ],
-        "x-ms-correlation-request-id": [
-          "7a5a49c7-9f10-47c9-8938-7bc6f52b2a0f"
-        ],
-        "x-ms-routing-request-id": [
-          "WESTEUROPE:20180912T014512Z:7a5a49c7-9f10-47c9-8938-7bc6f52b2a0f"
-        ],
-        "Strict-Transport-Security": [
-          "max-age=31536000; includeSubDomains"
-        ],
-        "X-Content-Type-Options": [
-          "nosniff"
-        ],
-        "Cache-Control": [
-          "no-cache"
-        ],
-        "Date": [
-          "Wed, 12 Sep 2018 01:45:12 GMT"
+          "14981"
+        ],
+        "x-ms-request-id": [
+          "d3b2e826-e5ed-4517-bba9-844bce32c5f8"
+        ],
+        "x-ms-correlation-request-id": [
+          "d3b2e826-e5ed-4517-bba9-844bce32c5f8"
+        ],
+        "x-ms-routing-request-id": [
+          "WESTEUROPE:20180912T183340Z:d3b2e826-e5ed-4517-bba9-844bce32c5f8"
+        ],
+        "Strict-Transport-Security": [
+          "max-age=31536000; includeSubDomains"
+        ],
+        "X-Content-Type-Options": [
+          "nosniff"
+        ],
+        "Cache-Control": [
+          "no-cache"
+        ],
+        "Date": [
+          "Wed, 12 Sep 2018 18:33:40 GMT"
         ],
         "Location": [
-          "https://api-dogfood.resources.windows-int.net/subscriptions/726f8cd6-6459-4db4-8e6d-2cd2716904e2/operationresults/eyJqb2JJZCI6IlJFU09VUkNFR1JPVVBERUxFVElPTkpPQi1QUzg5NTYtV0VTVFVTIiwiam9iTG9jYXRpb24iOiJ3ZXN0dXMifQ?api-version=2016-09-01"
+          "https://api-dogfood.resources.windows-int.net/subscriptions/726f8cd6-6459-4db4-8e6d-2cd2716904e2/operationresults/eyJqb2JJZCI6IlJFU09VUkNFR1JPVVBERUxFVElPTkpPQi1QUzE1ODQtV0VTVFVTIiwiam9iTG9jYXRpb24iOiJ3ZXN0dXMifQ?api-version=2016-09-01"
         ]
       },
       "StatusCode": 202
     },
     {
-      "RequestUri": "/subscriptions/726f8cd6-6459-4db4-8e6d-2cd2716904e2/operationresults/eyJqb2JJZCI6IlJFU09VUkNFR1JPVVBERUxFVElPTkpPQi1QUzg5NTYtV0VTVFVTIiwiam9iTG9jYXRpb24iOiJ3ZXN0dXMifQ?api-version=2016-09-01",
-      "EncodedRequestUri": "L3N1YnNjcmlwdGlvbnMvNzI2ZjhjZDYtNjQ1OS00ZGI0LThlNmQtMmNkMjcxNjkwNGUyL29wZXJhdGlvbnJlc3VsdHMvZXlKcWIySkpaQ0k2SWxKRlUwOVZVa05GUjFKUFZWQkVSVXhGVkVsUFRrcFBRaTFRVXpnNU5UWXRWMFZUVkZWVElpd2lhbTlpVEc5allYUnBiMjRpT2lKM1pYTjBkWE1pZlE/YXBpLXZlcnNpb249MjAxNi0wOS0wMQ==",
+      "RequestUri": "/subscriptions/726f8cd6-6459-4db4-8e6d-2cd2716904e2/operationresults/eyJqb2JJZCI6IlJFU09VUkNFR1JPVVBERUxFVElPTkpPQi1QUzE1ODQtV0VTVFVTIiwiam9iTG9jYXRpb24iOiJ3ZXN0dXMifQ?api-version=2016-09-01",
+      "EncodedRequestUri": "L3N1YnNjcmlwdGlvbnMvNzI2ZjhjZDYtNjQ1OS00ZGI0LThlNmQtMmNkMjcxNjkwNGUyL29wZXJhdGlvbnJlc3VsdHMvZXlKcWIySkpaQ0k2SWxKRlUwOVZVa05GUjFKUFZWQkVSVXhGVkVsUFRrcFBRaTFRVXpFMU9EUXRWMFZUVkZWVElpd2lhbTlpVEc5allYUnBiMjRpT2lKM1pYTjBkWE1pZlE/YXBpLXZlcnNpb249MjAxNi0wOS0wMQ==",
       "RequestMethod": "GET",
       "RequestBody": "",
       "RequestHeaders": {
@@ -2068,75 +1385,45 @@
           "15"
         ],
         "x-ms-ratelimit-remaining-subscription-reads": [
-          "14993"
-        ],
-        "x-ms-request-id": [
-          "6b733d71-a567-4ad2-a022-a8adaaade5e9"
-        ],
-        "x-ms-correlation-request-id": [
-          "6b733d71-a567-4ad2-a022-a8adaaade5e9"
-        ],
-        "x-ms-routing-request-id": [
-          "WESTEUROPE:20180912T014527Z:6b733d71-a567-4ad2-a022-a8adaaade5e9"
-=======
-          "11993"
-        ],
-        "x-ms-request-id": [
-          "b171ff2a-e5a2-4890-b425-fdf5a36a34c5"
-        ],
-        "x-ms-correlation-request-id": [
-          "b171ff2a-e5a2-4890-b425-fdf5a36a34c5"
-        ],
-        "x-ms-routing-request-id": [
-          "BRAZILUS:20180912T062821Z:b171ff2a-e5a2-4890-b425-fdf5a36a34c5"
->>>>>>> 96e32f42
-        ],
-        "Strict-Transport-Security": [
-          "max-age=31536000; includeSubDomains"
-        ],
-        "X-Content-Type-Options": [
-          "nosniff"
-        ],
-        "Cache-Control": [
-          "no-cache"
-        ],
-        "Date": [
-<<<<<<< HEAD
-          "Wed, 12 Sep 2018 01:45:27 GMT"
+          "14980"
+        ],
+        "x-ms-request-id": [
+          "4950ee36-deaa-4cf7-971f-90e3272dca04"
+        ],
+        "x-ms-correlation-request-id": [
+          "4950ee36-deaa-4cf7-971f-90e3272dca04"
+        ],
+        "x-ms-routing-request-id": [
+          "WESTEUROPE:20180912T183356Z:4950ee36-deaa-4cf7-971f-90e3272dca04"
+        ],
+        "Strict-Transport-Security": [
+          "max-age=31536000; includeSubDomains"
+        ],
+        "X-Content-Type-Options": [
+          "nosniff"
+        ],
+        "Cache-Control": [
+          "no-cache"
+        ],
+        "Date": [
+          "Wed, 12 Sep 2018 18:33:55 GMT"
         ],
         "Location": [
-          "https://api-dogfood.resources.windows-int.net/subscriptions/726f8cd6-6459-4db4-8e6d-2cd2716904e2/operationresults/eyJqb2JJZCI6IlJFU09VUkNFR1JPVVBERUxFVElPTkpPQi1QUzg5NTYtV0VTVFVTIiwiam9iTG9jYXRpb24iOiJ3ZXN0dXMifQ?api-version=2016-09-01"
-=======
-          "Wed, 12 Sep 2018 06:28:21 GMT"
-        ],
-        "Location": [
-          "https://brazilus.management.azure.com/subscriptions/947d47b4-7883-4bb9-9d85-c5e8e2f572ce/operationresults/eyJqb2JJZCI6IlJFU09VUkNFR1JPVVBERUxFVElPTkpPQi1QUzI5ODEtV0VTVFVTIiwiam9iTG9jYXRpb24iOiJ3ZXN0dXMifQ?api-version=2016-09-01"
->>>>>>> 96e32f42
+          "https://api-dogfood.resources.windows-int.net/subscriptions/726f8cd6-6459-4db4-8e6d-2cd2716904e2/operationresults/eyJqb2JJZCI6IlJFU09VUkNFR1JPVVBERUxFVElPTkpPQi1QUzE1ODQtV0VTVFVTIiwiam9iTG9jYXRpb24iOiJ3ZXN0dXMifQ?api-version=2016-09-01"
         ]
       },
       "StatusCode": 202
     },
     {
-<<<<<<< HEAD
-      "RequestUri": "/subscriptions/726f8cd6-6459-4db4-8e6d-2cd2716904e2/operationresults/eyJqb2JJZCI6IlJFU09VUkNFR1JPVVBERUxFVElPTkpPQi1QUzg5NTYtV0VTVFVTIiwiam9iTG9jYXRpb24iOiJ3ZXN0dXMifQ?api-version=2016-09-01",
-      "EncodedRequestUri": "L3N1YnNjcmlwdGlvbnMvNzI2ZjhjZDYtNjQ1OS00ZGI0LThlNmQtMmNkMjcxNjkwNGUyL29wZXJhdGlvbnJlc3VsdHMvZXlKcWIySkpaQ0k2SWxKRlUwOVZVa05GUjFKUFZWQkVSVXhGVkVsUFRrcFBRaTFRVXpnNU5UWXRWMFZUVkZWVElpd2lhbTlpVEc5allYUnBiMjRpT2lKM1pYTjBkWE1pZlE/YXBpLXZlcnNpb249MjAxNi0wOS0wMQ==",
-=======
-      "RequestUri": "/subscriptions/947d47b4-7883-4bb9-9d85-c5e8e2f572ce/operationresults/eyJqb2JJZCI6IlJFU09VUkNFR1JPVVBERUxFVElPTkpPQi1QUzI5ODEtV0VTVFVTIiwiam9iTG9jYXRpb24iOiJ3ZXN0dXMifQ?api-version=2016-09-01",
-      "EncodedRequestUri": "L3N1YnNjcmlwdGlvbnMvOTQ3ZDQ3YjQtNzg4My00YmI5LTlkODUtYzVlOGUyZjU3MmNlL29wZXJhdGlvbnJlc3VsdHMvZXlKcWIySkpaQ0k2SWxKRlUwOVZVa05GUjFKUFZWQkVSVXhGVkVsUFRrcFBRaTFRVXpJNU9ERXRWMFZUVkZWVElpd2lhbTlpVEc5allYUnBiMjRpT2lKM1pYTjBkWE1pZlE/YXBpLXZlcnNpb249MjAxNi0wOS0wMQ==",
->>>>>>> 96e32f42
-      "RequestMethod": "GET",
-      "RequestBody": "",
-      "RequestHeaders": {
-        "User-Agent": [
-<<<<<<< HEAD
-          "FxVersion/4.7.3132.0",
-          "OSName/Windows10Enterprise",
-          "OSVersion/6.3.17134",
-=======
-          "FxVersion/4.7.3133.0",
-          "OSName/Windows8.1Enterprise",
-          "OSVersion/6.3.9600",
->>>>>>> 96e32f42
+      "RequestUri": "/subscriptions/726f8cd6-6459-4db4-8e6d-2cd2716904e2/operationresults/eyJqb2JJZCI6IlJFU09VUkNFR1JPVVBERUxFVElPTkpPQi1QUzE1ODQtV0VTVFVTIiwiam9iTG9jYXRpb24iOiJ3ZXN0dXMifQ?api-version=2016-09-01",
+      "EncodedRequestUri": "L3N1YnNjcmlwdGlvbnMvNzI2ZjhjZDYtNjQ1OS00ZGI0LThlNmQtMmNkMjcxNjkwNGUyL29wZXJhdGlvbnJlc3VsdHMvZXlKcWIySkpaQ0k2SWxKRlUwOVZVa05GUjFKUFZWQkVSVXhGVkVsUFRrcFBRaTFRVXpFMU9EUXRWMFZUVkZWVElpd2lhbTlpVEc5allYUnBiMjRpT2lKM1pYTjBkWE1pZlE/YXBpLXZlcnNpb249MjAxNi0wOS0wMQ==",
+      "RequestMethod": "GET",
+      "RequestBody": "",
+      "RequestHeaders": {
+        "User-Agent": [
+          "FxVersion/4.7.3132.0",
+          "OSName/Windows10Enterprise",
+          "OSVersion/6.3.17134",
           "Microsoft.Azure.Management.Internal.Resources.ResourceManagementClient/4.1.0"
         ]
       },
@@ -2155,39 +1442,38 @@
           "15"
         ],
         "x-ms-ratelimit-remaining-subscription-reads": [
-<<<<<<< HEAD
-          "14992"
-        ],
-        "x-ms-request-id": [
-          "74c1b27d-bdb7-4a36-88ef-98f48a1c9734"
-        ],
-        "x-ms-correlation-request-id": [
-          "74c1b27d-bdb7-4a36-88ef-98f48a1c9734"
-        ],
-        "x-ms-routing-request-id": [
-          "WESTEUROPE:20180912T014543Z:74c1b27d-bdb7-4a36-88ef-98f48a1c9734"
-        ],
-        "Strict-Transport-Security": [
-          "max-age=31536000; includeSubDomains"
-        ],
-        "X-Content-Type-Options": [
-          "nosniff"
-        ],
-        "Cache-Control": [
-          "no-cache"
-        ],
-        "Date": [
-          "Wed, 12 Sep 2018 01:45:43 GMT"
+          "14979"
+        ],
+        "x-ms-request-id": [
+          "64535555-298a-4f72-81ac-6c97cdcc2f95"
+        ],
+        "x-ms-correlation-request-id": [
+          "64535555-298a-4f72-81ac-6c97cdcc2f95"
+        ],
+        "x-ms-routing-request-id": [
+          "WESTEUROPE:20180912T183412Z:64535555-298a-4f72-81ac-6c97cdcc2f95"
+        ],
+        "Strict-Transport-Security": [
+          "max-age=31536000; includeSubDomains"
+        ],
+        "X-Content-Type-Options": [
+          "nosniff"
+        ],
+        "Cache-Control": [
+          "no-cache"
+        ],
+        "Date": [
+          "Wed, 12 Sep 2018 18:34:12 GMT"
         ],
         "Location": [
-          "https://api-dogfood.resources.windows-int.net/subscriptions/726f8cd6-6459-4db4-8e6d-2cd2716904e2/operationresults/eyJqb2JJZCI6IlJFU09VUkNFR1JPVVBERUxFVElPTkpPQi1QUzg5NTYtV0VTVFVTIiwiam9iTG9jYXRpb24iOiJ3ZXN0dXMifQ?api-version=2016-09-01"
+          "https://api-dogfood.resources.windows-int.net/subscriptions/726f8cd6-6459-4db4-8e6d-2cd2716904e2/operationresults/eyJqb2JJZCI6IlJFU09VUkNFR1JPVVBERUxFVElPTkpPQi1QUzE1ODQtV0VTVFVTIiwiam9iTG9jYXRpb24iOiJ3ZXN0dXMifQ?api-version=2016-09-01"
         ]
       },
       "StatusCode": 202
     },
     {
-      "RequestUri": "/subscriptions/726f8cd6-6459-4db4-8e6d-2cd2716904e2/operationresults/eyJqb2JJZCI6IlJFU09VUkNFR1JPVVBERUxFVElPTkpPQi1QUzg5NTYtV0VTVFVTIiwiam9iTG9jYXRpb24iOiJ3ZXN0dXMifQ?api-version=2016-09-01",
-      "EncodedRequestUri": "L3N1YnNjcmlwdGlvbnMvNzI2ZjhjZDYtNjQ1OS00ZGI0LThlNmQtMmNkMjcxNjkwNGUyL29wZXJhdGlvbnJlc3VsdHMvZXlKcWIySkpaQ0k2SWxKRlUwOVZVa05GUjFKUFZWQkVSVXhGVkVsUFRrcFBRaTFRVXpnNU5UWXRWMFZUVkZWVElpd2lhbTlpVEc5allYUnBiMjRpT2lKM1pYTjBkWE1pZlE/YXBpLXZlcnNpb249MjAxNi0wOS0wMQ==",
+      "RequestUri": "/subscriptions/726f8cd6-6459-4db4-8e6d-2cd2716904e2/operationresults/eyJqb2JJZCI6IlJFU09VUkNFR1JPVVBERUxFVElPTkpPQi1QUzE1ODQtV0VTVFVTIiwiam9iTG9jYXRpb24iOiJ3ZXN0dXMifQ?api-version=2016-09-01",
+      "EncodedRequestUri": "L3N1YnNjcmlwdGlvbnMvNzI2ZjhjZDYtNjQ1OS00ZGI0LThlNmQtMmNkMjcxNjkwNGUyL29wZXJhdGlvbnJlc3VsdHMvZXlKcWIySkpaQ0k2SWxKRlUwOVZVa05GUjFKUFZWQkVSVXhGVkVsUFRrcFBRaTFRVXpFMU9EUXRWMFZUVkZWVElpd2lhbTlpVEc5allYUnBiMjRpT2lKM1pYTjBkWE1pZlE/YXBpLXZlcnNpb249MjAxNi0wOS0wMQ==",
       "RequestMethod": "GET",
       "RequestBody": "",
       "RequestHeaders": {
@@ -2213,38 +1499,38 @@
           "15"
         ],
         "x-ms-ratelimit-remaining-subscription-reads": [
-          "14991"
-        ],
-        "x-ms-request-id": [
-          "532b5c0b-c4b4-48f5-97fc-9895748f589d"
-        ],
-        "x-ms-correlation-request-id": [
-          "532b5c0b-c4b4-48f5-97fc-9895748f589d"
-        ],
-        "x-ms-routing-request-id": [
-          "WESTEUROPE:20180912T014558Z:532b5c0b-c4b4-48f5-97fc-9895748f589d"
-        ],
-        "Strict-Transport-Security": [
-          "max-age=31536000; includeSubDomains"
-        ],
-        "X-Content-Type-Options": [
-          "nosniff"
-        ],
-        "Cache-Control": [
-          "no-cache"
-        ],
-        "Date": [
-          "Wed, 12 Sep 2018 01:45:58 GMT"
+          "14978"
+        ],
+        "x-ms-request-id": [
+          "6cfe7e37-5b2a-4eba-86eb-dc9ddfedb6d9"
+        ],
+        "x-ms-correlation-request-id": [
+          "6cfe7e37-5b2a-4eba-86eb-dc9ddfedb6d9"
+        ],
+        "x-ms-routing-request-id": [
+          "WESTEUROPE:20180912T183428Z:6cfe7e37-5b2a-4eba-86eb-dc9ddfedb6d9"
+        ],
+        "Strict-Transport-Security": [
+          "max-age=31536000; includeSubDomains"
+        ],
+        "X-Content-Type-Options": [
+          "nosniff"
+        ],
+        "Cache-Control": [
+          "no-cache"
+        ],
+        "Date": [
+          "Wed, 12 Sep 2018 18:34:27 GMT"
         ],
         "Location": [
-          "https://api-dogfood.resources.windows-int.net/subscriptions/726f8cd6-6459-4db4-8e6d-2cd2716904e2/operationresults/eyJqb2JJZCI6IlJFU09VUkNFR1JPVVBERUxFVElPTkpPQi1QUzg5NTYtV0VTVFVTIiwiam9iTG9jYXRpb24iOiJ3ZXN0dXMifQ?api-version=2016-09-01"
+          "https://api-dogfood.resources.windows-int.net/subscriptions/726f8cd6-6459-4db4-8e6d-2cd2716904e2/operationresults/eyJqb2JJZCI6IlJFU09VUkNFR1JPVVBERUxFVElPTkpPQi1QUzE1ODQtV0VTVFVTIiwiam9iTG9jYXRpb24iOiJ3ZXN0dXMifQ?api-version=2016-09-01"
         ]
       },
       "StatusCode": 202
     },
     {
-      "RequestUri": "/subscriptions/726f8cd6-6459-4db4-8e6d-2cd2716904e2/operationresults/eyJqb2JJZCI6IlJFU09VUkNFR1JPVVBERUxFVElPTkpPQi1QUzg5NTYtV0VTVFVTIiwiam9iTG9jYXRpb24iOiJ3ZXN0dXMifQ?api-version=2016-09-01",
-      "EncodedRequestUri": "L3N1YnNjcmlwdGlvbnMvNzI2ZjhjZDYtNjQ1OS00ZGI0LThlNmQtMmNkMjcxNjkwNGUyL29wZXJhdGlvbnJlc3VsdHMvZXlKcWIySkpaQ0k2SWxKRlUwOVZVa05GUjFKUFZWQkVSVXhGVkVsUFRrcFBRaTFRVXpnNU5UWXRWMFZUVkZWVElpd2lhbTlpVEc5allYUnBiMjRpT2lKM1pYTjBkWE1pZlE/YXBpLXZlcnNpb249MjAxNi0wOS0wMQ==",
+      "RequestUri": "/subscriptions/726f8cd6-6459-4db4-8e6d-2cd2716904e2/operationresults/eyJqb2JJZCI6IlJFU09VUkNFR1JPVVBERUxFVElPTkpPQi1QUzE1ODQtV0VTVFVTIiwiam9iTG9jYXRpb24iOiJ3ZXN0dXMifQ?api-version=2016-09-01",
+      "EncodedRequestUri": "L3N1YnNjcmlwdGlvbnMvNzI2ZjhjZDYtNjQ1OS00ZGI0LThlNmQtMmNkMjcxNjkwNGUyL29wZXJhdGlvbnJlc3VsdHMvZXlKcWIySkpaQ0k2SWxKRlUwOVZVa05GUjFKUFZWQkVSVXhGVkVsUFRrcFBRaTFRVXpFMU9EUXRWMFZUVkZWVElpd2lhbTlpVEc5allYUnBiMjRpT2lKM1pYTjBkWE1pZlE/YXBpLXZlcnNpb249MjAxNi0wOS0wMQ==",
       "RequestMethod": "GET",
       "RequestBody": "",
       "RequestHeaders": {
@@ -2266,42 +1552,36 @@
         "Pragma": [
           "no-cache"
         ],
-        "Retry-After": [
-          "15"
-        ],
         "x-ms-ratelimit-remaining-subscription-reads": [
-          "14990"
-        ],
-        "x-ms-request-id": [
-          "bb6150c6-5c07-4686-bba3-25e0a41f4cbc"
-        ],
-        "x-ms-correlation-request-id": [
-          "bb6150c6-5c07-4686-bba3-25e0a41f4cbc"
-        ],
-        "x-ms-routing-request-id": [
-          "WESTEUROPE:20180912T014614Z:bb6150c6-5c07-4686-bba3-25e0a41f4cbc"
-        ],
-        "Strict-Transport-Security": [
-          "max-age=31536000; includeSubDomains"
-        ],
-        "X-Content-Type-Options": [
-          "nosniff"
-        ],
-        "Cache-Control": [
-          "no-cache"
-        ],
-        "Date": [
-          "Wed, 12 Sep 2018 01:46:13 GMT"
-        ],
-        "Location": [
-          "https://api-dogfood.resources.windows-int.net/subscriptions/726f8cd6-6459-4db4-8e6d-2cd2716904e2/operationresults/eyJqb2JJZCI6IlJFU09VUkNFR1JPVVBERUxFVElPTkpPQi1QUzg5NTYtV0VTVFVTIiwiam9iTG9jYXRpb24iOiJ3ZXN0dXMifQ?api-version=2016-09-01"
-        ]
-      },
-      "StatusCode": 202
-    },
-    {
-      "RequestUri": "/subscriptions/726f8cd6-6459-4db4-8e6d-2cd2716904e2/operationresults/eyJqb2JJZCI6IlJFU09VUkNFR1JPVVBERUxFVElPTkpPQi1QUzg5NTYtV0VTVFVTIiwiam9iTG9jYXRpb24iOiJ3ZXN0dXMifQ?api-version=2016-09-01",
-      "EncodedRequestUri": "L3N1YnNjcmlwdGlvbnMvNzI2ZjhjZDYtNjQ1OS00ZGI0LThlNmQtMmNkMjcxNjkwNGUyL29wZXJhdGlvbnJlc3VsdHMvZXlKcWIySkpaQ0k2SWxKRlUwOVZVa05GUjFKUFZWQkVSVXhGVkVsUFRrcFBRaTFRVXpnNU5UWXRWMFZUVkZWVElpd2lhbTlpVEc5allYUnBiMjRpT2lKM1pYTjBkWE1pZlE/YXBpLXZlcnNpb249MjAxNi0wOS0wMQ==",
+          "14977"
+        ],
+        "x-ms-request-id": [
+          "45bce99d-826b-4a6e-85b6-826b6067cf16"
+        ],
+        "x-ms-correlation-request-id": [
+          "45bce99d-826b-4a6e-85b6-826b6067cf16"
+        ],
+        "x-ms-routing-request-id": [
+          "WESTEUROPE:20180912T183443Z:45bce99d-826b-4a6e-85b6-826b6067cf16"
+        ],
+        "Strict-Transport-Security": [
+          "max-age=31536000; includeSubDomains"
+        ],
+        "X-Content-Type-Options": [
+          "nosniff"
+        ],
+        "Cache-Control": [
+          "no-cache"
+        ],
+        "Date": [
+          "Wed, 12 Sep 2018 18:34:43 GMT"
+        ]
+      },
+      "StatusCode": 200
+    },
+    {
+      "RequestUri": "/subscriptions/726f8cd6-6459-4db4-8e6d-2cd2716904e2/operationresults/eyJqb2JJZCI6IlJFU09VUkNFR1JPVVBERUxFVElPTkpPQi1QUzE1ODQtV0VTVFVTIiwiam9iTG9jYXRpb24iOiJ3ZXN0dXMifQ?api-version=2016-09-01",
+      "EncodedRequestUri": "L3N1YnNjcmlwdGlvbnMvNzI2ZjhjZDYtNjQ1OS00ZGI0LThlNmQtMmNkMjcxNjkwNGUyL29wZXJhdGlvbnJlc3VsdHMvZXlKcWIySkpaQ0k2SWxKRlUwOVZVa05GUjFKUFZWQkVSVXhGVkVsUFRrcFBRaTFRVXpFMU9EUXRWMFZUVkZWVElpd2lhbTlpVEc5allYUnBiMjRpT2lKM1pYTjBkWE1pZlE/YXBpLXZlcnNpb249MjAxNi0wOS0wMQ==",
       "RequestMethod": "GET",
       "RequestBody": "",
       "RequestHeaders": {
@@ -2323,476 +1603,29 @@
         "Pragma": [
           "no-cache"
         ],
-        "Retry-After": [
-          "15"
-        ],
         "x-ms-ratelimit-remaining-subscription-reads": [
-          "14989"
-        ],
-        "x-ms-request-id": [
-          "70e7dea2-bab1-4f83-9c5f-98b3923ea437"
-        ],
-        "x-ms-correlation-request-id": [
-          "70e7dea2-bab1-4f83-9c5f-98b3923ea437"
-        ],
-        "x-ms-routing-request-id": [
-          "WESTEUROPE:20180912T014629Z:70e7dea2-bab1-4f83-9c5f-98b3923ea437"
-=======
-          "11992"
-        ],
-        "x-ms-request-id": [
-          "f9ee3e99-e474-4d0c-b4c3-76c8bd473b76"
-        ],
-        "x-ms-correlation-request-id": [
-          "f9ee3e99-e474-4d0c-b4c3-76c8bd473b76"
-        ],
-        "x-ms-routing-request-id": [
-          "BRAZILUS:20180912T062837Z:f9ee3e99-e474-4d0c-b4c3-76c8bd473b76"
->>>>>>> 96e32f42
-        ],
-        "Strict-Transport-Security": [
-          "max-age=31536000; includeSubDomains"
-        ],
-        "X-Content-Type-Options": [
-          "nosniff"
-        ],
-        "Cache-Control": [
-          "no-cache"
-        ],
-        "Date": [
-<<<<<<< HEAD
-          "Wed, 12 Sep 2018 01:46:28 GMT"
-        ],
-        "Location": [
-          "https://api-dogfood.resources.windows-int.net/subscriptions/726f8cd6-6459-4db4-8e6d-2cd2716904e2/operationresults/eyJqb2JJZCI6IlJFU09VUkNFR1JPVVBERUxFVElPTkpPQi1QUzg5NTYtV0VTVFVTIiwiam9iTG9jYXRpb24iOiJ3ZXN0dXMifQ?api-version=2016-09-01"
-=======
-          "Wed, 12 Sep 2018 06:28:36 GMT"
-        ],
-        "Location": [
-          "https://brazilus.management.azure.com/subscriptions/947d47b4-7883-4bb9-9d85-c5e8e2f572ce/operationresults/eyJqb2JJZCI6IlJFU09VUkNFR1JPVVBERUxFVElPTkpPQi1QUzI5ODEtV0VTVFVTIiwiam9iTG9jYXRpb24iOiJ3ZXN0dXMifQ?api-version=2016-09-01"
->>>>>>> 96e32f42
-        ]
-      },
-      "StatusCode": 202
-    },
-    {
-<<<<<<< HEAD
-      "RequestUri": "/subscriptions/726f8cd6-6459-4db4-8e6d-2cd2716904e2/operationresults/eyJqb2JJZCI6IlJFU09VUkNFR1JPVVBERUxFVElPTkpPQi1QUzg5NTYtV0VTVFVTIiwiam9iTG9jYXRpb24iOiJ3ZXN0dXMifQ?api-version=2016-09-01",
-      "EncodedRequestUri": "L3N1YnNjcmlwdGlvbnMvNzI2ZjhjZDYtNjQ1OS00ZGI0LThlNmQtMmNkMjcxNjkwNGUyL29wZXJhdGlvbnJlc3VsdHMvZXlKcWIySkpaQ0k2SWxKRlUwOVZVa05GUjFKUFZWQkVSVXhGVkVsUFRrcFBRaTFRVXpnNU5UWXRWMFZUVkZWVElpd2lhbTlpVEc5allYUnBiMjRpT2lKM1pYTjBkWE1pZlE/YXBpLXZlcnNpb249MjAxNi0wOS0wMQ==",
-=======
-      "RequestUri": "/subscriptions/947d47b4-7883-4bb9-9d85-c5e8e2f572ce/operationresults/eyJqb2JJZCI6IlJFU09VUkNFR1JPVVBERUxFVElPTkpPQi1QUzI5ODEtV0VTVFVTIiwiam9iTG9jYXRpb24iOiJ3ZXN0dXMifQ?api-version=2016-09-01",
-      "EncodedRequestUri": "L3N1YnNjcmlwdGlvbnMvOTQ3ZDQ3YjQtNzg4My00YmI5LTlkODUtYzVlOGUyZjU3MmNlL29wZXJhdGlvbnJlc3VsdHMvZXlKcWIySkpaQ0k2SWxKRlUwOVZVa05GUjFKUFZWQkVSVXhGVkVsUFRrcFBRaTFRVXpJNU9ERXRWMFZUVkZWVElpd2lhbTlpVEc5allYUnBiMjRpT2lKM1pYTjBkWE1pZlE/YXBpLXZlcnNpb249MjAxNi0wOS0wMQ==",
->>>>>>> 96e32f42
-      "RequestMethod": "GET",
-      "RequestBody": "",
-      "RequestHeaders": {
-        "User-Agent": [
-<<<<<<< HEAD
-          "FxVersion/4.7.3132.0",
-          "OSName/Windows10Enterprise",
-          "OSVersion/6.3.17134",
-=======
-          "FxVersion/4.7.3133.0",
-          "OSName/Windows8.1Enterprise",
-          "OSVersion/6.3.9600",
->>>>>>> 96e32f42
-          "Microsoft.Azure.Management.Internal.Resources.ResourceManagementClient/4.1.0"
-        ]
-      },
-      "ResponseBody": "",
-      "ResponseHeaders": {
-        "Content-Length": [
-          "0"
-        ],
-        "Expires": [
-          "-1"
-        ],
-        "Pragma": [
-          "no-cache"
-        ],
-        "Retry-After": [
-          "15"
-        ],
-        "x-ms-ratelimit-remaining-subscription-reads": [
-<<<<<<< HEAD
-          "14988"
-        ],
-        "x-ms-request-id": [
-          "a2f17a48-5d07-4482-8bae-e258f6b37808"
-        ],
-        "x-ms-correlation-request-id": [
-          "a2f17a48-5d07-4482-8bae-e258f6b37808"
-        ],
-        "x-ms-routing-request-id": [
-          "WESTEUROPE:20180912T014645Z:a2f17a48-5d07-4482-8bae-e258f6b37808"
-=======
-          "11991"
-        ],
-        "x-ms-request-id": [
-          "3c7952ed-c6c9-461d-a88c-fb56a7ad8ecc"
-        ],
-        "x-ms-correlation-request-id": [
-          "3c7952ed-c6c9-461d-a88c-fb56a7ad8ecc"
-        ],
-        "x-ms-routing-request-id": [
-          "BRAZILUS:20180912T062852Z:3c7952ed-c6c9-461d-a88c-fb56a7ad8ecc"
->>>>>>> 96e32f42
-        ],
-        "Strict-Transport-Security": [
-          "max-age=31536000; includeSubDomains"
-        ],
-        "X-Content-Type-Options": [
-          "nosniff"
-        ],
-        "Cache-Control": [
-          "no-cache"
-        ],
-        "Date": [
-<<<<<<< HEAD
-          "Wed, 12 Sep 2018 01:46:44 GMT"
-        ],
-        "Location": [
-          "https://api-dogfood.resources.windows-int.net/subscriptions/726f8cd6-6459-4db4-8e6d-2cd2716904e2/operationresults/eyJqb2JJZCI6IlJFU09VUkNFR1JPVVBERUxFVElPTkpPQi1QUzg5NTYtV0VTVFVTIiwiam9iTG9jYXRpb24iOiJ3ZXN0dXMifQ?api-version=2016-09-01"
-=======
-          "Wed, 12 Sep 2018 06:28:52 GMT"
-        ],
-        "Location": [
-          "https://brazilus.management.azure.com/subscriptions/947d47b4-7883-4bb9-9d85-c5e8e2f572ce/operationresults/eyJqb2JJZCI6IlJFU09VUkNFR1JPVVBERUxFVElPTkpPQi1QUzI5ODEtV0VTVFVTIiwiam9iTG9jYXRpb24iOiJ3ZXN0dXMifQ?api-version=2016-09-01"
->>>>>>> 96e32f42
-        ]
-      },
-      "StatusCode": 202
-    },
-    {
-<<<<<<< HEAD
-      "RequestUri": "/subscriptions/726f8cd6-6459-4db4-8e6d-2cd2716904e2/operationresults/eyJqb2JJZCI6IlJFU09VUkNFR1JPVVBERUxFVElPTkpPQi1QUzg5NTYtV0VTVFVTIiwiam9iTG9jYXRpb24iOiJ3ZXN0dXMifQ?api-version=2016-09-01",
-      "EncodedRequestUri": "L3N1YnNjcmlwdGlvbnMvNzI2ZjhjZDYtNjQ1OS00ZGI0LThlNmQtMmNkMjcxNjkwNGUyL29wZXJhdGlvbnJlc3VsdHMvZXlKcWIySkpaQ0k2SWxKRlUwOVZVa05GUjFKUFZWQkVSVXhGVkVsUFRrcFBRaTFRVXpnNU5UWXRWMFZUVkZWVElpd2lhbTlpVEc5allYUnBiMjRpT2lKM1pYTjBkWE1pZlE/YXBpLXZlcnNpb249MjAxNi0wOS0wMQ==",
-=======
-      "RequestUri": "/subscriptions/947d47b4-7883-4bb9-9d85-c5e8e2f572ce/operationresults/eyJqb2JJZCI6IlJFU09VUkNFR1JPVVBERUxFVElPTkpPQi1QUzI5ODEtV0VTVFVTIiwiam9iTG9jYXRpb24iOiJ3ZXN0dXMifQ?api-version=2016-09-01",
-      "EncodedRequestUri": "L3N1YnNjcmlwdGlvbnMvOTQ3ZDQ3YjQtNzg4My00YmI5LTlkODUtYzVlOGUyZjU3MmNlL29wZXJhdGlvbnJlc3VsdHMvZXlKcWIySkpaQ0k2SWxKRlUwOVZVa05GUjFKUFZWQkVSVXhGVkVsUFRrcFBRaTFRVXpJNU9ERXRWMFZUVkZWVElpd2lhbTlpVEc5allYUnBiMjRpT2lKM1pYTjBkWE1pZlE/YXBpLXZlcnNpb249MjAxNi0wOS0wMQ==",
->>>>>>> 96e32f42
-      "RequestMethod": "GET",
-      "RequestBody": "",
-      "RequestHeaders": {
-        "User-Agent": [
-<<<<<<< HEAD
-          "FxVersion/4.7.3132.0",
-          "OSName/Windows10Enterprise",
-          "OSVersion/6.3.17134",
-=======
-          "FxVersion/4.7.3133.0",
-          "OSName/Windows8.1Enterprise",
-          "OSVersion/6.3.9600",
->>>>>>> 96e32f42
-          "Microsoft.Azure.Management.Internal.Resources.ResourceManagementClient/4.1.0"
-        ]
-      },
-      "ResponseBody": "",
-      "ResponseHeaders": {
-        "Content-Length": [
-          "0"
-        ],
-        "Expires": [
-          "-1"
-        ],
-        "Pragma": [
-          "no-cache"
-        ],
-        "Retry-After": [
-          "15"
-        ],
-        "x-ms-ratelimit-remaining-subscription-reads": [
-<<<<<<< HEAD
-          "14987"
-        ],
-        "x-ms-request-id": [
-          "4eeee396-ce48-47f5-b40e-3df67415b1ed"
-        ],
-        "x-ms-correlation-request-id": [
-          "4eeee396-ce48-47f5-b40e-3df67415b1ed"
-        ],
-        "x-ms-routing-request-id": [
-          "WESTEUROPE:20180912T014700Z:4eeee396-ce48-47f5-b40e-3df67415b1ed"
-=======
-          "11990"
-        ],
-        "x-ms-request-id": [
-          "b9e309e6-8ff5-40d9-be0f-7f3228705935"
-        ],
-        "x-ms-correlation-request-id": [
-          "b9e309e6-8ff5-40d9-be0f-7f3228705935"
-        ],
-        "x-ms-routing-request-id": [
-          "BRAZILUS:20180912T062907Z:b9e309e6-8ff5-40d9-be0f-7f3228705935"
->>>>>>> 96e32f42
-        ],
-        "Strict-Transport-Security": [
-          "max-age=31536000; includeSubDomains"
-        ],
-        "X-Content-Type-Options": [
-          "nosniff"
-        ],
-        "Cache-Control": [
-          "no-cache"
-        ],
-        "Date": [
-<<<<<<< HEAD
-          "Wed, 12 Sep 2018 01:47:00 GMT"
-        ],
-        "Location": [
-          "https://api-dogfood.resources.windows-int.net/subscriptions/726f8cd6-6459-4db4-8e6d-2cd2716904e2/operationresults/eyJqb2JJZCI6IlJFU09VUkNFR1JPVVBERUxFVElPTkpPQi1QUzg5NTYtV0VTVFVTIiwiam9iTG9jYXRpb24iOiJ3ZXN0dXMifQ?api-version=2016-09-01"
-=======
-          "Wed, 12 Sep 2018 06:29:07 GMT"
-        ],
-        "Location": [
-          "https://brazilus.management.azure.com/subscriptions/947d47b4-7883-4bb9-9d85-c5e8e2f572ce/operationresults/eyJqb2JJZCI6IlJFU09VUkNFR1JPVVBERUxFVElPTkpPQi1QUzI5ODEtV0VTVFVTIiwiam9iTG9jYXRpb24iOiJ3ZXN0dXMifQ?api-version=2016-09-01"
->>>>>>> 96e32f42
-        ]
-      },
-      "StatusCode": 202
-    },
-    {
-<<<<<<< HEAD
-      "RequestUri": "/subscriptions/726f8cd6-6459-4db4-8e6d-2cd2716904e2/operationresults/eyJqb2JJZCI6IlJFU09VUkNFR1JPVVBERUxFVElPTkpPQi1QUzg5NTYtV0VTVFVTIiwiam9iTG9jYXRpb24iOiJ3ZXN0dXMifQ?api-version=2016-09-01",
-      "EncodedRequestUri": "L3N1YnNjcmlwdGlvbnMvNzI2ZjhjZDYtNjQ1OS00ZGI0LThlNmQtMmNkMjcxNjkwNGUyL29wZXJhdGlvbnJlc3VsdHMvZXlKcWIySkpaQ0k2SWxKRlUwOVZVa05GUjFKUFZWQkVSVXhGVkVsUFRrcFBRaTFRVXpnNU5UWXRWMFZUVkZWVElpd2lhbTlpVEc5allYUnBiMjRpT2lKM1pYTjBkWE1pZlE/YXBpLXZlcnNpb249MjAxNi0wOS0wMQ==",
-=======
-      "RequestUri": "/subscriptions/947d47b4-7883-4bb9-9d85-c5e8e2f572ce/operationresults/eyJqb2JJZCI6IlJFU09VUkNFR1JPVVBERUxFVElPTkpPQi1QUzI5ODEtV0VTVFVTIiwiam9iTG9jYXRpb24iOiJ3ZXN0dXMifQ?api-version=2016-09-01",
-      "EncodedRequestUri": "L3N1YnNjcmlwdGlvbnMvOTQ3ZDQ3YjQtNzg4My00YmI5LTlkODUtYzVlOGUyZjU3MmNlL29wZXJhdGlvbnJlc3VsdHMvZXlKcWIySkpaQ0k2SWxKRlUwOVZVa05GUjFKUFZWQkVSVXhGVkVsUFRrcFBRaTFRVXpJNU9ERXRWMFZUVkZWVElpd2lhbTlpVEc5allYUnBiMjRpT2lKM1pYTjBkWE1pZlE/YXBpLXZlcnNpb249MjAxNi0wOS0wMQ==",
->>>>>>> 96e32f42
-      "RequestMethod": "GET",
-      "RequestBody": "",
-      "RequestHeaders": {
-        "User-Agent": [
-<<<<<<< HEAD
-          "FxVersion/4.7.3132.0",
-          "OSName/Windows10Enterprise",
-          "OSVersion/6.3.17134",
-=======
-          "FxVersion/4.7.3133.0",
-          "OSName/Windows8.1Enterprise",
-          "OSVersion/6.3.9600",
->>>>>>> 96e32f42
-          "Microsoft.Azure.Management.Internal.Resources.ResourceManagementClient/4.1.0"
-        ]
-      },
-      "ResponseBody": "",
-      "ResponseHeaders": {
-        "Content-Length": [
-          "0"
-        ],
-        "Expires": [
-          "-1"
-        ],
-        "Pragma": [
-          "no-cache"
-        ],
-        "Retry-After": [
-          "15"
-        ],
-        "x-ms-ratelimit-remaining-subscription-reads": [
-<<<<<<< HEAD
-          "14986"
-        ],
-        "x-ms-request-id": [
-          "7ee5d296-388c-49da-815c-8ac4788200d0"
-        ],
-        "x-ms-correlation-request-id": [
-          "7ee5d296-388c-49da-815c-8ac4788200d0"
-        ],
-        "x-ms-routing-request-id": [
-          "WESTEUROPE:20180912T014715Z:7ee5d296-388c-49da-815c-8ac4788200d0"
-=======
-          "11989"
-        ],
-        "x-ms-request-id": [
-          "74787548-3210-4c06-9828-6c60b6f542d7"
-        ],
-        "x-ms-correlation-request-id": [
-          "74787548-3210-4c06-9828-6c60b6f542d7"
-        ],
-        "x-ms-routing-request-id": [
-          "BRAZILUS:20180912T062922Z:74787548-3210-4c06-9828-6c60b6f542d7"
->>>>>>> 96e32f42
-        ],
-        "Strict-Transport-Security": [
-          "max-age=31536000; includeSubDomains"
-        ],
-        "X-Content-Type-Options": [
-          "nosniff"
-        ],
-        "Cache-Control": [
-          "no-cache"
-        ],
-        "Date": [
-<<<<<<< HEAD
-          "Wed, 12 Sep 2018 01:47:15 GMT"
-        ],
-        "Location": [
-          "https://api-dogfood.resources.windows-int.net/subscriptions/726f8cd6-6459-4db4-8e6d-2cd2716904e2/operationresults/eyJqb2JJZCI6IlJFU09VUkNFR1JPVVBERUxFVElPTkpPQi1QUzg5NTYtV0VTVFVTIiwiam9iTG9jYXRpb24iOiJ3ZXN0dXMifQ?api-version=2016-09-01"
-=======
-          "Wed, 12 Sep 2018 06:29:22 GMT"
-        ],
-        "Location": [
-          "https://brazilus.management.azure.com/subscriptions/947d47b4-7883-4bb9-9d85-c5e8e2f572ce/operationresults/eyJqb2JJZCI6IlJFU09VUkNFR1JPVVBERUxFVElPTkpPQi1QUzI5ODEtV0VTVFVTIiwiam9iTG9jYXRpb24iOiJ3ZXN0dXMifQ?api-version=2016-09-01"
->>>>>>> 96e32f42
-        ]
-      },
-      "StatusCode": 202
-    },
-    {
-<<<<<<< HEAD
-      "RequestUri": "/subscriptions/726f8cd6-6459-4db4-8e6d-2cd2716904e2/operationresults/eyJqb2JJZCI6IlJFU09VUkNFR1JPVVBERUxFVElPTkpPQi1QUzg5NTYtV0VTVFVTIiwiam9iTG9jYXRpb24iOiJ3ZXN0dXMifQ?api-version=2016-09-01",
-      "EncodedRequestUri": "L3N1YnNjcmlwdGlvbnMvNzI2ZjhjZDYtNjQ1OS00ZGI0LThlNmQtMmNkMjcxNjkwNGUyL29wZXJhdGlvbnJlc3VsdHMvZXlKcWIySkpaQ0k2SWxKRlUwOVZVa05GUjFKUFZWQkVSVXhGVkVsUFRrcFBRaTFRVXpnNU5UWXRWMFZUVkZWVElpd2lhbTlpVEc5allYUnBiMjRpT2lKM1pYTjBkWE1pZlE/YXBpLXZlcnNpb249MjAxNi0wOS0wMQ==",
-=======
-      "RequestUri": "/subscriptions/947d47b4-7883-4bb9-9d85-c5e8e2f572ce/operationresults/eyJqb2JJZCI6IlJFU09VUkNFR1JPVVBERUxFVElPTkpPQi1QUzI5ODEtV0VTVFVTIiwiam9iTG9jYXRpb24iOiJ3ZXN0dXMifQ?api-version=2016-09-01",
-      "EncodedRequestUri": "L3N1YnNjcmlwdGlvbnMvOTQ3ZDQ3YjQtNzg4My00YmI5LTlkODUtYzVlOGUyZjU3MmNlL29wZXJhdGlvbnJlc3VsdHMvZXlKcWIySkpaQ0k2SWxKRlUwOVZVa05GUjFKUFZWQkVSVXhGVkVsUFRrcFBRaTFRVXpJNU9ERXRWMFZUVkZWVElpd2lhbTlpVEc5allYUnBiMjRpT2lKM1pYTjBkWE1pZlE/YXBpLXZlcnNpb249MjAxNi0wOS0wMQ==",
->>>>>>> 96e32f42
-      "RequestMethod": "GET",
-      "RequestBody": "",
-      "RequestHeaders": {
-        "User-Agent": [
-<<<<<<< HEAD
-          "FxVersion/4.7.3132.0",
-          "OSName/Windows10Enterprise",
-          "OSVersion/6.3.17134",
-=======
-          "FxVersion/4.7.3133.0",
-          "OSName/Windows8.1Enterprise",
-          "OSVersion/6.3.9600",
->>>>>>> 96e32f42
-          "Microsoft.Azure.Management.Internal.Resources.ResourceManagementClient/4.1.0"
-        ]
-      },
-      "ResponseBody": "",
-      "ResponseHeaders": {
-        "Content-Length": [
-          "0"
-        ],
-        "Expires": [
-          "-1"
-        ],
-        "Pragma": [
-          "no-cache"
-        ],
-        "x-ms-ratelimit-remaining-subscription-reads": [
-<<<<<<< HEAD
-          "14985"
-        ],
-        "x-ms-request-id": [
-          "1836aa22-2f1b-4a35-8a81-755dc2b9bf32"
-        ],
-        "x-ms-correlation-request-id": [
-          "1836aa22-2f1b-4a35-8a81-755dc2b9bf32"
-        ],
-        "x-ms-routing-request-id": [
-          "WESTEUROPE:20180912T014731Z:1836aa22-2f1b-4a35-8a81-755dc2b9bf32"
-=======
-          "11988"
-        ],
-        "x-ms-request-id": [
-          "5ae925ff-3dc6-4ade-be05-66fa54e15c93"
-        ],
-        "x-ms-correlation-request-id": [
-          "5ae925ff-3dc6-4ade-be05-66fa54e15c93"
-        ],
-        "x-ms-routing-request-id": [
-          "BRAZILUS:20180912T062938Z:5ae925ff-3dc6-4ade-be05-66fa54e15c93"
->>>>>>> 96e32f42
-        ],
-        "Strict-Transport-Security": [
-          "max-age=31536000; includeSubDomains"
-        ],
-        "X-Content-Type-Options": [
-          "nosniff"
-        ],
-        "Cache-Control": [
-          "no-cache"
-        ],
-        "Date": [
-<<<<<<< HEAD
-          "Wed, 12 Sep 2018 01:47:30 GMT"
-=======
-          "Wed, 12 Sep 2018 06:29:37 GMT"
->>>>>>> 96e32f42
-        ]
-      },
-      "StatusCode": 200
-    },
-    {
-<<<<<<< HEAD
-      "RequestUri": "/subscriptions/726f8cd6-6459-4db4-8e6d-2cd2716904e2/operationresults/eyJqb2JJZCI6IlJFU09VUkNFR1JPVVBERUxFVElPTkpPQi1QUzg5NTYtV0VTVFVTIiwiam9iTG9jYXRpb24iOiJ3ZXN0dXMifQ?api-version=2016-09-01",
-      "EncodedRequestUri": "L3N1YnNjcmlwdGlvbnMvNzI2ZjhjZDYtNjQ1OS00ZGI0LThlNmQtMmNkMjcxNjkwNGUyL29wZXJhdGlvbnJlc3VsdHMvZXlKcWIySkpaQ0k2SWxKRlUwOVZVa05GUjFKUFZWQkVSVXhGVkVsUFRrcFBRaTFRVXpnNU5UWXRWMFZUVkZWVElpd2lhbTlpVEc5allYUnBiMjRpT2lKM1pYTjBkWE1pZlE/YXBpLXZlcnNpb249MjAxNi0wOS0wMQ==",
-=======
-      "RequestUri": "/subscriptions/947d47b4-7883-4bb9-9d85-c5e8e2f572ce/operationresults/eyJqb2JJZCI6IlJFU09VUkNFR1JPVVBERUxFVElPTkpPQi1QUzI5ODEtV0VTVFVTIiwiam9iTG9jYXRpb24iOiJ3ZXN0dXMifQ?api-version=2016-09-01",
-      "EncodedRequestUri": "L3N1YnNjcmlwdGlvbnMvOTQ3ZDQ3YjQtNzg4My00YmI5LTlkODUtYzVlOGUyZjU3MmNlL29wZXJhdGlvbnJlc3VsdHMvZXlKcWIySkpaQ0k2SWxKRlUwOVZVa05GUjFKUFZWQkVSVXhGVkVsUFRrcFBRaTFRVXpJNU9ERXRWMFZUVkZWVElpd2lhbTlpVEc5allYUnBiMjRpT2lKM1pYTjBkWE1pZlE/YXBpLXZlcnNpb249MjAxNi0wOS0wMQ==",
->>>>>>> 96e32f42
-      "RequestMethod": "GET",
-      "RequestBody": "",
-      "RequestHeaders": {
-        "User-Agent": [
-<<<<<<< HEAD
-          "FxVersion/4.7.3132.0",
-          "OSName/Windows10Enterprise",
-          "OSVersion/6.3.17134",
-=======
-          "FxVersion/4.7.3133.0",
-          "OSName/Windows8.1Enterprise",
-          "OSVersion/6.3.9600",
->>>>>>> 96e32f42
-          "Microsoft.Azure.Management.Internal.Resources.ResourceManagementClient/4.1.0"
-        ]
-      },
-      "ResponseBody": "",
-      "ResponseHeaders": {
-        "Content-Length": [
-          "0"
-        ],
-        "Expires": [
-          "-1"
-        ],
-        "Pragma": [
-          "no-cache"
-        ],
-        "x-ms-ratelimit-remaining-subscription-reads": [
-<<<<<<< HEAD
-          "14984"
-        ],
-        "x-ms-request-id": [
-          "d191e266-191c-486f-8da6-f134fa9452dd"
-        ],
-        "x-ms-correlation-request-id": [
-          "d191e266-191c-486f-8da6-f134fa9452dd"
-        ],
-        "x-ms-routing-request-id": [
-          "WESTEUROPE:20180912T014731Z:d191e266-191c-486f-8da6-f134fa9452dd"
-=======
-          "11987"
-        ],
-        "x-ms-request-id": [
-          "a8f3e7a6-245f-41dd-b679-dac7068659a2"
-        ],
-        "x-ms-correlation-request-id": [
-          "a8f3e7a6-245f-41dd-b679-dac7068659a2"
-        ],
-        "x-ms-routing-request-id": [
-          "BRAZILUS:20180912T062938Z:a8f3e7a6-245f-41dd-b679-dac7068659a2"
->>>>>>> 96e32f42
-        ],
-        "Strict-Transport-Security": [
-          "max-age=31536000; includeSubDomains"
-        ],
-        "X-Content-Type-Options": [
-          "nosniff"
-        ],
-        "Cache-Control": [
-          "no-cache"
-        ],
-        "Date": [
-<<<<<<< HEAD
-          "Wed, 12 Sep 2018 01:47:31 GMT"
-=======
-          "Wed, 12 Sep 2018 06:29:37 GMT"
->>>>>>> 96e32f42
+          "14976"
+        ],
+        "x-ms-request-id": [
+          "46de4961-122c-48c5-8761-144a159c7129"
+        ],
+        "x-ms-correlation-request-id": [
+          "46de4961-122c-48c5-8761-144a159c7129"
+        ],
+        "x-ms-routing-request-id": [
+          "WESTEUROPE:20180912T183444Z:46de4961-122c-48c5-8761-144a159c7129"
+        ],
+        "Strict-Transport-Security": [
+          "max-age=31536000; includeSubDomains"
+        ],
+        "X-Content-Type-Options": [
+          "nosniff"
+        ],
+        "Cache-Control": [
+          "no-cache"
+        ],
+        "Date": [
+          "Wed, 12 Sep 2018 18:34:43 GMT"
         ]
       },
       "StatusCode": 200
@@ -2800,15 +1633,9 @@
   ],
   "Names": {
     "Test-PrivateZoneCrudResolutionVnet": [
-<<<<<<< HEAD
-      "ps6165",
-      "ps8956",
-      "ps8371"
-=======
-      "ps4071",
-      "ps2981",
-      "ps5263"
->>>>>>> 96e32f42
+      "ps1285",
+      "ps1584",
+      "ps3123"
     ]
   },
   "Variables": {
