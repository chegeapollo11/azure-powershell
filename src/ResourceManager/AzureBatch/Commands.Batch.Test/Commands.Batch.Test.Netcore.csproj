<Project Sdk="Microsoft.NET.Sdk">
  <PropertyGroup>
    <OmitJsonPackage>true</OmitJsonPackage>
    <UseStorageDataPlane>true</UseStorageDataPlane>
  </PropertyGroup>

  <Import Project="$(ProjectDir)..\..\..\..\tools\Common.Netcore.Dependencies.Test.targets" />

  <PropertyGroup>
    <TargetFrameworks>netcoreapp2.1;netcoreapp2.0</TargetFrameworks>
    <AssemblyName>Microsoft.Azure.PowerShell.Cmdlets.Batch.Test</AssemblyName>
    <RootNamespace>Microsoft.Azure.Commands.Batch.Test</RootNamespace>
    <GenerateAssemblyInfo>false</GenerateAssemblyInfo>
    <TreatWarningsAsErrors>true</TreatWarningsAsErrors>
    <WarningsAsErrors />
    <AutoGenerateBindingRedirects>False</AutoGenerateBindingRedirects>
  </PropertyGroup>

  <PropertyGroup Condition="'$(Configuration)|$(Platform)'=='Debug|AnyCPU'">
    <DelaySign>false</DelaySign>
    <DefineConstants>TRACE;DEBUG;NETSTANDARD</DefineConstants>
  </PropertyGroup>

  <PropertyGroup Condition="'$(Configuration)|$(Platform)'=='Release|AnyCPU'">
    <SignAssembly>true</SignAssembly>
    <DelaySign>true</DelaySign>
    <AssemblyOriginatorKeyFile>MSSharedLibKey.snk</AssemblyOriginatorKeyFile>
    <DefineConstants>TRACE;RELEASE;NETSTANDARD;SIGN</DefineConstants>
  </PropertyGroup>

<<<<<<< HEAD
  <ItemGroup>
    <PackageReference Include="Azure.Batch" Version="8.1.3" />
    <PackageReference Include="Microsoft.Azure.Management.Batch" Version="4.2.1" />
=======
  <ItemGroup Condition="'$(TargetFramework)' != 'net472'">
    <PackageReference Include="Microsoft.Azure.Batch" Version="9.0.0" />
    <PackageReference Include="Microsoft.Azure.Management.Batch" Version="4.2.0" />
>>>>>>> ca535d95
    <PackageReference Include="Microsoft.Extensions.Primitives" Version="2.1.1" />
    <PackageReference Include="WindowsAzure.Storage" Version="9.3.0" />
  </ItemGroup>

  <ItemGroup>
    <ProjectReference Include="..\Commands.Batch\Commands.Batch.Netcore.csproj" />
  </ItemGroup>

  <ItemGroup>
    <None Update="SessionRecords\**\*.json">
      <CopyToOutputDirectory>PreserveNewest</CopyToOutputDirectory>
    </None>
    <None Update="ScenarioTests\*.ps1">
      <CopyToOutputDirectory>PreserveNewest</CopyToOutputDirectory>
    </None>
    <None Update="Resources\*.*">
      <CopyToOutputDirectory>PreserveNewest</CopyToOutputDirectory>
    </None>
  </ItemGroup>

</Project><|MERGE_RESOLUTION|>--- conflicted
+++ resolved
@@ -28,15 +28,9 @@
     <DefineConstants>TRACE;RELEASE;NETSTANDARD;SIGN</DefineConstants>
   </PropertyGroup>
 
-<<<<<<< HEAD
   <ItemGroup>
-    <PackageReference Include="Azure.Batch" Version="8.1.3" />
-    <PackageReference Include="Microsoft.Azure.Management.Batch" Version="4.2.1" />
-=======
-  <ItemGroup Condition="'$(TargetFramework)' != 'net472'">
     <PackageReference Include="Microsoft.Azure.Batch" Version="9.0.0" />
     <PackageReference Include="Microsoft.Azure.Management.Batch" Version="4.2.0" />
->>>>>>> ca535d95
     <PackageReference Include="Microsoft.Extensions.Primitives" Version="2.1.1" />
     <PackageReference Include="WindowsAzure.Storage" Version="9.3.0" />
   </ItemGroup>
