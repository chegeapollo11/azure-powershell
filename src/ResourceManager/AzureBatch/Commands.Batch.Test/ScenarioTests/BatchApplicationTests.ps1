﻿# ----------------------------------------------------------------------------------
#
# Copyright Microsoft Corporation
# Licensed under the Apache License, Version 2.0 (the "License");
# you may not use this file except in compliance with the License.
# You may obtain a copy of the License at
# http://www.apache.org/licenses/LICENSE-2.0
# Unless required by applicable law or agreed to in writing, software
# distributed under the License is distributed on an "AS IS" BASIS,
# WITHOUT WARRANTIES OR CONDITIONS OF ANY KIND, either express or implied.
# See the License for the specific language governing permissions and
# limitations under the License.
# ----------------------------------------------------------------------------------


<#
.SYNOPSIS
Tests creating a new application
#>
function Test-AddApplication
{
    # Setup
    $applicationId = "test"
    $applicationVersion = "foo"
    $context = New-Object Microsoft.Azure.Commands.Batch.Test.ScenarioTests.ScenarioTestContext

    try
    {
        $addAppPack = New-AzureRmBatchApplication -AccountName $context.AccountName -ApplicationId $applicationId -ResourceGroupName $context.ResourceGroupName
        $getapp = Get-AzureRmBatchApplication -AccountName $context.AccountName -ApplicationId $applicationId -ResourceGroupName $context.ResourceGroupName

        Assert-AreEqual $getapp.Id $addAppPack.Id
    }
    finally
    {
        Remove-AzureRmBatchApplication  -AccountName $context.AccountName -ApplicationId $applicationId -ResourceGroupName $context.ResourceGroupName
    }
}

<#
.SYNOPSIS
Tests uploading an application package.
#>
function Test-UploadApplicationPackage
{
    param([string]$filePath)

    # Setup
    $applicationId = "test"
    $applicationVersion = "foo"
    $context = New-Object Microsoft.Azure.Commands.Batch.Test.ScenarioTests.ScenarioTestContext

    try
    {
        $addAppPack = New-AzureRmBatchApplicationPackage -ResourceGroupName $context.ResourceGroupName -AccountName $context.AccountName -ApplicationId $applicationId -ApplicationVersion $applicationVersion -FilePath $filePath -format "zip"
        $getapp = Get-AzureRmBatchApplicationPackage -ResourceGroupName $context.ResourceGroupName -AccountName $context.AccountName -ApplicationId $applicationId -ApplicationVersion $applicationVersion

        Assert-AreEqual $getapp.Id $addAppPack.Id
        Assert-AreEqual $getapp.Version $addAppPack.Version
    }
    finally
    {
        Remove-AzureRmBatchApplicationPackage -AccountName $context.AccountName -ApplicationId $applicationId -ResourceGroupName $context.ResourceGroupName -ApplicationVersion $applicationVersion
		Remove-AzureRmBatchApplication  -AccountName $context.AccountName -ApplicationId $applicationId -ResourceGroupName $context.ResourceGroupName
	}
}

<#
.SYNOPSIS
Tests can update an application settings
#>
function Test-UpdateApplicationPackage
{
    param([string]$filePath)

    # Setup
    $applicationId = "test"
    $applicationVersion = "foo"
    $newDisplayName = "application-display-name"
    $context = New-Object Microsoft.Azure.Commands.Batch.Test.ScenarioTests.ScenarioTestContext

    try
    {
        $addAppPack = New-AzureRmBatchApplicationPackage -ResourceGroupName $context.ResourceGroupName -AccountName $context.AccountName -ApplicationId $applicationId -ApplicationVersion $applicationVersion -FilePath $filePath -format "zip"
        $beforeUpdateApp = Get-AzureRmBatchApplication -ResourceGroupName $context.ResourceGroupName -AccountName $context.AccountName -ApplicationId $applicationId

        Set-AzureRmBatchApplication -ResourceGroupName $context.ResourceGroupName -AccountName $context.AccountName -ApplicationId $applicationId -displayName $newDisplayName -defaultVersion $applicationVersion
        $afterUpdateApp = Get-AzureRmBatchApplication -ResourceGroupName $context.ResourceGroupName -AccountName $context.AccountName -ApplicationId $applicationId

        Assert-AreEqual $afterUpdateApp.DefaultVersion "foo"
        Assert-AreNotEqual $afterUpdateApp.DefaultVersion $beforeUpdateApp.DefaultVersion
        Assert-AreEqual $afterUpdateApp.AllowUpdates $true
    }
    finally
    {
        Remove-AzureRmBatchApplicationPackage -AccountName $context.AccountName -ApplicationId $applicationId -ResourceGroupName $context.ResourceGroupName -ApplicationVersion $applicationVersion
		Remove-AzureRmBatchApplication  -AccountName $context.AccountName -ApplicationId $applicationId -ResourceGroupName $context.ResourceGroupName
	}
}

<#
.SYNOPSIS
Tests create pool with an application package.
#>
function Test-CreatePoolWithApplicationPackage
{
    param([string] $poolId, [string]$filePath)

    # Setup
    $applicationId = "test"
    $applicationVersion = "foo"
    $context = New-Object Microsoft.Azure.Commands.Batch.Test.ScenarioTests.ScenarioTestContext

    try
    {
        $addAppPack = New-AzureRmBatchApplicationPackage -ResourceGroupName $context.ResourceGroupName -AccountName $context.AccountName -ApplicationId $applicationId -ApplicationVersion $applicationVersion -FilePath $filePath -format "zip"

        $getapp = Get-AzureRmBatchApplicationPackage -ResourceGroupName $context.ResourceGroupName -AccountName $context.AccountName -ApplicationId $applicationId -ApplicationVersion $applicationVersion

        Assert-AreEqual $getapp.Id $addAppPack.Id
        Assert-AreEqual $getapp.Version $addAppPack.Version

        $apr1 = New-Object Microsoft.Azure.Commands.Batch.Models.PSApplicationPackageReference
        $apr1.ApplicationId = $applicationId
        $apr1.Version = $applicationVersion
        $apr = [Microsoft.Azure.Commands.Batch.Models.PSApplicationPackageReference[]]$apr1

        # Create a pool with application package reference
        $osFamily = "4"
        $targetOSVersion = "*"
        $paasConfiguration = New-Object Microsoft.Azure.Commands.Batch.Models.PSCloudServiceConfiguration -ArgumentList @($osFamily, $targetOSVersion)

        New-AzureBatchPool -Id $poolId -CloudServiceConfiguration $paasConfiguration -TargetDedicated 3 -VirtualMachineSize "small" -BatchContext $context -ApplicationPackageReferences $apr
    }
    finally
    {
        Remove-AzureRmBatchApplicationPackage -AccountName $context.AccountName -ApplicationId $applicationId -ResourceGroupName $context.ResourceGroupName -ApplicationVersion $applicationVersion
        Remove-AzureRmBatchApplication  -AccountName $context.AccountName -ApplicationId $applicationId -ResourceGroupName $context.ResourceGroupName
		Remove-AzureBatchPool -Id $poolId -Force -BatchContext $context
    }
}

<#
.SYNOPSIS
Tests update pool with an application package.
#>
function Test-UpdatePoolWithApplicationPackage
{
    param([string] $poolId, [string]$filePath)

    $applicationId = "test"
    $applicationVersion = "foo"
    $context = New-Object Microsoft.Azure.Commands.Batch.Test.ScenarioTests.ScenarioTestContext

    try
    {
        $addAppPack = New-AzureRmBatchApplicationPackage -ResourceGroupName $context.ResourceGroupName -AccountName $context.AccountName -ApplicationId $applicationId -ApplicationVersion $applicationVersion -FilePath $filePath -format "zip"
        $getapp = Get-AzureRmBatchApplicationPackage -ResourceGroupName $context.ResourceGroupName -AccountName $context.AccountName -ApplicationId $applicationId -ApplicationVersion $applicationVersion

        Assert-AreEqual $getapp.Id $addAppPack.Id
        Assert-AreEqual $getapp.Version $addAppPack.Version

        $getPool = Get-AzureBatchPool -Id $poolId -BatchContext $context

        # update pool with application package references
        $apr1 = New-Object Microsoft.Azure.Commands.Batch.Models.PSApplicationPackageReference
        $apr1.ApplicationId = $applicationId
        $apr1.Version = $applicationVersion
        $apr = [Microsoft.Azure.Commands.Batch.Models.PSApplicationPackageReference[]]$apr1

        $getPool.ApplicationPackageReferences = $apr
        $getPool | Set-AzureBatchPool -BatchContext $context

        $getPoolWithAPR = get-AzureBatchPool -Id $poolId -BatchContext $context
        # pool has application package references
        Assert-AreNotEqual $getPoolWithAPR.ApplicationPackageReferences $null
    }
    finally
    {
        Remove-AzureRmBatchApplicationPackage -AccountName $context.AccountName -ApplicationId $applicationId -ResourceGroupName $context.ResourceGroupName -ApplicationVersion $applicationVersion
<<<<<<< HEAD
    }
=======
		Remove-AzureRmBatchApplication  -AccountName $context.AccountName -ApplicationId $applicationId -ResourceGroupName $context.ResourceGroupName
	}
>>>>>>> d9610661
}<|MERGE_RESOLUTION|>--- conflicted
+++ resolved
@@ -61,7 +61,6 @@
     finally
     {
         Remove-AzureRmBatchApplicationPackage -AccountName $context.AccountName -ApplicationId $applicationId -ResourceGroupName $context.ResourceGroupName -ApplicationVersion $applicationVersion
-		Remove-AzureRmBatchApplication  -AccountName $context.AccountName -ApplicationId $applicationId -ResourceGroupName $context.ResourceGroupName
 	}
 }
 
@@ -94,7 +93,6 @@
     finally
     {
         Remove-AzureRmBatchApplicationPackage -AccountName $context.AccountName -ApplicationId $applicationId -ResourceGroupName $context.ResourceGroupName -ApplicationVersion $applicationVersion
-		Remove-AzureRmBatchApplication  -AccountName $context.AccountName -ApplicationId $applicationId -ResourceGroupName $context.ResourceGroupName
 	}
 }
 
@@ -135,7 +133,6 @@
     finally
     {
         Remove-AzureRmBatchApplicationPackage -AccountName $context.AccountName -ApplicationId $applicationId -ResourceGroupName $context.ResourceGroupName -ApplicationVersion $applicationVersion
-        Remove-AzureRmBatchApplication  -AccountName $context.AccountName -ApplicationId $applicationId -ResourceGroupName $context.ResourceGroupName
 		Remove-AzureBatchPool -Id $poolId -Force -BatchContext $context
     }
 }
@@ -178,10 +175,5 @@
     finally
     {
         Remove-AzureRmBatchApplicationPackage -AccountName $context.AccountName -ApplicationId $applicationId -ResourceGroupName $context.ResourceGroupName -ApplicationVersion $applicationVersion
-<<<<<<< HEAD
     }
-=======
-		Remove-AzureRmBatchApplication  -AccountName $context.AccountName -ApplicationId $applicationId -ResourceGroupName $context.ResourceGroupName
-	}
->>>>>>> d9610661
 }