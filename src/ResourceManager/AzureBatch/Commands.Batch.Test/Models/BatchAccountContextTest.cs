--- conflicted
+++ resolved
@@ -49,7 +49,6 @@
             string resourceGroup = "resourceGroup";
             string id = string.Format("id/subscriptions/{0}/resourceGroups/{1}/providers/Microsoft.Batch/batchAccounts/abc", subscription, resourceGroup);
 
-<<<<<<< HEAD
             AccountResource resource = new AccountResource(
                 coreQuota: BatchTestHelpers.DefaultQuotaCount,
                 poolQuota: BatchTestHelpers.DefaultQuotaCount,
@@ -60,14 +59,6 @@
                 Location = "location",
                 AccountEndpoint = endpoint,
                 ProvisioningState = AccountProvisioningState.Succeeded,
-=======
-            AccountResource resource = new AccountResource()
-            {
-                Id = string.Format("id/subscriptions/{0}/resourceGroups/{1}/providers/Microsoft.Batch/batchAccounts/abc", subscription, resourceGroup),
-                Location = "location",
-                Properties = new AccountProperties() { AccountEndpoint = endpoint, ProvisioningState = AccountProvisioningState.Succeeded },
-                Type = "type"
->>>>>>> 1f0e57e8
             };
             BatchAccountContext context = BatchAccountContext.ConvertAccountResourceToNewAccountContext(resource);
 
