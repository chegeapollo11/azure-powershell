--- conflicted
+++ resolved
@@ -49,23 +49,14 @@
 
             Dictionary<string, string> tagDictionary = Helpers.CreateTagDictionary(tags, validate: true);
 
-<<<<<<< HEAD
             var response = BatchManagementClient.Account.Create(resourceGroupName, accountName, new BatchAccountCreateParameters()
-=======
-            AccountBaseProperties accountBaseProperties = (string.IsNullOrEmpty(storageId)) ? null : new AccountBaseProperties
-            {
-                AutoStorage = new AutoStorageBaseProperties
+            {
+                Location = location,
+                Tags = tagDictionary,
+                AutoStorage = new AutoStorageBaseProperties()
                 {
                     StorageAccountId = storageId
                 }
-            };
-
-            var response = BatchManagementClient.Accounts.Create(resourceGroupName, accountName, new BatchAccountCreateParameters()
->>>>>>> e3be17a6
-            {
-                Location = location,
-                Tags = tagDictionary,
-                Properties = accountBaseProperties,
             });
 
             var context = BatchAccountContext.ConvertAccountResourceToNewAccountContext(response);
@@ -90,32 +81,17 @@
 
             Dictionary<string, string> tagDictionary = Helpers.CreateTagDictionary(tags, validate: true);
 
-            // We need to be able to send "" to remove the auto storage from an account.
-            AccountBaseProperties accountBaseProperties = (storageId == null) ? null : new AccountBaseProperties
-            {
-                AutoStorage = new AutoStorageBaseProperties
+            // need to the location in order to call
+            var getResponse = BatchManagementClient.Account.Get(resourceGroupName, accountName);
+
+            var response = BatchManagementClient.Account.Create(resourceGroupName, accountName, new BatchAccountCreateParameters()
+            {
+                Location = getResponse.Location,
+                Tags = tagDictionary,
+                AutoStorage = new AutoStorageBaseProperties()
                 {
                     StorageAccountId = storageId
                 }
-            };
-
-            // need to the location in order to call
-<<<<<<< HEAD
-            var getResponse = BatchManagementClient.Account.Get(resourceGroupName, accountName);
-=======
-            var getResponse = BatchManagementClient.Accounts.Get(resourceGroupName, accountName);
->>>>>>> e3be17a6
-
-            var response = BatchManagementClient.Account.Create(resourceGroupName, accountName, new BatchAccountCreateParameters()
-            {
-<<<<<<< HEAD
-                Location = getResponse.Location,
-                Tags = tagDictionary
-=======
-                Location = getResponse.Resource.Location,
-                Tags = tagDictionary,
-                Properties = accountBaseProperties,
->>>>>>> e3be17a6
             });
 
             BatchAccountContext context = BatchAccountContext.ConvertAccountResourceToNewAccountContext(response);
