﻿// -----------------------------------------------------------------------------
﻿//
﻿// Copyright Microsoft Corporation
﻿// Licensed under the Apache License, Version 2.0 (the "License");
﻿// you may not use this file except in compliance with the License.
﻿// You may obtain a copy of the License at
﻿// http://www.apache.org/licenses/LICENSE-2.0
﻿// Unless required by applicable law or agreed to in writing, software
﻿// distributed under the License is distributed on an "AS IS" BASIS,
﻿// WITHOUT WARRANTIES OR CONDITIONS OF ANY KIND, either express or implied.
﻿// See the License for the specific language governing permissions and
﻿// limitations under the License.
﻿// -----------------------------------------------------------------------------
//------------------------------------------------------------------------------
// <auto-generated>
//     This code was generated by a tool.
//     Runtime Version:4.0.30319.42000
//
//     Changes to this file may cause incorrect behavior and will be lost if
//     the code is regenerated.
// </auto-generated>
//------------------------------------------------------------------------------

namespace Microsoft.Azure.Commands.Batch.Models
{
    using System;
    using System.Collections;
    using System.Collections.Generic;
    using Microsoft.Azure.Batch;
    
    
    public class PSCloudPool
    {
        
        internal Microsoft.Azure.Batch.CloudPool omObject;
        
        private IList<PSApplicationPackageReference> applicationPackageReferences;
        
        private PSAutoScaleRun autoScaleRun;
        
        private IList<PSCertificateReference> certificateReferences;
        
        private PSCloudServiceConfiguration cloudServiceConfiguration;
        
        private IList<PSMetadataItem> metadata;
        
        private PSResizeError resizeError;
        
        private PSStartTask startTask;
        
        private PSPoolStatistics statistics;
        
        private PSTaskSchedulingPolicy taskSchedulingPolicy;
        
        private PSVirtualMachineConfiguration virtualMachineConfiguration;
        
        internal PSCloudPool(Microsoft.Azure.Batch.CloudPool omObject)
        {
            if ((omObject == null))
            {
                throw new System.ArgumentNullException("omObject");
            }
            this.omObject = omObject;
        }
        
        public Microsoft.Azure.Batch.Common.AllocationState? AllocationState
        {
            get
            {
                return this.omObject.AllocationState;
            }
        }
        
        public System.DateTime? AllocationStateTransitionTime
        {
            get
            {
                return this.omObject.AllocationStateTransitionTime;
            }
        }
        
        public IList<PSApplicationPackageReference> ApplicationPackageReferences
        {
            get
            {
<<<<<<< HEAD
                System.Diagnostics.Debugger.Launch();

=======
>>>>>>> adbd3235
                if (((this.applicationPackageReferences == null) 
                            && (this.omObject.ApplicationPackageReferences != null)))
                {
                    List<PSApplicationPackageReference> list;
                    list = new List<PSApplicationPackageReference>();
                    IEnumerator<Microsoft.Azure.Batch.ApplicationPackageReference> enumerator;
                    enumerator = this.omObject.ApplicationPackageReferences.GetEnumerator();
                    for (
                    ; enumerator.MoveNext(); 
                    )
                    {
                        list.Add(new PSApplicationPackageReference(enumerator.Current));
                    }
                    this.applicationPackageReferences = list;
                }
                return this.applicationPackageReferences;
            }
            set
            {
                if ((value == null))
                {
                    this.omObject.ApplicationPackageReferences = null;
                }
                else
                {
                    this.omObject.ApplicationPackageReferences = new List<Microsoft.Azure.Batch.ApplicationPackageReference>();
                }
                this.applicationPackageReferences = value;
            }
        }
        
        public System.Boolean? AutoScaleEnabled
        {
            get
            {
                return this.omObject.AutoScaleEnabled;
            }
            set
            {
                this.omObject.AutoScaleEnabled = value;
            }
        }
        
        public System.TimeSpan? AutoScaleEvaluationInterval
        {
            get
            {
                return this.omObject.AutoScaleEvaluationInterval;
            }
            set
            {
                this.omObject.AutoScaleEvaluationInterval = value;
            }
        }
        
        public string AutoScaleFormula
        {
            get
            {
                return this.omObject.AutoScaleFormula;
            }
            set
            {
                this.omObject.AutoScaleFormula = value;
            }
        }
        
        public PSAutoScaleRun AutoScaleRun
        {
            get
            {
                if (((this.autoScaleRun == null) 
                            && (this.omObject.AutoScaleRun != null)))
                {
                    this.autoScaleRun = new PSAutoScaleRun(this.omObject.AutoScaleRun);
                }
                return this.autoScaleRun;
            }
        }
        
        public IList<PSCertificateReference> CertificateReferences
        {
            get
            {
                if (((this.certificateReferences == null) 
                            && (this.omObject.CertificateReferences != null)))
                {
                    List<PSCertificateReference> list;
                    list = new List<PSCertificateReference>();
                    IEnumerator<Microsoft.Azure.Batch.CertificateReference> enumerator;
                    enumerator = this.omObject.CertificateReferences.GetEnumerator();
                    for (
                    ; enumerator.MoveNext(); 
                    )
                    {
                        list.Add(new PSCertificateReference(enumerator.Current));
                    }
                    this.certificateReferences = list;
                }
                return this.certificateReferences;
            }
            set
            {
                if ((value == null))
                {
                    this.omObject.CertificateReferences = null;
                }
                else
                {
                    this.omObject.CertificateReferences = new List<Microsoft.Azure.Batch.CertificateReference>();
                }
                this.certificateReferences = value;
            }
        }
        
        public PSCloudServiceConfiguration CloudServiceConfiguration
        {
            get
            {
                if (((this.cloudServiceConfiguration == null) 
                            && (this.omObject.CloudServiceConfiguration != null)))
                {
                    this.cloudServiceConfiguration = new PSCloudServiceConfiguration(this.omObject.CloudServiceConfiguration);
                }
                return this.cloudServiceConfiguration;
            }
            set
            {
                if ((value == null))
                {
                    this.omObject.CloudServiceConfiguration = null;
                }
                else
                {
                    this.omObject.CloudServiceConfiguration = value.omObject;
                }
                this.cloudServiceConfiguration = value;
            }
        }
        
        public System.DateTime? CreationTime
        {
            get
            {
                return this.omObject.CreationTime;
            }
        }
        
        public System.Int32? CurrentDedicated
        {
            get
            {
                return this.omObject.CurrentDedicated;
            }
        }
        
        public string DisplayName
        {
            get
            {
                return this.omObject.DisplayName;
            }
            set
            {
                this.omObject.DisplayName = value;
            }
        }
        
        public string ETag
        {
            get
            {
                return this.omObject.ETag;
            }
        }
        
        public string Id
        {
            get
            {
                return this.omObject.Id;
            }
            set
            {
                this.omObject.Id = value;
            }
        }
        
        public System.Boolean? InterComputeNodeCommunicationEnabled
        {
            get
            {
                return this.omObject.InterComputeNodeCommunicationEnabled;
            }
            set
            {
                this.omObject.InterComputeNodeCommunicationEnabled = value;
            }
        }
        
        public System.DateTime? LastModified
        {
            get
            {
                return this.omObject.LastModified;
            }
        }
        
        public System.Int32? MaxTasksPerComputeNode
        {
            get
            {
                return this.omObject.MaxTasksPerComputeNode;
            }
            set
            {
                this.omObject.MaxTasksPerComputeNode = value;
            }
        }
        
        public IList<PSMetadataItem> Metadata
        {
            get
            {
                if (((this.metadata == null) 
                            && (this.omObject.Metadata != null)))
                {
                    List<PSMetadataItem> list;
                    list = new List<PSMetadataItem>();
                    IEnumerator<Microsoft.Azure.Batch.MetadataItem> enumerator;
                    enumerator = this.omObject.Metadata.GetEnumerator();
                    for (
                    ; enumerator.MoveNext(); 
                    )
                    {
                        list.Add(new PSMetadataItem(enumerator.Current));
                    }
                    this.metadata = list;
                }
                return this.metadata;
            }
            set
            {
                if ((value == null))
                {
                    this.omObject.Metadata = null;
                }
                else
                {
                    this.omObject.Metadata = new List<Microsoft.Azure.Batch.MetadataItem>();
                }
                this.metadata = value;
            }
        }
        
        public PSResizeError ResizeError
        {
            get
            {
                if (((this.resizeError == null) 
                            && (this.omObject.ResizeError != null)))
                {
                    this.resizeError = new PSResizeError(this.omObject.ResizeError);
                }
                return this.resizeError;
            }
        }
        
        public System.TimeSpan? ResizeTimeout
        {
            get
            {
                return this.omObject.ResizeTimeout;
            }
            set
            {
                this.omObject.ResizeTimeout = value;
            }
        }
        
        public PSStartTask StartTask
        {
            get
            {
                if (((this.startTask == null) 
                            && (this.omObject.StartTask != null)))
                {
                    this.startTask = new PSStartTask(this.omObject.StartTask);
                }
                return this.startTask;
            }
            set
            {
                if ((value == null))
                {
                    this.omObject.StartTask = null;
                }
                else
                {
                    this.omObject.StartTask = value.omObject;
                }
                this.startTask = value;
            }
        }
        
        public Microsoft.Azure.Batch.Common.PoolState? State
        {
            get
            {
                return this.omObject.State;
            }
        }
        
        public System.DateTime? StateTransitionTime
        {
            get
            {
                return this.omObject.StateTransitionTime;
            }
        }
        
        public PSPoolStatistics Statistics
        {
            get
            {
                if (((this.statistics == null) 
                            && (this.omObject.Statistics != null)))
                {
                    this.statistics = new PSPoolStatistics(this.omObject.Statistics);
                }
                return this.statistics;
            }
        }
        
        public System.Int32? TargetDedicated
        {
            get
            {
                return this.omObject.TargetDedicated;
            }
            set
            {
                this.omObject.TargetDedicated = value;
            }
        }
        
        public PSTaskSchedulingPolicy TaskSchedulingPolicy
        {
            get
            {
                if (((this.taskSchedulingPolicy == null) 
                            && (this.omObject.TaskSchedulingPolicy != null)))
                {
                    this.taskSchedulingPolicy = new PSTaskSchedulingPolicy(this.omObject.TaskSchedulingPolicy);
                }
                return this.taskSchedulingPolicy;
            }
            set
            {
                if ((value == null))
                {
                    this.omObject.TaskSchedulingPolicy = null;
                }
                else
                {
                    this.omObject.TaskSchedulingPolicy = value.omObject;
                }
                this.taskSchedulingPolicy = value;
            }
        }
        
        public string Url
        {
            get
            {
                return this.omObject.Url;
            }
        }
        
        public PSVirtualMachineConfiguration VirtualMachineConfiguration
        {
            get
            {
                if (((this.virtualMachineConfiguration == null) 
                            && (this.omObject.VirtualMachineConfiguration != null)))
                {
                    this.virtualMachineConfiguration = new PSVirtualMachineConfiguration(this.omObject.VirtualMachineConfiguration);
                }
                return this.virtualMachineConfiguration;
            }
            set
            {
                if ((value == null))
                {
                    this.omObject.VirtualMachineConfiguration = null;
                }
                else
                {
                    this.omObject.VirtualMachineConfiguration = value.omObject;
                }
                this.virtualMachineConfiguration = value;
            }
        }
        
        public string VirtualMachineSize
        {
            get
            {
                return this.omObject.VirtualMachineSize;
            }
            set
            {
                this.omObject.VirtualMachineSize = value;
            }
        }
    }
}<|MERGE_RESOLUTION|>--- conflicted
+++ resolved
@@ -83,11 +83,6 @@
         {
             get
             {
-<<<<<<< HEAD
-                System.Diagnostics.Debugger.Launch();
-
-=======
->>>>>>> adbd3235
                 if (((this.applicationPackageReferences == null) 
                             && (this.omObject.ApplicationPackageReferences != null)))
                 {
