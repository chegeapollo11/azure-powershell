--- conflicted
+++ resolved
@@ -19,15 +19,11 @@
 --->
 
 ## Current Release
-<<<<<<< HEAD
-* Set minimum dependency of module to PowerShell 5.0
-=======
 
 ## Version 6.0.0
 * Bump up network sdk version from 17.0.0.preview to 18.0.0.preview
 * Rerecord all network tests with latest sdk version* Set minimum dependency of module to PowerShell 5.0
 * Add support for DDoS protection plan resource
->>>>>>> 3487c663
 * Introduced multiple breaking changes
     - Please refer to the migration guide for more information
 
