--- conflicted
+++ resolved
@@ -19,12 +19,9 @@
 --->
 
 ## Current Release
-<<<<<<< HEAD
 * Fix issue with Default Resource Group in CloudShell
-=======
 
 ## Version 5.4.0
->>>>>>> ad11aab3
 * Updating model types for compatibility with DNS cmdlets.
 
 ## Version 5.3.0
