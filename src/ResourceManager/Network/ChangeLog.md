--- conflicted
+++ resolved
@@ -34,9 +34,7 @@
 * Added cmdlet to remove connection monitor
     - Remove-AzureRmNetworkWatcherConnectionMonitor
 * Updated Set-AzureRmApplicationGatewayBackendAddressPool documentation to remove deprecated example
-<<<<<<< HEAD
 * Fix to support 32 bit AS Numbers in the Powershell API for Public and Private Expressroute Peerings
-=======
 * Added EnableHttp2 flag to Application Gateway
     - Updated New-AzureRmApplicationGateway: Added optional parameter -EnableHttp2
 * Add IpTags to PublicIpAddress
@@ -46,7 +44,6 @@
 
 ## Version 5.1.1
 * Fix overwrite message 'Are you sure you want to overwriteresource'
->>>>>>> 8f8be7d8
 
 ## Version 5.1.0
 * Added -AsJob support for long-running Network cmdlets. Allows selected cmdlets to run in the background and return a job to track and control progress.
