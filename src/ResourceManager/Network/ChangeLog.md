--- conflicted
+++ resolved
@@ -19,8 +19,6 @@
 -->
 ## Current Release 
 
-<<<<<<< HEAD
-=======
 ## Version 3.5.0
 * Added support for network Watcher APIs
     - New-AzureRmNetworkWatcher
@@ -59,7 +57,6 @@
     - Set-AzureRmRouteFilterRuleConfig
     - Remove-AzureRmRouteFilterRuleConfig
 
->>>>>>> fc290446
 ## Version 3.4.0
 
 ## Version 3.3.0
