{
  "Entries": [
    {
<<<<<<< HEAD
      "RequestUri": "/subscriptions/d2ad5196-2292-4080-b209-ce4399b0a807/providers/Microsoft.Network?api-version=2016-09-01",
      "EncodedRequestUri": "L3N1YnNjcmlwdGlvbnMvZDJhZDUxOTYtMjI5Mi00MDgwLWIyMDktY2U0Mzk5YjBhODA3L3Byb3ZpZGVycy9NaWNyb3NvZnQuTmV0d29yaz9hcGktdmVyc2lvbj0yMDE2LTA5LTAx",
      "RequestMethod": "GET",
      "RequestBody": "",
      "RequestHeaders": {
        "x-ms-client-request-id": [
          "b9ac9991-6118-46db-841c-83960cf77916"
        ],
        "accept-language": [
          "en-US"
        ],
        "User-Agent": [
          "FxVersion/4.7.3132.0",
          "OSName/Windows10Enterprise",
          "OSVersion/6.3.17134",
          "Microsoft.Azure.Management.Internal.Resources.ResourceManagementClient/4.1.0"
        ]
      },
      "ResponseBody": "{\r\n  \"id\": \"/subscriptions/d2ad5196-2292-4080-b209-ce4399b0a807/providers/Microsoft.Network\",\r\n  \"namespace\": \"Microsoft.Network\",\r\n  \"authorizations\": [\r\n    {\r\n      \"applicationId\": \"2cf9eb86-36b5-49dc-86ae-9a63135dfa8c\",\r\n      \"roleDefinitionId\": \"13ba9ab4-19f0-4804-adc4-14ece36cc7a1\"\r\n    },\r\n    {\r\n      \"applicationId\": \"7c33bfcb-8d33-48d6-8e60-dc6404003489\",\r\n      \"roleDefinitionId\": \"ad6261e4-fa9a-4642-aa5f-104f1b67e9e3\"\r\n    },\r\n    {\r\n      \"applicationId\": \"1e3e4475-288f-4018-a376-df66fd7fac5f\",\r\n      \"roleDefinitionId\": \"1d538b69-3d87-4e56-8ff8-25786fd48261\"\r\n    },\r\n    {\r\n      \"applicationId\": \"a0be0c72-870e-46f0-9c49-c98333a996f7\",\r\n      \"roleDefinitionId\": \"7ce22727-ffce-45a9-930c-ddb2e56fa131\"\r\n    },\r\n    {\r\n      \"applicationId\": \"486c78bf-a0f7-45f1-92fd-37215929e116\",\r\n      \"roleDefinitionId\": \"98a9e526-0a60-4c1f-a33a-ae46e1f8dc0d\"\r\n    },\r\n    {\r\n      \"applicationId\": \"19947cfd-0303-466c-ac3c-fcc19a7a1570\",\r\n      \"roleDefinitionId\": \"d813ab6c-bfb7-413e-9462-005b21f0ce09\"\r\n    },\r\n    {\r\n      \"applicationId\": \"341b7f3d-69b3-47f9-9ce7-5b7f4945fdbd\",\r\n      \"roleDefinitionId\": \"8141843c-c51c-4c1e-a5bf-0d351594b86c\"\r\n    }\r\n  ],\r\n  \"resourceTypes\": [\r\n    {\r\n      \"resourceType\": \"virtualNetworks\",\r\n      \"locations\": [\r\n        \"West US\",\r\n        \"East US\",\r\n        \"North Europe\",\r\n        \"West Europe\",\r\n        \"East Asia\",\r\n        \"Southeast Asia\",\r\n        \"North Central US\",\r\n        \"South Central US\",\r\n        \"Central US\",\r\n        \"East US 2\",\r\n        \"Japan East\",\r\n        \"Japan West\",\r\n        \"Brazil South\",\r\n        \"Australia East\",\r\n        \"Australia Southeast\",\r\n        \"Central India\",\r\n        \"South India\",\r\n        \"West India\",\r\n        \"Canada Central\",\r\n        \"Canada East\",\r\n        \"West Central US\",\r\n        \"West US 2\",\r\n        \"UK West\",\r\n        \"UK South\",\r\n        \"Korea Central\",\r\n        \"Korea South\",\r\n        \"France Central\",\r\n        \"France South\",\r\n        \"Australia Central\",\r\n        \"Australia Central 2\"\r\n      ],\r\n      \"apiVersions\": [\r\n        \"2018-08-01\",\r\n        \"2018-07-01\",\r\n        \"2018-06-01\",\r\n        \"2018-05-01\",\r\n        \"2018-04-01\",\r\n        \"2018-03-01\",\r\n        \"2018-02-01\",\r\n        \"2018-01-01\",\r\n        \"2017-11-01\",\r\n        \"2017-10-01\",\r\n        \"2017-09-01\",\r\n        \"2017-08-01\",\r\n        \"2017-06-01\",\r\n        \"2017-04-01\",\r\n        \"2017-03-01\",\r\n        \"2016-12-01\",\r\n        \"2016-11-01\",\r\n        \"2016-10-01\",\r\n        \"2016-09-01\",\r\n        \"2016-08-01\",\r\n        \"2016-07-01\",\r\n        \"2016-06-01\",\r\n        \"2016-03-30\",\r\n        \"2015-06-15\",\r\n        \"2015-05-01-preview\",\r\n        \"2014-12-01-preview\"\r\n      ],\r\n      \"capabilities\": \"CrossResourceGroupResourceMove, CrossSubscriptionResourceMove\"\r\n    },\r\n    {\r\n      \"resourceType\": \"publicIPAddresses\",\r\n      \"locations\": [\r\n        \"West US\",\r\n        \"East US\",\r\n        \"North Europe\",\r\n        \"West Europe\",\r\n        \"East Asia\",\r\n        \"Southeast Asia\",\r\n        \"North Central US\",\r\n        \"South Central US\",\r\n        \"Central US\",\r\n        \"East US 2\",\r\n        \"Japan East\",\r\n        \"Japan West\",\r\n        \"Brazil South\",\r\n        \"Australia East\",\r\n        \"Australia Southeast\",\r\n        \"Central India\",\r\n        \"South India\",\r\n        \"West India\",\r\n        \"Canada Central\",\r\n        \"Canada East\",\r\n        \"West Central US\",\r\n        \"West US 2\",\r\n        \"UK West\",\r\n        \"UK South\",\r\n        \"Korea Central\",\r\n        \"Korea South\",\r\n        \"France Central\",\r\n        \"France South\",\r\n        \"Australia Central\",\r\n        \"Australia Central 2\"\r\n      ],\r\n      \"apiVersions\": [\r\n        \"2018-08-01\",\r\n        \"2018-07-01\",\r\n        \"2018-06-01\",\r\n        \"2018-05-01\",\r\n        \"2018-04-01\",\r\n        \"2018-03-01\",\r\n        \"2018-02-01\",\r\n        \"2018-01-01\",\r\n        \"2017-11-01\",\r\n        \"2017-10-01\",\r\n        \"2017-09-01\",\r\n        \"2017-08-01\",\r\n        \"2017-06-01\",\r\n        \"2017-04-01\",\r\n        \"2017-03-01\",\r\n        \"2016-12-01\",\r\n        \"2016-11-01\",\r\n        \"2016-10-01\",\r\n        \"2016-09-01\",\r\n        \"2016-08-01\",\r\n        \"2016-07-01\",\r\n        \"2016-06-01\",\r\n        \"2016-03-30\",\r\n        \"2015-06-15\",\r\n        \"2015-05-01-preview\",\r\n        \"2014-12-01-preview\"\r\n      ],\r\n      \"zoneMappings\": [\r\n        {\r\n          \"location\": \"East US 2\",\r\n          \"zones\": [\r\n            \"1\",\r\n            \"2\",\r\n            \"3\"\r\n          ]\r\n        },\r\n        {\r\n          \"location\": \"Central US\",\r\n          \"zones\": [\r\n            \"1\",\r\n            \"2\",\r\n            \"3\"\r\n          ]\r\n        },\r\n        {\r\n          \"location\": \"West Europe\",\r\n          \"zones\": [\r\n            \"1\",\r\n            \"2\",\r\n            \"3\"\r\n          ]\r\n        },\r\n        {\r\n          \"location\": \"France Central\",\r\n          \"zones\": [\r\n            \"1\",\r\n            \"2\",\r\n            \"3\"\r\n          ]\r\n        },\r\n        {\r\n          \"location\": \"Southeast Asia\",\r\n          \"zones\": [\r\n            \"1\",\r\n            \"2\",\r\n            \"3\"\r\n          ]\r\n        },\r\n        {\r\n          \"location\": \"West US 2\",\r\n          \"zones\": [\r\n            \"1\",\r\n            \"2\",\r\n            \"3\"\r\n          ]\r\n        },\r\n        {\r\n          \"location\": \"North Europe\",\r\n          \"zones\": [\r\n            \"1\",\r\n            \"2\",\r\n            \"3\"\r\n          ]\r\n        }\r\n      ],\r\n      \"capabilities\": \"CrossResourceGroupResourceMove, CrossSubscriptionResourceMove\"\r\n    },\r\n    {\r\n      \"resourceType\": \"networkInterfaces\",\r\n      \"locations\": [\r\n        \"West US\",\r\n        \"East US\",\r\n        \"North Europe\",\r\n        \"West Europe\",\r\n        \"East Asia\",\r\n        \"Southeast Asia\",\r\n        \"North Central US\",\r\n        \"South Central US\",\r\n        \"Central US\",\r\n        \"East US 2\",\r\n        \"Japan East\",\r\n        \"Japan West\",\r\n        \"Brazil South\",\r\n        \"Australia East\",\r\n        \"Australia Southeast\",\r\n        \"Central India\",\r\n        \"South India\",\r\n        \"West India\",\r\n        \"Canada Central\",\r\n        \"Canada East\",\r\n        \"West Central US\",\r\n        \"West US 2\",\r\n        \"UK West\",\r\n        \"UK South\",\r\n        \"Korea Central\",\r\n        \"Korea South\",\r\n        \"France Central\",\r\n        \"France South\",\r\n        \"Australia Central\",\r\n        \"Australia Central 2\"\r\n      ],\r\n      \"apiVersions\": [\r\n        \"2018-08-01\",\r\n        \"2018-07-01\",\r\n        \"2018-06-01\",\r\n        \"2018-05-01\",\r\n        \"2018-04-01\",\r\n        \"2018-03-01\",\r\n        \"2018-02-01\",\r\n        \"2018-01-01\",\r\n        \"2017-11-01\",\r\n        \"2017-10-01\",\r\n        \"2017-09-01\",\r\n        \"2017-08-01\",\r\n        \"2017-06-01\",\r\n        \"2017-04-01\",\r\n        \"2017-03-01\",\r\n        \"2016-12-01\",\r\n        \"2016-11-01\",\r\n        \"2016-10-01\",\r\n        \"2016-09-01\",\r\n        \"2016-08-01\",\r\n        \"2016-07-01\",\r\n        \"2016-06-01\",\r\n        \"2016-03-30\",\r\n        \"2015-06-15\",\r\n        \"2015-05-01-preview\",\r\n        \"2014-12-01-preview\"\r\n      ],\r\n      \"capabilities\": \"CrossResourceGroupResourceMove, CrossSubscriptionResourceMove\"\r\n    },\r\n    {\r\n      \"resourceType\": \"interfaceEndpoints\",\r\n      \"locations\": [\r\n        \"West US\",\r\n        \"East US\",\r\n        \"North Europe\",\r\n        \"West Europe\",\r\n        \"East Asia\",\r\n        \"Southeast Asia\",\r\n        \"North Central US\",\r\n        \"South Central US\",\r\n        \"Central US\",\r\n        \"East US 2\",\r\n        \"Japan East\",\r\n        \"Japan West\",\r\n        \"Brazil South\",\r\n        \"Australia East\",\r\n        \"Australia Southeast\",\r\n        \"Central India\",\r\n        \"South India\",\r\n        \"West India\",\r\n        \"Canada Central\",\r\n        \"Canada East\",\r\n        \"West Central US\",\r\n        \"West US 2\",\r\n        \"UK West\",\r\n        \"UK South\",\r\n        \"Korea Central\",\r\n        \"Korea South\",\r\n        \"France Central\",\r\n        \"France South\",\r\n        \"Australia Central\",\r\n        \"Australia Central 2\"\r\n      ],\r\n      \"apiVersions\": [\r\n        \"2018-08-01\"\r\n      ],\r\n      \"capabilities\": \"None\"\r\n    },\r\n    {\r\n      \"resourceType\": \"loadBalancers\",\r\n      \"locations\": [\r\n        \"West US\",\r\n        \"East US\",\r\n        \"North Europe\",\r\n        \"West Europe\",\r\n        \"East Asia\",\r\n        \"Southeast Asia\",\r\n        \"North Central US\",\r\n        \"South Central US\",\r\n        \"Central US\",\r\n        \"East US 2\",\r\n        \"Japan East\",\r\n        \"Japan West\",\r\n        \"Brazil South\",\r\n        \"Australia East\",\r\n        \"Australia Southeast\",\r\n        \"Central India\",\r\n        \"South India\",\r\n        \"West India\",\r\n        \"Canada Central\",\r\n        \"Canada East\",\r\n        \"West Central US\",\r\n        \"West US 2\",\r\n        \"UK West\",\r\n        \"UK South\",\r\n        \"Korea Central\",\r\n        \"Korea South\",\r\n        \"France Central\",\r\n        \"France South\",\r\n        \"Australia Central\",\r\n        \"Australia Central 2\"\r\n      ],\r\n      \"apiVersions\": [\r\n        \"2018-08-01\",\r\n        \"2018-07-01\",\r\n        \"2018-06-01\",\r\n        \"2018-05-01\",\r\n        \"2018-04-01\",\r\n        \"2018-03-01\",\r\n        \"2018-02-01\",\r\n        \"2018-01-01\",\r\n        \"2017-11-01\",\r\n        \"2017-10-01\",\r\n        \"2017-09-01\",\r\n        \"2017-08-01\",\r\n        \"2017-06-01\",\r\n        \"2017-04-01\",\r\n        \"2017-03-01\",\r\n        \"2016-12-01\",\r\n        \"2016-11-01\",\r\n        \"2016-10-01\",\r\n        \"2016-09-01\",\r\n        \"2016-08-01\",\r\n        \"2016-07-01\",\r\n        \"2016-06-01\",\r\n        \"2016-03-30\",\r\n        \"2015-06-15\",\r\n        \"2015-05-01-preview\",\r\n        \"2014-12-01-preview\"\r\n      ],\r\n      \"capabilities\": \"CrossResourceGroupResourceMove, CrossSubscriptionResourceMove\"\r\n    },\r\n    {\r\n      \"resourceType\": \"networkSecurityGroups\",\r\n      \"locations\": [\r\n        \"West US\",\r\n        \"East US\",\r\n        \"North Europe\",\r\n        \"West Europe\",\r\n        \"East Asia\",\r\n        \"Southeast Asia\",\r\n        \"North Central US\",\r\n        \"South Central US\",\r\n        \"Central US\",\r\n        \"East US 2\",\r\n        \"Japan East\",\r\n        \"Japan West\",\r\n        \"Brazil South\",\r\n        \"Australia East\",\r\n        \"Australia Southeast\",\r\n        \"Central India\",\r\n        \"South India\",\r\n        \"West India\",\r\n        \"Canada Central\",\r\n        \"Canada East\",\r\n        \"West Central US\",\r\n        \"West US 2\",\r\n        \"UK West\",\r\n        \"UK South\",\r\n        \"Korea Central\",\r\n        \"Korea South\",\r\n        \"France Central\",\r\n        \"France South\",\r\n        \"Australia Central\",\r\n        \"Australia Central 2\"\r\n      ],\r\n      \"apiVersions\": [\r\n        \"2018-08-01\",\r\n        \"2018-07-01\",\r\n        \"2018-06-01\",\r\n        \"2018-05-01\",\r\n        \"2018-04-01\",\r\n        \"2018-03-01\",\r\n        \"2018-02-01\",\r\n        \"2018-01-01\",\r\n        \"2017-11-01\",\r\n        \"2017-10-01\",\r\n        \"2017-09-01\",\r\n        \"2017-08-01\",\r\n        \"2017-06-01\",\r\n        \"2017-04-01\",\r\n        \"2017-03-01\",\r\n        \"2016-12-01\",\r\n        \"2016-11-01\",\r\n        \"2016-10-01\",\r\n        \"2016-09-01\",\r\n        \"2016-08-01\",\r\n        \"2016-07-01\",\r\n        \"2016-06-01\",\r\n        \"2016-03-30\",\r\n        \"2015-06-15\",\r\n        \"2015-05-01-preview\",\r\n        \"2014-12-01-preview\"\r\n      ],\r\n      \"capabilities\": \"CrossResourceGroupResourceMove, CrossSubscriptionResourceMove\"\r\n    },\r\n    {\r\n      \"resourceType\": \"applicationSecurityGroups\",\r\n      \"locations\": [\r\n        \"West US\",\r\n        \"East US\",\r\n        \"North Europe\",\r\n        \"West Europe\",\r\n        \"East Asia\",\r\n        \"Southeast Asia\",\r\n        \"North Central US\",\r\n        \"South Central US\",\r\n        \"Central US\",\r\n        \"East US 2\",\r\n        \"Japan East\",\r\n        \"Japan West\",\r\n        \"Brazil South\",\r\n        \"Australia East\",\r\n        \"Australia Southeast\",\r\n        \"Central India\",\r\n        \"South India\",\r\n        \"West India\",\r\n        \"Canada Central\",\r\n        \"Canada East\",\r\n        \"West Central US\",\r\n        \"West US 2\",\r\n        \"UK West\",\r\n        \"UK South\",\r\n        \"Korea Central\",\r\n        \"Korea South\",\r\n        \"France Central\",\r\n        \"France South\",\r\n        \"Australia Central\",\r\n        \"Australia Central 2\"\r\n      ],\r\n      \"apiVersions\": [\r\n        \"2018-08-01\",\r\n        \"2018-07-01\",\r\n        \"2018-06-01\",\r\n        \"2018-05-01\",\r\n        \"2018-04-01\",\r\n        \"2018-03-01\",\r\n        \"2018-02-01\",\r\n        \"2018-01-01\",\r\n        \"2017-11-01\",\r\n        \"2017-10-01\",\r\n        \"2017-09-01\"\r\n      ],\r\n      \"capabilities\": \"CrossResourceGroupResourceMove, CrossSubscriptionResourceMove\"\r\n    },\r\n    {\r\n      \"resourceType\": \"networkIntentPolicies\",\r\n      \"locations\": [\r\n        \"West US\",\r\n        \"East US\",\r\n        \"North Europe\",\r\n        \"West Europe\",\r\n        \"East Asia\",\r\n        \"Southeast Asia\",\r\n        \"North Central US\",\r\n        \"South Central US\",\r\n        \"Central US\",\r\n        \"East US 2\",\r\n        \"Japan East\",\r\n        \"Japan West\",\r\n        \"Brazil South\",\r\n        \"Australia East\",\r\n        \"Australia Southeast\",\r\n        \"Central India\",\r\n        \"South India\",\r\n        \"West India\",\r\n        \"Canada Central\",\r\n        \"Canada East\",\r\n        \"West Central US\",\r\n        \"West US 2\",\r\n        \"UK West\",\r\n        \"UK South\",\r\n        \"Korea Central\",\r\n        \"Korea South\",\r\n        \"France Central\",\r\n        \"France South\",\r\n        \"Australia Central\",\r\n        \"Australia Central 2\"\r\n      ],\r\n      \"apiVersions\": [\r\n        \"2018-08-01\",\r\n        \"2018-07-01\",\r\n        \"2018-06-01\",\r\n        \"2018-05-01\",\r\n        \"2018-04-01\"\r\n      ],\r\n      \"capabilities\": \"CrossResourceGroupResourceMove, CrossSubscriptionResourceMove\"\r\n    },\r\n    {\r\n      \"resourceType\": \"routeTables\",\r\n      \"locations\": [\r\n        \"West US\",\r\n        \"East US\",\r\n        \"North Europe\",\r\n        \"West Europe\",\r\n        \"East Asia\",\r\n        \"Southeast Asia\",\r\n        \"North Central US\",\r\n        \"South Central US\",\r\n        \"Central US\",\r\n        \"East US 2\",\r\n        \"Japan East\",\r\n        \"Japan West\",\r\n        \"Brazil South\",\r\n        \"Australia East\",\r\n        \"Australia Southeast\",\r\n        \"Central India\",\r\n        \"South India\",\r\n        \"West India\",\r\n        \"Canada Central\",\r\n        \"Canada East\",\r\n        \"West Central US\",\r\n        \"West US 2\",\r\n        \"UK West\",\r\n        \"UK South\",\r\n        \"Korea Central\",\r\n        \"Korea South\",\r\n        \"France Central\",\r\n        \"France South\",\r\n        \"Australia Central\",\r\n        \"Australia Central 2\"\r\n      ],\r\n      \"apiVersions\": [\r\n        \"2018-08-01\",\r\n        \"2018-07-01\",\r\n        \"2018-06-01\",\r\n        \"2018-05-01\",\r\n        \"2018-04-01\",\r\n        \"2018-03-01\",\r\n        \"2018-02-01\",\r\n        \"2018-01-01\",\r\n        \"2017-11-01\",\r\n        \"2017-10-01\",\r\n        \"2017-09-01\",\r\n        \"2017-08-01\",\r\n        \"2017-06-01\",\r\n        \"2017-04-01\",\r\n        \"2017-03-01\",\r\n        \"2016-12-01\",\r\n        \"2016-11-01\",\r\n        \"2016-10-01\",\r\n        \"2016-09-01\",\r\n        \"2016-08-01\",\r\n        \"2016-07-01\",\r\n        \"2016-06-01\",\r\n        \"2016-03-30\",\r\n        \"2015-06-15\",\r\n        \"2015-05-01-preview\",\r\n        \"2014-12-01-preview\"\r\n      ],\r\n      \"capabilities\": \"CrossResourceGroupResourceMove, CrossSubscriptionResourceMove\"\r\n    },\r\n    {\r\n      \"resourceType\": \"publicIPPrefixes\",\r\n      \"locations\": [\r\n        \"West US\",\r\n        \"East US\",\r\n        \"North Europe\",\r\n        \"West Europe\",\r\n        \"East Asia\",\r\n        \"Southeast Asia\",\r\n        \"North Central US\",\r\n        \"South Central US\",\r\n        \"Central US\",\r\n        \"East US 2\",\r\n        \"Japan East\",\r\n        \"Japan West\",\r\n        \"Brazil South\",\r\n        \"Australia East\",\r\n        \"Australia Southeast\",\r\n        \"Central India\",\r\n        \"South India\",\r\n        \"West India\",\r\n        \"Canada Central\",\r\n        \"Canada East\",\r\n        \"West Central US\",\r\n        \"West US 2\",\r\n        \"UK West\",\r\n        \"UK South\",\r\n        \"Korea Central\",\r\n        \"Korea South\",\r\n        \"France Central\",\r\n        \"France South\",\r\n        \"Australia Central\",\r\n        \"Australia Central 2\"\r\n      ],\r\n      \"apiVersions\": [\r\n        \"2018-08-01\",\r\n        \"2018-07-01\"\r\n      ],\r\n      \"zoneMappings\": [\r\n        {\r\n          \"location\": \"East US 2\",\r\n          \"zones\": [\r\n            \"1\",\r\n            \"2\",\r\n            \"3\"\r\n          ]\r\n        },\r\n        {\r\n          \"location\": \"Central US\",\r\n          \"zones\": [\r\n            \"1\",\r\n            \"2\",\r\n            \"3\"\r\n          ]\r\n        },\r\n        {\r\n          \"location\": \"West Europe\",\r\n          \"zones\": [\r\n            \"1\",\r\n            \"2\",\r\n            \"3\"\r\n          ]\r\n        },\r\n        {\r\n          \"location\": \"France Central\",\r\n          \"zones\": [\r\n            \"1\",\r\n            \"2\",\r\n            \"3\"\r\n          ]\r\n        },\r\n        {\r\n          \"location\": \"Southeast Asia\",\r\n          \"zones\": [\r\n            \"1\",\r\n            \"2\",\r\n            \"3\"\r\n          ]\r\n        },\r\n        {\r\n          \"location\": \"West US 2\",\r\n          \"zones\": [\r\n            \"1\",\r\n            \"2\",\r\n            \"3\"\r\n          ]\r\n        },\r\n        {\r\n          \"location\": \"North Europe\",\r\n          \"zones\": [\r\n            \"1\",\r\n            \"2\",\r\n            \"3\"\r\n          ]\r\n        }\r\n      ],\r\n      \"capabilities\": \"CrossResourceGroupResourceMove, CrossSubscriptionResourceMove\"\r\n    },\r\n    {\r\n      \"resourceType\": \"networkWatchers\",\r\n      \"locations\": [\r\n        \"West US\",\r\n        \"East US\",\r\n        \"North Europe\",\r\n        \"West Europe\",\r\n        \"East Asia\",\r\n        \"Southeast Asia\",\r\n        \"North Central US\",\r\n        \"South Central US\",\r\n        \"Central US\",\r\n        \"East US 2\",\r\n        \"Japan East\",\r\n        \"Japan West\",\r\n        \"Brazil South\",\r\n        \"Australia East\",\r\n        \"Australia Southeast\",\r\n        \"Central India\",\r\n        \"South India\",\r\n        \"West India\",\r\n        \"Canada Central\",\r\n        \"Canada East\",\r\n        \"West Central US\",\r\n        \"West US 2\",\r\n        \"UK West\",\r\n        \"UK South\",\r\n        \"Korea Central\",\r\n        \"Korea South\",\r\n        \"France Central\",\r\n        \"France South\",\r\n        \"Australia Central\",\r\n        \"Australia Central 2\"\r\n      ],\r\n      \"apiVersions\": [\r\n        \"2018-08-01\",\r\n        \"2018-07-01\",\r\n        \"2018-06-01\",\r\n        \"2018-05-01\",\r\n        \"2018-04-01\",\r\n        \"2018-03-01\",\r\n        \"2018-02-01\",\r\n        \"2018-01-01\",\r\n        \"2017-11-01\",\r\n        \"2017-10-01\",\r\n        \"2017-09-01\",\r\n        \"2017-08-01\",\r\n        \"2017-06-01\",\r\n        \"2017-04-01\",\r\n        \"2017-03-01\",\r\n        \"2016-12-01\",\r\n        \"2016-11-01\",\r\n        \"2016-10-01\",\r\n        \"2016-09-01\",\r\n        \"2016-08-01\",\r\n        \"2016-07-01\",\r\n        \"2016-06-01\",\r\n        \"2016-03-30\"\r\n      ],\r\n      \"capabilities\": \"CrossResourceGroupResourceMove, CrossSubscriptionResourceMove\"\r\n    },\r\n    {\r\n      \"resourceType\": \"networkWatchers/connectionMonitors\",\r\n      \"locations\": [\r\n        \"West US\",\r\n        \"East US\",\r\n        \"North Europe\",\r\n        \"West Europe\",\r\n        \"East Asia\",\r\n        \"Southeast Asia\",\r\n        \"North Central US\",\r\n        \"South Central US\",\r\n        \"Central US\",\r\n        \"East US 2\",\r\n        \"Japan East\",\r\n        \"Japan West\",\r\n        \"Brazil South\",\r\n        \"Australia East\",\r\n        \"Australia Southeast\",\r\n        \"Central India\",\r\n        \"South India\",\r\n        \"West India\",\r\n        \"Canada Central\",\r\n        \"Canada East\",\r\n        \"West Central US\",\r\n        \"West US 2\",\r\n        \"UK West\",\r\n        \"UK South\",\r\n        \"Korea Central\",\r\n        \"Korea South\",\r\n        \"France Central\",\r\n        \"France South\",\r\n        \"Australia Central\",\r\n        \"Australia Central 2\"\r\n      ],\r\n      \"apiVersions\": [\r\n        \"2018-08-01\",\r\n        \"2018-07-01\",\r\n        \"2018-06-01\",\r\n        \"2018-05-01\",\r\n        \"2018-04-01\",\r\n        \"2018-03-01\",\r\n        \"2018-02-01\",\r\n        \"2018-01-01\",\r\n        \"2017-11-01\",\r\n        \"2017-10-01\",\r\n        \"2017-09-01\"\r\n      ],\r\n      \"capabilities\": \"CrossResourceGroupResourceMove, CrossSubscriptionResourceMove\"\r\n    },\r\n    {\r\n      \"resourceType\": \"networkWatchers/lenses\",\r\n      \"locations\": [\r\n        \"West US\",\r\n        \"East US\",\r\n        \"North Europe\",\r\n        \"West Europe\",\r\n        \"East Asia\",\r\n        \"Southeast Asia\",\r\n        \"North Central US\",\r\n        \"South Central US\",\r\n        \"Central US\",\r\n        \"East US 2\",\r\n        \"Japan East\",\r\n        \"Japan West\",\r\n        \"Brazil South\",\r\n        \"Australia East\",\r\n        \"Australia Southeast\",\r\n        \"Central India\",\r\n        \"South India\",\r\n        \"West India\",\r\n        \"Canada Central\",\r\n        \"Canada East\",\r\n        \"West Central US\",\r\n        \"West US 2\",\r\n        \"UK West\",\r\n        \"UK South\",\r\n        \"Korea Central\",\r\n        \"Korea South\",\r\n        \"France Central\",\r\n        \"France South\",\r\n        \"Australia Central\",\r\n        \"Australia Central 2\"\r\n      ],\r\n      \"apiVersions\": [\r\n        \"2018-08-01\",\r\n        \"2018-07-01\",\r\n        \"2018-06-01\",\r\n        \"2018-01-01\",\r\n        \"2017-11-01\",\r\n        \"2017-10-01\",\r\n        \"2017-09-01\"\r\n      ],\r\n      \"capabilities\": \"CrossResourceGroupResourceMove, CrossSubscriptionResourceMove\"\r\n    },\r\n    {\r\n      \"resourceType\": \"networkWatchers/pingMeshes\",\r\n      \"locations\": [\r\n        \"West US\",\r\n        \"East US\",\r\n        \"North Europe\",\r\n        \"West Europe\",\r\n        \"East Asia\",\r\n        \"Southeast Asia\",\r\n        \"North Central US\",\r\n        \"South Central US\",\r\n        \"Central US\",\r\n        \"East US 2\",\r\n        \"Japan East\",\r\n        \"Japan West\",\r\n        \"Brazil South\",\r\n        \"Australia East\",\r\n        \"Australia Southeast\",\r\n        \"Central India\",\r\n        \"South India\",\r\n        \"West India\",\r\n        \"Canada Central\",\r\n        \"Canada East\",\r\n        \"West Central US\",\r\n        \"West US 2\",\r\n        \"UK West\",\r\n        \"UK South\",\r\n        \"Korea Central\",\r\n        \"Korea South\",\r\n        \"France Central\",\r\n        \"France South\",\r\n        \"Australia Central\",\r\n        \"Australia Central 2\"\r\n      ],\r\n      \"apiVersions\": [\r\n        \"2018-08-01\",\r\n        \"2018-07-01\",\r\n        \"2018-06-01\",\r\n        \"2018-04-01\",\r\n        \"2018-03-01\",\r\n        \"2018-02-01\",\r\n        \"2018-01-01\",\r\n        \"2017-11-01\",\r\n        \"2017-10-01\",\r\n        \"2017-09-01\"\r\n      ],\r\n      \"capabilities\": \"CrossResourceGroupResourceMove, CrossSubscriptionResourceMove\"\r\n    },\r\n    {\r\n      \"resourceType\": \"virtualNetworkGateways\",\r\n      \"locations\": [\r\n        \"West US\",\r\n        \"East US\",\r\n        \"North Europe\",\r\n        \"West Europe\",\r\n        \"East Asia\",\r\n        \"Southeast Asia\",\r\n        \"North Central US\",\r\n        \"South Central US\",\r\n        \"Central US\",\r\n        \"East US 2\",\r\n        \"Japan East\",\r\n        \"Japan West\",\r\n        \"Brazil South\",\r\n        \"Australia East\",\r\n        \"Australia Southeast\",\r\n        \"Central India\",\r\n        \"South India\",\r\n        \"West India\",\r\n        \"Canada Central\",\r\n        \"Canada East\",\r\n        \"West Central US\",\r\n        \"West US 2\",\r\n        \"UK West\",\r\n        \"UK South\",\r\n        \"Korea Central\",\r\n        \"Korea South\",\r\n        \"France Central\",\r\n        \"France South\",\r\n        \"Australia Central\",\r\n        \"Australia Central 2\"\r\n      ],\r\n      \"apiVersions\": [\r\n        \"2018-08-01\",\r\n        \"2018-07-01\",\r\n        \"2018-06-01\",\r\n        \"2018-05-01\",\r\n        \"2018-04-01\",\r\n        \"2018-03-01\",\r\n        \"2018-02-01\",\r\n        \"2018-01-01\",\r\n        \"2017-11-01\",\r\n        \"2017-10-01\",\r\n        \"2017-09-01\",\r\n        \"2017-08-01\",\r\n        \"2017-06-01\",\r\n        \"2017-04-01\",\r\n        \"2017-03-01\",\r\n        \"2016-12-01\",\r\n        \"2016-11-01\",\r\n        \"2016-10-01\",\r\n        \"2016-09-01\",\r\n        \"2016-08-01\",\r\n        \"2016-07-01\",\r\n        \"2016-06-01\",\r\n        \"2016-03-30\",\r\n        \"2015-06-15\",\r\n        \"2015-05-01-preview\",\r\n        \"2014-12-01-preview\"\r\n      ],\r\n      \"capabilities\": \"CrossResourceGroupResourceMove, CrossSubscriptionResourceMove\"\r\n    },\r\n    {\r\n      \"resourceType\": \"localNetworkGateways\",\r\n      \"locations\": [\r\n        \"West US\",\r\n        \"East US\",\r\n        \"North Europe\",\r\n        \"West Europe\",\r\n        \"East Asia\",\r\n        \"Southeast Asia\",\r\n        \"North Central US\",\r\n        \"South Central US\",\r\n        \"Central US\",\r\n        \"East US 2\",\r\n        \"Japan East\",\r\n        \"Japan West\",\r\n        \"Brazil South\",\r\n        \"Australia East\",\r\n        \"Australia Southeast\",\r\n        \"Central India\",\r\n        \"South India\",\r\n        \"West India\",\r\n        \"Canada Central\",\r\n        \"Canada East\",\r\n        \"West Central US\",\r\n        \"West US 2\",\r\n        \"UK West\",\r\n        \"UK South\",\r\n        \"Korea Central\",\r\n        \"Korea South\",\r\n        \"France Central\",\r\n        \"France South\",\r\n        \"Australia Central\",\r\n        \"Australia Central 2\"\r\n      ],\r\n      \"apiVersions\": [\r\n        \"2018-08-01\",\r\n        \"2018-07-01\",\r\n        \"2018-06-01\",\r\n        \"2018-05-01\",\r\n        \"2018-04-01\",\r\n        \"2018-03-01\",\r\n        \"2018-02-01\",\r\n        \"2018-01-01\",\r\n        \"2017-11-01\",\r\n        \"2017-10-01\",\r\n        \"2017-09-01\",\r\n        \"2017-08-01\",\r\n        \"2017-06-01\",\r\n        \"2017-04-01\",\r\n        \"2017-03-01\",\r\n        \"2016-12-01\",\r\n        \"2016-11-01\",\r\n        \"2016-10-01\",\r\n        \"2016-09-01\",\r\n        \"2016-08-01\",\r\n        \"2016-07-01\",\r\n        \"2016-06-01\",\r\n        \"2016-03-30\",\r\n        \"2015-06-15\",\r\n        \"2015-05-01-preview\",\r\n        \"2014-12-01-preview\"\r\n      ],\r\n      \"capabilities\": \"CrossResourceGroupResourceMove, CrossSubscriptionResourceMove\"\r\n    },\r\n    {\r\n      \"resourceType\": \"connections\",\r\n      \"locations\": [\r\n        \"West US\",\r\n        \"East US\",\r\n        \"North Europe\",\r\n        \"West Europe\",\r\n        \"East Asia\",\r\n        \"Southeast Asia\",\r\n        \"North Central US\",\r\n        \"South Central US\",\r\n        \"Central US\",\r\n        \"East US 2\",\r\n        \"Japan East\",\r\n        \"Japan West\",\r\n        \"Brazil South\",\r\n        \"Australia East\",\r\n        \"Australia Southeast\",\r\n        \"Central India\",\r\n        \"South India\",\r\n        \"West India\",\r\n        \"Canada Central\",\r\n        \"Canada East\",\r\n        \"West Central US\",\r\n        \"West US 2\",\r\n        \"UK West\",\r\n        \"UK South\",\r\n        \"Korea Central\",\r\n        \"Korea South\",\r\n        \"France Central\",\r\n        \"France South\",\r\n        \"Australia Central\",\r\n        \"Australia Central 2\"\r\n      ],\r\n      \"apiVersions\": [\r\n        \"2018-08-01\",\r\n        \"2018-07-01\",\r\n        \"2018-06-01\",\r\n        \"2018-05-01\",\r\n        \"2018-04-01\",\r\n        \"2018-03-01\",\r\n        \"2018-02-01\",\r\n        \"2018-01-01\",\r\n        \"2017-11-01\",\r\n        \"2017-10-01\",\r\n        \"2017-09-01\",\r\n        \"2017-08-01\",\r\n        \"2017-06-01\",\r\n        \"2017-04-01\",\r\n        \"2017-03-01\",\r\n        \"2016-12-01\",\r\n        \"2016-11-01\",\r\n        \"2016-10-01\",\r\n        \"2016-09-01\",\r\n        \"2016-08-01\",\r\n        \"2016-07-01\",\r\n        \"2016-06-01\",\r\n        \"2016-03-30\",\r\n        \"2015-06-15\",\r\n        \"2015-05-01-preview\",\r\n        \"2014-12-01-preview\"\r\n      ],\r\n      \"capabilities\": \"CrossResourceGroupResourceMove, CrossSubscriptionResourceMove\"\r\n    },\r\n    {\r\n      \"resourceType\": \"applicationGateways\",\r\n      \"locations\": [\r\n        \"West US\",\r\n        \"East US\",\r\n        \"North Europe\",\r\n        \"West Europe\",\r\n        \"East Asia\",\r\n        \"Southeast Asia\",\r\n        \"North Central US\",\r\n        \"South Central US\",\r\n        \"Central US\",\r\n        \"East US 2\",\r\n        \"Japan East\",\r\n        \"Japan West\",\r\n        \"Brazil South\",\r\n        \"Australia East\",\r\n        \"Australia Southeast\",\r\n        \"Central India\",\r\n        \"South India\",\r\n        \"West India\",\r\n        \"Canada Central\",\r\n        \"Canada East\",\r\n        \"West Central US\",\r\n        \"West US 2\",\r\n        \"UK West\",\r\n        \"UK South\",\r\n        \"Korea Central\",\r\n        \"Korea South\",\r\n        \"France Central\",\r\n        \"France South\",\r\n        \"Australia Central\",\r\n        \"Australia Central 2\"\r\n      ],\r\n      \"apiVersions\": [\r\n        \"2018-08-01\",\r\n        \"2018-07-01\",\r\n        \"2018-06-01\",\r\n        \"2018-05-01\",\r\n        \"2018-04-01\",\r\n        \"2018-03-01\",\r\n        \"2018-02-01\",\r\n        \"2018-01-01\",\r\n        \"2017-11-01\",\r\n        \"2017-10-01\",\r\n        \"2017-09-01\",\r\n        \"2017-08-01\",\r\n        \"2017-06-01\",\r\n        \"2017-04-01\",\r\n        \"2017-03-01\",\r\n        \"2016-12-01\",\r\n        \"2016-11-01\",\r\n        \"2016-10-01\",\r\n        \"2016-09-01\",\r\n        \"2016-08-01\",\r\n        \"2016-07-01\",\r\n        \"2016-06-01\",\r\n        \"2016-03-30\",\r\n        \"2015-06-15\",\r\n        \"2015-05-01-preview\",\r\n        \"2014-12-01-preview\"\r\n      ],\r\n      \"zoneMappings\": [\r\n        {\r\n          \"location\": \"East US 2\",\r\n          \"zones\": [\r\n            \"1\",\r\n            \"2\",\r\n            \"3\"\r\n          ]\r\n        },\r\n        {\r\n          \"location\": \"Central US\",\r\n          \"zones\": [\r\n            \"1\",\r\n            \"2\",\r\n            \"3\"\r\n          ]\r\n        },\r\n        {\r\n          \"location\": \"West Europe\",\r\n          \"zones\": [\r\n            \"1\",\r\n            \"2\",\r\n            \"3\"\r\n          ]\r\n        },\r\n        {\r\n          \"location\": \"France Central\",\r\n          \"zones\": [\r\n            \"1\",\r\n            \"2\",\r\n            \"3\"\r\n          ]\r\n        },\r\n        {\r\n          \"location\": \"Southeast Asia\",\r\n          \"zones\": [\r\n            \"1\",\r\n            \"2\",\r\n            \"3\"\r\n          ]\r\n        },\r\n        {\r\n          \"location\": \"West US 2\",\r\n          \"zones\": [\r\n            \"1\",\r\n            \"2\",\r\n            \"3\"\r\n          ]\r\n        },\r\n        {\r\n          \"location\": \"North Europe\",\r\n          \"zones\": [\r\n            \"1\",\r\n            \"2\",\r\n            \"3\"\r\n          ]\r\n        }\r\n      ],\r\n      \"capabilities\": \"None\"\r\n    },\r\n    {\r\n      \"resourceType\": \"locations\",\r\n      \"locations\": [],\r\n      \"apiVersions\": [\r\n        \"2018-08-01\",\r\n        \"2018-07-01\",\r\n        \"2018-06-01\",\r\n        \"2018-05-01\",\r\n        \"2018-04-01\",\r\n        \"2018-03-01\",\r\n        \"2018-02-01\",\r\n        \"2018-01-01\",\r\n        \"2017-11-01\",\r\n        \"2017-10-01\",\r\n        \"2017-09-01\",\r\n        \"2017-08-01\",\r\n        \"2017-06-01\",\r\n        \"2017-04-01\",\r\n        \"2017-03-01\",\r\n        \"2016-12-01\",\r\n        \"2016-11-01\",\r\n        \"2016-10-01\",\r\n        \"2016-09-01\",\r\n        \"2016-08-01\",\r\n        \"2016-07-01\",\r\n        \"2016-06-01\",\r\n        \"2016-03-30\",\r\n        \"2015-06-15\",\r\n        \"2015-05-01-preview\",\r\n        \"2014-12-01-preview\"\r\n      ]\r\n    },\r\n    {\r\n      \"resourceType\": \"locations/operations\",\r\n      \"locations\": [],\r\n      \"apiVersions\": [\r\n        \"2018-08-01\",\r\n        \"2018-07-01\",\r\n        \"2018-06-01\",\r\n        \"2018-05-01\",\r\n        \"2018-04-01\",\r\n        \"2018-03-01\",\r\n        \"2018-02-01\",\r\n        \"2018-01-01\",\r\n        \"2017-11-01\",\r\n        \"2017-10-01\",\r\n        \"2017-09-01\",\r\n        \"2017-08-01\",\r\n        \"2017-06-01\",\r\n        \"2017-04-01\",\r\n        \"2017-03-01\",\r\n        \"2016-12-01\",\r\n        \"2016-11-01\",\r\n        \"2016-10-01\",\r\n        \"2016-09-01\",\r\n        \"2016-08-01\",\r\n        \"2016-07-01\",\r\n        \"2016-06-01\",\r\n        \"2016-03-30\",\r\n        \"2015-06-15\",\r\n        \"2015-05-01-preview\",\r\n        \"2014-12-01-preview\"\r\n      ]\r\n    },\r\n    {\r\n      \"resourceType\": \"locations/operationResults\",\r\n      \"locations\": [],\r\n      \"apiVersions\": [\r\n        \"2018-08-01\",\r\n        \"2018-07-01\",\r\n        \"2018-06-01\",\r\n        \"2018-05-01\",\r\n        \"2018-04-01\",\r\n        \"2018-03-01\",\r\n        \"2018-02-01\",\r\n        \"2018-01-01\",\r\n        \"2017-11-01\",\r\n        \"2017-10-01\",\r\n        \"2017-09-01\",\r\n        \"2017-08-01\",\r\n        \"2017-06-01\",\r\n        \"2017-04-01\",\r\n        \"2017-03-01\",\r\n        \"2016-12-01\",\r\n        \"2016-11-01\",\r\n        \"2016-10-01\",\r\n        \"2016-09-01\",\r\n        \"2016-08-01\",\r\n        \"2016-07-01\",\r\n        \"2016-06-01\",\r\n        \"2016-03-30\",\r\n        \"2015-06-15\",\r\n        \"2015-05-01-preview\",\r\n        \"2014-12-01-preview\"\r\n      ]\r\n    },\r\n    {\r\n      \"resourceType\": \"locations/CheckDnsNameAvailability\",\r\n      \"locations\": [\r\n        \"West US\",\r\n        \"East US\",\r\n        \"North Europe\",\r\n        \"West Europe\",\r\n        \"East Asia\",\r\n        \"Southeast Asia\",\r\n        \"North Central US\",\r\n        \"South Central US\",\r\n        \"Central US\",\r\n        \"East US 2\",\r\n        \"Japan East\",\r\n        \"Japan West\",\r\n        \"Brazil South\",\r\n        \"Australia East\",\r\n        \"Australia Southeast\",\r\n        \"Central India\",\r\n        \"South India\",\r\n        \"West India\",\r\n        \"Canada Central\",\r\n        \"Canada East\",\r\n        \"West Central US\",\r\n        \"West US 2\",\r\n        \"UK West\",\r\n        \"UK South\",\r\n        \"Korea Central\",\r\n        \"Korea South\",\r\n        \"France Central\",\r\n        \"France South\",\r\n        \"Australia Central\",\r\n        \"Australia Central 2\"\r\n      ],\r\n      \"apiVersions\": [\r\n        \"2018-08-01\",\r\n        \"2018-07-01\",\r\n        \"2018-06-01\",\r\n        \"2018-05-01\",\r\n        \"2018-04-01\",\r\n        \"2018-03-01\",\r\n        \"2018-02-01\",\r\n        \"2018-01-01\",\r\n        \"2017-11-01\",\r\n        \"2017-10-01\",\r\n        \"2017-09-01\",\r\n        \"2017-08-01\",\r\n        \"2017-06-01\",\r\n        \"2017-04-01\",\r\n        \"2017-03-01\",\r\n        \"2016-12-01\",\r\n        \"2016-11-01\",\r\n        \"2016-10-01\",\r\n        \"2016-09-01\",\r\n        \"2016-08-01\",\r\n        \"2016-07-01\",\r\n        \"2016-06-01\",\r\n        \"2016-03-30\",\r\n        \"2015-06-15\",\r\n        \"2015-05-01-preview\",\r\n        \"2014-12-01-preview\"\r\n      ]\r\n    },\r\n    {\r\n      \"resourceType\": \"locations/usages\",\r\n      \"locations\": [\r\n        \"West US\",\r\n        \"East US\",\r\n        \"North Europe\",\r\n        \"West Europe\",\r\n        \"East Asia\",\r\n        \"Southeast Asia\",\r\n        \"North Central US\",\r\n        \"South Central US\",\r\n        \"Central US\",\r\n        \"East US 2\",\r\n        \"Japan East\",\r\n        \"Japan West\",\r\n        \"Brazil South\",\r\n        \"Australia East\",\r\n        \"Australia Southeast\",\r\n        \"Central India\",\r\n        \"South India\",\r\n        \"West India\",\r\n        \"Canada Central\",\r\n        \"Canada East\",\r\n        \"West Central US\",\r\n        \"West US 2\",\r\n        \"UK West\",\r\n        \"UK South\",\r\n        \"Korea Central\",\r\n        \"Korea South\",\r\n        \"France Central\",\r\n        \"France South\",\r\n        \"Australia Central\",\r\n        \"Australia Central 2\"\r\n      ],\r\n      \"apiVersions\": [\r\n        \"2018-08-01\",\r\n        \"2018-07-01\",\r\n        \"2018-06-01\",\r\n        \"2018-05-01\",\r\n        \"2018-04-01\",\r\n        \"2018-03-01\",\r\n        \"2018-02-01\",\r\n        \"2018-01-01\",\r\n        \"2017-11-01\",\r\n        \"2017-10-01\",\r\n        \"2017-09-01\",\r\n        \"2017-08-01\",\r\n        \"2017-06-01\",\r\n        \"2017-04-01\",\r\n        \"2017-03-01\",\r\n        \"2016-12-01\",\r\n        \"2016-11-01\",\r\n        \"2016-10-01\",\r\n        \"2016-09-01\",\r\n        \"2016-08-01\",\r\n        \"2016-07-01\",\r\n        \"2016-06-01\",\r\n        \"2016-03-30\",\r\n        \"2015-06-15\",\r\n        \"2015-05-01-preview\",\r\n        \"2014-12-01-preview\"\r\n      ]\r\n    },\r\n    {\r\n      \"resourceType\": \"locations/virtualNetworkAvailableEndpointServices\",\r\n      \"locations\": [\r\n        \"West US\",\r\n        \"East US\",\r\n        \"North Europe\",\r\n        \"West Europe\",\r\n        \"East Asia\",\r\n        \"Southeast Asia\",\r\n        \"North Central US\",\r\n        \"South Central US\",\r\n        \"Central US\",\r\n        \"East US 2\",\r\n        \"Japan East\",\r\n        \"Japan West\",\r\n        \"Brazil South\",\r\n        \"Australia East\",\r\n        \"Australia Southeast\",\r\n        \"Central India\",\r\n        \"South India\",\r\n        \"West India\",\r\n        \"Canada Central\",\r\n        \"Canada East\",\r\n        \"West Central US\",\r\n        \"West US 2\",\r\n        \"UK West\",\r\n        \"UK South\",\r\n        \"Korea Central\",\r\n        \"Korea South\",\r\n        \"France Central\",\r\n        \"France South\",\r\n        \"Australia Central\",\r\n        \"Australia Central 2\"\r\n      ],\r\n      \"apiVersions\": [\r\n        \"2018-08-01\",\r\n        \"2018-07-01\",\r\n        \"2018-06-01\",\r\n        \"2018-05-01\",\r\n        \"2018-04-01\",\r\n        \"2018-03-01\",\r\n        \"2018-02-01\",\r\n        \"2018-01-01\",\r\n        \"2017-11-01\",\r\n        \"2017-10-01\",\r\n        \"2017-09-01\",\r\n        \"2017-08-01\",\r\n        \"2017-06-01\",\r\n        \"2017-04-01\"\r\n      ]\r\n    },\r\n    {\r\n      \"resourceType\": \"locations/availableDelegations\",\r\n      \"locations\": [\r\n        \"West US\",\r\n        \"East US\",\r\n        \"North Europe\",\r\n        \"West Europe\",\r\n        \"East Asia\",\r\n        \"Southeast Asia\",\r\n        \"North Central US\",\r\n        \"South Central US\",\r\n        \"Central US\",\r\n        \"East US 2\",\r\n        \"Japan East\",\r\n        \"Japan West\",\r\n        \"Brazil South\",\r\n        \"Australia East\",\r\n        \"Australia Southeast\",\r\n        \"Central India\",\r\n        \"South India\",\r\n        \"West India\",\r\n        \"Canada Central\",\r\n        \"Canada East\",\r\n        \"West Central US\",\r\n        \"West US 2\",\r\n        \"UK West\",\r\n        \"UK South\",\r\n        \"Korea Central\",\r\n        \"Korea South\",\r\n        \"France Central\",\r\n        \"France South\",\r\n        \"Australia Central\",\r\n        \"Australia Central 2\"\r\n      ],\r\n      \"apiVersions\": [\r\n        \"2018-08-01\",\r\n        \"2018-07-01\",\r\n        \"2018-06-01\",\r\n        \"2018-05-01\",\r\n        \"2018-04-01\"\r\n      ]\r\n    },\r\n    {\r\n      \"resourceType\": \"locations/supportedVirtualMachineSizes\",\r\n      \"locations\": [\r\n        \"West US\",\r\n        \"East US\",\r\n        \"North Europe\",\r\n        \"West Europe\",\r\n        \"East Asia\",\r\n        \"Southeast Asia\",\r\n        \"North Central US\",\r\n        \"South Central US\",\r\n        \"Central US\",\r\n        \"East US 2\",\r\n        \"Japan East\",\r\n        \"Japan West\",\r\n        \"Brazil South\",\r\n        \"Australia East\",\r\n        \"Australia Southeast\",\r\n        \"Central India\",\r\n        \"South India\",\r\n        \"West India\",\r\n        \"Canada Central\",\r\n        \"Canada East\",\r\n        \"West Central US\",\r\n        \"West US 2\",\r\n        \"UK West\",\r\n        \"UK South\",\r\n        \"Korea Central\",\r\n        \"Korea South\",\r\n        \"France Central\",\r\n        \"France South\",\r\n        \"Australia Central\",\r\n        \"Australia Central 2\"\r\n      ],\r\n      \"apiVersions\": [\r\n        \"2018-08-01\",\r\n        \"2018-07-01\",\r\n        \"2018-06-01\",\r\n        \"2018-05-01\",\r\n        \"2018-04-01\"\r\n      ]\r\n    },\r\n    {\r\n      \"resourceType\": \"locations/checkAcceleratedNetworkingSupport\",\r\n      \"locations\": [\r\n        \"West US\",\r\n        \"East US\",\r\n        \"North Europe\",\r\n        \"West Europe\",\r\n        \"East Asia\",\r\n        \"Southeast Asia\",\r\n        \"North Central US\",\r\n        \"South Central US\",\r\n        \"Central US\",\r\n        \"East US 2\",\r\n        \"Japan East\",\r\n        \"Japan West\",\r\n        \"Brazil South\",\r\n        \"Australia East\",\r\n        \"Australia Southeast\",\r\n        \"Central India\",\r\n        \"South India\",\r\n        \"West India\",\r\n        \"Canada Central\",\r\n        \"Canada East\",\r\n        \"West Central US\",\r\n        \"West US 2\",\r\n        \"UK West\",\r\n        \"UK South\",\r\n        \"Korea Central\",\r\n        \"Korea South\",\r\n        \"France Central\",\r\n        \"France South\",\r\n        \"Australia Central\",\r\n        \"Australia Central 2\"\r\n      ],\r\n      \"apiVersions\": [\r\n        \"2018-08-01\",\r\n        \"2018-07-01\",\r\n        \"2018-06-01\",\r\n        \"2018-05-01\",\r\n        \"2018-04-01\"\r\n      ]\r\n    },\r\n    {\r\n      \"resourceType\": \"locations/validateResourceOwnership\",\r\n      \"locations\": [\r\n        \"West US\",\r\n        \"East US\",\r\n        \"North Europe\",\r\n        \"West Europe\",\r\n        \"East Asia\",\r\n        \"Southeast Asia\",\r\n        \"North Central US\",\r\n        \"South Central US\",\r\n        \"Central US\",\r\n        \"East US 2\",\r\n        \"Japan East\",\r\n        \"Japan West\",\r\n        \"Brazil South\",\r\n        \"Australia East\",\r\n        \"Australia Southeast\",\r\n        \"Central India\",\r\n        \"South India\",\r\n        \"West India\",\r\n        \"Canada Central\",\r\n        \"Canada East\",\r\n        \"West Central US\",\r\n        \"West US 2\",\r\n        \"UK West\",\r\n        \"UK South\",\r\n        \"Korea Central\",\r\n        \"Korea South\",\r\n        \"France Central\",\r\n        \"France South\",\r\n        \"Australia Central\",\r\n        \"Australia Central 2\"\r\n      ],\r\n      \"apiVersions\": [\r\n        \"2018-08-01\",\r\n        \"2018-07-01\",\r\n        \"2018-06-01\",\r\n        \"2018-05-01\",\r\n        \"2018-04-01\"\r\n      ]\r\n    },\r\n    {\r\n      \"resourceType\": \"locations/setResourceOwnership\",\r\n      \"locations\": [\r\n        \"West US\",\r\n        \"East US\",\r\n        \"North Europe\",\r\n        \"West Europe\",\r\n        \"East Asia\",\r\n        \"Southeast Asia\",\r\n        \"North Central US\",\r\n        \"South Central US\",\r\n        \"Central US\",\r\n        \"East US 2\",\r\n        \"Japan East\",\r\n        \"Japan West\",\r\n        \"Brazil South\",\r\n        \"Australia East\",\r\n        \"Australia Southeast\",\r\n        \"Central India\",\r\n        \"South India\",\r\n        \"West India\",\r\n        \"Canada Central\",\r\n        \"Canada East\",\r\n        \"West Central US\",\r\n        \"West US 2\",\r\n        \"UK West\",\r\n        \"UK South\",\r\n        \"Korea Central\",\r\n        \"Korea South\",\r\n        \"France Central\",\r\n        \"France South\",\r\n        \"Australia Central\",\r\n        \"Australia Central 2\"\r\n      ],\r\n      \"apiVersions\": [\r\n        \"2018-08-01\",\r\n        \"2018-07-01\",\r\n        \"2018-06-01\",\r\n        \"2018-05-01\",\r\n        \"2018-04-01\"\r\n      ]\r\n    },\r\n    {\r\n      \"resourceType\": \"locations/effectiveResourceOwnership\",\r\n      \"locations\": [\r\n        \"West US\",\r\n        \"East US\",\r\n        \"North Europe\",\r\n        \"West Europe\",\r\n        \"East Asia\",\r\n        \"Southeast Asia\",\r\n        \"North Central US\",\r\n        \"South Central US\",\r\n        \"Central US\",\r\n        \"East US 2\",\r\n        \"Japan East\",\r\n        \"Japan West\",\r\n        \"Brazil South\",\r\n        \"Australia East\",\r\n        \"Australia Southeast\",\r\n        \"Central India\",\r\n        \"South India\",\r\n        \"West India\",\r\n        \"Canada Central\",\r\n        \"Canada East\",\r\n        \"West Central US\",\r\n        \"West US 2\",\r\n        \"UK West\",\r\n        \"UK South\",\r\n        \"Korea Central\",\r\n        \"Korea South\",\r\n        \"France Central\",\r\n        \"France South\",\r\n        \"Australia Central\",\r\n        \"Australia Central 2\"\r\n      ],\r\n      \"apiVersions\": [\r\n        \"2018-08-01\",\r\n        \"2018-07-01\",\r\n        \"2018-06-01\",\r\n        \"2018-05-01\",\r\n        \"2018-04-01\"\r\n      ]\r\n    },\r\n    {\r\n      \"resourceType\": \"operations\",\r\n      \"locations\": [],\r\n      \"apiVersions\": [\r\n        \"2018-08-01\",\r\n        \"2018-07-01\",\r\n        \"2018-06-01\",\r\n        \"2018-05-01\",\r\n        \"2018-04-01\",\r\n        \"2018-03-01\",\r\n        \"2018-02-01\",\r\n        \"2018-01-01\",\r\n        \"2017-11-01\",\r\n        \"2017-10-01\",\r\n        \"2017-09-01\",\r\n        \"2017-08-01\",\r\n        \"2017-06-01\",\r\n        \"2017-04-01\",\r\n        \"2017-03-01\",\r\n        \"2016-12-01\",\r\n        \"2016-11-01\",\r\n        \"2016-10-01\",\r\n        \"2016-09-01\",\r\n        \"2016-08-01\",\r\n        \"2016-07-01\",\r\n        \"2016-06-01\",\r\n        \"2016-03-30\",\r\n        \"2015-06-15\",\r\n        \"2015-05-01-preview\",\r\n        \"2014-12-01-preview\"\r\n      ]\r\n    },\r\n    {\r\n      \"resourceType\": \"dnszones\",\r\n      \"locations\": [\r\n        \"global\"\r\n      ],\r\n      \"apiVersions\": [\r\n        \"2018-05-01\",\r\n        \"2018-03-01-preview\",\r\n        \"2017-10-01\",\r\n        \"2017-09-15-preview\",\r\n        \"2017-09-01\",\r\n        \"2016-04-01\",\r\n        \"2015-05-04-preview\"\r\n      ],\r\n      \"capabilities\": \"CrossResourceGroupResourceMove, CrossSubscriptionResourceMove\"\r\n    },\r\n    {\r\n      \"resourceType\": \"dnsOperationResults\",\r\n      \"locations\": [\r\n        \"global\"\r\n      ],\r\n      \"apiVersions\": [\r\n        \"2018-05-01\",\r\n        \"2018-03-01-preview\",\r\n        \"2017-10-01\",\r\n        \"2017-09-15-preview\",\r\n        \"2017-09-01\",\r\n        \"2016-04-01\"\r\n      ]\r\n    },\r\n    {\r\n      \"resourceType\": \"dnsOperationStatuses\",\r\n      \"locations\": [\r\n        \"global\"\r\n      ],\r\n      \"apiVersions\": [\r\n        \"2018-05-01\",\r\n        \"2018-03-01-preview\",\r\n        \"2017-10-01\",\r\n        \"2017-09-15-preview\",\r\n        \"2017-09-01\",\r\n        \"2016-04-01\"\r\n      ]\r\n    },\r\n    {\r\n      \"resourceType\": \"getDnsResourceReference\",\r\n      \"locations\": [\r\n        \"global\"\r\n      ],\r\n      \"apiVersions\": [\r\n        \"2018-05-01\"\r\n      ]\r\n    },\r\n    {\r\n      \"resourceType\": \"internalNotify\",\r\n      \"locations\": [\r\n        \"global\"\r\n      ],\r\n      \"apiVersions\": [\r\n        \"2018-05-01\"\r\n      ]\r\n    },\r\n    {\r\n      \"resourceType\": \"dnszones/A\",\r\n      \"locations\": [\r\n        \"global\"\r\n      ],\r\n      \"apiVersions\": [\r\n        \"2018-05-01\",\r\n        \"2018-03-01-preview\",\r\n        \"2017-10-01\",\r\n        \"2017-09-15-preview\",\r\n        \"2017-09-01\",\r\n        \"2016-04-01\",\r\n        \"2015-05-04-preview\"\r\n      ]\r\n    },\r\n    {\r\n      \"resourceType\": \"dnszones/AAAA\",\r\n      \"locations\": [\r\n        \"global\"\r\n      ],\r\n      \"apiVersions\": [\r\n        \"2018-05-01\",\r\n        \"2018-03-01-preview\",\r\n        \"2017-10-01\",\r\n        \"2017-09-15-preview\",\r\n        \"2017-09-01\",\r\n        \"2016-04-01\",\r\n        \"2015-05-04-preview\"\r\n      ]\r\n    },\r\n    {\r\n      \"resourceType\": \"dnszones/CNAME\",\r\n      \"locations\": [\r\n        \"global\"\r\n      ],\r\n      \"apiVersions\": [\r\n        \"2018-05-01\",\r\n        \"2018-03-01-preview\",\r\n        \"2017-10-01\",\r\n        \"2017-09-15-preview\",\r\n        \"2017-09-01\",\r\n        \"2016-04-01\",\r\n        \"2015-05-04-preview\"\r\n      ]\r\n    },\r\n    {\r\n      \"resourceType\": \"dnszones/PTR\",\r\n      \"locations\": [\r\n        \"global\"\r\n      ],\r\n      \"apiVersions\": [\r\n        \"2018-05-01\",\r\n        \"2018-03-01-preview\",\r\n        \"2017-10-01\",\r\n        \"2017-09-15-preview\",\r\n        \"2017-09-01\",\r\n        \"2016-04-01\",\r\n        \"2015-05-04-preview\"\r\n      ]\r\n    },\r\n    {\r\n      \"resourceType\": \"dnszones/MX\",\r\n      \"locations\": [\r\n        \"global\"\r\n      ],\r\n      \"apiVersions\": [\r\n        \"2018-05-01\",\r\n        \"2018-03-01-preview\",\r\n        \"2017-10-01\",\r\n        \"2017-09-15-preview\",\r\n        \"2017-09-01\",\r\n        \"2016-04-01\",\r\n        \"2015-05-04-preview\"\r\n      ]\r\n    },\r\n    {\r\n      \"resourceType\": \"dnszones/TXT\",\r\n      \"locations\": [\r\n        \"global\"\r\n      ],\r\n      \"apiVersions\": [\r\n        \"2018-05-01\",\r\n        \"2018-03-01-preview\",\r\n        \"2017-10-01\",\r\n        \"2017-09-15-preview\",\r\n        \"2017-09-01\",\r\n        \"2016-04-01\",\r\n        \"2015-05-04-preview\"\r\n      ]\r\n    },\r\n    {\r\n      \"resourceType\": \"dnszones/SRV\",\r\n      \"locations\": [\r\n        \"global\"\r\n      ],\r\n      \"apiVersions\": [\r\n        \"2018-05-01\",\r\n        \"2018-03-01-preview\",\r\n        \"2017-10-01\",\r\n        \"2017-09-15-preview\",\r\n        \"2017-09-01\",\r\n        \"2016-04-01\",\r\n        \"2015-05-04-preview\"\r\n      ]\r\n    },\r\n    {\r\n      \"resourceType\": \"dnszones/SOA\",\r\n      \"locations\": [\r\n        \"global\"\r\n      ],\r\n      \"apiVersions\": [\r\n        \"2018-05-01\",\r\n        \"2018-03-01-preview\",\r\n        \"2017-10-01\",\r\n        \"2017-09-15-preview\",\r\n        \"2017-09-01\",\r\n        \"2016-04-01\",\r\n        \"2015-05-04-preview\"\r\n      ]\r\n    },\r\n    {\r\n      \"resourceType\": \"dnszones/NS\",\r\n      \"locations\": [\r\n        \"global\"\r\n      ],\r\n      \"apiVersions\": [\r\n        \"2018-05-01\",\r\n        \"2018-03-01-preview\",\r\n        \"2017-10-01\",\r\n        \"2017-09-15-preview\",\r\n        \"2017-09-01\",\r\n        \"2016-04-01\",\r\n        \"2015-05-04-preview\"\r\n      ]\r\n    },\r\n    {\r\n      \"resourceType\": \"dnszones/CAA\",\r\n      \"locations\": [\r\n        \"global\"\r\n      ],\r\n      \"apiVersions\": [\r\n        \"2018-05-01\",\r\n        \"2018-03-01-preview\",\r\n        \"2017-10-01\",\r\n        \"2017-09-15-preview\",\r\n        \"2017-09-01\"\r\n      ]\r\n    },\r\n    {\r\n      \"resourceType\": \"dnszones/recordsets\",\r\n      \"locations\": [\r\n        \"global\"\r\n      ],\r\n      \"apiVersions\": [\r\n        \"2018-05-01\",\r\n        \"2018-03-01-preview\",\r\n        \"2017-10-01\",\r\n        \"2017-09-15-preview\",\r\n        \"2017-09-01\",\r\n        \"2016-04-01\",\r\n        \"2015-05-04-preview\"\r\n      ]\r\n    },\r\n    {\r\n      \"resourceType\": \"dnszones/all\",\r\n      \"locations\": [\r\n        \"global\"\r\n      ],\r\n      \"apiVersions\": [\r\n        \"2018-05-01\",\r\n        \"2018-03-01-preview\",\r\n        \"2017-10-01\",\r\n        \"2017-09-15-preview\",\r\n        \"2017-09-01\",\r\n        \"2016-04-01\",\r\n        \"2015-05-04-preview\"\r\n      ]\r\n    },\r\n    {\r\n      \"resourceType\": \"trafficmanagerprofiles\",\r\n      \"locations\": [\r\n        \"global\"\r\n      ],\r\n      \"apiVersions\": [\r\n        \"2018-04-01\",\r\n        \"2018-03-01\",\r\n        \"2018-02-01\",\r\n        \"2017-05-01\",\r\n        \"2017-03-01\",\r\n        \"2015-11-01\",\r\n        \"2015-04-28-preview\"\r\n      ],\r\n      \"capabilities\": \"CrossResourceGroupResourceMove, CrossSubscriptionResourceMove\"\r\n    },\r\n    {\r\n      \"resourceType\": \"trafficmanagerprofiles/heatMaps\",\r\n      \"locations\": [\r\n        \"global\"\r\n      ],\r\n      \"apiVersions\": [\r\n        \"2018-04-01\",\r\n        \"2018-03-01\",\r\n        \"2018-02-01\",\r\n        \"2017-09-01-preview\"\r\n      ]\r\n    },\r\n    {\r\n      \"resourceType\": \"checkTrafficManagerNameAvailability\",\r\n      \"locations\": [\r\n        \"global\"\r\n      ],\r\n      \"apiVersions\": [\r\n        \"2018-04-01\",\r\n        \"2018-03-01\",\r\n        \"2018-02-01\",\r\n        \"2017-05-01\",\r\n        \"2017-03-01\",\r\n        \"2015-11-01\",\r\n        \"2015-04-28-preview\"\r\n      ]\r\n    },\r\n    {\r\n      \"resourceType\": \"trafficManagerUserMetricsKeys\",\r\n      \"locations\": [\r\n        \"global\"\r\n      ],\r\n      \"apiVersions\": [\r\n        \"2018-04-01\",\r\n        \"2017-09-01-preview\"\r\n      ]\r\n    },\r\n    {\r\n      \"resourceType\": \"trafficManagerGeographicHierarchies\",\r\n      \"locations\": [\r\n        \"global\"\r\n      ],\r\n      \"apiVersions\": [\r\n        \"2018-04-01\",\r\n        \"2018-03-01\",\r\n        \"2018-02-01\",\r\n        \"2017-05-01\",\r\n        \"2017-03-01\"\r\n      ]\r\n    },\r\n    {\r\n      \"resourceType\": \"expressRouteCircuits\",\r\n      \"locations\": [\r\n        \"West US\",\r\n        \"East US\",\r\n        \"North Europe\",\r\n        \"West Europe\",\r\n        \"East Asia\",\r\n        \"Southeast Asia\",\r\n        \"North Central US\",\r\n        \"South Central US\",\r\n        \"Central US\",\r\n        \"East US 2\",\r\n        \"Japan East\",\r\n        \"Japan West\",\r\n        \"Brazil South\",\r\n        \"Australia East\",\r\n        \"Australia Southeast\",\r\n        \"Central India\",\r\n        \"South India\",\r\n        \"West India\",\r\n        \"Canada Central\",\r\n        \"Canada East\",\r\n        \"West Central US\",\r\n        \"West US 2\",\r\n        \"UK West\",\r\n        \"UK South\",\r\n        \"Korea Central\",\r\n        \"Korea South\",\r\n        \"France Central\",\r\n        \"France South\",\r\n        \"Australia Central\",\r\n        \"Australia Central 2\"\r\n      ],\r\n      \"apiVersions\": [\r\n        \"2018-08-01\",\r\n        \"2018-07-01\",\r\n        \"2018-06-01\",\r\n        \"2018-05-01\",\r\n        \"2018-04-01\",\r\n        \"2018-03-01\",\r\n        \"2018-02-01\",\r\n        \"2018-01-01\",\r\n        \"2017-11-01\",\r\n        \"2017-10-01\",\r\n        \"2017-09-01\",\r\n        \"2017-08-01\",\r\n        \"2017-06-01\",\r\n        \"2017-04-01\",\r\n        \"2017-03-01\",\r\n        \"2016-12-01\",\r\n        \"2016-11-01\",\r\n        \"2016-10-01\",\r\n        \"2016-09-01\",\r\n        \"2016-08-01\",\r\n        \"2016-07-01\",\r\n        \"2016-06-01\",\r\n        \"2016-03-30\",\r\n        \"2015-06-15\",\r\n        \"2015-05-01-preview\",\r\n        \"2014-12-01-preview\"\r\n      ],\r\n      \"capabilities\": \"None\"\r\n    },\r\n    {\r\n      \"resourceType\": \"expressRouteServiceProviders\",\r\n      \"locations\": [],\r\n      \"apiVersions\": [\r\n        \"2018-08-01\",\r\n        \"2018-07-01\",\r\n        \"2018-06-01\",\r\n        \"2018-05-01\",\r\n        \"2018-04-01\",\r\n        \"2018-03-01\",\r\n        \"2018-02-01\",\r\n        \"2018-01-01\",\r\n        \"2017-11-01\",\r\n        \"2017-10-01\",\r\n        \"2017-09-01\",\r\n        \"2017-08-01\",\r\n        \"2017-06-01\",\r\n        \"2017-04-01\",\r\n        \"2017-03-01\",\r\n        \"2016-12-01\",\r\n        \"2016-11-01\",\r\n        \"2016-10-01\",\r\n        \"2016-09-01\",\r\n        \"2016-08-01\",\r\n        \"2016-07-01\",\r\n        \"2016-06-01\",\r\n        \"2016-03-30\",\r\n        \"2015-06-15\",\r\n        \"2015-05-01-preview\",\r\n        \"2014-12-01-preview\"\r\n      ]\r\n    },\r\n    {\r\n      \"resourceType\": \"applicationGatewayAvailableWafRuleSets\",\r\n      \"locations\": [],\r\n      \"apiVersions\": [\r\n        \"2018-08-01\",\r\n        \"2018-07-01\",\r\n        \"2018-06-01\",\r\n        \"2018-05-01\",\r\n        \"2018-04-01\",\r\n        \"2018-03-01\",\r\n        \"2018-02-01\",\r\n        \"2018-01-01\",\r\n        \"2017-11-01\",\r\n        \"2017-10-01\",\r\n        \"2017-09-01\",\r\n        \"2017-08-01\",\r\n        \"2017-06-01\",\r\n        \"2017-04-01\",\r\n        \"2017-03-01\"\r\n      ]\r\n    },\r\n    {\r\n      \"resourceType\": \"applicationGatewayAvailableSslOptions\",\r\n      \"locations\": [],\r\n      \"apiVersions\": [\r\n        \"2018-08-01\",\r\n        \"2018-07-01\",\r\n        \"2018-06-01\",\r\n        \"2018-05-01\",\r\n        \"2018-04-01\",\r\n        \"2018-03-01\",\r\n        \"2018-02-01\",\r\n        \"2018-01-01\",\r\n        \"2017-11-01\",\r\n        \"2017-10-01\",\r\n        \"2017-09-01\",\r\n        \"2017-08-01\",\r\n        \"2017-06-01\"\r\n      ]\r\n    },\r\n    {\r\n      \"resourceType\": \"routeFilters\",\r\n      \"locations\": [\r\n        \"West US\",\r\n        \"East US\",\r\n        \"North Europe\",\r\n        \"West Europe\",\r\n        \"East Asia\",\r\n        \"Southeast Asia\",\r\n        \"North Central US\",\r\n        \"South Central US\",\r\n        \"Central US\",\r\n        \"East US 2\",\r\n        \"Japan East\",\r\n        \"Japan West\",\r\n        \"Brazil South\",\r\n        \"Australia East\",\r\n        \"Australia Southeast\",\r\n        \"Central India\",\r\n        \"South India\",\r\n        \"West India\",\r\n        \"Canada Central\",\r\n        \"Canada East\",\r\n        \"West Central US\",\r\n        \"West US 2\",\r\n        \"UK West\",\r\n        \"UK South\",\r\n        \"Korea Central\",\r\n        \"Korea South\",\r\n        \"France Central\",\r\n        \"France South\",\r\n        \"Australia Central\",\r\n        \"Australia Central 2\"\r\n      ],\r\n      \"apiVersions\": [\r\n        \"2018-08-01\",\r\n        \"2018-07-01\",\r\n        \"2018-06-01\",\r\n        \"2018-05-01\",\r\n        \"2018-04-01\",\r\n        \"2018-03-01\",\r\n        \"2018-02-01\",\r\n        \"2018-01-01\",\r\n        \"2017-11-01\",\r\n        \"2017-10-01\",\r\n        \"2017-09-01\",\r\n        \"2017-08-01\",\r\n        \"2017-06-01\",\r\n        \"2017-04-01\",\r\n        \"2017-03-01\",\r\n        \"2016-12-01\"\r\n      ],\r\n      \"capabilities\": \"None\"\r\n    },\r\n    {\r\n      \"resourceType\": \"bgpServiceCommunities\",\r\n      \"locations\": [],\r\n      \"apiVersions\": [\r\n        \"2018-08-01\",\r\n        \"2018-07-01\",\r\n        \"2018-06-01\",\r\n        \"2018-05-01\",\r\n        \"2018-04-01\",\r\n        \"2018-03-01\",\r\n        \"2018-02-01\",\r\n        \"2018-01-01\",\r\n        \"2017-11-01\",\r\n        \"2017-10-01\",\r\n        \"2017-09-01\",\r\n        \"2017-08-01\",\r\n        \"2017-06-01\",\r\n        \"2017-04-01\",\r\n        \"2017-03-01\",\r\n        \"2016-12-01\"\r\n      ]\r\n    },\r\n    {\r\n      \"resourceType\": \"expressRoutePortsLocations\",\r\n      \"locations\": [],\r\n      \"apiVersions\": [\r\n        \"2018-08-01\"\r\n      ]\r\n    },\r\n    {\r\n      \"resourceType\": \"expressRoutePorts\",\r\n      \"locations\": [\r\n        \"West US\",\r\n        \"East US\",\r\n        \"North Europe\",\r\n        \"West Europe\",\r\n        \"East Asia\",\r\n        \"Southeast Asia\",\r\n        \"North Central US\",\r\n        \"South Central US\",\r\n        \"Central US\",\r\n        \"East US 2\",\r\n        \"Japan East\",\r\n        \"Japan West\",\r\n        \"Brazil South\",\r\n        \"Australia East\",\r\n        \"Australia Southeast\",\r\n        \"Central India\",\r\n        \"South India\",\r\n        \"West India\",\r\n        \"Canada Central\",\r\n        \"Canada East\",\r\n        \"West Central US\",\r\n        \"West US 2\",\r\n        \"UK West\",\r\n        \"UK South\",\r\n        \"Korea Central\",\r\n        \"Korea South\",\r\n        \"France Central\",\r\n        \"France South\",\r\n        \"Australia Central\",\r\n        \"Australia Central 2\"\r\n      ],\r\n      \"apiVersions\": [\r\n        \"2018-08-01\",\r\n        \"2018-07-01\"\r\n      ],\r\n      \"capabilities\": \"None\"\r\n    },\r\n    {\r\n      \"resourceType\": \"azureFirewalls\",\r\n      \"locations\": [\r\n        \"West US\",\r\n        \"East US\",\r\n        \"North Europe\",\r\n        \"West Europe\",\r\n        \"East Asia\",\r\n        \"Southeast Asia\",\r\n        \"North Central US\",\r\n        \"South Central US\",\r\n        \"Central US\",\r\n        \"East US 2\",\r\n        \"Brazil South\",\r\n        \"Australia East\",\r\n        \"Australia Southeast\",\r\n        \"Central India\",\r\n        \"South India\",\r\n        \"West India\",\r\n        \"Canada Central\",\r\n        \"Canada East\",\r\n        \"West Central US\",\r\n        \"West US 2\",\r\n        \"UK West\",\r\n        \"UK South\",\r\n        \"France Central\",\r\n        \"France South\",\r\n        \"Australia Central\",\r\n        \"Australia Central 2\"\r\n      ],\r\n      \"apiVersions\": [\r\n        \"2018-08-01\",\r\n        \"2018-07-01\",\r\n        \"2018-06-01\",\r\n        \"2018-05-01\",\r\n        \"2018-04-01\"\r\n      ],\r\n      \"capabilities\": \"CrossResourceGroupResourceMove, CrossSubscriptionResourceMove\"\r\n    },\r\n    {\r\n      \"resourceType\": \"azureFirewallFqdnTags\",\r\n      \"locations\": [],\r\n      \"apiVersions\": [\r\n        \"2018-08-01\"\r\n      ]\r\n    },\r\n    {\r\n      \"resourceType\": \"virtualNetworkTaps\",\r\n      \"locations\": [\r\n        \"West US\",\r\n        \"East US\",\r\n        \"North Europe\",\r\n        \"West Europe\",\r\n        \"East Asia\",\r\n        \"Southeast Asia\",\r\n        \"North Central US\",\r\n        \"South Central US\",\r\n        \"Central US\",\r\n        \"East US 2\",\r\n        \"Japan East\",\r\n        \"Japan West\",\r\n        \"Brazil South\",\r\n        \"Australia East\",\r\n        \"Australia Southeast\",\r\n        \"Central India\",\r\n        \"South India\",\r\n        \"West India\",\r\n        \"Canada Central\",\r\n        \"Canada East\",\r\n        \"West Central US\",\r\n        \"West US 2\",\r\n        \"UK West\",\r\n        \"UK South\",\r\n        \"Korea Central\",\r\n        \"Korea South\",\r\n        \"France Central\",\r\n        \"France South\",\r\n        \"Australia Central\",\r\n        \"Australia Central 2\"\r\n      ],\r\n      \"apiVersions\": [\r\n        \"2018-08-01\"\r\n      ],\r\n      \"capabilities\": \"None\"\r\n    },\r\n    {\r\n      \"resourceType\": \"ddosProtectionPlans\",\r\n      \"locations\": [\r\n        \"West US\",\r\n        \"East US\",\r\n        \"North Europe\",\r\n        \"West Europe\",\r\n        \"East Asia\",\r\n        \"Southeast Asia\",\r\n        \"North Central US\",\r\n        \"South Central US\",\r\n        \"Central US\",\r\n        \"East US 2\",\r\n        \"Japan East\",\r\n        \"Japan West\",\r\n        \"Brazil South\",\r\n        \"Australia East\",\r\n        \"Australia Southeast\",\r\n        \"Central India\",\r\n        \"South India\",\r\n        \"West India\",\r\n        \"Canada Central\",\r\n        \"Canada East\",\r\n        \"West Central US\",\r\n        \"West US 2\",\r\n        \"UK West\",\r\n        \"UK South\",\r\n        \"Korea Central\",\r\n        \"Korea South\",\r\n        \"France Central\",\r\n        \"France South\",\r\n        \"Australia Central\",\r\n        \"Australia Central 2\"\r\n      ],\r\n      \"apiVersions\": [\r\n        \"2018-08-01\",\r\n        \"2018-07-01\",\r\n        \"2018-06-01\",\r\n        \"2018-05-01\",\r\n        \"2018-04-01\",\r\n        \"2018-03-01\",\r\n        \"2018-02-01\"\r\n      ],\r\n      \"capabilities\": \"None\"\r\n    },\r\n    {\r\n      \"resourceType\": \"networkProfiles\",\r\n      \"locations\": [\r\n        \"West US\",\r\n        \"East US\",\r\n        \"North Europe\",\r\n        \"West Europe\",\r\n        \"East Asia\",\r\n        \"Southeast Asia\",\r\n        \"North Central US\",\r\n        \"South Central US\",\r\n        \"Central US\",\r\n        \"East US 2\",\r\n        \"Japan East\",\r\n        \"Japan West\",\r\n        \"Brazil South\",\r\n        \"Australia East\",\r\n        \"Australia Southeast\",\r\n        \"Central India\",\r\n        \"South India\",\r\n        \"West India\",\r\n        \"Canada Central\",\r\n        \"Canada East\",\r\n        \"West Central US\",\r\n        \"West US 2\",\r\n        \"UK West\",\r\n        \"UK South\",\r\n        \"Korea Central\",\r\n        \"Korea South\",\r\n        \"France Central\",\r\n        \"France South\",\r\n        \"Australia Central\",\r\n        \"Australia Central 2\"\r\n      ],\r\n      \"apiVersions\": [\r\n        \"2018-08-01\",\r\n        \"2018-07-01\",\r\n        \"2018-06-01\",\r\n        \"2018-05-01\"\r\n      ],\r\n      \"capabilities\": \"None\"\r\n    },\r\n    {\r\n      \"resourceType\": \"checkFrontdoorNameAvailability\",\r\n      \"locations\": [\r\n        \"global\",\r\n        \"Central US\",\r\n        \"East US\",\r\n        \"East US 2\",\r\n        \"North Central US\",\r\n        \"South Central US\",\r\n        \"West US\",\r\n        \"North Europe\",\r\n        \"West Europe\",\r\n        \"East Asia\",\r\n        \"Southeast Asia\",\r\n        \"Japan East\",\r\n        \"Japan West\",\r\n        \"Brazil South\",\r\n        \"Australia East\",\r\n        \"Australia Southeast\"\r\n      ],\r\n      \"apiVersions\": [\r\n        \"2018-08-01\"\r\n      ]\r\n    },\r\n    {\r\n      \"resourceType\": \"locations/bareMetalTenants\",\r\n      \"locations\": [\r\n        \"West Central US\"\r\n      ],\r\n      \"apiVersions\": [\r\n        \"2018-08-01\",\r\n        \"2018-07-01\"\r\n      ]\r\n    },\r\n    {\r\n      \"resourceType\": \"secureGateways\",\r\n      \"locations\": [\r\n        \"West US\",\r\n        \"East US\",\r\n        \"North Europe\",\r\n        \"West Europe\",\r\n        \"North Central US\",\r\n        \"South Central US\",\r\n        \"Central US\",\r\n        \"East US 2\",\r\n        \"West Central US\",\r\n        \"West US 2\",\r\n        \"UK West\",\r\n        \"UK South\",\r\n        \"Central US EUAP\",\r\n        \"East US 2 EUAP\"\r\n      ],\r\n      \"apiVersions\": [\r\n        \"2018-08-01\",\r\n        \"2018-07-01\",\r\n        \"2018-06-01\",\r\n        \"2018-05-01\",\r\n        \"2018-04-01\",\r\n        \"2018-03-01\",\r\n        \"2018-02-01\",\r\n        \"2018-01-01\"\r\n      ],\r\n      \"capabilities\": \"CrossResourceGroupResourceMove, CrossSubscriptionResourceMove\"\r\n    }\r\n  ],\r\n  \"registrationState\": \"Registered\"\r\n}",
      "ResponseHeaders": {
        "Content-Length": [
          "35728"
        ],
        "Content-Type": [
          "application/json; charset=utf-8"
        ],
        "Expires": [
          "-1"
        ],
        "Pragma": [
          "no-cache"
        ],
        "x-ms-ratelimit-remaining-subscription-reads": [
          "11964"
        ],
        "x-ms-request-id": [
          "b11fec43-c56e-4215-9a00-e8629ba7dfe6"
        ],
        "x-ms-correlation-request-id": [
          "b11fec43-c56e-4215-9a00-e8629ba7dfe6"
        ],
        "x-ms-routing-request-id": [
          "BRAZILUS:20180908T045250Z:b11fec43-c56e-4215-9a00-e8629ba7dfe6"
        ],
        "Strict-Transport-Security": [
          "max-age=31536000; includeSubDomains"
        ],
        "X-Content-Type-Options": [
          "nosniff"
        ],
        "Cache-Control": [
          "no-cache"
        ],
        "Date": [
          "Sat, 08 Sep 2018 04:52:50 GMT"
        ]
      },
      "StatusCode": 200
    },
    {
      "RequestUri": "/subscriptions/d2ad5196-2292-4080-b209-ce4399b0a807/resourcegroups/ps6486?api-version=2016-09-01",
      "EncodedRequestUri": "L3N1YnNjcmlwdGlvbnMvZDJhZDUxOTYtMjI5Mi00MDgwLWIyMDktY2U0Mzk5YjBhODA3L3Jlc291cmNlZ3JvdXBzL3BzNjQ4Nj9hcGktdmVyc2lvbj0yMDE2LTA5LTAx",
=======
      "RequestUri": "/subscriptions/947d47b4-7883-4bb9-9d85-c5e8e2f572ce/resourcegroups/ps8207?api-version=2016-09-01",
      "EncodedRequestUri": "L3N1YnNjcmlwdGlvbnMvOTQ3ZDQ3YjQtNzg4My00YmI5LTlkODUtYzVlOGUyZjU3MmNlL3Jlc291cmNlZ3JvdXBzL3BzODIwNz9hcGktdmVyc2lvbj0yMDE2LTA5LTAx",
>>>>>>> f160aee6
      "RequestMethod": "PUT",
      "RequestBody": "{\r\n  \"location\": \"westcentralus\"\r\n}",
      "RequestHeaders": {
        "Content-Type": [
          "application/json; charset=utf-8"
        ],
        "Content-Length": [
          "35"
        ],
        "x-ms-client-request-id": [
<<<<<<< HEAD
          "8bdf8a44-89ef-47b6-b3f3-922dac948c48"
=======
          "1211bea1-ca38-42ba-8e4d-43dea1797cbe"
>>>>>>> f160aee6
        ],
        "accept-language": [
          "en-US"
        ],
        "User-Agent": [
          "FxVersion/4.7.3132.0",
          "OSName/Windows10Enterprise",
          "OSVersion/6.3.17134",
          "Microsoft.Azure.Management.Internal.Resources.ResourceManagementClient/4.1.0"
        ]
      },
<<<<<<< HEAD
      "ResponseBody": "{\r\n  \"id\": \"/subscriptions/d2ad5196-2292-4080-b209-ce4399b0a807/resourceGroups/ps6486\",\r\n  \"name\": \"ps6486\",\r\n  \"location\": \"westus\",\r\n  \"properties\": {\r\n    \"provisioningState\": \"Succeeded\"\r\n  }\r\n}",
=======
      "ResponseBody": "{\r\n  \"id\": \"/subscriptions/947d47b4-7883-4bb9-9d85-c5e8e2f572ce/resourceGroups/ps8207\",\r\n  \"name\": \"ps8207\",\r\n  \"location\": \"westcentralus\",\r\n  \"properties\": {\r\n    \"provisioningState\": \"Succeeded\"\r\n  }\r\n}",
>>>>>>> f160aee6
      "ResponseHeaders": {
        "Content-Length": [
          "172"
        ],
        "Content-Type": [
          "application/json; charset=utf-8"
        ],
        "Expires": [
          "-1"
        ],
        "Pragma": [
          "no-cache"
        ],
        "x-ms-ratelimit-remaining-subscription-writes": [
<<<<<<< HEAD
          "1196"
        ],
        "x-ms-request-id": [
          "987588dc-e8c0-45ca-a2bc-f38c672779c0"
        ],
        "x-ms-correlation-request-id": [
          "987588dc-e8c0-45ca-a2bc-f38c672779c0"
        ],
        "x-ms-routing-request-id": [
          "BRAZILUS:20180908T045251Z:987588dc-e8c0-45ca-a2bc-f38c672779c0"
=======
          "1188"
        ],
        "x-ms-request-id": [
          "ad1469d8-dd2d-47b8-b7eb-fd325e232228"
        ],
        "x-ms-correlation-request-id": [
          "ad1469d8-dd2d-47b8-b7eb-fd325e232228"
        ],
        "x-ms-routing-request-id": [
          "BRAZILUS:20180907T105505Z:ad1469d8-dd2d-47b8-b7eb-fd325e232228"
>>>>>>> f160aee6
        ],
        "Strict-Transport-Security": [
          "max-age=31536000; includeSubDomains"
        ],
        "X-Content-Type-Options": [
          "nosniff"
        ],
        "Cache-Control": [
          "no-cache"
        ],
        "Date": [
<<<<<<< HEAD
          "Sat, 08 Sep 2018 04:52:50 GMT"
=======
          "Fri, 07 Sep 2018 10:55:04 GMT"
>>>>>>> f160aee6
        ]
      },
      "StatusCode": 201
    },
    {
<<<<<<< HEAD
      "RequestUri": "/subscriptions/d2ad5196-2292-4080-b209-ce4399b0a807/resourceGroups/ps6486/providers/Microsoft.Network/publicIPAddresses/ps8066?api-version=2018-08-01",
      "EncodedRequestUri": "L3N1YnNjcmlwdGlvbnMvZDJhZDUxOTYtMjI5Mi00MDgwLWIyMDktY2U0Mzk5YjBhODA3L3Jlc291cmNlR3JvdXBzL3BzNjQ4Ni9wcm92aWRlcnMvTWljcm9zb2Z0Lk5ldHdvcmsvcHVibGljSVBBZGRyZXNzZXMvcHM4MDY2P2FwaS12ZXJzaW9uPTIwMTgtMDgtMDE=",
=======
      "RequestUri": "/subscriptions/947d47b4-7883-4bb9-9d85-c5e8e2f572ce/resourceGroups/ps8207/providers/Microsoft.Network/publicIPAddresses/ps673?api-version=2018-08-01",
      "EncodedRequestUri": "L3N1YnNjcmlwdGlvbnMvOTQ3ZDQ3YjQtNzg4My00YmI5LTlkODUtYzVlOGUyZjU3MmNlL3Jlc291cmNlR3JvdXBzL3BzODIwNy9wcm92aWRlcnMvTWljcm9zb2Z0Lk5ldHdvcmsvcHVibGljSVBBZGRyZXNzZXMvcHM2NzM/YXBpLXZlcnNpb249MjAxOC0wOC0wMQ==",
>>>>>>> f160aee6
      "RequestMethod": "GET",
      "RequestBody": "",
      "RequestHeaders": {
        "x-ms-client-request-id": [
<<<<<<< HEAD
          "5ce27e4b-4cbb-47f6-9123-dde34be35ea4"
=======
          "4d3eb4ee-fea1-42e2-9490-0338726ac3db"
>>>>>>> f160aee6
        ],
        "accept-language": [
          "en-US"
        ],
        "User-Agent": [
          "FxVersion/4.7.3132.0",
          "OSName/Windows10Enterprise",
          "OSVersion/6.3.17134",
          "Microsoft.Azure.Management.Network.NetworkManagementClient/19.3.0.0"
        ]
      },
<<<<<<< HEAD
      "ResponseBody": "{\r\n  \"error\": {\r\n    \"code\": \"ResourceNotFound\",\r\n    \"message\": \"The Resource 'Microsoft.Network/publicIPAddresses/ps8066' under resource group 'ps6486' was not found.\"\r\n  }\r\n}",
=======
      "ResponseBody": "{\r\n  \"error\": {\r\n    \"code\": \"ResourceNotFound\",\r\n    \"message\": \"The Resource 'Microsoft.Network/publicIPAddresses/ps673' under resource group 'ps8207' was not found.\"\r\n  }\r\n}",
>>>>>>> f160aee6
      "ResponseHeaders": {
        "Content-Length": [
          "151"
        ],
        "Content-Type": [
          "application/json; charset=utf-8"
        ],
        "Expires": [
          "-1"
        ],
        "Pragma": [
          "no-cache"
        ],
        "x-ms-failure-cause": [
          "gateway"
        ],
        "x-ms-request-id": [
<<<<<<< HEAD
          "cd1ee0df-ded6-43fc-8a23-67af386efb45"
        ],
        "x-ms-correlation-request-id": [
          "cd1ee0df-ded6-43fc-8a23-67af386efb45"
        ],
        "x-ms-routing-request-id": [
          "BRAZILUS:20180908T045251Z:cd1ee0df-ded6-43fc-8a23-67af386efb45"
=======
          "47df00d5-fad0-4306-a5e0-af6c958d1c32"
        ],
        "x-ms-correlation-request-id": [
          "47df00d5-fad0-4306-a5e0-af6c958d1c32"
        ],
        "x-ms-routing-request-id": [
          "BRAZILUS:20180907T105506Z:47df00d5-fad0-4306-a5e0-af6c958d1c32"
>>>>>>> f160aee6
        ],
        "Strict-Transport-Security": [
          "max-age=31536000; includeSubDomains"
        ],
        "X-Content-Type-Options": [
          "nosniff"
        ],
        "Cache-Control": [
          "no-cache"
        ],
        "Date": [
<<<<<<< HEAD
          "Sat, 08 Sep 2018 04:52:51 GMT"
=======
          "Fri, 07 Sep 2018 10:55:06 GMT"
>>>>>>> f160aee6
        ]
      },
      "StatusCode": 404
    },
    {
<<<<<<< HEAD
      "RequestUri": "/subscriptions/d2ad5196-2292-4080-b209-ce4399b0a807/resourceGroups/ps6486/providers/Microsoft.Network/publicIPAddresses/ps8066?api-version=2018-08-01",
      "EncodedRequestUri": "L3N1YnNjcmlwdGlvbnMvZDJhZDUxOTYtMjI5Mi00MDgwLWIyMDktY2U0Mzk5YjBhODA3L3Jlc291cmNlR3JvdXBzL3BzNjQ4Ni9wcm92aWRlcnMvTWljcm9zb2Z0Lk5ldHdvcmsvcHVibGljSVBBZGRyZXNzZXMvcHM4MDY2P2FwaS12ZXJzaW9uPTIwMTgtMDgtMDE=",
=======
      "RequestUri": "/subscriptions/947d47b4-7883-4bb9-9d85-c5e8e2f572ce/resourceGroups/ps8207/providers/Microsoft.Network/publicIPAddresses/ps673?api-version=2018-08-01",
      "EncodedRequestUri": "L3N1YnNjcmlwdGlvbnMvOTQ3ZDQ3YjQtNzg4My00YmI5LTlkODUtYzVlOGUyZjU3MmNlL3Jlc291cmNlR3JvdXBzL3BzODIwNy9wcm92aWRlcnMvTWljcm9zb2Z0Lk5ldHdvcmsvcHVibGljSVBBZGRyZXNzZXMvcHM2NzM/YXBpLXZlcnNpb249MjAxOC0wOC0wMQ==",
>>>>>>> f160aee6
      "RequestMethod": "GET",
      "RequestBody": "",
      "RequestHeaders": {
        "User-Agent": [
          "FxVersion/4.7.3132.0",
          "OSName/Windows10Enterprise",
          "OSVersion/6.3.17134",
          "Microsoft.Azure.Management.Network.NetworkManagementClient/19.3.0.0"
        ]
      },
<<<<<<< HEAD
      "ResponseBody": "{\r\n  \"name\": \"ps8066\",\r\n  \"id\": \"/subscriptions/d2ad5196-2292-4080-b209-ce4399b0a807/resourceGroups/ps6486/providers/Microsoft.Network/publicIPAddresses/ps8066\",\r\n  \"etag\": \"W/\\\"ca11b885-1ba9-4ec3-bf44-cadc03ecb475\\\"\",\r\n  \"location\": \"westus\",\r\n  \"properties\": {\r\n    \"provisioningState\": \"Succeeded\",\r\n    \"resourceGuid\": \"40a27de7-7e59-44f5-8941-82ae834f1f8c\",\r\n    \"publicIPAddressVersion\": \"IPv4\",\r\n    \"publicIPAllocationMethod\": \"Dynamic\",\r\n    \"idleTimeoutInMinutes\": 4,\r\n    \"dnsSettings\": {\r\n      \"domainNameLabel\": \"ps3094\",\r\n      \"fqdn\": \"ps3094.westus.cloudapp.azure.com\"\r\n    },\r\n    \"ipTags\": []\r\n  },\r\n  \"type\": \"Microsoft.Network/publicIPAddresses\",\r\n  \"sku\": {\r\n    \"name\": \"Basic\",\r\n    \"tier\": \"Regional\"\r\n  }\r\n}",
      "ResponseHeaders": {
        "Content-Length": [
          "733"
=======
      "ResponseBody": "{\r\n  \"name\": \"ps673\",\r\n  \"id\": \"/subscriptions/947d47b4-7883-4bb9-9d85-c5e8e2f572ce/resourceGroups/ps8207/providers/Microsoft.Network/publicIPAddresses/ps673\",\r\n  \"etag\": \"W/\\\"3bf7324e-316c-49bb-b056-f81bf0c44c0f\\\"\",\r\n  \"location\": \"westcentralus\",\r\n  \"properties\": {\r\n    \"provisioningState\": \"Succeeded\",\r\n    \"resourceGuid\": \"b274d6c9-8ad9-4b12-961f-566dd3f8141d\",\r\n    \"publicIPAddressVersion\": \"IPv4\",\r\n    \"publicIPAllocationMethod\": \"Dynamic\",\r\n    \"idleTimeoutInMinutes\": 4,\r\n    \"dnsSettings\": {\r\n      \"domainNameLabel\": \"ps8842\",\r\n      \"fqdn\": \"ps8842.westcentralus.cloudapp.azure.com\"\r\n    },\r\n    \"ipTags\": []\r\n  },\r\n  \"type\": \"Microsoft.Network/publicIPAddresses\",\r\n  \"sku\": {\r\n    \"name\": \"Basic\",\r\n    \"tier\": \"Regional\"\r\n  }\r\n}",
      "ResponseHeaders": {
        "Content-Length": [
          "745"
>>>>>>> f160aee6
        ],
        "Content-Type": [
          "application/json; charset=utf-8"
        ],
        "Expires": [
          "-1"
        ],
        "Pragma": [
          "no-cache"
        ],
        "x-ms-request-id": [
<<<<<<< HEAD
          "8dcfc609-a387-4392-b055-9b9f1421ca01"
        ],
        "x-ms-correlation-request-id": [
          "2c39c5ac-d0e4-4036-a947-be1eb757ff9c"
=======
          "06123e0c-bfed-4170-8e11-b3bbbc2c0868"
        ],
        "x-ms-correlation-request-id": [
          "1ca235ab-ca75-45b7-a1ee-18c327d628e1"
>>>>>>> f160aee6
        ],
        "Strict-Transport-Security": [
          "max-age=31536000; includeSubDomains"
        ],
        "Cache-Control": [
          "no-cache"
        ],
        "ETag": [
<<<<<<< HEAD
          "W/\"ca11b885-1ba9-4ec3-bf44-cadc03ecb475\""
=======
          "W/\"3bf7324e-316c-49bb-b056-f81bf0c44c0f\""
>>>>>>> f160aee6
        ],
        "Server": [
          "Microsoft-HTTPAPI/2.0",
          "Microsoft-HTTPAPI/2.0"
        ],
        "x-ms-ratelimit-remaining-subscription-reads": [
<<<<<<< HEAD
          "11979"
        ],
        "x-ms-routing-request-id": [
          "BRAZILUS:20180908T045303Z:2c39c5ac-d0e4-4036-a947-be1eb757ff9c"
=======
          "11848"
        ],
        "x-ms-routing-request-id": [
          "BRAZILUS:20180907T105518Z:1ca235ab-ca75-45b7-a1ee-18c327d628e1"
>>>>>>> f160aee6
        ],
        "X-Content-Type-Options": [
          "nosniff"
        ],
        "Date": [
<<<<<<< HEAD
          "Sat, 08 Sep 2018 04:53:02 GMT"
=======
          "Fri, 07 Sep 2018 10:55:17 GMT"
>>>>>>> f160aee6
        ]
      },
      "StatusCode": 200
    },
    {
<<<<<<< HEAD
      "RequestUri": "/subscriptions/d2ad5196-2292-4080-b209-ce4399b0a807/resourceGroups/ps6486/providers/Microsoft.Network/publicIPAddresses/ps8066?api-version=2018-08-01",
      "EncodedRequestUri": "L3N1YnNjcmlwdGlvbnMvZDJhZDUxOTYtMjI5Mi00MDgwLWIyMDktY2U0Mzk5YjBhODA3L3Jlc291cmNlR3JvdXBzL3BzNjQ4Ni9wcm92aWRlcnMvTWljcm9zb2Z0Lk5ldHdvcmsvcHVibGljSVBBZGRyZXNzZXMvcHM4MDY2P2FwaS12ZXJzaW9uPTIwMTgtMDgtMDE=",
=======
      "RequestUri": "/subscriptions/947d47b4-7883-4bb9-9d85-c5e8e2f572ce/resourceGroups/ps8207/providers/Microsoft.Network/publicIPAddresses/ps673?api-version=2018-08-01",
      "EncodedRequestUri": "L3N1YnNjcmlwdGlvbnMvOTQ3ZDQ3YjQtNzg4My00YmI5LTlkODUtYzVlOGUyZjU3MmNlL3Jlc291cmNlR3JvdXBzL3BzODIwNy9wcm92aWRlcnMvTWljcm9zb2Z0Lk5ldHdvcmsvcHVibGljSVBBZGRyZXNzZXMvcHM2NzM/YXBpLXZlcnNpb249MjAxOC0wOC0wMQ==",
>>>>>>> f160aee6
      "RequestMethod": "GET",
      "RequestBody": "",
      "RequestHeaders": {
        "x-ms-client-request-id": [
<<<<<<< HEAD
          "e77bd22b-c456-42a3-9ab7-8ffd4d3868ff"
=======
          "b406ec2f-1a9c-4518-bdb9-3e23182a9795"
>>>>>>> f160aee6
        ],
        "accept-language": [
          "en-US"
        ],
        "User-Agent": [
          "FxVersion/4.7.3132.0",
          "OSName/Windows10Enterprise",
          "OSVersion/6.3.17134",
          "Microsoft.Azure.Management.Network.NetworkManagementClient/19.3.0.0"
        ]
      },
<<<<<<< HEAD
      "ResponseBody": "{\r\n  \"name\": \"ps8066\",\r\n  \"id\": \"/subscriptions/d2ad5196-2292-4080-b209-ce4399b0a807/resourceGroups/ps6486/providers/Microsoft.Network/publicIPAddresses/ps8066\",\r\n  \"etag\": \"W/\\\"ca11b885-1ba9-4ec3-bf44-cadc03ecb475\\\"\",\r\n  \"location\": \"westus\",\r\n  \"properties\": {\r\n    \"provisioningState\": \"Succeeded\",\r\n    \"resourceGuid\": \"40a27de7-7e59-44f5-8941-82ae834f1f8c\",\r\n    \"publicIPAddressVersion\": \"IPv4\",\r\n    \"publicIPAllocationMethod\": \"Dynamic\",\r\n    \"idleTimeoutInMinutes\": 4,\r\n    \"dnsSettings\": {\r\n      \"domainNameLabel\": \"ps3094\",\r\n      \"fqdn\": \"ps3094.westus.cloudapp.azure.com\"\r\n    },\r\n    \"ipTags\": []\r\n  },\r\n  \"type\": \"Microsoft.Network/publicIPAddresses\",\r\n  \"sku\": {\r\n    \"name\": \"Basic\",\r\n    \"tier\": \"Regional\"\r\n  }\r\n}",
      "ResponseHeaders": {
        "Content-Length": [
          "733"
=======
      "ResponseBody": "{\r\n  \"name\": \"ps673\",\r\n  \"id\": \"/subscriptions/947d47b4-7883-4bb9-9d85-c5e8e2f572ce/resourceGroups/ps8207/providers/Microsoft.Network/publicIPAddresses/ps673\",\r\n  \"etag\": \"W/\\\"3bf7324e-316c-49bb-b056-f81bf0c44c0f\\\"\",\r\n  \"location\": \"westcentralus\",\r\n  \"properties\": {\r\n    \"provisioningState\": \"Succeeded\",\r\n    \"resourceGuid\": \"b274d6c9-8ad9-4b12-961f-566dd3f8141d\",\r\n    \"publicIPAddressVersion\": \"IPv4\",\r\n    \"publicIPAllocationMethod\": \"Dynamic\",\r\n    \"idleTimeoutInMinutes\": 4,\r\n    \"dnsSettings\": {\r\n      \"domainNameLabel\": \"ps8842\",\r\n      \"fqdn\": \"ps8842.westcentralus.cloudapp.azure.com\"\r\n    },\r\n    \"ipTags\": []\r\n  },\r\n  \"type\": \"Microsoft.Network/publicIPAddresses\",\r\n  \"sku\": {\r\n    \"name\": \"Basic\",\r\n    \"tier\": \"Regional\"\r\n  }\r\n}",
      "ResponseHeaders": {
        "Content-Length": [
          "745"
>>>>>>> f160aee6
        ],
        "Content-Type": [
          "application/json; charset=utf-8"
        ],
        "Expires": [
          "-1"
        ],
        "Pragma": [
          "no-cache"
        ],
        "x-ms-request-id": [
<<<<<<< HEAD
          "0a9f39cf-c23d-4104-a633-2a6116c33ca3"
        ],
        "x-ms-correlation-request-id": [
          "cacacb58-4717-4461-8325-c619dc4bf9d4"
=======
          "6350f015-83e8-47c9-8d57-87ae85f48a87"
        ],
        "x-ms-correlation-request-id": [
          "0f6ee87c-f60a-4d12-adb6-d89a38f88db0"
>>>>>>> f160aee6
        ],
        "Strict-Transport-Security": [
          "max-age=31536000; includeSubDomains"
        ],
        "Cache-Control": [
          "no-cache"
        ],
        "ETag": [
<<<<<<< HEAD
          "W/\"ca11b885-1ba9-4ec3-bf44-cadc03ecb475\""
=======
          "W/\"3bf7324e-316c-49bb-b056-f81bf0c44c0f\""
>>>>>>> f160aee6
        ],
        "Server": [
          "Microsoft-HTTPAPI/2.0",
          "Microsoft-HTTPAPI/2.0"
        ],
        "x-ms-ratelimit-remaining-subscription-reads": [
<<<<<<< HEAD
          "11978"
        ],
        "x-ms-routing-request-id": [
          "BRAZILUS:20180908T045303Z:cacacb58-4717-4461-8325-c619dc4bf9d4"
=======
          "11847"
        ],
        "x-ms-routing-request-id": [
          "BRAZILUS:20180907T105518Z:0f6ee87c-f60a-4d12-adb6-d89a38f88db0"
>>>>>>> f160aee6
        ],
        "X-Content-Type-Options": [
          "nosniff"
        ],
        "Date": [
<<<<<<< HEAD
          "Sat, 08 Sep 2018 04:53:02 GMT"
=======
          "Fri, 07 Sep 2018 10:55:17 GMT"
>>>>>>> f160aee6
        ]
      },
      "StatusCode": 200
    },
    {
<<<<<<< HEAD
      "RequestUri": "/subscriptions/d2ad5196-2292-4080-b209-ce4399b0a807/resourceGroups/ps6486/providers/Microsoft.Network/publicIPAddresses/ps8066?api-version=2018-08-01",
      "EncodedRequestUri": "L3N1YnNjcmlwdGlvbnMvZDJhZDUxOTYtMjI5Mi00MDgwLWIyMDktY2U0Mzk5YjBhODA3L3Jlc291cmNlR3JvdXBzL3BzNjQ4Ni9wcm92aWRlcnMvTWljcm9zb2Z0Lk5ldHdvcmsvcHVibGljSVBBZGRyZXNzZXMvcHM4MDY2P2FwaS12ZXJzaW9uPTIwMTgtMDgtMDE=",
=======
      "RequestUri": "/subscriptions/947d47b4-7883-4bb9-9d85-c5e8e2f572ce/resourceGroups/ps8207/providers/Microsoft.Network/publicIPAddresses/ps673?api-version=2018-08-01",
      "EncodedRequestUri": "L3N1YnNjcmlwdGlvbnMvOTQ3ZDQ3YjQtNzg4My00YmI5LTlkODUtYzVlOGUyZjU3MmNlL3Jlc291cmNlR3JvdXBzL3BzODIwNy9wcm92aWRlcnMvTWljcm9zb2Z0Lk5ldHdvcmsvcHVibGljSVBBZGRyZXNzZXMvcHM2NzM/YXBpLXZlcnNpb249MjAxOC0wOC0wMQ==",
>>>>>>> f160aee6
      "RequestMethod": "GET",
      "RequestBody": "",
      "RequestHeaders": {
        "x-ms-client-request-id": [
<<<<<<< HEAD
          "ef54839e-0d59-4eeb-b5fa-fcbdcf4495b7"
=======
          "5fe37c4f-d469-4f5b-9714-3c12207e2f87"
>>>>>>> f160aee6
        ],
        "accept-language": [
          "en-US"
        ],
        "User-Agent": [
          "FxVersion/4.7.3132.0",
          "OSName/Windows10Enterprise",
          "OSVersion/6.3.17134",
          "Microsoft.Azure.Management.Network.NetworkManagementClient/19.3.0.0"
        ]
      },
<<<<<<< HEAD
      "ResponseBody": "{\r\n  \"name\": \"ps8066\",\r\n  \"id\": \"/subscriptions/d2ad5196-2292-4080-b209-ce4399b0a807/resourceGroups/ps6486/providers/Microsoft.Network/publicIPAddresses/ps8066\",\r\n  \"etag\": \"W/\\\"ca11b885-1ba9-4ec3-bf44-cadc03ecb475\\\"\",\r\n  \"location\": \"westus\",\r\n  \"properties\": {\r\n    \"provisioningState\": \"Succeeded\",\r\n    \"resourceGuid\": \"40a27de7-7e59-44f5-8941-82ae834f1f8c\",\r\n    \"publicIPAddressVersion\": \"IPv4\",\r\n    \"publicIPAllocationMethod\": \"Dynamic\",\r\n    \"idleTimeoutInMinutes\": 4,\r\n    \"dnsSettings\": {\r\n      \"domainNameLabel\": \"ps3094\",\r\n      \"fqdn\": \"ps3094.westus.cloudapp.azure.com\"\r\n    },\r\n    \"ipTags\": []\r\n  },\r\n  \"type\": \"Microsoft.Network/publicIPAddresses\",\r\n  \"sku\": {\r\n    \"name\": \"Basic\",\r\n    \"tier\": \"Regional\"\r\n  }\r\n}",
      "ResponseHeaders": {
        "Content-Length": [
          "733"
=======
      "ResponseBody": "{\r\n  \"name\": \"ps673\",\r\n  \"id\": \"/subscriptions/947d47b4-7883-4bb9-9d85-c5e8e2f572ce/resourceGroups/ps8207/providers/Microsoft.Network/publicIPAddresses/ps673\",\r\n  \"etag\": \"W/\\\"3bf7324e-316c-49bb-b056-f81bf0c44c0f\\\"\",\r\n  \"location\": \"westcentralus\",\r\n  \"properties\": {\r\n    \"provisioningState\": \"Succeeded\",\r\n    \"resourceGuid\": \"b274d6c9-8ad9-4b12-961f-566dd3f8141d\",\r\n    \"publicIPAddressVersion\": \"IPv4\",\r\n    \"publicIPAllocationMethod\": \"Dynamic\",\r\n    \"idleTimeoutInMinutes\": 4,\r\n    \"dnsSettings\": {\r\n      \"domainNameLabel\": \"ps8842\",\r\n      \"fqdn\": \"ps8842.westcentralus.cloudapp.azure.com\"\r\n    },\r\n    \"ipTags\": []\r\n  },\r\n  \"type\": \"Microsoft.Network/publicIPAddresses\",\r\n  \"sku\": {\r\n    \"name\": \"Basic\",\r\n    \"tier\": \"Regional\"\r\n  }\r\n}",
      "ResponseHeaders": {
        "Content-Length": [
          "745"
>>>>>>> f160aee6
        ],
        "Content-Type": [
          "application/json; charset=utf-8"
        ],
        "Expires": [
          "-1"
        ],
        "Pragma": [
          "no-cache"
        ],
        "x-ms-request-id": [
<<<<<<< HEAD
          "1c278668-c1d8-450a-832f-64f4afe1babb"
        ],
        "x-ms-correlation-request-id": [
          "6a217245-28f5-4b9c-b5a0-75892f141ae0"
=======
          "c2df8f67-6819-41d1-aaef-326ced440f71"
        ],
        "x-ms-correlation-request-id": [
          "c3cb140f-21bf-4859-afaa-a24cdcb9ea08"
>>>>>>> f160aee6
        ],
        "Strict-Transport-Security": [
          "max-age=31536000; includeSubDomains"
        ],
        "Cache-Control": [
          "no-cache"
        ],
        "ETag": [
<<<<<<< HEAD
          "W/\"ca11b885-1ba9-4ec3-bf44-cadc03ecb475\""
=======
          "W/\"3bf7324e-316c-49bb-b056-f81bf0c44c0f\""
>>>>>>> f160aee6
        ],
        "Server": [
          "Microsoft-HTTPAPI/2.0",
          "Microsoft-HTTPAPI/2.0"
        ],
        "x-ms-ratelimit-remaining-subscription-reads": [
<<<<<<< HEAD
          "11977"
        ],
        "x-ms-routing-request-id": [
          "BRAZILUS:20180908T045303Z:6a217245-28f5-4b9c-b5a0-75892f141ae0"
=======
          "11846"
        ],
        "x-ms-routing-request-id": [
          "BRAZILUS:20180907T105519Z:c3cb140f-21bf-4859-afaa-a24cdcb9ea08"
>>>>>>> f160aee6
        ],
        "X-Content-Type-Options": [
          "nosniff"
        ],
        "Date": [
<<<<<<< HEAD
          "Sat, 08 Sep 2018 04:53:02 GMT"
=======
          "Fri, 07 Sep 2018 10:55:19 GMT"
>>>>>>> f160aee6
        ]
      },
      "StatusCode": 200
    },
    {
<<<<<<< HEAD
      "RequestUri": "/subscriptions/d2ad5196-2292-4080-b209-ce4399b0a807/resourceGroups/ps6486/providers/Microsoft.Network/publicIPAddresses/ps8066?api-version=2018-08-01",
      "EncodedRequestUri": "L3N1YnNjcmlwdGlvbnMvZDJhZDUxOTYtMjI5Mi00MDgwLWIyMDktY2U0Mzk5YjBhODA3L3Jlc291cmNlR3JvdXBzL3BzNjQ4Ni9wcm92aWRlcnMvTWljcm9zb2Z0Lk5ldHdvcmsvcHVibGljSVBBZGRyZXNzZXMvcHM4MDY2P2FwaS12ZXJzaW9uPTIwMTgtMDgtMDE=",
=======
      "RequestUri": "/subscriptions/947d47b4-7883-4bb9-9d85-c5e8e2f572ce/resourceGroups/ps8207/providers/Microsoft.Network/publicIPAddresses/ps673?api-version=2018-08-01",
      "EncodedRequestUri": "L3N1YnNjcmlwdGlvbnMvOTQ3ZDQ3YjQtNzg4My00YmI5LTlkODUtYzVlOGUyZjU3MmNlL3Jlc291cmNlR3JvdXBzL3BzODIwNy9wcm92aWRlcnMvTWljcm9zb2Z0Lk5ldHdvcmsvcHVibGljSVBBZGRyZXNzZXMvcHM2NzM/YXBpLXZlcnNpb249MjAxOC0wOC0wMQ==",
>>>>>>> f160aee6
      "RequestMethod": "GET",
      "RequestBody": "",
      "RequestHeaders": {
        "x-ms-client-request-id": [
<<<<<<< HEAD
          "1f45140b-2a0f-4339-86b1-01e15a0606db"
=======
          "1738fd8e-d537-4716-819b-8d6ec223ab84"
>>>>>>> f160aee6
        ],
        "accept-language": [
          "en-US"
        ],
        "User-Agent": [
          "FxVersion/4.7.3132.0",
          "OSName/Windows10Enterprise",
          "OSVersion/6.3.17134",
          "Microsoft.Azure.Management.Network.NetworkManagementClient/19.3.0.0"
        ]
      },
<<<<<<< HEAD
      "ResponseBody": "{\r\n  \"name\": \"ps8066\",\r\n  \"id\": \"/subscriptions/d2ad5196-2292-4080-b209-ce4399b0a807/resourceGroups/ps6486/providers/Microsoft.Network/publicIPAddresses/ps8066\",\r\n  \"etag\": \"W/\\\"ca11b885-1ba9-4ec3-bf44-cadc03ecb475\\\"\",\r\n  \"location\": \"westus\",\r\n  \"properties\": {\r\n    \"provisioningState\": \"Succeeded\",\r\n    \"resourceGuid\": \"40a27de7-7e59-44f5-8941-82ae834f1f8c\",\r\n    \"publicIPAddressVersion\": \"IPv4\",\r\n    \"publicIPAllocationMethod\": \"Dynamic\",\r\n    \"idleTimeoutInMinutes\": 4,\r\n    \"dnsSettings\": {\r\n      \"domainNameLabel\": \"ps3094\",\r\n      \"fqdn\": \"ps3094.westus.cloudapp.azure.com\"\r\n    },\r\n    \"ipTags\": []\r\n  },\r\n  \"type\": \"Microsoft.Network/publicIPAddresses\",\r\n  \"sku\": {\r\n    \"name\": \"Basic\",\r\n    \"tier\": \"Regional\"\r\n  }\r\n}",
      "ResponseHeaders": {
        "Content-Length": [
          "733"
=======
      "ResponseBody": "{\r\n  \"name\": \"ps673\",\r\n  \"id\": \"/subscriptions/947d47b4-7883-4bb9-9d85-c5e8e2f572ce/resourceGroups/ps8207/providers/Microsoft.Network/publicIPAddresses/ps673\",\r\n  \"etag\": \"W/\\\"3bf7324e-316c-49bb-b056-f81bf0c44c0f\\\"\",\r\n  \"location\": \"westcentralus\",\r\n  \"properties\": {\r\n    \"provisioningState\": \"Succeeded\",\r\n    \"resourceGuid\": \"b274d6c9-8ad9-4b12-961f-566dd3f8141d\",\r\n    \"publicIPAddressVersion\": \"IPv4\",\r\n    \"publicIPAllocationMethod\": \"Dynamic\",\r\n    \"idleTimeoutInMinutes\": 4,\r\n    \"dnsSettings\": {\r\n      \"domainNameLabel\": \"ps8842\",\r\n      \"fqdn\": \"ps8842.westcentralus.cloudapp.azure.com\"\r\n    },\r\n    \"ipTags\": []\r\n  },\r\n  \"type\": \"Microsoft.Network/publicIPAddresses\",\r\n  \"sku\": {\r\n    \"name\": \"Basic\",\r\n    \"tier\": \"Regional\"\r\n  }\r\n}",
      "ResponseHeaders": {
        "Content-Length": [
          "745"
>>>>>>> f160aee6
        ],
        "Content-Type": [
          "application/json; charset=utf-8"
        ],
        "Expires": [
          "-1"
        ],
        "Pragma": [
          "no-cache"
        ],
        "x-ms-request-id": [
<<<<<<< HEAD
          "879ebe58-4e1c-412e-a270-763ad922dab3"
        ],
        "x-ms-correlation-request-id": [
          "a635a4e8-b2f6-40bc-b8d4-9fd6a66d6457"
=======
          "6b180726-a15b-4309-9a7b-b795cd64d63e"
        ],
        "x-ms-correlation-request-id": [
          "34a735c6-85e5-4513-9c31-111f76688794"
>>>>>>> f160aee6
        ],
        "Strict-Transport-Security": [
          "max-age=31536000; includeSubDomains"
        ],
        "Cache-Control": [
          "no-cache"
        ],
        "ETag": [
<<<<<<< HEAD
          "W/\"ca11b885-1ba9-4ec3-bf44-cadc03ecb475\""
=======
          "W/\"3bf7324e-316c-49bb-b056-f81bf0c44c0f\""
>>>>>>> f160aee6
        ],
        "Server": [
          "Microsoft-HTTPAPI/2.0",
          "Microsoft-HTTPAPI/2.0"
        ],
        "x-ms-ratelimit-remaining-subscription-reads": [
<<<<<<< HEAD
          "11976"
        ],
        "x-ms-routing-request-id": [
          "BRAZILUS:20180908T045303Z:a635a4e8-b2f6-40bc-b8d4-9fd6a66d6457"
=======
          "11845"
        ],
        "x-ms-routing-request-id": [
          "BRAZILUS:20180907T105519Z:34a735c6-85e5-4513-9c31-111f76688794"
>>>>>>> f160aee6
        ],
        "X-Content-Type-Options": [
          "nosniff"
        ],
        "Date": [
<<<<<<< HEAD
          "Sat, 08 Sep 2018 04:53:02 GMT"
=======
          "Fri, 07 Sep 2018 10:55:19 GMT"
>>>>>>> f160aee6
        ]
      },
      "StatusCode": 200
    },
    {
<<<<<<< HEAD
      "RequestUri": "/subscriptions/d2ad5196-2292-4080-b209-ce4399b0a807/resourceGroups/ps6486/providers/Microsoft.Network/publicIPAddresses/ps8066?api-version=2018-08-01",
      "EncodedRequestUri": "L3N1YnNjcmlwdGlvbnMvZDJhZDUxOTYtMjI5Mi00MDgwLWIyMDktY2U0Mzk5YjBhODA3L3Jlc291cmNlR3JvdXBzL3BzNjQ4Ni9wcm92aWRlcnMvTWljcm9zb2Z0Lk5ldHdvcmsvcHVibGljSVBBZGRyZXNzZXMvcHM4MDY2P2FwaS12ZXJzaW9uPTIwMTgtMDgtMDE=",
=======
      "RequestUri": "/subscriptions/947d47b4-7883-4bb9-9d85-c5e8e2f572ce/resourceGroups/ps8207/providers/Microsoft.Network/publicIPAddresses/ps673?api-version=2018-08-01",
      "EncodedRequestUri": "L3N1YnNjcmlwdGlvbnMvOTQ3ZDQ3YjQtNzg4My00YmI5LTlkODUtYzVlOGUyZjU3MmNlL3Jlc291cmNlR3JvdXBzL3BzODIwNy9wcm92aWRlcnMvTWljcm9zb2Z0Lk5ldHdvcmsvcHVibGljSVBBZGRyZXNzZXMvcHM2NzM/YXBpLXZlcnNpb249MjAxOC0wOC0wMQ==",
>>>>>>> f160aee6
      "RequestMethod": "GET",
      "RequestBody": "",
      "RequestHeaders": {
        "User-Agent": [
          "FxVersion/4.7.3132.0",
          "OSName/Windows10Enterprise",
          "OSVersion/6.3.17134",
          "Microsoft.Azure.Management.Network.NetworkManagementClient/19.3.0.0"
        ]
      },
<<<<<<< HEAD
      "ResponseBody": "{\r\n  \"name\": \"ps8066\",\r\n  \"id\": \"/subscriptions/d2ad5196-2292-4080-b209-ce4399b0a807/resourceGroups/ps6486/providers/Microsoft.Network/publicIPAddresses/ps8066\",\r\n  \"etag\": \"W/\\\"764b4e4d-5b88-4068-8036-69647a1b8bb0\\\"\",\r\n  \"location\": \"westus\",\r\n  \"properties\": {\r\n    \"provisioningState\": \"Succeeded\",\r\n    \"resourceGuid\": \"40a27de7-7e59-44f5-8941-82ae834f1f8c\",\r\n    \"publicIPAddressVersion\": \"IPv4\",\r\n    \"publicIPAllocationMethod\": \"Dynamic\",\r\n    \"idleTimeoutInMinutes\": 4,\r\n    \"dnsSettings\": {\r\n      \"domainNameLabel\": \"ps3172\",\r\n      \"fqdn\": \"ps3172.westus.cloudapp.azure.com\"\r\n    },\r\n    \"ipTags\": []\r\n  },\r\n  \"type\": \"Microsoft.Network/publicIPAddresses\",\r\n  \"sku\": {\r\n    \"name\": \"Basic\",\r\n    \"tier\": \"Regional\"\r\n  }\r\n}",
      "ResponseHeaders": {
        "Content-Length": [
          "733"
=======
      "ResponseBody": "{\r\n  \"name\": \"ps673\",\r\n  \"id\": \"/subscriptions/947d47b4-7883-4bb9-9d85-c5e8e2f572ce/resourceGroups/ps8207/providers/Microsoft.Network/publicIPAddresses/ps673\",\r\n  \"etag\": \"W/\\\"00898ce9-69cc-4922-8df9-22109fe03eba\\\"\",\r\n  \"location\": \"westcentralus\",\r\n  \"properties\": {\r\n    \"provisioningState\": \"Succeeded\",\r\n    \"resourceGuid\": \"b274d6c9-8ad9-4b12-961f-566dd3f8141d\",\r\n    \"publicIPAddressVersion\": \"IPv4\",\r\n    \"publicIPAllocationMethod\": \"Dynamic\",\r\n    \"idleTimeoutInMinutes\": 4,\r\n    \"dnsSettings\": {\r\n      \"domainNameLabel\": \"ps6213\",\r\n      \"fqdn\": \"ps6213.westcentralus.cloudapp.azure.com\"\r\n    },\r\n    \"ipTags\": []\r\n  },\r\n  \"type\": \"Microsoft.Network/publicIPAddresses\",\r\n  \"sku\": {\r\n    \"name\": \"Basic\",\r\n    \"tier\": \"Regional\"\r\n  }\r\n}",
      "ResponseHeaders": {
        "Content-Length": [
          "745"
>>>>>>> f160aee6
        ],
        "Content-Type": [
          "application/json; charset=utf-8"
        ],
        "Expires": [
          "-1"
        ],
        "Pragma": [
          "no-cache"
        ],
        "x-ms-request-id": [
<<<<<<< HEAD
          "0e4a4d9b-ba7e-49b8-bb4f-c0e97dca051f"
        ],
        "x-ms-correlation-request-id": [
          "5f13668a-5d9e-4da4-88e0-01c1e27fac29"
=======
          "2785b823-783f-4544-a87c-827e852cd785"
        ],
        "x-ms-correlation-request-id": [
          "4222349f-5fae-4f7f-b952-d4dba04638b0"
>>>>>>> f160aee6
        ],
        "Strict-Transport-Security": [
          "max-age=31536000; includeSubDomains"
        ],
        "Cache-Control": [
          "no-cache"
        ],
        "ETag": [
<<<<<<< HEAD
          "W/\"764b4e4d-5b88-4068-8036-69647a1b8bb0\""
=======
          "W/\"00898ce9-69cc-4922-8df9-22109fe03eba\""
>>>>>>> f160aee6
        ],
        "Server": [
          "Microsoft-HTTPAPI/2.0",
          "Microsoft-HTTPAPI/2.0"
        ],
        "x-ms-ratelimit-remaining-subscription-reads": [
<<<<<<< HEAD
          "11974"
        ],
        "x-ms-routing-request-id": [
          "BRAZILUS:20180908T045314Z:5f13668a-5d9e-4da4-88e0-01c1e27fac29"
=======
          "11843"
        ],
        "x-ms-routing-request-id": [
          "BRAZILUS:20180907T105530Z:4222349f-5fae-4f7f-b952-d4dba04638b0"
>>>>>>> f160aee6
        ],
        "X-Content-Type-Options": [
          "nosniff"
        ],
        "Date": [
<<<<<<< HEAD
          "Sat, 08 Sep 2018 04:53:14 GMT"
=======
          "Fri, 07 Sep 2018 10:55:30 GMT"
>>>>>>> f160aee6
        ]
      },
      "StatusCode": 200
    },
    {
<<<<<<< HEAD
      "RequestUri": "/subscriptions/d2ad5196-2292-4080-b209-ce4399b0a807/resourceGroups/ps6486/providers/Microsoft.Network/publicIPAddresses/ps8066?api-version=2018-08-01",
      "EncodedRequestUri": "L3N1YnNjcmlwdGlvbnMvZDJhZDUxOTYtMjI5Mi00MDgwLWIyMDktY2U0Mzk5YjBhODA3L3Jlc291cmNlR3JvdXBzL3BzNjQ4Ni9wcm92aWRlcnMvTWljcm9zb2Z0Lk5ldHdvcmsvcHVibGljSVBBZGRyZXNzZXMvcHM4MDY2P2FwaS12ZXJzaW9uPTIwMTgtMDgtMDE=",
=======
      "RequestUri": "/subscriptions/947d47b4-7883-4bb9-9d85-c5e8e2f572ce/resourceGroups/ps8207/providers/Microsoft.Network/publicIPAddresses/ps673?api-version=2018-08-01",
      "EncodedRequestUri": "L3N1YnNjcmlwdGlvbnMvOTQ3ZDQ3YjQtNzg4My00YmI5LTlkODUtYzVlOGUyZjU3MmNlL3Jlc291cmNlR3JvdXBzL3BzODIwNy9wcm92aWRlcnMvTWljcm9zb2Z0Lk5ldHdvcmsvcHVibGljSVBBZGRyZXNzZXMvcHM2NzM/YXBpLXZlcnNpb249MjAxOC0wOC0wMQ==",
>>>>>>> f160aee6
      "RequestMethod": "GET",
      "RequestBody": "",
      "RequestHeaders": {
        "x-ms-client-request-id": [
<<<<<<< HEAD
          "6ea6d153-6c1b-481f-b50d-d2b9c55d60de"
=======
          "a2e3d304-8e58-4110-82e3-a40423fd4a37"
>>>>>>> f160aee6
        ],
        "accept-language": [
          "en-US"
        ],
        "User-Agent": [
          "FxVersion/4.7.3132.0",
          "OSName/Windows10Enterprise",
          "OSVersion/6.3.17134",
          "Microsoft.Azure.Management.Network.NetworkManagementClient/19.3.0.0"
        ]
      },
<<<<<<< HEAD
      "ResponseBody": "{\r\n  \"name\": \"ps8066\",\r\n  \"id\": \"/subscriptions/d2ad5196-2292-4080-b209-ce4399b0a807/resourceGroups/ps6486/providers/Microsoft.Network/publicIPAddresses/ps8066\",\r\n  \"etag\": \"W/\\\"764b4e4d-5b88-4068-8036-69647a1b8bb0\\\"\",\r\n  \"location\": \"westus\",\r\n  \"properties\": {\r\n    \"provisioningState\": \"Succeeded\",\r\n    \"resourceGuid\": \"40a27de7-7e59-44f5-8941-82ae834f1f8c\",\r\n    \"publicIPAddressVersion\": \"IPv4\",\r\n    \"publicIPAllocationMethod\": \"Dynamic\",\r\n    \"idleTimeoutInMinutes\": 4,\r\n    \"dnsSettings\": {\r\n      \"domainNameLabel\": \"ps3172\",\r\n      \"fqdn\": \"ps3172.westus.cloudapp.azure.com\"\r\n    },\r\n    \"ipTags\": []\r\n  },\r\n  \"type\": \"Microsoft.Network/publicIPAddresses\",\r\n  \"sku\": {\r\n    \"name\": \"Basic\",\r\n    \"tier\": \"Regional\"\r\n  }\r\n}",
      "ResponseHeaders": {
        "Content-Length": [
          "733"
=======
      "ResponseBody": "{\r\n  \"name\": \"ps673\",\r\n  \"id\": \"/subscriptions/947d47b4-7883-4bb9-9d85-c5e8e2f572ce/resourceGroups/ps8207/providers/Microsoft.Network/publicIPAddresses/ps673\",\r\n  \"etag\": \"W/\\\"00898ce9-69cc-4922-8df9-22109fe03eba\\\"\",\r\n  \"location\": \"westcentralus\",\r\n  \"properties\": {\r\n    \"provisioningState\": \"Succeeded\",\r\n    \"resourceGuid\": \"b274d6c9-8ad9-4b12-961f-566dd3f8141d\",\r\n    \"publicIPAddressVersion\": \"IPv4\",\r\n    \"publicIPAllocationMethod\": \"Dynamic\",\r\n    \"idleTimeoutInMinutes\": 4,\r\n    \"dnsSettings\": {\r\n      \"domainNameLabel\": \"ps6213\",\r\n      \"fqdn\": \"ps6213.westcentralus.cloudapp.azure.com\"\r\n    },\r\n    \"ipTags\": []\r\n  },\r\n  \"type\": \"Microsoft.Network/publicIPAddresses\",\r\n  \"sku\": {\r\n    \"name\": \"Basic\",\r\n    \"tier\": \"Regional\"\r\n  }\r\n}",
      "ResponseHeaders": {
        "Content-Length": [
          "745"
>>>>>>> f160aee6
        ],
        "Content-Type": [
          "application/json; charset=utf-8"
        ],
        "Expires": [
          "-1"
        ],
        "Pragma": [
          "no-cache"
        ],
        "x-ms-request-id": [
<<<<<<< HEAD
          "4b03befb-8dc3-4b2d-91d0-35d8459329d3"
        ],
        "x-ms-correlation-request-id": [
          "4c05d3f0-08ec-4474-a4d3-7d6cb5816244"
=======
          "0e40dd35-598c-400e-862c-29cdc72bf592"
        ],
        "x-ms-correlation-request-id": [
          "195bb623-b371-45f3-b737-65aaae90169b"
>>>>>>> f160aee6
        ],
        "Strict-Transport-Security": [
          "max-age=31536000; includeSubDomains"
        ],
        "Cache-Control": [
          "no-cache"
        ],
        "ETag": [
<<<<<<< HEAD
          "W/\"764b4e4d-5b88-4068-8036-69647a1b8bb0\""
=======
          "W/\"00898ce9-69cc-4922-8df9-22109fe03eba\""
>>>>>>> f160aee6
        ],
        "Server": [
          "Microsoft-HTTPAPI/2.0",
          "Microsoft-HTTPAPI/2.0"
        ],
        "x-ms-ratelimit-remaining-subscription-reads": [
<<<<<<< HEAD
          "11973"
        ],
        "x-ms-routing-request-id": [
          "BRAZILUS:20180908T045314Z:4c05d3f0-08ec-4474-a4d3-7d6cb5816244"
=======
          "11842"
        ],
        "x-ms-routing-request-id": [
          "BRAZILUS:20180907T105530Z:195bb623-b371-45f3-b737-65aaae90169b"
>>>>>>> f160aee6
        ],
        "X-Content-Type-Options": [
          "nosniff"
        ],
        "Date": [
<<<<<<< HEAD
          "Sat, 08 Sep 2018 04:53:14 GMT"
=======
          "Fri, 07 Sep 2018 10:55:30 GMT"
>>>>>>> f160aee6
        ]
      },
      "StatusCode": 200
    },
    {
<<<<<<< HEAD
      "RequestUri": "/subscriptions/d2ad5196-2292-4080-b209-ce4399b0a807/resourceGroups/ps6486/providers/Microsoft.Network/publicIPAddresses/ps8066?api-version=2018-08-01",
      "EncodedRequestUri": "L3N1YnNjcmlwdGlvbnMvZDJhZDUxOTYtMjI5Mi00MDgwLWIyMDktY2U0Mzk5YjBhODA3L3Jlc291cmNlR3JvdXBzL3BzNjQ4Ni9wcm92aWRlcnMvTWljcm9zb2Z0Lk5ldHdvcmsvcHVibGljSVBBZGRyZXNzZXMvcHM4MDY2P2FwaS12ZXJzaW9uPTIwMTgtMDgtMDE=",
=======
      "RequestUri": "/subscriptions/947d47b4-7883-4bb9-9d85-c5e8e2f572ce/resourceGroups/ps8207/providers/Microsoft.Network/publicIPAddresses/ps673?api-version=2018-08-01",
      "EncodedRequestUri": "L3N1YnNjcmlwdGlvbnMvOTQ3ZDQ3YjQtNzg4My00YmI5LTlkODUtYzVlOGUyZjU3MmNlL3Jlc291cmNlR3JvdXBzL3BzODIwNy9wcm92aWRlcnMvTWljcm9zb2Z0Lk5ldHdvcmsvcHVibGljSVBBZGRyZXNzZXMvcHM2NzM/YXBpLXZlcnNpb249MjAxOC0wOC0wMQ==",
>>>>>>> f160aee6
      "RequestMethod": "GET",
      "RequestBody": "",
      "RequestHeaders": {
        "x-ms-client-request-id": [
<<<<<<< HEAD
          "aac60eea-94e6-49d7-ba6e-9e0fb9b5d861"
=======
          "3ce06de3-9950-45b4-ab1f-cffd11d6067d"
>>>>>>> f160aee6
        ],
        "accept-language": [
          "en-US"
        ],
        "User-Agent": [
          "FxVersion/4.7.3132.0",
          "OSName/Windows10Enterprise",
          "OSVersion/6.3.17134",
          "Microsoft.Azure.Management.Network.NetworkManagementClient/19.3.0.0"
        ]
      },
<<<<<<< HEAD
      "ResponseBody": "{\r\n  \"name\": \"ps8066\",\r\n  \"id\": \"/subscriptions/d2ad5196-2292-4080-b209-ce4399b0a807/resourceGroups/ps6486/providers/Microsoft.Network/publicIPAddresses/ps8066\",\r\n  \"etag\": \"W/\\\"764b4e4d-5b88-4068-8036-69647a1b8bb0\\\"\",\r\n  \"location\": \"westus\",\r\n  \"properties\": {\r\n    \"provisioningState\": \"Succeeded\",\r\n    \"resourceGuid\": \"40a27de7-7e59-44f5-8941-82ae834f1f8c\",\r\n    \"publicIPAddressVersion\": \"IPv4\",\r\n    \"publicIPAllocationMethod\": \"Dynamic\",\r\n    \"idleTimeoutInMinutes\": 4,\r\n    \"dnsSettings\": {\r\n      \"domainNameLabel\": \"ps3172\",\r\n      \"fqdn\": \"ps3172.westus.cloudapp.azure.com\"\r\n    },\r\n    \"ipTags\": []\r\n  },\r\n  \"type\": \"Microsoft.Network/publicIPAddresses\",\r\n  \"sku\": {\r\n    \"name\": \"Basic\",\r\n    \"tier\": \"Regional\"\r\n  }\r\n}",
      "ResponseHeaders": {
        "Content-Length": [
          "733"
=======
      "ResponseBody": "{\r\n  \"name\": \"ps673\",\r\n  \"id\": \"/subscriptions/947d47b4-7883-4bb9-9d85-c5e8e2f572ce/resourceGroups/ps8207/providers/Microsoft.Network/publicIPAddresses/ps673\",\r\n  \"etag\": \"W/\\\"00898ce9-69cc-4922-8df9-22109fe03eba\\\"\",\r\n  \"location\": \"westcentralus\",\r\n  \"properties\": {\r\n    \"provisioningState\": \"Succeeded\",\r\n    \"resourceGuid\": \"b274d6c9-8ad9-4b12-961f-566dd3f8141d\",\r\n    \"publicIPAddressVersion\": \"IPv4\",\r\n    \"publicIPAllocationMethod\": \"Dynamic\",\r\n    \"idleTimeoutInMinutes\": 4,\r\n    \"dnsSettings\": {\r\n      \"domainNameLabel\": \"ps6213\",\r\n      \"fqdn\": \"ps6213.westcentralus.cloudapp.azure.com\"\r\n    },\r\n    \"ipTags\": []\r\n  },\r\n  \"type\": \"Microsoft.Network/publicIPAddresses\",\r\n  \"sku\": {\r\n    \"name\": \"Basic\",\r\n    \"tier\": \"Regional\"\r\n  }\r\n}",
      "ResponseHeaders": {
        "Content-Length": [
          "745"
>>>>>>> f160aee6
        ],
        "Content-Type": [
          "application/json; charset=utf-8"
        ],
        "Expires": [
          "-1"
        ],
        "Pragma": [
          "no-cache"
        ],
        "x-ms-request-id": [
<<<<<<< HEAD
          "24f15e6a-9e6f-4758-b7a4-04b2aa611e16"
        ],
        "x-ms-correlation-request-id": [
          "d0f4264c-42ee-4d15-b21c-7f55ec8ce968"
=======
          "a5fb9391-235a-44c5-967b-bb1a5b6fe2a8"
        ],
        "x-ms-correlation-request-id": [
          "69dee5da-0e6a-4355-af3e-fb268d5eb7fc"
>>>>>>> f160aee6
        ],
        "Strict-Transport-Security": [
          "max-age=31536000; includeSubDomains"
        ],
        "Cache-Control": [
          "no-cache"
        ],
        "ETag": [
<<<<<<< HEAD
          "W/\"764b4e4d-5b88-4068-8036-69647a1b8bb0\""
=======
          "W/\"00898ce9-69cc-4922-8df9-22109fe03eba\""
>>>>>>> f160aee6
        ],
        "Server": [
          "Microsoft-HTTPAPI/2.0",
          "Microsoft-HTTPAPI/2.0"
        ],
        "x-ms-ratelimit-remaining-subscription-reads": [
<<<<<<< HEAD
          "11972"
        ],
        "x-ms-routing-request-id": [
          "BRAZILUS:20180908T045314Z:d0f4264c-42ee-4d15-b21c-7f55ec8ce968"
=======
          "11841"
        ],
        "x-ms-routing-request-id": [
          "BRAZILUS:20180907T105531Z:69dee5da-0e6a-4355-af3e-fb268d5eb7fc"
>>>>>>> f160aee6
        ],
        "X-Content-Type-Options": [
          "nosniff"
        ],
        "Date": [
<<<<<<< HEAD
          "Sat, 08 Sep 2018 04:53:14 GMT"
=======
          "Fri, 07 Sep 2018 10:55:30 GMT"
>>>>>>> f160aee6
        ]
      },
      "StatusCode": 200
    },
    {
<<<<<<< HEAD
      "RequestUri": "/subscriptions/d2ad5196-2292-4080-b209-ce4399b0a807/resourceGroups/ps6486/providers/Microsoft.Network/publicIPAddresses/ps8066?api-version=2018-08-01",
      "EncodedRequestUri": "L3N1YnNjcmlwdGlvbnMvZDJhZDUxOTYtMjI5Mi00MDgwLWIyMDktY2U0Mzk5YjBhODA3L3Jlc291cmNlR3JvdXBzL3BzNjQ4Ni9wcm92aWRlcnMvTWljcm9zb2Z0Lk5ldHdvcmsvcHVibGljSVBBZGRyZXNzZXMvcHM4MDY2P2FwaS12ZXJzaW9uPTIwMTgtMDgtMDE=",
      "RequestMethod": "PUT",
      "RequestBody": "{\r\n  \"properties\": {\r\n    \"publicIPAllocationMethod\": \"Dynamic\",\r\n    \"dnsSettings\": {\r\n      \"domainNameLabel\": \"ps3094\"\r\n    },\r\n    \"ipTags\": []\r\n  },\r\n  \"zones\": [],\r\n  \"location\": \"West US\"\r\n}",
=======
      "RequestUri": "/subscriptions/947d47b4-7883-4bb9-9d85-c5e8e2f572ce/resourceGroups/ps8207/providers/Microsoft.Network/publicIPAddresses/ps673?api-version=2018-08-01",
      "EncodedRequestUri": "L3N1YnNjcmlwdGlvbnMvOTQ3ZDQ3YjQtNzg4My00YmI5LTlkODUtYzVlOGUyZjU3MmNlL3Jlc291cmNlR3JvdXBzL3BzODIwNy9wcm92aWRlcnMvTWljcm9zb2Z0Lk5ldHdvcmsvcHVibGljSVBBZGRyZXNzZXMvcHM2NzM/YXBpLXZlcnNpb249MjAxOC0wOC0wMQ==",
      "RequestMethod": "PUT",
      "RequestBody": "{\r\n  \"properties\": {\r\n    \"publicIPAllocationMethod\": \"Dynamic\",\r\n    \"dnsSettings\": {\r\n      \"domainNameLabel\": \"ps8842\"\r\n    },\r\n    \"ipTags\": []\r\n  },\r\n  \"zones\": [],\r\n  \"location\": \"westcentralus\"\r\n}",
>>>>>>> f160aee6
      "RequestHeaders": {
        "Content-Type": [
          "application/json; charset=utf-8"
        ],
        "Content-Length": [
          "203"
        ],
        "x-ms-client-request-id": [
<<<<<<< HEAD
          "8b5e950e-b0da-40aa-8dac-08d4653d28a9"
=======
          "133e41b8-3d99-4755-8cca-77cf618be384"
>>>>>>> f160aee6
        ],
        "accept-language": [
          "en-US"
        ],
        "User-Agent": [
          "FxVersion/4.7.3132.0",
          "OSName/Windows10Enterprise",
          "OSVersion/6.3.17134",
          "Microsoft.Azure.Management.Network.NetworkManagementClient/19.3.0.0"
        ]
      },
<<<<<<< HEAD
      "ResponseBody": "{\r\n  \"name\": \"ps8066\",\r\n  \"id\": \"/subscriptions/d2ad5196-2292-4080-b209-ce4399b0a807/resourceGroups/ps6486/providers/Microsoft.Network/publicIPAddresses/ps8066\",\r\n  \"etag\": \"W/\\\"bfbacacf-4a68-4bde-9e91-16edeb0ff5d2\\\"\",\r\n  \"location\": \"westus\",\r\n  \"properties\": {\r\n    \"provisioningState\": \"Updating\",\r\n    \"resourceGuid\": \"40a27de7-7e59-44f5-8941-82ae834f1f8c\",\r\n    \"publicIPAddressVersion\": \"IPv4\",\r\n    \"publicIPAllocationMethod\": \"Dynamic\",\r\n    \"idleTimeoutInMinutes\": 4,\r\n    \"dnsSettings\": {\r\n      \"domainNameLabel\": \"ps3094\",\r\n      \"fqdn\": \"ps3094.westus.cloudapp.azure.com\"\r\n    },\r\n    \"ipTags\": []\r\n  },\r\n  \"type\": \"Microsoft.Network/publicIPAddresses\",\r\n  \"sku\": {\r\n    \"name\": \"Basic\",\r\n    \"tier\": \"Regional\"\r\n  }\r\n}",
      "ResponseHeaders": {
        "Content-Length": [
          "732"
=======
      "ResponseBody": "{\r\n  \"name\": \"ps673\",\r\n  \"id\": \"/subscriptions/947d47b4-7883-4bb9-9d85-c5e8e2f572ce/resourceGroups/ps8207/providers/Microsoft.Network/publicIPAddresses/ps673\",\r\n  \"etag\": \"W/\\\"af1ab8a8-3cc7-426a-8ad7-ba4b1f525c20\\\"\",\r\n  \"location\": \"westcentralus\",\r\n  \"properties\": {\r\n    \"provisioningState\": \"Updating\",\r\n    \"resourceGuid\": \"b274d6c9-8ad9-4b12-961f-566dd3f8141d\",\r\n    \"publicIPAddressVersion\": \"IPv4\",\r\n    \"publicIPAllocationMethod\": \"Dynamic\",\r\n    \"idleTimeoutInMinutes\": 4,\r\n    \"dnsSettings\": {\r\n      \"domainNameLabel\": \"ps8842\",\r\n      \"fqdn\": \"ps8842.westcentralus.cloudapp.azure.com\"\r\n    },\r\n    \"ipTags\": []\r\n  },\r\n  \"type\": \"Microsoft.Network/publicIPAddresses\",\r\n  \"sku\": {\r\n    \"name\": \"Basic\",\r\n    \"tier\": \"Regional\"\r\n  }\r\n}",
      "ResponseHeaders": {
        "Content-Length": [
          "744"
>>>>>>> f160aee6
        ],
        "Content-Type": [
          "application/json; charset=utf-8"
        ],
        "Expires": [
          "-1"
        ],
        "Pragma": [
          "no-cache"
        ],
        "Retry-After": [
          "3"
        ],
        "x-ms-request-id": [
<<<<<<< HEAD
          "2af75ed8-b312-461f-a1b5-a37452323bb1"
        ],
        "Azure-AsyncOperation": [
          "https://brazilus.management.azure.com/subscriptions/d2ad5196-2292-4080-b209-ce4399b0a807/providers/Microsoft.Network/locations/westus/operations/2af75ed8-b312-461f-a1b5-a37452323bb1?api-version=2018-08-01"
        ],
        "x-ms-correlation-request-id": [
          "f4ae4e15-61f7-4618-90c9-348d29cc060d"
=======
          "8b706a57-3dc2-4d78-9c91-7cd80cc9ef93"
        ],
        "Azure-AsyncOperation": [
          "https://brazilus.management.azure.com/subscriptions/947d47b4-7883-4bb9-9d85-c5e8e2f572ce/providers/Microsoft.Network/locations/westcentralus/operations/8b706a57-3dc2-4d78-9c91-7cd80cc9ef93?api-version=2018-08-01"
        ],
        "x-ms-correlation-request-id": [
          "c957bdfe-a790-460e-8829-d38ff45d71bb"
>>>>>>> f160aee6
        ],
        "Strict-Transport-Security": [
          "max-age=31536000; includeSubDomains"
        ],
        "Cache-Control": [
          "no-cache"
        ],
        "Server": [
          "Microsoft-HTTPAPI/2.0",
          "Microsoft-HTTPAPI/2.0"
        ],
        "x-ms-ratelimit-remaining-subscription-writes": [
<<<<<<< HEAD
          "1197"
        ],
        "x-ms-routing-request-id": [
          "BRAZILUS:20180908T045252Z:f4ae4e15-61f7-4618-90c9-348d29cc060d"
=======
          "1173"
        ],
        "x-ms-routing-request-id": [
          "BRAZILUS:20180907T105507Z:c957bdfe-a790-460e-8829-d38ff45d71bb"
>>>>>>> f160aee6
        ],
        "X-Content-Type-Options": [
          "nosniff"
        ],
        "Date": [
<<<<<<< HEAD
          "Sat, 08 Sep 2018 04:52:52 GMT"
=======
          "Fri, 07 Sep 2018 10:55:07 GMT"
>>>>>>> f160aee6
        ]
      },
      "StatusCode": 201
    },
    {
<<<<<<< HEAD
      "RequestUri": "/subscriptions/d2ad5196-2292-4080-b209-ce4399b0a807/resourceGroups/ps6486/providers/Microsoft.Network/publicIPAddresses/ps8066?api-version=2018-08-01",
      "EncodedRequestUri": "L3N1YnNjcmlwdGlvbnMvZDJhZDUxOTYtMjI5Mi00MDgwLWIyMDktY2U0Mzk5YjBhODA3L3Jlc291cmNlR3JvdXBzL3BzNjQ4Ni9wcm92aWRlcnMvTWljcm9zb2Z0Lk5ldHdvcmsvcHVibGljSVBBZGRyZXNzZXMvcHM4MDY2P2FwaS12ZXJzaW9uPTIwMTgtMDgtMDE=",
      "RequestMethod": "PUT",
      "RequestBody": "{\r\n  \"sku\": {\r\n    \"name\": \"Basic\"\r\n  },\r\n  \"properties\": {\r\n    \"publicIPAllocationMethod\": \"Dynamic\",\r\n    \"publicIPAddressVersion\": \"IPv4\",\r\n    \"dnsSettings\": {\r\n      \"domainNameLabel\": \"ps3172\",\r\n      \"fqdn\": \"ps3094.westus.cloudapp.azure.com\"\r\n    },\r\n    \"ipTags\": [],\r\n    \"ipAddress\": \"Not Assigned\",\r\n    \"idleTimeoutInMinutes\": 4,\r\n    \"resourceGuid\": \"40a27de7-7e59-44f5-8941-82ae834f1f8c\",\r\n    \"provisioningState\": \"Succeeded\"\r\n  },\r\n  \"etag\": \"W/\\\"ca11b885-1ba9-4ec3-bf44-cadc03ecb475\\\"\",\r\n  \"zones\": [],\r\n  \"id\": \"/subscriptions/d2ad5196-2292-4080-b209-ce4399b0a807/resourceGroups/ps6486/providers/Microsoft.Network/publicIPAddresses/ps8066\",\r\n  \"location\": \"westus\"\r\n}",
=======
      "RequestUri": "/subscriptions/947d47b4-7883-4bb9-9d85-c5e8e2f572ce/resourceGroups/ps8207/providers/Microsoft.Network/publicIPAddresses/ps673?api-version=2018-08-01",
      "EncodedRequestUri": "L3N1YnNjcmlwdGlvbnMvOTQ3ZDQ3YjQtNzg4My00YmI5LTlkODUtYzVlOGUyZjU3MmNlL3Jlc291cmNlR3JvdXBzL3BzODIwNy9wcm92aWRlcnMvTWljcm9zb2Z0Lk5ldHdvcmsvcHVibGljSVBBZGRyZXNzZXMvcHM2NzM/YXBpLXZlcnNpb249MjAxOC0wOC0wMQ==",
      "RequestMethod": "PUT",
      "RequestBody": "{\r\n  \"sku\": {\r\n    \"name\": \"Basic\"\r\n  },\r\n  \"properties\": {\r\n    \"publicIPAllocationMethod\": \"Dynamic\",\r\n    \"publicIPAddressVersion\": \"IPv4\",\r\n    \"dnsSettings\": {\r\n      \"domainNameLabel\": \"ps6213\",\r\n      \"fqdn\": \"ps8842.westcentralus.cloudapp.azure.com\"\r\n    },\r\n    \"ipTags\": [],\r\n    \"ipAddress\": \"Not Assigned\",\r\n    \"idleTimeoutInMinutes\": 4,\r\n    \"resourceGuid\": \"b274d6c9-8ad9-4b12-961f-566dd3f8141d\",\r\n    \"provisioningState\": \"Succeeded\"\r\n  },\r\n  \"etag\": \"W/\\\"3bf7324e-316c-49bb-b056-f81bf0c44c0f\\\"\",\r\n  \"zones\": [],\r\n  \"id\": \"/subscriptions/947d47b4-7883-4bb9-9d85-c5e8e2f572ce/resourceGroups/ps8207/providers/Microsoft.Network/publicIPAddresses/ps673\",\r\n  \"location\": \"westcentralus\"\r\n}",
>>>>>>> f160aee6
      "RequestHeaders": {
        "Content-Type": [
          "application/json; charset=utf-8"
        ],
        "Content-Length": [
<<<<<<< HEAD
          "687"
        ],
        "x-ms-client-request-id": [
          "d57b0ec7-7602-4176-9ba1-40b9d033c4ed"
=======
          "700"
        ],
        "x-ms-client-request-id": [
          "888825f4-7f93-4208-9cec-c66a6b05b089"
>>>>>>> f160aee6
        ],
        "accept-language": [
          "en-US"
        ],
        "User-Agent": [
          "FxVersion/4.7.3132.0",
          "OSName/Windows10Enterprise",
          "OSVersion/6.3.17134",
          "Microsoft.Azure.Management.Network.NetworkManagementClient/19.3.0.0"
        ]
      },
<<<<<<< HEAD
      "ResponseBody": "{\r\n  \"name\": \"ps8066\",\r\n  \"id\": \"/subscriptions/d2ad5196-2292-4080-b209-ce4399b0a807/resourceGroups/ps6486/providers/Microsoft.Network/publicIPAddresses/ps8066\",\r\n  \"etag\": \"W/\\\"c353e52c-3c1c-453d-8a90-1fa3f5f2a276\\\"\",\r\n  \"location\": \"westus\",\r\n  \"properties\": {\r\n    \"provisioningState\": \"Updating\",\r\n    \"resourceGuid\": \"40a27de7-7e59-44f5-8941-82ae834f1f8c\",\r\n    \"publicIPAddressVersion\": \"IPv4\",\r\n    \"publicIPAllocationMethod\": \"Dynamic\",\r\n    \"idleTimeoutInMinutes\": 4,\r\n    \"dnsSettings\": {\r\n      \"domainNameLabel\": \"ps3172\",\r\n      \"fqdn\": \"ps3172.westus.cloudapp.azure.com\"\r\n    },\r\n    \"ipTags\": []\r\n  },\r\n  \"type\": \"Microsoft.Network/publicIPAddresses\",\r\n  \"sku\": {\r\n    \"name\": \"Basic\",\r\n    \"tier\": \"Regional\"\r\n  }\r\n}",
      "ResponseHeaders": {
        "Content-Length": [
          "732"
=======
      "ResponseBody": "{\r\n  \"name\": \"ps673\",\r\n  \"id\": \"/subscriptions/947d47b4-7883-4bb9-9d85-c5e8e2f572ce/resourceGroups/ps8207/providers/Microsoft.Network/publicIPAddresses/ps673\",\r\n  \"etag\": \"W/\\\"835039af-e9e7-4792-a9f4-f323d5b3e0ae\\\"\",\r\n  \"location\": \"westcentralus\",\r\n  \"properties\": {\r\n    \"provisioningState\": \"Updating\",\r\n    \"resourceGuid\": \"b274d6c9-8ad9-4b12-961f-566dd3f8141d\",\r\n    \"publicIPAddressVersion\": \"IPv4\",\r\n    \"publicIPAllocationMethod\": \"Dynamic\",\r\n    \"idleTimeoutInMinutes\": 4,\r\n    \"dnsSettings\": {\r\n      \"domainNameLabel\": \"ps6213\",\r\n      \"fqdn\": \"ps6213.westcentralus.cloudapp.azure.com\"\r\n    },\r\n    \"ipTags\": []\r\n  },\r\n  \"type\": \"Microsoft.Network/publicIPAddresses\",\r\n  \"sku\": {\r\n    \"name\": \"Basic\",\r\n    \"tier\": \"Regional\"\r\n  }\r\n}",
      "ResponseHeaders": {
        "Content-Length": [
          "744"
>>>>>>> f160aee6
        ],
        "Content-Type": [
          "application/json; charset=utf-8"
        ],
        "Expires": [
          "-1"
        ],
        "Pragma": [
          "no-cache"
        ],
        "Retry-After": [
          "3"
        ],
        "x-ms-request-id": [
<<<<<<< HEAD
          "48ea35fb-0942-4ce1-870c-926e538fe33b"
        ],
        "Azure-AsyncOperation": [
          "https://brazilus.management.azure.com/subscriptions/d2ad5196-2292-4080-b209-ce4399b0a807/providers/Microsoft.Network/locations/westus/operations/48ea35fb-0942-4ce1-870c-926e538fe33b?api-version=2018-08-01"
        ],
        "x-ms-correlation-request-id": [
          "f24ba0ab-f766-47ee-ac4d-baf02da7ebee"
=======
          "3a9e102d-ffe5-426e-b9c1-4bdb7e1e76c7"
        ],
        "Azure-AsyncOperation": [
          "https://brazilus.management.azure.com/subscriptions/947d47b4-7883-4bb9-9d85-c5e8e2f572ce/providers/Microsoft.Network/locations/westcentralus/operations/3a9e102d-ffe5-426e-b9c1-4bdb7e1e76c7?api-version=2018-08-01"
        ],
        "x-ms-correlation-request-id": [
          "f25713d3-36a1-4675-9b50-26f0cb3e3c56"
>>>>>>> f160aee6
        ],
        "Strict-Transport-Security": [
          "max-age=31536000; includeSubDomains"
        ],
        "Cache-Control": [
          "no-cache"
        ],
        "Server": [
          "Microsoft-HTTPAPI/2.0",
          "Microsoft-HTTPAPI/2.0"
        ],
        "x-ms-ratelimit-remaining-subscription-writes": [
<<<<<<< HEAD
          "1196"
        ],
        "x-ms-routing-request-id": [
          "BRAZILUS:20180908T045304Z:f24ba0ab-f766-47ee-ac4d-baf02da7ebee"
=======
          "1172"
        ],
        "x-ms-routing-request-id": [
          "BRAZILUS:20180907T105520Z:f25713d3-36a1-4675-9b50-26f0cb3e3c56"
>>>>>>> f160aee6
        ],
        "X-Content-Type-Options": [
          "nosniff"
        ],
        "Date": [
<<<<<<< HEAD
          "Sat, 08 Sep 2018 04:53:03 GMT"
=======
          "Fri, 07 Sep 2018 10:55:20 GMT"
>>>>>>> f160aee6
        ]
      },
      "StatusCode": 200
    },
    {
<<<<<<< HEAD
      "RequestUri": "/subscriptions/d2ad5196-2292-4080-b209-ce4399b0a807/providers/Microsoft.Network/locations/westus/operations/2af75ed8-b312-461f-a1b5-a37452323bb1?api-version=2018-08-01",
      "EncodedRequestUri": "L3N1YnNjcmlwdGlvbnMvZDJhZDUxOTYtMjI5Mi00MDgwLWIyMDktY2U0Mzk5YjBhODA3L3Byb3ZpZGVycy9NaWNyb3NvZnQuTmV0d29yay9sb2NhdGlvbnMvd2VzdHVzL29wZXJhdGlvbnMvMmFmNzVlZDgtYjMxMi00NjFmLWExYjUtYTM3NDUyMzIzYmIxP2FwaS12ZXJzaW9uPTIwMTgtMDgtMDE=",
=======
      "RequestUri": "/subscriptions/947d47b4-7883-4bb9-9d85-c5e8e2f572ce/providers/Microsoft.Network/locations/westcentralus/operations/8b706a57-3dc2-4d78-9c91-7cd80cc9ef93?api-version=2018-08-01",
      "EncodedRequestUri": "L3N1YnNjcmlwdGlvbnMvOTQ3ZDQ3YjQtNzg4My00YmI5LTlkODUtYzVlOGUyZjU3MmNlL3Byb3ZpZGVycy9NaWNyb3NvZnQuTmV0d29yay9sb2NhdGlvbnMvd2VzdGNlbnRyYWx1cy9vcGVyYXRpb25zLzhiNzA2YTU3LTNkYzItNGQ3OC05YzkxLTdjZDgwY2M5ZWY5Mz9hcGktdmVyc2lvbj0yMDE4LTA4LTAx",
>>>>>>> f160aee6
      "RequestMethod": "GET",
      "RequestBody": "",
      "RequestHeaders": {
        "User-Agent": [
          "FxVersion/4.7.3132.0",
          "OSName/Windows10Enterprise",
          "OSVersion/6.3.17134",
          "Microsoft.Azure.Management.Network.NetworkManagementClient/19.3.0.0"
        ]
      },
      "ResponseBody": "{\r\n  \"status\": \"Succeeded\"\r\n}",
      "ResponseHeaders": {
        "Content-Length": [
          "29"
        ],
        "Content-Type": [
          "application/json; charset=utf-8"
        ],
        "Expires": [
          "-1"
        ],
        "Pragma": [
          "no-cache"
        ],
        "x-ms-request-id": [
<<<<<<< HEAD
          "6144c0e0-2f42-4e90-a5d9-2771b88639e8"
        ],
        "x-ms-correlation-request-id": [
          "b218a26d-5750-49d1-8765-967a92163421"
=======
          "54e6f1f5-abdf-430e-8543-d0079274d646"
        ],
        "x-ms-correlation-request-id": [
          "f0c22bf2-035f-499e-ba99-fd08e60324ff"
>>>>>>> f160aee6
        ],
        "Strict-Transport-Security": [
          "max-age=31536000; includeSubDomains"
        ],
        "Cache-Control": [
          "no-cache"
        ],
        "Server": [
          "Microsoft-HTTPAPI/2.0",
          "Microsoft-HTTPAPI/2.0"
        ],
        "x-ms-ratelimit-remaining-subscription-reads": [
<<<<<<< HEAD
          "11980"
        ],
        "x-ms-routing-request-id": [
          "BRAZILUS:20180908T045303Z:b218a26d-5750-49d1-8765-967a92163421"
=======
          "11849"
        ],
        "x-ms-routing-request-id": [
          "BRAZILUS:20180907T105518Z:f0c22bf2-035f-499e-ba99-fd08e60324ff"
>>>>>>> f160aee6
        ],
        "X-Content-Type-Options": [
          "nosniff"
        ],
        "Date": [
<<<<<<< HEAD
          "Sat, 08 Sep 2018 04:53:02 GMT"
=======
          "Fri, 07 Sep 2018 10:55:17 GMT"
>>>>>>> f160aee6
        ]
      },
      "StatusCode": 200
    },
    {
<<<<<<< HEAD
      "RequestUri": "/subscriptions/d2ad5196-2292-4080-b209-ce4399b0a807/providers/Microsoft.Network/locations/westus/operations/48ea35fb-0942-4ce1-870c-926e538fe33b?api-version=2018-08-01",
      "EncodedRequestUri": "L3N1YnNjcmlwdGlvbnMvZDJhZDUxOTYtMjI5Mi00MDgwLWIyMDktY2U0Mzk5YjBhODA3L3Byb3ZpZGVycy9NaWNyb3NvZnQuTmV0d29yay9sb2NhdGlvbnMvd2VzdHVzL29wZXJhdGlvbnMvNDhlYTM1ZmItMDk0Mi00Y2UxLTg3MGMtOTI2ZTUzOGZlMzNiP2FwaS12ZXJzaW9uPTIwMTgtMDgtMDE=",
=======
      "RequestUri": "/subscriptions/947d47b4-7883-4bb9-9d85-c5e8e2f572ce/providers/Microsoft.Network/locations/westcentralus/operations/3a9e102d-ffe5-426e-b9c1-4bdb7e1e76c7?api-version=2018-08-01",
      "EncodedRequestUri": "L3N1YnNjcmlwdGlvbnMvOTQ3ZDQ3YjQtNzg4My00YmI5LTlkODUtYzVlOGUyZjU3MmNlL3Byb3ZpZGVycy9NaWNyb3NvZnQuTmV0d29yay9sb2NhdGlvbnMvd2VzdGNlbnRyYWx1cy9vcGVyYXRpb25zLzNhOWUxMDJkLWZmZTUtNDI2ZS1iOWMxLTRiZGI3ZTFlNzZjNz9hcGktdmVyc2lvbj0yMDE4LTA4LTAx",
>>>>>>> f160aee6
      "RequestMethod": "GET",
      "RequestBody": "",
      "RequestHeaders": {
        "User-Agent": [
          "FxVersion/4.7.3132.0",
          "OSName/Windows10Enterprise",
          "OSVersion/6.3.17134",
          "Microsoft.Azure.Management.Network.NetworkManagementClient/19.3.0.0"
        ]
      },
      "ResponseBody": "{\r\n  \"status\": \"Succeeded\"\r\n}",
      "ResponseHeaders": {
        "Content-Length": [
          "29"
        ],
        "Content-Type": [
          "application/json; charset=utf-8"
        ],
        "Expires": [
          "-1"
        ],
        "Pragma": [
          "no-cache"
        ],
        "x-ms-request-id": [
<<<<<<< HEAD
          "bb10fe56-041a-409a-b711-05b510ddc7b6"
        ],
        "x-ms-correlation-request-id": [
          "65a975a8-04d7-4e47-b7f4-31fd75639a02"
=======
          "f8a1810b-73ee-4bf5-a157-173689e30108"
        ],
        "x-ms-correlation-request-id": [
          "5692497d-b2c8-4ceb-bf66-092323f24c58"
>>>>>>> f160aee6
        ],
        "Strict-Transport-Security": [
          "max-age=31536000; includeSubDomains"
        ],
        "Cache-Control": [
          "no-cache"
        ],
        "Server": [
          "Microsoft-HTTPAPI/2.0",
          "Microsoft-HTTPAPI/2.0"
        ],
        "x-ms-ratelimit-remaining-subscription-reads": [
<<<<<<< HEAD
          "11975"
        ],
        "x-ms-routing-request-id": [
          "BRAZILUS:20180908T045314Z:65a975a8-04d7-4e47-b7f4-31fd75639a02"
=======
          "11844"
        ],
        "x-ms-routing-request-id": [
          "BRAZILUS:20180907T105530Z:5692497d-b2c8-4ceb-bf66-092323f24c58"
>>>>>>> f160aee6
        ],
        "X-Content-Type-Options": [
          "nosniff"
        ],
        "Date": [
<<<<<<< HEAD
          "Sat, 08 Sep 2018 04:53:14 GMT"
=======
          "Fri, 07 Sep 2018 10:55:30 GMT"
>>>>>>> f160aee6
        ]
      },
      "StatusCode": 200
    },
    {
<<<<<<< HEAD
      "RequestUri": "/subscriptions/d2ad5196-2292-4080-b209-ce4399b0a807/resourceGroups/ps6486/providers/Microsoft.Network/publicIPAddresses/ps8066?api-version=2018-08-01",
      "EncodedRequestUri": "L3N1YnNjcmlwdGlvbnMvZDJhZDUxOTYtMjI5Mi00MDgwLWIyMDktY2U0Mzk5YjBhODA3L3Jlc291cmNlR3JvdXBzL3BzNjQ4Ni9wcm92aWRlcnMvTWljcm9zb2Z0Lk5ldHdvcmsvcHVibGljSVBBZGRyZXNzZXMvcHM4MDY2P2FwaS12ZXJzaW9uPTIwMTgtMDgtMDE=",
=======
      "RequestUri": "/subscriptions/947d47b4-7883-4bb9-9d85-c5e8e2f572ce/resourceGroups/ps8207/providers/Microsoft.Network/publicIPAddresses/ps673?api-version=2018-08-01",
      "EncodedRequestUri": "L3N1YnNjcmlwdGlvbnMvOTQ3ZDQ3YjQtNzg4My00YmI5LTlkODUtYzVlOGUyZjU3MmNlL3Jlc291cmNlR3JvdXBzL3BzODIwNy9wcm92aWRlcnMvTWljcm9zb2Z0Lk5ldHdvcmsvcHVibGljSVBBZGRyZXNzZXMvcHM2NzM/YXBpLXZlcnNpb249MjAxOC0wOC0wMQ==",
>>>>>>> f160aee6
      "RequestMethod": "DELETE",
      "RequestBody": "",
      "RequestHeaders": {
        "x-ms-client-request-id": [
<<<<<<< HEAD
          "ff8f4625-5db4-4fa9-8893-3d260bed0a14"
=======
          "a5f0c113-238b-47b0-b07f-75fd4707b1ab"
>>>>>>> f160aee6
        ],
        "accept-language": [
          "en-US"
        ],
        "User-Agent": [
          "FxVersion/4.7.3132.0",
          "OSName/Windows10Enterprise",
          "OSVersion/6.3.17134",
          "Microsoft.Azure.Management.Network.NetworkManagementClient/19.3.0.0"
        ]
      },
      "ResponseBody": "",
      "ResponseHeaders": {
        "Content-Length": [
          "0"
        ],
        "Expires": [
          "-1"
        ],
        "Pragma": [
          "no-cache"
        ],
        "Retry-After": [
          "10"
        ],
        "x-ms-request-id": [
<<<<<<< HEAD
          "e1bb0197-4756-4e2b-b2d2-8eb8876930d2"
        ],
        "Azure-AsyncOperation": [
          "https://brazilus.management.azure.com/subscriptions/d2ad5196-2292-4080-b209-ce4399b0a807/providers/Microsoft.Network/locations/westus/operations/e1bb0197-4756-4e2b-b2d2-8eb8876930d2?api-version=2018-08-01"
        ],
        "x-ms-correlation-request-id": [
          "42031e94-8a44-4490-9d80-cea5d12c79ff"
=======
          "3b16674d-3172-4da7-8a8e-3656cb9d52e2"
        ],
        "Azure-AsyncOperation": [
          "https://brazilus.management.azure.com/subscriptions/947d47b4-7883-4bb9-9d85-c5e8e2f572ce/providers/Microsoft.Network/locations/westcentralus/operations/3b16674d-3172-4da7-8a8e-3656cb9d52e2?api-version=2018-08-01"
        ],
        "x-ms-correlation-request-id": [
          "91607d70-545b-413f-b7d4-c7388534368b"
>>>>>>> f160aee6
        ],
        "Strict-Transport-Security": [
          "max-age=31536000; includeSubDomains"
        ],
        "Cache-Control": [
          "no-cache"
        ],
        "Location": [
<<<<<<< HEAD
          "https://brazilus.management.azure.com/subscriptions/d2ad5196-2292-4080-b209-ce4399b0a807/providers/Microsoft.Network/locations/westus/operationResults/e1bb0197-4756-4e2b-b2d2-8eb8876930d2?api-version=2018-08-01"
=======
          "https://brazilus.management.azure.com/subscriptions/947d47b4-7883-4bb9-9d85-c5e8e2f572ce/providers/Microsoft.Network/locations/westcentralus/operationResults/3b16674d-3172-4da7-8a8e-3656cb9d52e2?api-version=2018-08-01"
>>>>>>> f160aee6
        ],
        "Server": [
          "Microsoft-HTTPAPI/2.0",
          "Microsoft-HTTPAPI/2.0"
        ],
        "x-ms-ratelimit-remaining-subscription-deletes": [
<<<<<<< HEAD
          "14996"
        ],
        "x-ms-routing-request-id": [
          "BRAZILUS:20180908T045314Z:42031e94-8a44-4490-9d80-cea5d12c79ff"
=======
          "14986"
        ],
        "x-ms-routing-request-id": [
          "BRAZILUS:20180907T105531Z:91607d70-545b-413f-b7d4-c7388534368b"
>>>>>>> f160aee6
        ],
        "X-Content-Type-Options": [
          "nosniff"
        ],
        "Date": [
<<<<<<< HEAD
          "Sat, 08 Sep 2018 04:53:14 GMT"
=======
          "Fri, 07 Sep 2018 10:55:31 GMT"
>>>>>>> f160aee6
        ]
      },
      "StatusCode": 202
    },
    {
<<<<<<< HEAD
      "RequestUri": "/subscriptions/d2ad5196-2292-4080-b209-ce4399b0a807/providers/Microsoft.Network/locations/westus/operations/e1bb0197-4756-4e2b-b2d2-8eb8876930d2?api-version=2018-08-01",
      "EncodedRequestUri": "L3N1YnNjcmlwdGlvbnMvZDJhZDUxOTYtMjI5Mi00MDgwLWIyMDktY2U0Mzk5YjBhODA3L3Byb3ZpZGVycy9NaWNyb3NvZnQuTmV0d29yay9sb2NhdGlvbnMvd2VzdHVzL29wZXJhdGlvbnMvZTFiYjAxOTctNDc1Ni00ZTJiLWIyZDItOGViODg3NjkzMGQyP2FwaS12ZXJzaW9uPTIwMTgtMDgtMDE=",
=======
      "RequestUri": "/subscriptions/947d47b4-7883-4bb9-9d85-c5e8e2f572ce/providers/Microsoft.Network/locations/westcentralus/operations/3b16674d-3172-4da7-8a8e-3656cb9d52e2?api-version=2018-08-01",
      "EncodedRequestUri": "L3N1YnNjcmlwdGlvbnMvOTQ3ZDQ3YjQtNzg4My00YmI5LTlkODUtYzVlOGUyZjU3MmNlL3Byb3ZpZGVycy9NaWNyb3NvZnQuTmV0d29yay9sb2NhdGlvbnMvd2VzdGNlbnRyYWx1cy9vcGVyYXRpb25zLzNiMTY2NzRkLTMxNzItNGRhNy04YThlLTM2NTZjYjlkNTJlMj9hcGktdmVyc2lvbj0yMDE4LTA4LTAx",
>>>>>>> f160aee6
      "RequestMethod": "GET",
      "RequestBody": "",
      "RequestHeaders": {
        "User-Agent": [
          "FxVersion/4.7.3132.0",
          "OSName/Windows10Enterprise",
          "OSVersion/6.3.17134",
          "Microsoft.Azure.Management.Network.NetworkManagementClient/19.3.0.0"
        ]
      },
      "ResponseBody": "{\r\n  \"status\": \"Succeeded\"\r\n}",
      "ResponseHeaders": {
        "Content-Length": [
          "29"
        ],
        "Content-Type": [
          "application/json; charset=utf-8"
        ],
        "Expires": [
          "-1"
        ],
        "Pragma": [
          "no-cache"
        ],
        "x-ms-request-id": [
<<<<<<< HEAD
          "76b5e5b4-c5bb-4c46-baed-f5face3c0cb0"
        ],
        "x-ms-correlation-request-id": [
          "4d2e09ab-3ba9-40b2-a5dd-1f6e9be13e83"
=======
          "6a7e616b-ab3c-4b12-9ad3-27e09cb1bac8"
        ],
        "x-ms-correlation-request-id": [
          "8251daa6-7841-41f9-9900-8873092bfeca"
>>>>>>> f160aee6
        ],
        "Strict-Transport-Security": [
          "max-age=31536000; includeSubDomains"
        ],
        "Cache-Control": [
          "no-cache"
        ],
        "Server": [
          "Microsoft-HTTPAPI/2.0",
          "Microsoft-HTTPAPI/2.0"
        ],
        "x-ms-ratelimit-remaining-subscription-reads": [
<<<<<<< HEAD
          "11971"
        ],
        "x-ms-routing-request-id": [
          "BRAZILUS:20180908T045325Z:4d2e09ab-3ba9-40b2-a5dd-1f6e9be13e83"
=======
          "11840"
        ],
        "x-ms-routing-request-id": [
          "BRAZILUS:20180907T105541Z:8251daa6-7841-41f9-9900-8873092bfeca"
>>>>>>> f160aee6
        ],
        "X-Content-Type-Options": [
          "nosniff"
        ],
        "Date": [
<<<<<<< HEAD
          "Sat, 08 Sep 2018 04:53:24 GMT"
=======
          "Fri, 07 Sep 2018 10:55:41 GMT"
>>>>>>> f160aee6
        ]
      },
      "StatusCode": 200
    },
    {
<<<<<<< HEAD
      "RequestUri": "/subscriptions/d2ad5196-2292-4080-b209-ce4399b0a807/providers/Microsoft.Network/locations/westus/operationResults/e1bb0197-4756-4e2b-b2d2-8eb8876930d2?api-version=2018-08-01",
      "EncodedRequestUri": "L3N1YnNjcmlwdGlvbnMvZDJhZDUxOTYtMjI5Mi00MDgwLWIyMDktY2U0Mzk5YjBhODA3L3Byb3ZpZGVycy9NaWNyb3NvZnQuTmV0d29yay9sb2NhdGlvbnMvd2VzdHVzL29wZXJhdGlvblJlc3VsdHMvZTFiYjAxOTctNDc1Ni00ZTJiLWIyZDItOGViODg3NjkzMGQyP2FwaS12ZXJzaW9uPTIwMTgtMDgtMDE=",
=======
      "RequestUri": "/subscriptions/947d47b4-7883-4bb9-9d85-c5e8e2f572ce/providers/Microsoft.Network/locations/westcentralus/operationResults/3b16674d-3172-4da7-8a8e-3656cb9d52e2?api-version=2018-08-01",
      "EncodedRequestUri": "L3N1YnNjcmlwdGlvbnMvOTQ3ZDQ3YjQtNzg4My00YmI5LTlkODUtYzVlOGUyZjU3MmNlL3Byb3ZpZGVycy9NaWNyb3NvZnQuTmV0d29yay9sb2NhdGlvbnMvd2VzdGNlbnRyYWx1cy9vcGVyYXRpb25SZXN1bHRzLzNiMTY2NzRkLTMxNzItNGRhNy04YThlLTM2NTZjYjlkNTJlMj9hcGktdmVyc2lvbj0yMDE4LTA4LTAx",
>>>>>>> f160aee6
      "RequestMethod": "GET",
      "RequestBody": "",
      "RequestHeaders": {
        "User-Agent": [
          "FxVersion/4.7.3132.0",
          "OSName/Windows10Enterprise",
          "OSVersion/6.3.17134",
          "Microsoft.Azure.Management.Network.NetworkManagementClient/19.3.0.0"
        ]
      },
      "ResponseBody": "",
      "ResponseHeaders": {
        "Content-Type": [
          "application/json; charset=utf-8"
        ],
        "Expires": [
          "-1"
        ],
        "Pragma": [
          "no-cache"
        ],
        "x-ms-request-id": [
<<<<<<< HEAD
          "e1bb0197-4756-4e2b-b2d2-8eb8876930d2"
        ],
        "Azure-AsyncOperation": [
          "https://brazilus.management.azure.com/subscriptions/d2ad5196-2292-4080-b209-ce4399b0a807/providers/Microsoft.Network/locations/westus/operations/e1bb0197-4756-4e2b-b2d2-8eb8876930d2?api-version=2018-08-01"
        ],
        "x-ms-correlation-request-id": [
          "42031e94-8a44-4490-9d80-cea5d12c79ff"
=======
          "3b16674d-3172-4da7-8a8e-3656cb9d52e2"
        ],
        "Azure-AsyncOperation": [
          "https://brazilus.management.azure.com/subscriptions/947d47b4-7883-4bb9-9d85-c5e8e2f572ce/providers/Microsoft.Network/locations/westcentralus/operations/3b16674d-3172-4da7-8a8e-3656cb9d52e2?api-version=2018-08-01"
        ],
        "x-ms-correlation-request-id": [
          "91607d70-545b-413f-b7d4-c7388534368b"
>>>>>>> f160aee6
        ],
        "Strict-Transport-Security": [
          "max-age=31536000; includeSubDomains"
        ],
        "Cache-Control": [
          "no-cache"
        ],
        "Location": [
<<<<<<< HEAD
          "https://brazilus.management.azure.com/subscriptions/d2ad5196-2292-4080-b209-ce4399b0a807/providers/Microsoft.Network/locations/westus/operationResults/e1bb0197-4756-4e2b-b2d2-8eb8876930d2?api-version=2018-08-01"
=======
          "https://brazilus.management.azure.com/subscriptions/947d47b4-7883-4bb9-9d85-c5e8e2f572ce/providers/Microsoft.Network/locations/westcentralus/operationResults/3b16674d-3172-4da7-8a8e-3656cb9d52e2?api-version=2018-08-01"
>>>>>>> f160aee6
        ],
        "Server": [
          "Microsoft-HTTPAPI/2.0",
          "Microsoft-HTTPAPI/2.0"
        ],
        "x-ms-ratelimit-remaining-subscription-reads": [
<<<<<<< HEAD
          "11970"
        ],
        "x-ms-routing-request-id": [
          "BRAZILUS:20180908T045325Z:855df9ee-3d5f-4234-adbd-209d475a5b72"
=======
          "11839"
        ],
        "x-ms-routing-request-id": [
          "BRAZILUS:20180907T105541Z:465a9506-8fda-4091-982d-77d40f1c21d8"
>>>>>>> f160aee6
        ],
        "X-Content-Type-Options": [
          "nosniff"
        ],
        "Date": [
<<<<<<< HEAD
          "Sat, 08 Sep 2018 04:53:24 GMT"
=======
          "Fri, 07 Sep 2018 10:55:41 GMT"
>>>>>>> f160aee6
        ]
      },
      "StatusCode": 204
    },
    {
<<<<<<< HEAD
      "RequestUri": "/subscriptions/d2ad5196-2292-4080-b209-ce4399b0a807/resourceGroups/ps6486/providers/Microsoft.Network/publicIPAddresses?api-version=2018-08-01",
      "EncodedRequestUri": "L3N1YnNjcmlwdGlvbnMvZDJhZDUxOTYtMjI5Mi00MDgwLWIyMDktY2U0Mzk5YjBhODA3L3Jlc291cmNlR3JvdXBzL3BzNjQ4Ni9wcm92aWRlcnMvTWljcm9zb2Z0Lk5ldHdvcmsvcHVibGljSVBBZGRyZXNzZXM/YXBpLXZlcnNpb249MjAxOC0wOC0wMQ==",
=======
      "RequestUri": "/subscriptions/947d47b4-7883-4bb9-9d85-c5e8e2f572ce/resourceGroups/ps8207/providers/Microsoft.Network/publicIPAddresses?api-version=2018-08-01",
      "EncodedRequestUri": "L3N1YnNjcmlwdGlvbnMvOTQ3ZDQ3YjQtNzg4My00YmI5LTlkODUtYzVlOGUyZjU3MmNlL3Jlc291cmNlR3JvdXBzL3BzODIwNy9wcm92aWRlcnMvTWljcm9zb2Z0Lk5ldHdvcmsvcHVibGljSVBBZGRyZXNzZXM/YXBpLXZlcnNpb249MjAxOC0wOC0wMQ==",
>>>>>>> f160aee6
      "RequestMethod": "GET",
      "RequestBody": "",
      "RequestHeaders": {
        "x-ms-client-request-id": [
<<<<<<< HEAD
          "3a0165c7-3368-4a7d-9079-f203e7407b0d"
=======
          "cb142cc1-56da-4f13-957e-42be817d6cba"
>>>>>>> f160aee6
        ],
        "accept-language": [
          "en-US"
        ],
        "User-Agent": [
          "FxVersion/4.7.3132.0",
          "OSName/Windows10Enterprise",
          "OSVersion/6.3.17134",
          "Microsoft.Azure.Management.Network.NetworkManagementClient/19.3.0.0"
        ]
      },
      "ResponseBody": "{\r\n  \"value\": []\r\n}",
      "ResponseHeaders": {
        "Content-Length": [
          "19"
        ],
        "Content-Type": [
          "application/json; charset=utf-8"
        ],
        "Expires": [
          "-1"
        ],
        "Pragma": [
          "no-cache"
        ],
        "x-ms-request-id": [
<<<<<<< HEAD
          "5afa6221-a8eb-4401-98d1-3288530cfbbd"
        ],
        "x-ms-correlation-request-id": [
          "b3c07eac-bfa3-4cfd-951e-dcde13bf792d"
=======
          "2104fc5d-6e21-4ba5-bd8c-d6d1354350df"
        ],
        "x-ms-correlation-request-id": [
          "ecfeb2a6-f8a4-4219-b4d8-57c91ebb1fdc"
>>>>>>> f160aee6
        ],
        "Strict-Transport-Security": [
          "max-age=31536000; includeSubDomains"
        ],
        "Cache-Control": [
          "no-cache"
        ],
        "Server": [
          "Microsoft-HTTPAPI/2.0",
          "Microsoft-HTTPAPI/2.0"
        ],
        "x-ms-ratelimit-remaining-subscription-reads": [
<<<<<<< HEAD
          "11969"
        ],
        "x-ms-routing-request-id": [
          "BRAZILUS:20180908T045325Z:b3c07eac-bfa3-4cfd-951e-dcde13bf792d"
=======
          "11838"
        ],
        "x-ms-routing-request-id": [
          "BRAZILUS:20180907T105542Z:ecfeb2a6-f8a4-4219-b4d8-57c91ebb1fdc"
>>>>>>> f160aee6
        ],
        "X-Content-Type-Options": [
          "nosniff"
        ],
        "Date": [
<<<<<<< HEAD
          "Sat, 08 Sep 2018 04:53:24 GMT"
=======
          "Fri, 07 Sep 2018 10:55:41 GMT"
>>>>>>> f160aee6
        ]
      },
      "StatusCode": 200
    },
    {
<<<<<<< HEAD
      "RequestUri": "/subscriptions/d2ad5196-2292-4080-b209-ce4399b0a807/resourcegroups/ps6486?api-version=2016-09-01",
      "EncodedRequestUri": "L3N1YnNjcmlwdGlvbnMvZDJhZDUxOTYtMjI5Mi00MDgwLWIyMDktY2U0Mzk5YjBhODA3L3Jlc291cmNlZ3JvdXBzL3BzNjQ4Nj9hcGktdmVyc2lvbj0yMDE2LTA5LTAx",
=======
      "RequestUri": "/subscriptions/947d47b4-7883-4bb9-9d85-c5e8e2f572ce/resourcegroups/ps8207?api-version=2016-09-01",
      "EncodedRequestUri": "L3N1YnNjcmlwdGlvbnMvOTQ3ZDQ3YjQtNzg4My00YmI5LTlkODUtYzVlOGUyZjU3MmNlL3Jlc291cmNlZ3JvdXBzL3BzODIwNz9hcGktdmVyc2lvbj0yMDE2LTA5LTAx",
>>>>>>> f160aee6
      "RequestMethod": "DELETE",
      "RequestBody": "",
      "RequestHeaders": {
        "x-ms-client-request-id": [
<<<<<<< HEAD
          "1986fc32-6c15-4e8a-9c45-d3337af6bd65"
=======
          "67333172-a8c9-4f00-ab06-8cb705f52987"
>>>>>>> f160aee6
        ],
        "accept-language": [
          "en-US"
        ],
        "User-Agent": [
          "FxVersion/4.7.3132.0",
          "OSName/Windows10Enterprise",
          "OSVersion/6.3.17134",
          "Microsoft.Azure.Management.Internal.Resources.ResourceManagementClient/4.1.0"
        ]
      },
      "ResponseBody": "",
      "ResponseHeaders": {
        "Content-Length": [
          "0"
        ],
        "Expires": [
          "-1"
        ],
        "Pragma": [
          "no-cache"
        ],
        "Retry-After": [
          "15"
        ],
        "x-ms-ratelimit-remaining-subscription-deletes": [
<<<<<<< HEAD
          "14995"
        ],
        "x-ms-request-id": [
          "39599565-7969-461e-a399-06c7fbcb3030"
        ],
        "x-ms-correlation-request-id": [
          "39599565-7969-461e-a399-06c7fbcb3030"
        ],
        "x-ms-routing-request-id": [
          "BRAZILUS:20180908T045325Z:39599565-7969-461e-a399-06c7fbcb3030"
=======
          "14988"
        ],
        "x-ms-request-id": [
          "18fc9e7e-5053-489a-8afd-9d6a54452d43"
        ],
        "x-ms-correlation-request-id": [
          "18fc9e7e-5053-489a-8afd-9d6a54452d43"
        ],
        "x-ms-routing-request-id": [
          "BRAZILUS:20180907T105542Z:18fc9e7e-5053-489a-8afd-9d6a54452d43"
>>>>>>> f160aee6
        ],
        "Strict-Transport-Security": [
          "max-age=31536000; includeSubDomains"
        ],
        "X-Content-Type-Options": [
          "nosniff"
        ],
        "Cache-Control": [
          "no-cache"
        ],
        "Date": [
<<<<<<< HEAD
          "Sat, 08 Sep 2018 04:53:25 GMT"
        ],
        "Location": [
          "https://brazilus.management.azure.com/subscriptions/d2ad5196-2292-4080-b209-ce4399b0a807/operationresults/eyJqb2JJZCI6IlJFU09VUkNFR1JPVVBERUxFVElPTkpPQi1QUzY0ODYtV0VTVFVTIiwiam9iTG9jYXRpb24iOiJ3ZXN0dXMifQ?api-version=2016-09-01"
=======
          "Fri, 07 Sep 2018 10:55:42 GMT"
        ],
        "Location": [
          "https://brazilus.management.azure.com/subscriptions/947d47b4-7883-4bb9-9d85-c5e8e2f572ce/operationresults/eyJqb2JJZCI6IlJFU09VUkNFR1JPVVBERUxFVElPTkpPQi1QUzgyMDctV0VTVENFTlRSQUxVUyIsImpvYkxvY2F0aW9uIjoid2VzdGNlbnRyYWx1cyJ9?api-version=2016-09-01"
>>>>>>> f160aee6
        ]
      },
      "StatusCode": 202
    },
    {
<<<<<<< HEAD
      "RequestUri": "/subscriptions/d2ad5196-2292-4080-b209-ce4399b0a807/operationresults/eyJqb2JJZCI6IlJFU09VUkNFR1JPVVBERUxFVElPTkpPQi1QUzY0ODYtV0VTVFVTIiwiam9iTG9jYXRpb24iOiJ3ZXN0dXMifQ?api-version=2016-09-01",
      "EncodedRequestUri": "L3N1YnNjcmlwdGlvbnMvZDJhZDUxOTYtMjI5Mi00MDgwLWIyMDktY2U0Mzk5YjBhODA3L29wZXJhdGlvbnJlc3VsdHMvZXlKcWIySkpaQ0k2SWxKRlUwOVZVa05GUjFKUFZWQkVSVXhGVkVsUFRrcFBRaTFRVXpZME9EWXRWMFZUVkZWVElpd2lhbTlpVEc5allYUnBiMjRpT2lKM1pYTjBkWE1pZlE/YXBpLXZlcnNpb249MjAxNi0wOS0wMQ==",
=======
      "RequestUri": "/subscriptions/947d47b4-7883-4bb9-9d85-c5e8e2f572ce/operationresults/eyJqb2JJZCI6IlJFU09VUkNFR1JPVVBERUxFVElPTkpPQi1QUzgyMDctV0VTVENFTlRSQUxVUyIsImpvYkxvY2F0aW9uIjoid2VzdGNlbnRyYWx1cyJ9?api-version=2016-09-01",
      "EncodedRequestUri": "L3N1YnNjcmlwdGlvbnMvOTQ3ZDQ3YjQtNzg4My00YmI5LTlkODUtYzVlOGUyZjU3MmNlL29wZXJhdGlvbnJlc3VsdHMvZXlKcWIySkpaQ0k2SWxKRlUwOVZVa05GUjFKUFZWQkVSVXhGVkVsUFRrcFBRaTFRVXpneU1EY3RWMFZUVkVORlRsUlNRVXhWVXlJc0ltcHZZa3h2WTJGMGFXOXVJam9pZDJWemRHTmxiblJ5WVd4MWN5Sjk/YXBpLXZlcnNpb249MjAxNi0wOS0wMQ==",
>>>>>>> f160aee6
      "RequestMethod": "GET",
      "RequestBody": "",
      "RequestHeaders": {
        "User-Agent": [
          "FxVersion/4.7.3132.0",
          "OSName/Windows10Enterprise",
          "OSVersion/6.3.17134",
          "Microsoft.Azure.Management.Internal.Resources.ResourceManagementClient/4.1.0"
        ]
      },
      "ResponseBody": "",
      "ResponseHeaders": {
        "Content-Length": [
          "0"
        ],
        "Expires": [
          "-1"
        ],
        "Pragma": [
          "no-cache"
        ],
        "Retry-After": [
          "15"
        ],
        "x-ms-ratelimit-remaining-subscription-reads": [
<<<<<<< HEAD
          "11963"
        ],
        "x-ms-request-id": [
          "af57603e-3c03-41d5-96fa-ce5ed596bf4e"
        ],
        "x-ms-correlation-request-id": [
          "af57603e-3c03-41d5-96fa-ce5ed596bf4e"
        ],
        "x-ms-routing-request-id": [
          "BRAZILUS:20180908T045340Z:af57603e-3c03-41d5-96fa-ce5ed596bf4e"
=======
          "11942"
        ],
        "x-ms-request-id": [
          "0e5ff77a-434c-4566-8288-47f0b1b22091"
        ],
        "x-ms-correlation-request-id": [
          "0e5ff77a-434c-4566-8288-47f0b1b22091"
        ],
        "x-ms-routing-request-id": [
          "BRAZILUS:20180907T105557Z:0e5ff77a-434c-4566-8288-47f0b1b22091"
>>>>>>> f160aee6
        ],
        "Strict-Transport-Security": [
          "max-age=31536000; includeSubDomains"
        ],
        "X-Content-Type-Options": [
          "nosniff"
        ],
        "Cache-Control": [
          "no-cache"
        ],
        "Date": [
<<<<<<< HEAD
          "Sat, 08 Sep 2018 04:53:40 GMT"
        ],
        "Location": [
          "https://brazilus.management.azure.com/subscriptions/d2ad5196-2292-4080-b209-ce4399b0a807/operationresults/eyJqb2JJZCI6IlJFU09VUkNFR1JPVVBERUxFVElPTkpPQi1QUzY0ODYtV0VTVFVTIiwiam9iTG9jYXRpb24iOiJ3ZXN0dXMifQ?api-version=2016-09-01"
=======
          "Fri, 07 Sep 2018 10:55:57 GMT"
        ],
        "Location": [
          "https://brazilus.management.azure.com/subscriptions/947d47b4-7883-4bb9-9d85-c5e8e2f572ce/operationresults/eyJqb2JJZCI6IlJFU09VUkNFR1JPVVBERUxFVElPTkpPQi1QUzgyMDctV0VTVENFTlRSQUxVUyIsImpvYkxvY2F0aW9uIjoid2VzdGNlbnRyYWx1cyJ9?api-version=2016-09-01"
>>>>>>> f160aee6
        ]
      },
      "StatusCode": 202
    },
    {
<<<<<<< HEAD
      "RequestUri": "/subscriptions/d2ad5196-2292-4080-b209-ce4399b0a807/operationresults/eyJqb2JJZCI6IlJFU09VUkNFR1JPVVBERUxFVElPTkpPQi1QUzY0ODYtV0VTVFVTIiwiam9iTG9jYXRpb24iOiJ3ZXN0dXMifQ?api-version=2016-09-01",
      "EncodedRequestUri": "L3N1YnNjcmlwdGlvbnMvZDJhZDUxOTYtMjI5Mi00MDgwLWIyMDktY2U0Mzk5YjBhODA3L29wZXJhdGlvbnJlc3VsdHMvZXlKcWIySkpaQ0k2SWxKRlUwOVZVa05GUjFKUFZWQkVSVXhGVkVsUFRrcFBRaTFRVXpZME9EWXRWMFZUVkZWVElpd2lhbTlpVEc5allYUnBiMjRpT2lKM1pYTjBkWE1pZlE/YXBpLXZlcnNpb249MjAxNi0wOS0wMQ==",
=======
      "RequestUri": "/subscriptions/947d47b4-7883-4bb9-9d85-c5e8e2f572ce/operationresults/eyJqb2JJZCI6IlJFU09VUkNFR1JPVVBERUxFVElPTkpPQi1QUzgyMDctV0VTVENFTlRSQUxVUyIsImpvYkxvY2F0aW9uIjoid2VzdGNlbnRyYWx1cyJ9?api-version=2016-09-01",
      "EncodedRequestUri": "L3N1YnNjcmlwdGlvbnMvOTQ3ZDQ3YjQtNzg4My00YmI5LTlkODUtYzVlOGUyZjU3MmNlL29wZXJhdGlvbnJlc3VsdHMvZXlKcWIySkpaQ0k2SWxKRlUwOVZVa05GUjFKUFZWQkVSVXhGVkVsUFRrcFBRaTFRVXpneU1EY3RWMFZUVkVORlRsUlNRVXhWVXlJc0ltcHZZa3h2WTJGMGFXOXVJam9pZDJWemRHTmxiblJ5WVd4MWN5Sjk/YXBpLXZlcnNpb249MjAxNi0wOS0wMQ==",
>>>>>>> f160aee6
      "RequestMethod": "GET",
      "RequestBody": "",
      "RequestHeaders": {
        "User-Agent": [
          "FxVersion/4.7.3132.0",
          "OSName/Windows10Enterprise",
          "OSVersion/6.3.17134",
          "Microsoft.Azure.Management.Internal.Resources.ResourceManagementClient/4.1.0"
        ]
      },
      "ResponseBody": "",
      "ResponseHeaders": {
        "Content-Length": [
          "0"
        ],
        "Expires": [
          "-1"
        ],
        "Pragma": [
          "no-cache"
        ],
        "Retry-After": [
          "15"
        ],
        "x-ms-ratelimit-remaining-subscription-reads": [
<<<<<<< HEAD
          "11962"
        ],
        "x-ms-request-id": [
          "f4e7917c-ac63-4f19-a638-1611fdc20471"
        ],
        "x-ms-correlation-request-id": [
          "f4e7917c-ac63-4f19-a638-1611fdc20471"
        ],
        "x-ms-routing-request-id": [
          "BRAZILUS:20180908T045356Z:f4e7917c-ac63-4f19-a638-1611fdc20471"
=======
          "11941"
        ],
        "x-ms-request-id": [
          "0c144772-6a4e-4f50-8e2a-29c54457822d"
        ],
        "x-ms-correlation-request-id": [
          "0c144772-6a4e-4f50-8e2a-29c54457822d"
        ],
        "x-ms-routing-request-id": [
          "BRAZILUS:20180907T105613Z:0c144772-6a4e-4f50-8e2a-29c54457822d"
>>>>>>> f160aee6
        ],
        "Strict-Transport-Security": [
          "max-age=31536000; includeSubDomains"
        ],
        "X-Content-Type-Options": [
          "nosniff"
        ],
        "Cache-Control": [
          "no-cache"
        ],
        "Date": [
<<<<<<< HEAD
          "Sat, 08 Sep 2018 04:53:56 GMT"
        ],
        "Location": [
          "https://brazilus.management.azure.com/subscriptions/d2ad5196-2292-4080-b209-ce4399b0a807/operationresults/eyJqb2JJZCI6IlJFU09VUkNFR1JPVVBERUxFVElPTkpPQi1QUzY0ODYtV0VTVFVTIiwiam9iTG9jYXRpb24iOiJ3ZXN0dXMifQ?api-version=2016-09-01"
=======
          "Fri, 07 Sep 2018 10:56:12 GMT"
        ],
        "Location": [
          "https://brazilus.management.azure.com/subscriptions/947d47b4-7883-4bb9-9d85-c5e8e2f572ce/operationresults/eyJqb2JJZCI6IlJFU09VUkNFR1JPVVBERUxFVElPTkpPQi1QUzgyMDctV0VTVENFTlRSQUxVUyIsImpvYkxvY2F0aW9uIjoid2VzdGNlbnRyYWx1cyJ9?api-version=2016-09-01"
>>>>>>> f160aee6
        ]
      },
      "StatusCode": 202
    },
    {
<<<<<<< HEAD
      "RequestUri": "/subscriptions/d2ad5196-2292-4080-b209-ce4399b0a807/operationresults/eyJqb2JJZCI6IlJFU09VUkNFR1JPVVBERUxFVElPTkpPQi1QUzY0ODYtV0VTVFVTIiwiam9iTG9jYXRpb24iOiJ3ZXN0dXMifQ?api-version=2016-09-01",
      "EncodedRequestUri": "L3N1YnNjcmlwdGlvbnMvZDJhZDUxOTYtMjI5Mi00MDgwLWIyMDktY2U0Mzk5YjBhODA3L29wZXJhdGlvbnJlc3VsdHMvZXlKcWIySkpaQ0k2SWxKRlUwOVZVa05GUjFKUFZWQkVSVXhGVkVsUFRrcFBRaTFRVXpZME9EWXRWMFZUVkZWVElpd2lhbTlpVEc5allYUnBiMjRpT2lKM1pYTjBkWE1pZlE/YXBpLXZlcnNpb249MjAxNi0wOS0wMQ==",
=======
      "RequestUri": "/subscriptions/947d47b4-7883-4bb9-9d85-c5e8e2f572ce/operationresults/eyJqb2JJZCI6IlJFU09VUkNFR1JPVVBERUxFVElPTkpPQi1QUzgyMDctV0VTVENFTlRSQUxVUyIsImpvYkxvY2F0aW9uIjoid2VzdGNlbnRyYWx1cyJ9?api-version=2016-09-01",
      "EncodedRequestUri": "L3N1YnNjcmlwdGlvbnMvOTQ3ZDQ3YjQtNzg4My00YmI5LTlkODUtYzVlOGUyZjU3MmNlL29wZXJhdGlvbnJlc3VsdHMvZXlKcWIySkpaQ0k2SWxKRlUwOVZVa05GUjFKUFZWQkVSVXhGVkVsUFRrcFBRaTFRVXpneU1EY3RWMFZUVkVORlRsUlNRVXhWVXlJc0ltcHZZa3h2WTJGMGFXOXVJam9pZDJWemRHTmxiblJ5WVd4MWN5Sjk/YXBpLXZlcnNpb249MjAxNi0wOS0wMQ==",
>>>>>>> f160aee6
      "RequestMethod": "GET",
      "RequestBody": "",
      "RequestHeaders": {
        "User-Agent": [
          "FxVersion/4.7.3132.0",
          "OSName/Windows10Enterprise",
          "OSVersion/6.3.17134",
          "Microsoft.Azure.Management.Internal.Resources.ResourceManagementClient/4.1.0"
        ]
      },
      "ResponseBody": "",
      "ResponseHeaders": {
        "Content-Length": [
          "0"
        ],
        "Expires": [
          "-1"
        ],
        "Pragma": [
          "no-cache"
        ],
        "x-ms-ratelimit-remaining-subscription-reads": [
<<<<<<< HEAD
          "11961"
        ],
        "x-ms-request-id": [
          "ceb6e641-12ff-40cc-8d75-a56ecb4b2c50"
        ],
        "x-ms-correlation-request-id": [
          "ceb6e641-12ff-40cc-8d75-a56ecb4b2c50"
        ],
        "x-ms-routing-request-id": [
          "BRAZILUS:20180908T045411Z:ceb6e641-12ff-40cc-8d75-a56ecb4b2c50"
=======
          "11940"
        ],
        "x-ms-request-id": [
          "59aaff23-95e9-496e-bf01-ec1067449d48"
        ],
        "x-ms-correlation-request-id": [
          "59aaff23-95e9-496e-bf01-ec1067449d48"
        ],
        "x-ms-routing-request-id": [
          "BRAZILUS:20180907T105628Z:59aaff23-95e9-496e-bf01-ec1067449d48"
>>>>>>> f160aee6
        ],
        "Strict-Transport-Security": [
          "max-age=31536000; includeSubDomains"
        ],
        "X-Content-Type-Options": [
          "nosniff"
        ],
        "Cache-Control": [
          "no-cache"
        ],
        "Date": [
<<<<<<< HEAD
          "Sat, 08 Sep 2018 04:54:10 GMT"
=======
          "Fri, 07 Sep 2018 10:56:27 GMT"
>>>>>>> f160aee6
        ]
      },
      "StatusCode": 200
    },
    {
<<<<<<< HEAD
      "RequestUri": "/subscriptions/d2ad5196-2292-4080-b209-ce4399b0a807/operationresults/eyJqb2JJZCI6IlJFU09VUkNFR1JPVVBERUxFVElPTkpPQi1QUzY0ODYtV0VTVFVTIiwiam9iTG9jYXRpb24iOiJ3ZXN0dXMifQ?api-version=2016-09-01",
      "EncodedRequestUri": "L3N1YnNjcmlwdGlvbnMvZDJhZDUxOTYtMjI5Mi00MDgwLWIyMDktY2U0Mzk5YjBhODA3L29wZXJhdGlvbnJlc3VsdHMvZXlKcWIySkpaQ0k2SWxKRlUwOVZVa05GUjFKUFZWQkVSVXhGVkVsUFRrcFBRaTFRVXpZME9EWXRWMFZUVkZWVElpd2lhbTlpVEc5allYUnBiMjRpT2lKM1pYTjBkWE1pZlE/YXBpLXZlcnNpb249MjAxNi0wOS0wMQ==",
=======
      "RequestUri": "/subscriptions/947d47b4-7883-4bb9-9d85-c5e8e2f572ce/operationresults/eyJqb2JJZCI6IlJFU09VUkNFR1JPVVBERUxFVElPTkpPQi1QUzgyMDctV0VTVENFTlRSQUxVUyIsImpvYkxvY2F0aW9uIjoid2VzdGNlbnRyYWx1cyJ9?api-version=2016-09-01",
      "EncodedRequestUri": "L3N1YnNjcmlwdGlvbnMvOTQ3ZDQ3YjQtNzg4My00YmI5LTlkODUtYzVlOGUyZjU3MmNlL29wZXJhdGlvbnJlc3VsdHMvZXlKcWIySkpaQ0k2SWxKRlUwOVZVa05GUjFKUFZWQkVSVXhGVkVsUFRrcFBRaTFRVXpneU1EY3RWMFZUVkVORlRsUlNRVXhWVXlJc0ltcHZZa3h2WTJGMGFXOXVJam9pZDJWemRHTmxiblJ5WVd4MWN5Sjk/YXBpLXZlcnNpb249MjAxNi0wOS0wMQ==",
>>>>>>> f160aee6
      "RequestMethod": "GET",
      "RequestBody": "",
      "RequestHeaders": {
        "User-Agent": [
          "FxVersion/4.7.3132.0",
          "OSName/Windows10Enterprise",
          "OSVersion/6.3.17134",
          "Microsoft.Azure.Management.Internal.Resources.ResourceManagementClient/4.1.0"
        ]
      },
      "ResponseBody": "",
      "ResponseHeaders": {
        "Content-Length": [
          "0"
        ],
        "Expires": [
          "-1"
        ],
        "Pragma": [
          "no-cache"
        ],
        "x-ms-ratelimit-remaining-subscription-reads": [
<<<<<<< HEAD
          "11960"
        ],
        "x-ms-request-id": [
          "32d50468-b372-41e1-8fa9-20d794ef68d8"
        ],
        "x-ms-correlation-request-id": [
          "32d50468-b372-41e1-8fa9-20d794ef68d8"
        ],
        "x-ms-routing-request-id": [
          "BRAZILUS:20180908T045411Z:32d50468-b372-41e1-8fa9-20d794ef68d8"
=======
          "11939"
        ],
        "x-ms-request-id": [
          "449c6400-0a13-484d-a03d-b4206cc7908e"
        ],
        "x-ms-correlation-request-id": [
          "449c6400-0a13-484d-a03d-b4206cc7908e"
        ],
        "x-ms-routing-request-id": [
          "BRAZILUS:20180907T105628Z:449c6400-0a13-484d-a03d-b4206cc7908e"
>>>>>>> f160aee6
        ],
        "Strict-Transport-Security": [
          "max-age=31536000; includeSubDomains"
        ],
        "X-Content-Type-Options": [
          "nosniff"
        ],
        "Cache-Control": [
          "no-cache"
        ],
        "Date": [
<<<<<<< HEAD
          "Sat, 08 Sep 2018 04:54:10 GMT"
=======
          "Fri, 07 Sep 2018 10:56:28 GMT"
>>>>>>> f160aee6
        ]
      },
      "StatusCode": 200
    }
  ],
  "Names": {
    "Test-PublicIpAddressCRUD-EditDomainNameLavel": [
<<<<<<< HEAD
      "ps6486",
      "ps8066",
      "ps3094",
      "ps3172"
=======
      "ps8207",
      "ps673",
      "ps8842",
      "ps6213"
>>>>>>> f160aee6
    ]
  },
  "Variables": {
    "SubscriptionId": "d2ad5196-2292-4080-b209-ce4399b0a807"
  }
}<|MERGE_RESOLUTION|>--- conflicted
+++ resolved
@@ -1,14 +1,19 @@
 {
   "Entries": [
     {
-<<<<<<< HEAD
-      "RequestUri": "/subscriptions/d2ad5196-2292-4080-b209-ce4399b0a807/providers/Microsoft.Network?api-version=2016-09-01",
-      "EncodedRequestUri": "L3N1YnNjcmlwdGlvbnMvZDJhZDUxOTYtMjI5Mi00MDgwLWIyMDktY2U0Mzk5YjBhODA3L3Byb3ZpZGVycy9NaWNyb3NvZnQuTmV0d29yaz9hcGktdmVyc2lvbj0yMDE2LTA5LTAx",
-      "RequestMethod": "GET",
-      "RequestBody": "",
-      "RequestHeaders": {
+      "RequestUri": "/subscriptions/947d47b4-7883-4bb9-9d85-c5e8e2f572ce/resourcegroups/ps8207?api-version=2016-09-01",
+      "EncodedRequestUri": "L3N1YnNjcmlwdGlvbnMvOTQ3ZDQ3YjQtNzg4My00YmI5LTlkODUtYzVlOGUyZjU3MmNlL3Jlc291cmNlZ3JvdXBzL3BzODIwNz9hcGktdmVyc2lvbj0yMDE2LTA5LTAx",
+      "RequestMethod": "PUT",
+      "RequestBody": "{\r\n  \"location\": \"westcentralus\"\r\n}",
+      "RequestHeaders": {
+        "Content-Type": [
+          "application/json; charset=utf-8"
+        ],
+        "Content-Length": [
+          "35"
+        ],
         "x-ms-client-request-id": [
-          "b9ac9991-6118-46db-841c-83960cf77916"
+          "1211bea1-ca38-42ba-8e4d-43dea1797cbe"
         ],
         "accept-language": [
           "en-US"
@@ -20,69 +25,55 @@
           "Microsoft.Azure.Management.Internal.Resources.ResourceManagementClient/4.1.0"
         ]
       },
-      "ResponseBody": "{\r\n  \"id\": \"/subscriptions/d2ad5196-2292-4080-b209-ce4399b0a807/providers/Microsoft.Network\",\r\n  \"namespace\": \"Microsoft.Network\",\r\n  \"authorizations\": [\r\n    {\r\n      \"applicationId\": \"2cf9eb86-36b5-49dc-86ae-9a63135dfa8c\",\r\n      \"roleDefinitionId\": \"13ba9ab4-19f0-4804-adc4-14ece36cc7a1\"\r\n    },\r\n    {\r\n      \"applicationId\": \"7c33bfcb-8d33-48d6-8e60-dc6404003489\",\r\n      \"roleDefinitionId\": \"ad6261e4-fa9a-4642-aa5f-104f1b67e9e3\"\r\n    },\r\n    {\r\n      \"applicationId\": \"1e3e4475-288f-4018-a376-df66fd7fac5f\",\r\n      \"roleDefinitionId\": \"1d538b69-3d87-4e56-8ff8-25786fd48261\"\r\n    },\r\n    {\r\n      \"applicationId\": \"a0be0c72-870e-46f0-9c49-c98333a996f7\",\r\n      \"roleDefinitionId\": \"7ce22727-ffce-45a9-930c-ddb2e56fa131\"\r\n    },\r\n    {\r\n      \"applicationId\": \"486c78bf-a0f7-45f1-92fd-37215929e116\",\r\n      \"roleDefinitionId\": \"98a9e526-0a60-4c1f-a33a-ae46e1f8dc0d\"\r\n    },\r\n    {\r\n      \"applicationId\": \"19947cfd-0303-466c-ac3c-fcc19a7a1570\",\r\n      \"roleDefinitionId\": \"d813ab6c-bfb7-413e-9462-005b21f0ce09\"\r\n    },\r\n    {\r\n      \"applicationId\": \"341b7f3d-69b3-47f9-9ce7-5b7f4945fdbd\",\r\n      \"roleDefinitionId\": \"8141843c-c51c-4c1e-a5bf-0d351594b86c\"\r\n    }\r\n  ],\r\n  \"resourceTypes\": [\r\n    {\r\n      \"resourceType\": \"virtualNetworks\",\r\n      \"locations\": [\r\n        \"West US\",\r\n        \"East US\",\r\n        \"North Europe\",\r\n        \"West Europe\",\r\n        \"East Asia\",\r\n        \"Southeast Asia\",\r\n        \"North Central US\",\r\n        \"South Central US\",\r\n        \"Central US\",\r\n        \"East US 2\",\r\n        \"Japan East\",\r\n        \"Japan West\",\r\n        \"Brazil South\",\r\n        \"Australia East\",\r\n        \"Australia Southeast\",\r\n        \"Central India\",\r\n        \"South India\",\r\n        \"West India\",\r\n        \"Canada Central\",\r\n        \"Canada East\",\r\n        \"West Central US\",\r\n        \"West US 2\",\r\n        \"UK West\",\r\n        \"UK South\",\r\n        \"Korea Central\",\r\n        \"Korea South\",\r\n        \"France Central\",\r\n        \"France South\",\r\n        \"Australia Central\",\r\n        \"Australia Central 2\"\r\n      ],\r\n      \"apiVersions\": [\r\n        \"2018-08-01\",\r\n        \"2018-07-01\",\r\n        \"2018-06-01\",\r\n        \"2018-05-01\",\r\n        \"2018-04-01\",\r\n        \"2018-03-01\",\r\n        \"2018-02-01\",\r\n        \"2018-01-01\",\r\n        \"2017-11-01\",\r\n        \"2017-10-01\",\r\n        \"2017-09-01\",\r\n        \"2017-08-01\",\r\n        \"2017-06-01\",\r\n        \"2017-04-01\",\r\n        \"2017-03-01\",\r\n        \"2016-12-01\",\r\n        \"2016-11-01\",\r\n        \"2016-10-01\",\r\n        \"2016-09-01\",\r\n        \"2016-08-01\",\r\n        \"2016-07-01\",\r\n        \"2016-06-01\",\r\n        \"2016-03-30\",\r\n        \"2015-06-15\",\r\n        \"2015-05-01-preview\",\r\n        \"2014-12-01-preview\"\r\n      ],\r\n      \"capabilities\": \"CrossResourceGroupResourceMove, CrossSubscriptionResourceMove\"\r\n    },\r\n    {\r\n      \"resourceType\": \"publicIPAddresses\",\r\n      \"locations\": [\r\n        \"West US\",\r\n        \"East US\",\r\n        \"North Europe\",\r\n        \"West Europe\",\r\n        \"East Asia\",\r\n        \"Southeast Asia\",\r\n        \"North Central US\",\r\n        \"South Central US\",\r\n        \"Central US\",\r\n        \"East US 2\",\r\n        \"Japan East\",\r\n        \"Japan West\",\r\n        \"Brazil South\",\r\n        \"Australia East\",\r\n        \"Australia Southeast\",\r\n        \"Central India\",\r\n        \"South India\",\r\n        \"West India\",\r\n        \"Canada Central\",\r\n        \"Canada East\",\r\n        \"West Central US\",\r\n        \"West US 2\",\r\n        \"UK West\",\r\n        \"UK South\",\r\n        \"Korea Central\",\r\n        \"Korea South\",\r\n        \"France Central\",\r\n        \"France South\",\r\n        \"Australia Central\",\r\n        \"Australia Central 2\"\r\n      ],\r\n      \"apiVersions\": [\r\n        \"2018-08-01\",\r\n        \"2018-07-01\",\r\n        \"2018-06-01\",\r\n        \"2018-05-01\",\r\n        \"2018-04-01\",\r\n        \"2018-03-01\",\r\n        \"2018-02-01\",\r\n        \"2018-01-01\",\r\n        \"2017-11-01\",\r\n        \"2017-10-01\",\r\n        \"2017-09-01\",\r\n        \"2017-08-01\",\r\n        \"2017-06-01\",\r\n        \"2017-04-01\",\r\n        \"2017-03-01\",\r\n        \"2016-12-01\",\r\n        \"2016-11-01\",\r\n        \"2016-10-01\",\r\n        \"2016-09-01\",\r\n        \"2016-08-01\",\r\n        \"2016-07-01\",\r\n        \"2016-06-01\",\r\n        \"2016-03-30\",\r\n        \"2015-06-15\",\r\n        \"2015-05-01-preview\",\r\n        \"2014-12-01-preview\"\r\n      ],\r\n      \"zoneMappings\": [\r\n        {\r\n          \"location\": \"East US 2\",\r\n          \"zones\": [\r\n            \"1\",\r\n            \"2\",\r\n            \"3\"\r\n          ]\r\n        },\r\n        {\r\n          \"location\": \"Central US\",\r\n          \"zones\": [\r\n            \"1\",\r\n            \"2\",\r\n            \"3\"\r\n          ]\r\n        },\r\n        {\r\n          \"location\": \"West Europe\",\r\n          \"zones\": [\r\n            \"1\",\r\n            \"2\",\r\n            \"3\"\r\n          ]\r\n        },\r\n        {\r\n          \"location\": \"France Central\",\r\n          \"zones\": [\r\n            \"1\",\r\n            \"2\",\r\n            \"3\"\r\n          ]\r\n        },\r\n        {\r\n          \"location\": \"Southeast Asia\",\r\n          \"zones\": [\r\n            \"1\",\r\n            \"2\",\r\n            \"3\"\r\n          ]\r\n        },\r\n        {\r\n          \"location\": \"West US 2\",\r\n          \"zones\": [\r\n            \"1\",\r\n            \"2\",\r\n            \"3\"\r\n          ]\r\n        },\r\n        {\r\n          \"location\": \"North Europe\",\r\n          \"zones\": [\r\n            \"1\",\r\n            \"2\",\r\n            \"3\"\r\n          ]\r\n        }\r\n      ],\r\n      \"capabilities\": \"CrossResourceGroupResourceMove, CrossSubscriptionResourceMove\"\r\n    },\r\n    {\r\n      \"resourceType\": \"networkInterfaces\",\r\n      \"locations\": [\r\n        \"West US\",\r\n        \"East US\",\r\n        \"North Europe\",\r\n        \"West Europe\",\r\n        \"East Asia\",\r\n        \"Southeast Asia\",\r\n        \"North Central US\",\r\n        \"South Central US\",\r\n        \"Central US\",\r\n        \"East US 2\",\r\n        \"Japan East\",\r\n        \"Japan West\",\r\n        \"Brazil South\",\r\n        \"Australia East\",\r\n        \"Australia Southeast\",\r\n        \"Central India\",\r\n        \"South India\",\r\n        \"West India\",\r\n        \"Canada Central\",\r\n        \"Canada East\",\r\n        \"West Central US\",\r\n        \"West US 2\",\r\n        \"UK West\",\r\n        \"UK South\",\r\n        \"Korea Central\",\r\n        \"Korea South\",\r\n        \"France Central\",\r\n        \"France South\",\r\n        \"Australia Central\",\r\n        \"Australia Central 2\"\r\n      ],\r\n      \"apiVersions\": [\r\n        \"2018-08-01\",\r\n        \"2018-07-01\",\r\n        \"2018-06-01\",\r\n        \"2018-05-01\",\r\n        \"2018-04-01\",\r\n        \"2018-03-01\",\r\n        \"2018-02-01\",\r\n        \"2018-01-01\",\r\n        \"2017-11-01\",\r\n        \"2017-10-01\",\r\n        \"2017-09-01\",\r\n        \"2017-08-01\",\r\n        \"2017-06-01\",\r\n        \"2017-04-01\",\r\n        \"2017-03-01\",\r\n        \"2016-12-01\",\r\n        \"2016-11-01\",\r\n        \"2016-10-01\",\r\n        \"2016-09-01\",\r\n        \"2016-08-01\",\r\n        \"2016-07-01\",\r\n        \"2016-06-01\",\r\n        \"2016-03-30\",\r\n        \"2015-06-15\",\r\n        \"2015-05-01-preview\",\r\n        \"2014-12-01-preview\"\r\n      ],\r\n      \"capabilities\": \"CrossResourceGroupResourceMove, CrossSubscriptionResourceMove\"\r\n    },\r\n    {\r\n      \"resourceType\": \"interfaceEndpoints\",\r\n      \"locations\": [\r\n        \"West US\",\r\n        \"East US\",\r\n        \"North Europe\",\r\n        \"West Europe\",\r\n        \"East Asia\",\r\n        \"Southeast Asia\",\r\n        \"North Central US\",\r\n        \"South Central US\",\r\n        \"Central US\",\r\n        \"East US 2\",\r\n        \"Japan East\",\r\n        \"Japan West\",\r\n        \"Brazil South\",\r\n        \"Australia East\",\r\n        \"Australia Southeast\",\r\n        \"Central India\",\r\n        \"South India\",\r\n        \"West India\",\r\n        \"Canada Central\",\r\n        \"Canada East\",\r\n        \"West Central US\",\r\n        \"West US 2\",\r\n        \"UK West\",\r\n        \"UK South\",\r\n        \"Korea Central\",\r\n        \"Korea South\",\r\n        \"France Central\",\r\n        \"France South\",\r\n        \"Australia Central\",\r\n        \"Australia Central 2\"\r\n      ],\r\n      \"apiVersions\": [\r\n        \"2018-08-01\"\r\n      ],\r\n      \"capabilities\": \"None\"\r\n    },\r\n    {\r\n      \"resourceType\": \"loadBalancers\",\r\n      \"locations\": [\r\n        \"West US\",\r\n        \"East US\",\r\n        \"North Europe\",\r\n        \"West Europe\",\r\n        \"East Asia\",\r\n        \"Southeast Asia\",\r\n        \"North Central US\",\r\n        \"South Central US\",\r\n        \"Central US\",\r\n        \"East US 2\",\r\n        \"Japan East\",\r\n        \"Japan West\",\r\n        \"Brazil South\",\r\n        \"Australia East\",\r\n        \"Australia Southeast\",\r\n        \"Central India\",\r\n        \"South India\",\r\n        \"West India\",\r\n        \"Canada Central\",\r\n        \"Canada East\",\r\n        \"West Central US\",\r\n        \"West US 2\",\r\n        \"UK West\",\r\n        \"UK South\",\r\n        \"Korea Central\",\r\n        \"Korea South\",\r\n        \"France Central\",\r\n        \"France South\",\r\n        \"Australia Central\",\r\n        \"Australia Central 2\"\r\n      ],\r\n      \"apiVersions\": [\r\n        \"2018-08-01\",\r\n        \"2018-07-01\",\r\n        \"2018-06-01\",\r\n        \"2018-05-01\",\r\n        \"2018-04-01\",\r\n        \"2018-03-01\",\r\n        \"2018-02-01\",\r\n        \"2018-01-01\",\r\n        \"2017-11-01\",\r\n        \"2017-10-01\",\r\n        \"2017-09-01\",\r\n        \"2017-08-01\",\r\n        \"2017-06-01\",\r\n        \"2017-04-01\",\r\n        \"2017-03-01\",\r\n        \"2016-12-01\",\r\n        \"2016-11-01\",\r\n        \"2016-10-01\",\r\n        \"2016-09-01\",\r\n        \"2016-08-01\",\r\n        \"2016-07-01\",\r\n        \"2016-06-01\",\r\n        \"2016-03-30\",\r\n        \"2015-06-15\",\r\n        \"2015-05-01-preview\",\r\n        \"2014-12-01-preview\"\r\n      ],\r\n      \"capabilities\": \"CrossResourceGroupResourceMove, CrossSubscriptionResourceMove\"\r\n    },\r\n    {\r\n      \"resourceType\": \"networkSecurityGroups\",\r\n      \"locations\": [\r\n        \"West US\",\r\n        \"East US\",\r\n        \"North Europe\",\r\n        \"West Europe\",\r\n        \"East Asia\",\r\n        \"Southeast Asia\",\r\n        \"North Central US\",\r\n        \"South Central US\",\r\n        \"Central US\",\r\n        \"East US 2\",\r\n        \"Japan East\",\r\n        \"Japan West\",\r\n        \"Brazil South\",\r\n        \"Australia East\",\r\n        \"Australia Southeast\",\r\n        \"Central India\",\r\n        \"South India\",\r\n        \"West India\",\r\n        \"Canada Central\",\r\n        \"Canada East\",\r\n        \"West Central US\",\r\n        \"West US 2\",\r\n        \"UK West\",\r\n        \"UK South\",\r\n        \"Korea Central\",\r\n        \"Korea South\",\r\n        \"France Central\",\r\n        \"France South\",\r\n        \"Australia Central\",\r\n        \"Australia Central 2\"\r\n      ],\r\n      \"apiVersions\": [\r\n        \"2018-08-01\",\r\n        \"2018-07-01\",\r\n        \"2018-06-01\",\r\n        \"2018-05-01\",\r\n        \"2018-04-01\",\r\n        \"2018-03-01\",\r\n        \"2018-02-01\",\r\n        \"2018-01-01\",\r\n        \"2017-11-01\",\r\n        \"2017-10-01\",\r\n        \"2017-09-01\",\r\n        \"2017-08-01\",\r\n        \"2017-06-01\",\r\n        \"2017-04-01\",\r\n        \"2017-03-01\",\r\n        \"2016-12-01\",\r\n        \"2016-11-01\",\r\n        \"2016-10-01\",\r\n        \"2016-09-01\",\r\n        \"2016-08-01\",\r\n        \"2016-07-01\",\r\n        \"2016-06-01\",\r\n        \"2016-03-30\",\r\n        \"2015-06-15\",\r\n        \"2015-05-01-preview\",\r\n        \"2014-12-01-preview\"\r\n      ],\r\n      \"capabilities\": \"CrossResourceGroupResourceMove, CrossSubscriptionResourceMove\"\r\n    },\r\n    {\r\n      \"resourceType\": \"applicationSecurityGroups\",\r\n      \"locations\": [\r\n        \"West US\",\r\n        \"East US\",\r\n        \"North Europe\",\r\n        \"West Europe\",\r\n        \"East Asia\",\r\n        \"Southeast Asia\",\r\n        \"North Central US\",\r\n        \"South Central US\",\r\n        \"Central US\",\r\n        \"East US 2\",\r\n        \"Japan East\",\r\n        \"Japan West\",\r\n        \"Brazil South\",\r\n        \"Australia East\",\r\n        \"Australia Southeast\",\r\n        \"Central India\",\r\n        \"South India\",\r\n        \"West India\",\r\n        \"Canada Central\",\r\n        \"Canada East\",\r\n        \"West Central US\",\r\n        \"West US 2\",\r\n        \"UK West\",\r\n        \"UK South\",\r\n        \"Korea Central\",\r\n        \"Korea South\",\r\n        \"France Central\",\r\n        \"France South\",\r\n        \"Australia Central\",\r\n        \"Australia Central 2\"\r\n      ],\r\n      \"apiVersions\": [\r\n        \"2018-08-01\",\r\n        \"2018-07-01\",\r\n        \"2018-06-01\",\r\n        \"2018-05-01\",\r\n        \"2018-04-01\",\r\n        \"2018-03-01\",\r\n        \"2018-02-01\",\r\n        \"2018-01-01\",\r\n        \"2017-11-01\",\r\n        \"2017-10-01\",\r\n        \"2017-09-01\"\r\n      ],\r\n      \"capabilities\": \"CrossResourceGroupResourceMove, CrossSubscriptionResourceMove\"\r\n    },\r\n    {\r\n      \"resourceType\": \"networkIntentPolicies\",\r\n      \"locations\": [\r\n        \"West US\",\r\n        \"East US\",\r\n        \"North Europe\",\r\n        \"West Europe\",\r\n        \"East Asia\",\r\n        \"Southeast Asia\",\r\n        \"North Central US\",\r\n        \"South Central US\",\r\n        \"Central US\",\r\n        \"East US 2\",\r\n        \"Japan East\",\r\n        \"Japan West\",\r\n        \"Brazil South\",\r\n        \"Australia East\",\r\n        \"Australia Southeast\",\r\n        \"Central India\",\r\n        \"South India\",\r\n        \"West India\",\r\n        \"Canada Central\",\r\n        \"Canada East\",\r\n        \"West Central US\",\r\n        \"West US 2\",\r\n        \"UK West\",\r\n        \"UK South\",\r\n        \"Korea Central\",\r\n        \"Korea South\",\r\n        \"France Central\",\r\n        \"France South\",\r\n        \"Australia Central\",\r\n        \"Australia Central 2\"\r\n      ],\r\n      \"apiVersions\": [\r\n        \"2018-08-01\",\r\n        \"2018-07-01\",\r\n        \"2018-06-01\",\r\n        \"2018-05-01\",\r\n        \"2018-04-01\"\r\n      ],\r\n      \"capabilities\": \"CrossResourceGroupResourceMove, CrossSubscriptionResourceMove\"\r\n    },\r\n    {\r\n      \"resourceType\": \"routeTables\",\r\n      \"locations\": [\r\n        \"West US\",\r\n        \"East US\",\r\n        \"North Europe\",\r\n        \"West Europe\",\r\n        \"East Asia\",\r\n        \"Southeast Asia\",\r\n        \"North Central US\",\r\n        \"South Central US\",\r\n        \"Central US\",\r\n        \"East US 2\",\r\n        \"Japan East\",\r\n        \"Japan West\",\r\n        \"Brazil South\",\r\n        \"Australia East\",\r\n        \"Australia Southeast\",\r\n        \"Central India\",\r\n        \"South India\",\r\n        \"West India\",\r\n        \"Canada Central\",\r\n        \"Canada East\",\r\n        \"West Central US\",\r\n        \"West US 2\",\r\n        \"UK West\",\r\n        \"UK South\",\r\n        \"Korea Central\",\r\n        \"Korea South\",\r\n        \"France Central\",\r\n        \"France South\",\r\n        \"Australia Central\",\r\n        \"Australia Central 2\"\r\n      ],\r\n      \"apiVersions\": [\r\n        \"2018-08-01\",\r\n        \"2018-07-01\",\r\n        \"2018-06-01\",\r\n        \"2018-05-01\",\r\n        \"2018-04-01\",\r\n        \"2018-03-01\",\r\n        \"2018-02-01\",\r\n        \"2018-01-01\",\r\n        \"2017-11-01\",\r\n        \"2017-10-01\",\r\n        \"2017-09-01\",\r\n        \"2017-08-01\",\r\n        \"2017-06-01\",\r\n        \"2017-04-01\",\r\n        \"2017-03-01\",\r\n        \"2016-12-01\",\r\n        \"2016-11-01\",\r\n        \"2016-10-01\",\r\n        \"2016-09-01\",\r\n        \"2016-08-01\",\r\n        \"2016-07-01\",\r\n        \"2016-06-01\",\r\n        \"2016-03-30\",\r\n        \"2015-06-15\",\r\n        \"2015-05-01-preview\",\r\n        \"2014-12-01-preview\"\r\n      ],\r\n      \"capabilities\": \"CrossResourceGroupResourceMove, CrossSubscriptionResourceMove\"\r\n    },\r\n    {\r\n      \"resourceType\": \"publicIPPrefixes\",\r\n      \"locations\": [\r\n        \"West US\",\r\n        \"East US\",\r\n        \"North Europe\",\r\n        \"West Europe\",\r\n        \"East Asia\",\r\n        \"Southeast Asia\",\r\n        \"North Central US\",\r\n        \"South Central US\",\r\n        \"Central US\",\r\n        \"East US 2\",\r\n        \"Japan East\",\r\n        \"Japan West\",\r\n        \"Brazil South\",\r\n        \"Australia East\",\r\n        \"Australia Southeast\",\r\n        \"Central India\",\r\n        \"South India\",\r\n        \"West India\",\r\n        \"Canada Central\",\r\n        \"Canada East\",\r\n        \"West Central US\",\r\n        \"West US 2\",\r\n        \"UK West\",\r\n        \"UK South\",\r\n        \"Korea Central\",\r\n        \"Korea South\",\r\n        \"France Central\",\r\n        \"France South\",\r\n        \"Australia Central\",\r\n        \"Australia Central 2\"\r\n      ],\r\n      \"apiVersions\": [\r\n        \"2018-08-01\",\r\n        \"2018-07-01\"\r\n      ],\r\n      \"zoneMappings\": [\r\n        {\r\n          \"location\": \"East US 2\",\r\n          \"zones\": [\r\n            \"1\",\r\n            \"2\",\r\n            \"3\"\r\n          ]\r\n        },\r\n        {\r\n          \"location\": \"Central US\",\r\n          \"zones\": [\r\n            \"1\",\r\n            \"2\",\r\n            \"3\"\r\n          ]\r\n        },\r\n        {\r\n          \"location\": \"West Europe\",\r\n          \"zones\": [\r\n            \"1\",\r\n            \"2\",\r\n            \"3\"\r\n          ]\r\n        },\r\n        {\r\n          \"location\": \"France Central\",\r\n          \"zones\": [\r\n            \"1\",\r\n            \"2\",\r\n            \"3\"\r\n          ]\r\n        },\r\n        {\r\n          \"location\": \"Southeast Asia\",\r\n          \"zones\": [\r\n            \"1\",\r\n            \"2\",\r\n            \"3\"\r\n          ]\r\n        },\r\n        {\r\n          \"location\": \"West US 2\",\r\n          \"zones\": [\r\n            \"1\",\r\n            \"2\",\r\n            \"3\"\r\n          ]\r\n        },\r\n        {\r\n          \"location\": \"North Europe\",\r\n          \"zones\": [\r\n            \"1\",\r\n            \"2\",\r\n            \"3\"\r\n          ]\r\n        }\r\n      ],\r\n      \"capabilities\": \"CrossResourceGroupResourceMove, CrossSubscriptionResourceMove\"\r\n    },\r\n    {\r\n      \"resourceType\": \"networkWatchers\",\r\n      \"locations\": [\r\n        \"West US\",\r\n        \"East US\",\r\n        \"North Europe\",\r\n        \"West Europe\",\r\n        \"East Asia\",\r\n        \"Southeast Asia\",\r\n        \"North Central US\",\r\n        \"South Central US\",\r\n        \"Central US\",\r\n        \"East US 2\",\r\n        \"Japan East\",\r\n        \"Japan West\",\r\n        \"Brazil South\",\r\n        \"Australia East\",\r\n        \"Australia Southeast\",\r\n        \"Central India\",\r\n        \"South India\",\r\n        \"West India\",\r\n        \"Canada Central\",\r\n        \"Canada East\",\r\n        \"West Central US\",\r\n        \"West US 2\",\r\n        \"UK West\",\r\n        \"UK South\",\r\n        \"Korea Central\",\r\n        \"Korea South\",\r\n        \"France Central\",\r\n        \"France South\",\r\n        \"Australia Central\",\r\n        \"Australia Central 2\"\r\n      ],\r\n      \"apiVersions\": [\r\n        \"2018-08-01\",\r\n        \"2018-07-01\",\r\n        \"2018-06-01\",\r\n        \"2018-05-01\",\r\n        \"2018-04-01\",\r\n        \"2018-03-01\",\r\n        \"2018-02-01\",\r\n        \"2018-01-01\",\r\n        \"2017-11-01\",\r\n        \"2017-10-01\",\r\n        \"2017-09-01\",\r\n        \"2017-08-01\",\r\n        \"2017-06-01\",\r\n        \"2017-04-01\",\r\n        \"2017-03-01\",\r\n        \"2016-12-01\",\r\n        \"2016-11-01\",\r\n        \"2016-10-01\",\r\n        \"2016-09-01\",\r\n        \"2016-08-01\",\r\n        \"2016-07-01\",\r\n        \"2016-06-01\",\r\n        \"2016-03-30\"\r\n      ],\r\n      \"capabilities\": \"CrossResourceGroupResourceMove, CrossSubscriptionResourceMove\"\r\n    },\r\n    {\r\n      \"resourceType\": \"networkWatchers/connectionMonitors\",\r\n      \"locations\": [\r\n        \"West US\",\r\n        \"East US\",\r\n        \"North Europe\",\r\n        \"West Europe\",\r\n        \"East Asia\",\r\n        \"Southeast Asia\",\r\n        \"North Central US\",\r\n        \"South Central US\",\r\n        \"Central US\",\r\n        \"East US 2\",\r\n        \"Japan East\",\r\n        \"Japan West\",\r\n        \"Brazil South\",\r\n        \"Australia East\",\r\n        \"Australia Southeast\",\r\n        \"Central India\",\r\n        \"South India\",\r\n        \"West India\",\r\n        \"Canada Central\",\r\n        \"Canada East\",\r\n        \"West Central US\",\r\n        \"West US 2\",\r\n        \"UK West\",\r\n        \"UK South\",\r\n        \"Korea Central\",\r\n        \"Korea South\",\r\n        \"France Central\",\r\n        \"France South\",\r\n        \"Australia Central\",\r\n        \"Australia Central 2\"\r\n      ],\r\n      \"apiVersions\": [\r\n        \"2018-08-01\",\r\n        \"2018-07-01\",\r\n        \"2018-06-01\",\r\n        \"2018-05-01\",\r\n        \"2018-04-01\",\r\n        \"2018-03-01\",\r\n        \"2018-02-01\",\r\n        \"2018-01-01\",\r\n        \"2017-11-01\",\r\n        \"2017-10-01\",\r\n        \"2017-09-01\"\r\n      ],\r\n      \"capabilities\": \"CrossResourceGroupResourceMove, CrossSubscriptionResourceMove\"\r\n    },\r\n    {\r\n      \"resourceType\": \"networkWatchers/lenses\",\r\n      \"locations\": [\r\n        \"West US\",\r\n        \"East US\",\r\n        \"North Europe\",\r\n        \"West Europe\",\r\n        \"East Asia\",\r\n        \"Southeast Asia\",\r\n        \"North Central US\",\r\n        \"South Central US\",\r\n        \"Central US\",\r\n        \"East US 2\",\r\n        \"Japan East\",\r\n        \"Japan West\",\r\n        \"Brazil South\",\r\n        \"Australia East\",\r\n        \"Australia Southeast\",\r\n        \"Central India\",\r\n        \"South India\",\r\n        \"West India\",\r\n        \"Canada Central\",\r\n        \"Canada East\",\r\n        \"West Central US\",\r\n        \"West US 2\",\r\n        \"UK West\",\r\n        \"UK South\",\r\n        \"Korea Central\",\r\n        \"Korea South\",\r\n        \"France Central\",\r\n        \"France South\",\r\n        \"Australia Central\",\r\n        \"Australia Central 2\"\r\n      ],\r\n      \"apiVersions\": [\r\n        \"2018-08-01\",\r\n        \"2018-07-01\",\r\n        \"2018-06-01\",\r\n        \"2018-01-01\",\r\n        \"2017-11-01\",\r\n        \"2017-10-01\",\r\n        \"2017-09-01\"\r\n      ],\r\n      \"capabilities\": \"CrossResourceGroupResourceMove, CrossSubscriptionResourceMove\"\r\n    },\r\n    {\r\n      \"resourceType\": \"networkWatchers/pingMeshes\",\r\n      \"locations\": [\r\n        \"West US\",\r\n        \"East US\",\r\n        \"North Europe\",\r\n        \"West Europe\",\r\n        \"East Asia\",\r\n        \"Southeast Asia\",\r\n        \"North Central US\",\r\n        \"South Central US\",\r\n        \"Central US\",\r\n        \"East US 2\",\r\n        \"Japan East\",\r\n        \"Japan West\",\r\n        \"Brazil South\",\r\n        \"Australia East\",\r\n        \"Australia Southeast\",\r\n        \"Central India\",\r\n        \"South India\",\r\n        \"West India\",\r\n        \"Canada Central\",\r\n        \"Canada East\",\r\n        \"West Central US\",\r\n        \"West US 2\",\r\n        \"UK West\",\r\n        \"UK South\",\r\n        \"Korea Central\",\r\n        \"Korea South\",\r\n        \"France Central\",\r\n        \"France South\",\r\n        \"Australia Central\",\r\n        \"Australia Central 2\"\r\n      ],\r\n      \"apiVersions\": [\r\n        \"2018-08-01\",\r\n        \"2018-07-01\",\r\n        \"2018-06-01\",\r\n        \"2018-04-01\",\r\n        \"2018-03-01\",\r\n        \"2018-02-01\",\r\n        \"2018-01-01\",\r\n        \"2017-11-01\",\r\n        \"2017-10-01\",\r\n        \"2017-09-01\"\r\n      ],\r\n      \"capabilities\": \"CrossResourceGroupResourceMove, CrossSubscriptionResourceMove\"\r\n    },\r\n    {\r\n      \"resourceType\": \"virtualNetworkGateways\",\r\n      \"locations\": [\r\n        \"West US\",\r\n        \"East US\",\r\n        \"North Europe\",\r\n        \"West Europe\",\r\n        \"East Asia\",\r\n        \"Southeast Asia\",\r\n        \"North Central US\",\r\n        \"South Central US\",\r\n        \"Central US\",\r\n        \"East US 2\",\r\n        \"Japan East\",\r\n        \"Japan West\",\r\n        \"Brazil South\",\r\n        \"Australia East\",\r\n        \"Australia Southeast\",\r\n        \"Central India\",\r\n        \"South India\",\r\n        \"West India\",\r\n        \"Canada Central\",\r\n        \"Canada East\",\r\n        \"West Central US\",\r\n        \"West US 2\",\r\n        \"UK West\",\r\n        \"UK South\",\r\n        \"Korea Central\",\r\n        \"Korea South\",\r\n        \"France Central\",\r\n        \"France South\",\r\n        \"Australia Central\",\r\n        \"Australia Central 2\"\r\n      ],\r\n      \"apiVersions\": [\r\n        \"2018-08-01\",\r\n        \"2018-07-01\",\r\n        \"2018-06-01\",\r\n        \"2018-05-01\",\r\n        \"2018-04-01\",\r\n        \"2018-03-01\",\r\n        \"2018-02-01\",\r\n        \"2018-01-01\",\r\n        \"2017-11-01\",\r\n        \"2017-10-01\",\r\n        \"2017-09-01\",\r\n        \"2017-08-01\",\r\n        \"2017-06-01\",\r\n        \"2017-04-01\",\r\n        \"2017-03-01\",\r\n        \"2016-12-01\",\r\n        \"2016-11-01\",\r\n        \"2016-10-01\",\r\n        \"2016-09-01\",\r\n        \"2016-08-01\",\r\n        \"2016-07-01\",\r\n        \"2016-06-01\",\r\n        \"2016-03-30\",\r\n        \"2015-06-15\",\r\n        \"2015-05-01-preview\",\r\n        \"2014-12-01-preview\"\r\n      ],\r\n      \"capabilities\": \"CrossResourceGroupResourceMove, CrossSubscriptionResourceMove\"\r\n    },\r\n    {\r\n      \"resourceType\": \"localNetworkGateways\",\r\n      \"locations\": [\r\n        \"West US\",\r\n        \"East US\",\r\n        \"North Europe\",\r\n        \"West Europe\",\r\n        \"East Asia\",\r\n        \"Southeast Asia\",\r\n        \"North Central US\",\r\n        \"South Central US\",\r\n        \"Central US\",\r\n        \"East US 2\",\r\n        \"Japan East\",\r\n        \"Japan West\",\r\n        \"Brazil South\",\r\n        \"Australia East\",\r\n        \"Australia Southeast\",\r\n        \"Central India\",\r\n        \"South India\",\r\n        \"West India\",\r\n        \"Canada Central\",\r\n        \"Canada East\",\r\n        \"West Central US\",\r\n        \"West US 2\",\r\n        \"UK West\",\r\n        \"UK South\",\r\n        \"Korea Central\",\r\n        \"Korea South\",\r\n        \"France Central\",\r\n        \"France South\",\r\n        \"Australia Central\",\r\n        \"Australia Central 2\"\r\n      ],\r\n      \"apiVersions\": [\r\n        \"2018-08-01\",\r\n        \"2018-07-01\",\r\n        \"2018-06-01\",\r\n        \"2018-05-01\",\r\n        \"2018-04-01\",\r\n        \"2018-03-01\",\r\n        \"2018-02-01\",\r\n        \"2018-01-01\",\r\n        \"2017-11-01\",\r\n        \"2017-10-01\",\r\n        \"2017-09-01\",\r\n        \"2017-08-01\",\r\n        \"2017-06-01\",\r\n        \"2017-04-01\",\r\n        \"2017-03-01\",\r\n        \"2016-12-01\",\r\n        \"2016-11-01\",\r\n        \"2016-10-01\",\r\n        \"2016-09-01\",\r\n        \"2016-08-01\",\r\n        \"2016-07-01\",\r\n        \"2016-06-01\",\r\n        \"2016-03-30\",\r\n        \"2015-06-15\",\r\n        \"2015-05-01-preview\",\r\n        \"2014-12-01-preview\"\r\n      ],\r\n      \"capabilities\": \"CrossResourceGroupResourceMove, CrossSubscriptionResourceMove\"\r\n    },\r\n    {\r\n      \"resourceType\": \"connections\",\r\n      \"locations\": [\r\n        \"West US\",\r\n        \"East US\",\r\n        \"North Europe\",\r\n        \"West Europe\",\r\n        \"East Asia\",\r\n        \"Southeast Asia\",\r\n        \"North Central US\",\r\n        \"South Central US\",\r\n        \"Central US\",\r\n        \"East US 2\",\r\n        \"Japan East\",\r\n        \"Japan West\",\r\n        \"Brazil South\",\r\n        \"Australia East\",\r\n        \"Australia Southeast\",\r\n        \"Central India\",\r\n        \"South India\",\r\n        \"West India\",\r\n        \"Canada Central\",\r\n        \"Canada East\",\r\n        \"West Central US\",\r\n        \"West US 2\",\r\n        \"UK West\",\r\n        \"UK South\",\r\n        \"Korea Central\",\r\n        \"Korea South\",\r\n        \"France Central\",\r\n        \"France South\",\r\n        \"Australia Central\",\r\n        \"Australia Central 2\"\r\n      ],\r\n      \"apiVersions\": [\r\n        \"2018-08-01\",\r\n        \"2018-07-01\",\r\n        \"2018-06-01\",\r\n        \"2018-05-01\",\r\n        \"2018-04-01\",\r\n        \"2018-03-01\",\r\n        \"2018-02-01\",\r\n        \"2018-01-01\",\r\n        \"2017-11-01\",\r\n        \"2017-10-01\",\r\n        \"2017-09-01\",\r\n        \"2017-08-01\",\r\n        \"2017-06-01\",\r\n        \"2017-04-01\",\r\n        \"2017-03-01\",\r\n        \"2016-12-01\",\r\n        \"2016-11-01\",\r\n        \"2016-10-01\",\r\n        \"2016-09-01\",\r\n        \"2016-08-01\",\r\n        \"2016-07-01\",\r\n        \"2016-06-01\",\r\n        \"2016-03-30\",\r\n        \"2015-06-15\",\r\n        \"2015-05-01-preview\",\r\n        \"2014-12-01-preview\"\r\n      ],\r\n      \"capabilities\": \"CrossResourceGroupResourceMove, CrossSubscriptionResourceMove\"\r\n    },\r\n    {\r\n      \"resourceType\": \"applicationGateways\",\r\n      \"locations\": [\r\n        \"West US\",\r\n        \"East US\",\r\n        \"North Europe\",\r\n        \"West Europe\",\r\n        \"East Asia\",\r\n        \"Southeast Asia\",\r\n        \"North Central US\",\r\n        \"South Central US\",\r\n        \"Central US\",\r\n        \"East US 2\",\r\n        \"Japan East\",\r\n        \"Japan West\",\r\n        \"Brazil South\",\r\n        \"Australia East\",\r\n        \"Australia Southeast\",\r\n        \"Central India\",\r\n        \"South India\",\r\n        \"West India\",\r\n        \"Canada Central\",\r\n        \"Canada East\",\r\n        \"West Central US\",\r\n        \"West US 2\",\r\n        \"UK West\",\r\n        \"UK South\",\r\n        \"Korea Central\",\r\n        \"Korea South\",\r\n        \"France Central\",\r\n        \"France South\",\r\n        \"Australia Central\",\r\n        \"Australia Central 2\"\r\n      ],\r\n      \"apiVersions\": [\r\n        \"2018-08-01\",\r\n        \"2018-07-01\",\r\n        \"2018-06-01\",\r\n        \"2018-05-01\",\r\n        \"2018-04-01\",\r\n        \"2018-03-01\",\r\n        \"2018-02-01\",\r\n        \"2018-01-01\",\r\n        \"2017-11-01\",\r\n        \"2017-10-01\",\r\n        \"2017-09-01\",\r\n        \"2017-08-01\",\r\n        \"2017-06-01\",\r\n        \"2017-04-01\",\r\n        \"2017-03-01\",\r\n        \"2016-12-01\",\r\n        \"2016-11-01\",\r\n        \"2016-10-01\",\r\n        \"2016-09-01\",\r\n        \"2016-08-01\",\r\n        \"2016-07-01\",\r\n        \"2016-06-01\",\r\n        \"2016-03-30\",\r\n        \"2015-06-15\",\r\n        \"2015-05-01-preview\",\r\n        \"2014-12-01-preview\"\r\n      ],\r\n      \"zoneMappings\": [\r\n        {\r\n          \"location\": \"East US 2\",\r\n          \"zones\": [\r\n            \"1\",\r\n            \"2\",\r\n            \"3\"\r\n          ]\r\n        },\r\n        {\r\n          \"location\": \"Central US\",\r\n          \"zones\": [\r\n            \"1\",\r\n            \"2\",\r\n            \"3\"\r\n          ]\r\n        },\r\n        {\r\n          \"location\": \"West Europe\",\r\n          \"zones\": [\r\n            \"1\",\r\n            \"2\",\r\n            \"3\"\r\n          ]\r\n        },\r\n        {\r\n          \"location\": \"France Central\",\r\n          \"zones\": [\r\n            \"1\",\r\n            \"2\",\r\n            \"3\"\r\n          ]\r\n        },\r\n        {\r\n          \"location\": \"Southeast Asia\",\r\n          \"zones\": [\r\n            \"1\",\r\n            \"2\",\r\n            \"3\"\r\n          ]\r\n        },\r\n        {\r\n          \"location\": \"West US 2\",\r\n          \"zones\": [\r\n            \"1\",\r\n            \"2\",\r\n            \"3\"\r\n          ]\r\n        },\r\n        {\r\n          \"location\": \"North Europe\",\r\n          \"zones\": [\r\n            \"1\",\r\n            \"2\",\r\n            \"3\"\r\n          ]\r\n        }\r\n      ],\r\n      \"capabilities\": \"None\"\r\n    },\r\n    {\r\n      \"resourceType\": \"locations\",\r\n      \"locations\": [],\r\n      \"apiVersions\": [\r\n        \"2018-08-01\",\r\n        \"2018-07-01\",\r\n        \"2018-06-01\",\r\n        \"2018-05-01\",\r\n        \"2018-04-01\",\r\n        \"2018-03-01\",\r\n        \"2018-02-01\",\r\n        \"2018-01-01\",\r\n        \"2017-11-01\",\r\n        \"2017-10-01\",\r\n        \"2017-09-01\",\r\n        \"2017-08-01\",\r\n        \"2017-06-01\",\r\n        \"2017-04-01\",\r\n        \"2017-03-01\",\r\n        \"2016-12-01\",\r\n        \"2016-11-01\",\r\n        \"2016-10-01\",\r\n        \"2016-09-01\",\r\n        \"2016-08-01\",\r\n        \"2016-07-01\",\r\n        \"2016-06-01\",\r\n        \"2016-03-30\",\r\n        \"2015-06-15\",\r\n        \"2015-05-01-preview\",\r\n        \"2014-12-01-preview\"\r\n      ]\r\n    },\r\n    {\r\n      \"resourceType\": \"locations/operations\",\r\n      \"locations\": [],\r\n      \"apiVersions\": [\r\n        \"2018-08-01\",\r\n        \"2018-07-01\",\r\n        \"2018-06-01\",\r\n        \"2018-05-01\",\r\n        \"2018-04-01\",\r\n        \"2018-03-01\",\r\n        \"2018-02-01\",\r\n        \"2018-01-01\",\r\n        \"2017-11-01\",\r\n        \"2017-10-01\",\r\n        \"2017-09-01\",\r\n        \"2017-08-01\",\r\n        \"2017-06-01\",\r\n        \"2017-04-01\",\r\n        \"2017-03-01\",\r\n        \"2016-12-01\",\r\n        \"2016-11-01\",\r\n        \"2016-10-01\",\r\n        \"2016-09-01\",\r\n        \"2016-08-01\",\r\n        \"2016-07-01\",\r\n        \"2016-06-01\",\r\n        \"2016-03-30\",\r\n        \"2015-06-15\",\r\n        \"2015-05-01-preview\",\r\n        \"2014-12-01-preview\"\r\n      ]\r\n    },\r\n    {\r\n      \"resourceType\": \"locations/operationResults\",\r\n      \"locations\": [],\r\n      \"apiVersions\": [\r\n        \"2018-08-01\",\r\n        \"2018-07-01\",\r\n        \"2018-06-01\",\r\n        \"2018-05-01\",\r\n        \"2018-04-01\",\r\n        \"2018-03-01\",\r\n        \"2018-02-01\",\r\n        \"2018-01-01\",\r\n        \"2017-11-01\",\r\n        \"2017-10-01\",\r\n        \"2017-09-01\",\r\n        \"2017-08-01\",\r\n        \"2017-06-01\",\r\n        \"2017-04-01\",\r\n        \"2017-03-01\",\r\n        \"2016-12-01\",\r\n        \"2016-11-01\",\r\n        \"2016-10-01\",\r\n        \"2016-09-01\",\r\n        \"2016-08-01\",\r\n        \"2016-07-01\",\r\n        \"2016-06-01\",\r\n        \"2016-03-30\",\r\n        \"2015-06-15\",\r\n        \"2015-05-01-preview\",\r\n        \"2014-12-01-preview\"\r\n      ]\r\n    },\r\n    {\r\n      \"resourceType\": \"locations/CheckDnsNameAvailability\",\r\n      \"locations\": [\r\n        \"West US\",\r\n        \"East US\",\r\n        \"North Europe\",\r\n        \"West Europe\",\r\n        \"East Asia\",\r\n        \"Southeast Asia\",\r\n        \"North Central US\",\r\n        \"South Central US\",\r\n        \"Central US\",\r\n        \"East US 2\",\r\n        \"Japan East\",\r\n        \"Japan West\",\r\n        \"Brazil South\",\r\n        \"Australia East\",\r\n        \"Australia Southeast\",\r\n        \"Central India\",\r\n        \"South India\",\r\n        \"West India\",\r\n        \"Canada Central\",\r\n        \"Canada East\",\r\n        \"West Central US\",\r\n        \"West US 2\",\r\n        \"UK West\",\r\n        \"UK South\",\r\n        \"Korea Central\",\r\n        \"Korea South\",\r\n        \"France Central\",\r\n        \"France South\",\r\n        \"Australia Central\",\r\n        \"Australia Central 2\"\r\n      ],\r\n      \"apiVersions\": [\r\n        \"2018-08-01\",\r\n        \"2018-07-01\",\r\n        \"2018-06-01\",\r\n        \"2018-05-01\",\r\n        \"2018-04-01\",\r\n        \"2018-03-01\",\r\n        \"2018-02-01\",\r\n        \"2018-01-01\",\r\n        \"2017-11-01\",\r\n        \"2017-10-01\",\r\n        \"2017-09-01\",\r\n        \"2017-08-01\",\r\n        \"2017-06-01\",\r\n        \"2017-04-01\",\r\n        \"2017-03-01\",\r\n        \"2016-12-01\",\r\n        \"2016-11-01\",\r\n        \"2016-10-01\",\r\n        \"2016-09-01\",\r\n        \"2016-08-01\",\r\n        \"2016-07-01\",\r\n        \"2016-06-01\",\r\n        \"2016-03-30\",\r\n        \"2015-06-15\",\r\n        \"2015-05-01-preview\",\r\n        \"2014-12-01-preview\"\r\n      ]\r\n    },\r\n    {\r\n      \"resourceType\": \"locations/usages\",\r\n      \"locations\": [\r\n        \"West US\",\r\n        \"East US\",\r\n        \"North Europe\",\r\n        \"West Europe\",\r\n        \"East Asia\",\r\n        \"Southeast Asia\",\r\n        \"North Central US\",\r\n        \"South Central US\",\r\n        \"Central US\",\r\n        \"East US 2\",\r\n        \"Japan East\",\r\n        \"Japan West\",\r\n        \"Brazil South\",\r\n        \"Australia East\",\r\n        \"Australia Southeast\",\r\n        \"Central India\",\r\n        \"South India\",\r\n        \"West India\",\r\n        \"Canada Central\",\r\n        \"Canada East\",\r\n        \"West Central US\",\r\n        \"West US 2\",\r\n        \"UK West\",\r\n        \"UK South\",\r\n        \"Korea Central\",\r\n        \"Korea South\",\r\n        \"France Central\",\r\n        \"France South\",\r\n        \"Australia Central\",\r\n        \"Australia Central 2\"\r\n      ],\r\n      \"apiVersions\": [\r\n        \"2018-08-01\",\r\n        \"2018-07-01\",\r\n        \"2018-06-01\",\r\n        \"2018-05-01\",\r\n        \"2018-04-01\",\r\n        \"2018-03-01\",\r\n        \"2018-02-01\",\r\n        \"2018-01-01\",\r\n        \"2017-11-01\",\r\n        \"2017-10-01\",\r\n        \"2017-09-01\",\r\n        \"2017-08-01\",\r\n        \"2017-06-01\",\r\n        \"2017-04-01\",\r\n        \"2017-03-01\",\r\n        \"2016-12-01\",\r\n        \"2016-11-01\",\r\n        \"2016-10-01\",\r\n        \"2016-09-01\",\r\n        \"2016-08-01\",\r\n        \"2016-07-01\",\r\n        \"2016-06-01\",\r\n        \"2016-03-30\",\r\n        \"2015-06-15\",\r\n        \"2015-05-01-preview\",\r\n        \"2014-12-01-preview\"\r\n      ]\r\n    },\r\n    {\r\n      \"resourceType\": \"locations/virtualNetworkAvailableEndpointServices\",\r\n      \"locations\": [\r\n        \"West US\",\r\n        \"East US\",\r\n        \"North Europe\",\r\n        \"West Europe\",\r\n        \"East Asia\",\r\n        \"Southeast Asia\",\r\n        \"North Central US\",\r\n        \"South Central US\",\r\n        \"Central US\",\r\n        \"East US 2\",\r\n        \"Japan East\",\r\n        \"Japan West\",\r\n        \"Brazil South\",\r\n        \"Australia East\",\r\n        \"Australia Southeast\",\r\n        \"Central India\",\r\n        \"South India\",\r\n        \"West India\",\r\n        \"Canada Central\",\r\n        \"Canada East\",\r\n        \"West Central US\",\r\n        \"West US 2\",\r\n        \"UK West\",\r\n        \"UK South\",\r\n        \"Korea Central\",\r\n        \"Korea South\",\r\n        \"France Central\",\r\n        \"France South\",\r\n        \"Australia Central\",\r\n        \"Australia Central 2\"\r\n      ],\r\n      \"apiVersions\": [\r\n        \"2018-08-01\",\r\n        \"2018-07-01\",\r\n        \"2018-06-01\",\r\n        \"2018-05-01\",\r\n        \"2018-04-01\",\r\n        \"2018-03-01\",\r\n        \"2018-02-01\",\r\n        \"2018-01-01\",\r\n        \"2017-11-01\",\r\n        \"2017-10-01\",\r\n        \"2017-09-01\",\r\n        \"2017-08-01\",\r\n        \"2017-06-01\",\r\n        \"2017-04-01\"\r\n      ]\r\n    },\r\n    {\r\n      \"resourceType\": \"locations/availableDelegations\",\r\n      \"locations\": [\r\n        \"West US\",\r\n        \"East US\",\r\n        \"North Europe\",\r\n        \"West Europe\",\r\n        \"East Asia\",\r\n        \"Southeast Asia\",\r\n        \"North Central US\",\r\n        \"South Central US\",\r\n        \"Central US\",\r\n        \"East US 2\",\r\n        \"Japan East\",\r\n        \"Japan West\",\r\n        \"Brazil South\",\r\n        \"Australia East\",\r\n        \"Australia Southeast\",\r\n        \"Central India\",\r\n        \"South India\",\r\n        \"West India\",\r\n        \"Canada Central\",\r\n        \"Canada East\",\r\n        \"West Central US\",\r\n        \"West US 2\",\r\n        \"UK West\",\r\n        \"UK South\",\r\n        \"Korea Central\",\r\n        \"Korea South\",\r\n        \"France Central\",\r\n        \"France South\",\r\n        \"Australia Central\",\r\n        \"Australia Central 2\"\r\n      ],\r\n      \"apiVersions\": [\r\n        \"2018-08-01\",\r\n        \"2018-07-01\",\r\n        \"2018-06-01\",\r\n        \"2018-05-01\",\r\n        \"2018-04-01\"\r\n      ]\r\n    },\r\n    {\r\n      \"resourceType\": \"locations/supportedVirtualMachineSizes\",\r\n      \"locations\": [\r\n        \"West US\",\r\n        \"East US\",\r\n        \"North Europe\",\r\n        \"West Europe\",\r\n        \"East Asia\",\r\n        \"Southeast Asia\",\r\n        \"North Central US\",\r\n        \"South Central US\",\r\n        \"Central US\",\r\n        \"East US 2\",\r\n        \"Japan East\",\r\n        \"Japan West\",\r\n        \"Brazil South\",\r\n        \"Australia East\",\r\n        \"Australia Southeast\",\r\n        \"Central India\",\r\n        \"South India\",\r\n        \"West India\",\r\n        \"Canada Central\",\r\n        \"Canada East\",\r\n        \"West Central US\",\r\n        \"West US 2\",\r\n        \"UK West\",\r\n        \"UK South\",\r\n        \"Korea Central\",\r\n        \"Korea South\",\r\n        \"France Central\",\r\n        \"France South\",\r\n        \"Australia Central\",\r\n        \"Australia Central 2\"\r\n      ],\r\n      \"apiVersions\": [\r\n        \"2018-08-01\",\r\n        \"2018-07-01\",\r\n        \"2018-06-01\",\r\n        \"2018-05-01\",\r\n        \"2018-04-01\"\r\n      ]\r\n    },\r\n    {\r\n      \"resourceType\": \"locations/checkAcceleratedNetworkingSupport\",\r\n      \"locations\": [\r\n        \"West US\",\r\n        \"East US\",\r\n        \"North Europe\",\r\n        \"West Europe\",\r\n        \"East Asia\",\r\n        \"Southeast Asia\",\r\n        \"North Central US\",\r\n        \"South Central US\",\r\n        \"Central US\",\r\n        \"East US 2\",\r\n        \"Japan East\",\r\n        \"Japan West\",\r\n        \"Brazil South\",\r\n        \"Australia East\",\r\n        \"Australia Southeast\",\r\n        \"Central India\",\r\n        \"South India\",\r\n        \"West India\",\r\n        \"Canada Central\",\r\n        \"Canada East\",\r\n        \"West Central US\",\r\n        \"West US 2\",\r\n        \"UK West\",\r\n        \"UK South\",\r\n        \"Korea Central\",\r\n        \"Korea South\",\r\n        \"France Central\",\r\n        \"France South\",\r\n        \"Australia Central\",\r\n        \"Australia Central 2\"\r\n      ],\r\n      \"apiVersions\": [\r\n        \"2018-08-01\",\r\n        \"2018-07-01\",\r\n        \"2018-06-01\",\r\n        \"2018-05-01\",\r\n        \"2018-04-01\"\r\n      ]\r\n    },\r\n    {\r\n      \"resourceType\": \"locations/validateResourceOwnership\",\r\n      \"locations\": [\r\n        \"West US\",\r\n        \"East US\",\r\n        \"North Europe\",\r\n        \"West Europe\",\r\n        \"East Asia\",\r\n        \"Southeast Asia\",\r\n        \"North Central US\",\r\n        \"South Central US\",\r\n        \"Central US\",\r\n        \"East US 2\",\r\n        \"Japan East\",\r\n        \"Japan West\",\r\n        \"Brazil South\",\r\n        \"Australia East\",\r\n        \"Australia Southeast\",\r\n        \"Central India\",\r\n        \"South India\",\r\n        \"West India\",\r\n        \"Canada Central\",\r\n        \"Canada East\",\r\n        \"West Central US\",\r\n        \"West US 2\",\r\n        \"UK West\",\r\n        \"UK South\",\r\n        \"Korea Central\",\r\n        \"Korea South\",\r\n        \"France Central\",\r\n        \"France South\",\r\n        \"Australia Central\",\r\n        \"Australia Central 2\"\r\n      ],\r\n      \"apiVersions\": [\r\n        \"2018-08-01\",\r\n        \"2018-07-01\",\r\n        \"2018-06-01\",\r\n        \"2018-05-01\",\r\n        \"2018-04-01\"\r\n      ]\r\n    },\r\n    {\r\n      \"resourceType\": \"locations/setResourceOwnership\",\r\n      \"locations\": [\r\n        \"West US\",\r\n        \"East US\",\r\n        \"North Europe\",\r\n        \"West Europe\",\r\n        \"East Asia\",\r\n        \"Southeast Asia\",\r\n        \"North Central US\",\r\n        \"South Central US\",\r\n        \"Central US\",\r\n        \"East US 2\",\r\n        \"Japan East\",\r\n        \"Japan West\",\r\n        \"Brazil South\",\r\n        \"Australia East\",\r\n        \"Australia Southeast\",\r\n        \"Central India\",\r\n        \"South India\",\r\n        \"West India\",\r\n        \"Canada Central\",\r\n        \"Canada East\",\r\n        \"West Central US\",\r\n        \"West US 2\",\r\n        \"UK West\",\r\n        \"UK South\",\r\n        \"Korea Central\",\r\n        \"Korea South\",\r\n        \"France Central\",\r\n        \"France South\",\r\n        \"Australia Central\",\r\n        \"Australia Central 2\"\r\n      ],\r\n      \"apiVersions\": [\r\n        \"2018-08-01\",\r\n        \"2018-07-01\",\r\n        \"2018-06-01\",\r\n        \"2018-05-01\",\r\n        \"2018-04-01\"\r\n      ]\r\n    },\r\n    {\r\n      \"resourceType\": \"locations/effectiveResourceOwnership\",\r\n      \"locations\": [\r\n        \"West US\",\r\n        \"East US\",\r\n        \"North Europe\",\r\n        \"West Europe\",\r\n        \"East Asia\",\r\n        \"Southeast Asia\",\r\n        \"North Central US\",\r\n        \"South Central US\",\r\n        \"Central US\",\r\n        \"East US 2\",\r\n        \"Japan East\",\r\n        \"Japan West\",\r\n        \"Brazil South\",\r\n        \"Australia East\",\r\n        \"Australia Southeast\",\r\n        \"Central India\",\r\n        \"South India\",\r\n        \"West India\",\r\n        \"Canada Central\",\r\n        \"Canada East\",\r\n        \"West Central US\",\r\n        \"West US 2\",\r\n        \"UK West\",\r\n        \"UK South\",\r\n        \"Korea Central\",\r\n        \"Korea South\",\r\n        \"France Central\",\r\n        \"France South\",\r\n        \"Australia Central\",\r\n        \"Australia Central 2\"\r\n      ],\r\n      \"apiVersions\": [\r\n        \"2018-08-01\",\r\n        \"2018-07-01\",\r\n        \"2018-06-01\",\r\n        \"2018-05-01\",\r\n        \"2018-04-01\"\r\n      ]\r\n    },\r\n    {\r\n      \"resourceType\": \"operations\",\r\n      \"locations\": [],\r\n      \"apiVersions\": [\r\n        \"2018-08-01\",\r\n        \"2018-07-01\",\r\n        \"2018-06-01\",\r\n        \"2018-05-01\",\r\n        \"2018-04-01\",\r\n        \"2018-03-01\",\r\n        \"2018-02-01\",\r\n        \"2018-01-01\",\r\n        \"2017-11-01\",\r\n        \"2017-10-01\",\r\n        \"2017-09-01\",\r\n        \"2017-08-01\",\r\n        \"2017-06-01\",\r\n        \"2017-04-01\",\r\n        \"2017-03-01\",\r\n        \"2016-12-01\",\r\n        \"2016-11-01\",\r\n        \"2016-10-01\",\r\n        \"2016-09-01\",\r\n        \"2016-08-01\",\r\n        \"2016-07-01\",\r\n        \"2016-06-01\",\r\n        \"2016-03-30\",\r\n        \"2015-06-15\",\r\n        \"2015-05-01-preview\",\r\n        \"2014-12-01-preview\"\r\n      ]\r\n    },\r\n    {\r\n      \"resourceType\": \"dnszones\",\r\n      \"locations\": [\r\n        \"global\"\r\n      ],\r\n      \"apiVersions\": [\r\n        \"2018-05-01\",\r\n        \"2018-03-01-preview\",\r\n        \"2017-10-01\",\r\n        \"2017-09-15-preview\",\r\n        \"2017-09-01\",\r\n        \"2016-04-01\",\r\n        \"2015-05-04-preview\"\r\n      ],\r\n      \"capabilities\": \"CrossResourceGroupResourceMove, CrossSubscriptionResourceMove\"\r\n    },\r\n    {\r\n      \"resourceType\": \"dnsOperationResults\",\r\n      \"locations\": [\r\n        \"global\"\r\n      ],\r\n      \"apiVersions\": [\r\n        \"2018-05-01\",\r\n        \"2018-03-01-preview\",\r\n        \"2017-10-01\",\r\n        \"2017-09-15-preview\",\r\n        \"2017-09-01\",\r\n        \"2016-04-01\"\r\n      ]\r\n    },\r\n    {\r\n      \"resourceType\": \"dnsOperationStatuses\",\r\n      \"locations\": [\r\n        \"global\"\r\n      ],\r\n      \"apiVersions\": [\r\n        \"2018-05-01\",\r\n        \"2018-03-01-preview\",\r\n        \"2017-10-01\",\r\n        \"2017-09-15-preview\",\r\n        \"2017-09-01\",\r\n        \"2016-04-01\"\r\n      ]\r\n    },\r\n    {\r\n      \"resourceType\": \"getDnsResourceReference\",\r\n      \"locations\": [\r\n        \"global\"\r\n      ],\r\n      \"apiVersions\": [\r\n        \"2018-05-01\"\r\n      ]\r\n    },\r\n    {\r\n      \"resourceType\": \"internalNotify\",\r\n      \"locations\": [\r\n        \"global\"\r\n      ],\r\n      \"apiVersions\": [\r\n        \"2018-05-01\"\r\n      ]\r\n    },\r\n    {\r\n      \"resourceType\": \"dnszones/A\",\r\n      \"locations\": [\r\n        \"global\"\r\n      ],\r\n      \"apiVersions\": [\r\n        \"2018-05-01\",\r\n        \"2018-03-01-preview\",\r\n        \"2017-10-01\",\r\n        \"2017-09-15-preview\",\r\n        \"2017-09-01\",\r\n        \"2016-04-01\",\r\n        \"2015-05-04-preview\"\r\n      ]\r\n    },\r\n    {\r\n      \"resourceType\": \"dnszones/AAAA\",\r\n      \"locations\": [\r\n        \"global\"\r\n      ],\r\n      \"apiVersions\": [\r\n        \"2018-05-01\",\r\n        \"2018-03-01-preview\",\r\n        \"2017-10-01\",\r\n        \"2017-09-15-preview\",\r\n        \"2017-09-01\",\r\n        \"2016-04-01\",\r\n        \"2015-05-04-preview\"\r\n      ]\r\n    },\r\n    {\r\n      \"resourceType\": \"dnszones/CNAME\",\r\n      \"locations\": [\r\n        \"global\"\r\n      ],\r\n      \"apiVersions\": [\r\n        \"2018-05-01\",\r\n        \"2018-03-01-preview\",\r\n        \"2017-10-01\",\r\n        \"2017-09-15-preview\",\r\n        \"2017-09-01\",\r\n        \"2016-04-01\",\r\n        \"2015-05-04-preview\"\r\n      ]\r\n    },\r\n    {\r\n      \"resourceType\": \"dnszones/PTR\",\r\n      \"locations\": [\r\n        \"global\"\r\n      ],\r\n      \"apiVersions\": [\r\n        \"2018-05-01\",\r\n        \"2018-03-01-preview\",\r\n        \"2017-10-01\",\r\n        \"2017-09-15-preview\",\r\n        \"2017-09-01\",\r\n        \"2016-04-01\",\r\n        \"2015-05-04-preview\"\r\n      ]\r\n    },\r\n    {\r\n      \"resourceType\": \"dnszones/MX\",\r\n      \"locations\": [\r\n        \"global\"\r\n      ],\r\n      \"apiVersions\": [\r\n        \"2018-05-01\",\r\n        \"2018-03-01-preview\",\r\n        \"2017-10-01\",\r\n        \"2017-09-15-preview\",\r\n        \"2017-09-01\",\r\n        \"2016-04-01\",\r\n        \"2015-05-04-preview\"\r\n      ]\r\n    },\r\n    {\r\n      \"resourceType\": \"dnszones/TXT\",\r\n      \"locations\": [\r\n        \"global\"\r\n      ],\r\n      \"apiVersions\": [\r\n        \"2018-05-01\",\r\n        \"2018-03-01-preview\",\r\n        \"2017-10-01\",\r\n        \"2017-09-15-preview\",\r\n        \"2017-09-01\",\r\n        \"2016-04-01\",\r\n        \"2015-05-04-preview\"\r\n      ]\r\n    },\r\n    {\r\n      \"resourceType\": \"dnszones/SRV\",\r\n      \"locations\": [\r\n        \"global\"\r\n      ],\r\n      \"apiVersions\": [\r\n        \"2018-05-01\",\r\n        \"2018-03-01-preview\",\r\n        \"2017-10-01\",\r\n        \"2017-09-15-preview\",\r\n        \"2017-09-01\",\r\n        \"2016-04-01\",\r\n        \"2015-05-04-preview\"\r\n      ]\r\n    },\r\n    {\r\n      \"resourceType\": \"dnszones/SOA\",\r\n      \"locations\": [\r\n        \"global\"\r\n      ],\r\n      \"apiVersions\": [\r\n        \"2018-05-01\",\r\n        \"2018-03-01-preview\",\r\n        \"2017-10-01\",\r\n        \"2017-09-15-preview\",\r\n        \"2017-09-01\",\r\n        \"2016-04-01\",\r\n        \"2015-05-04-preview\"\r\n      ]\r\n    },\r\n    {\r\n      \"resourceType\": \"dnszones/NS\",\r\n      \"locations\": [\r\n        \"global\"\r\n      ],\r\n      \"apiVersions\": [\r\n        \"2018-05-01\",\r\n        \"2018-03-01-preview\",\r\n        \"2017-10-01\",\r\n        \"2017-09-15-preview\",\r\n        \"2017-09-01\",\r\n        \"2016-04-01\",\r\n        \"2015-05-04-preview\"\r\n      ]\r\n    },\r\n    {\r\n      \"resourceType\": \"dnszones/CAA\",\r\n      \"locations\": [\r\n        \"global\"\r\n      ],\r\n      \"apiVersions\": [\r\n        \"2018-05-01\",\r\n        \"2018-03-01-preview\",\r\n        \"2017-10-01\",\r\n        \"2017-09-15-preview\",\r\n        \"2017-09-01\"\r\n      ]\r\n    },\r\n    {\r\n      \"resourceType\": \"dnszones/recordsets\",\r\n      \"locations\": [\r\n        \"global\"\r\n      ],\r\n      \"apiVersions\": [\r\n        \"2018-05-01\",\r\n        \"2018-03-01-preview\",\r\n        \"2017-10-01\",\r\n        \"2017-09-15-preview\",\r\n        \"2017-09-01\",\r\n        \"2016-04-01\",\r\n        \"2015-05-04-preview\"\r\n      ]\r\n    },\r\n    {\r\n      \"resourceType\": \"dnszones/all\",\r\n      \"locations\": [\r\n        \"global\"\r\n      ],\r\n      \"apiVersions\": [\r\n        \"2018-05-01\",\r\n        \"2018-03-01-preview\",\r\n        \"2017-10-01\",\r\n        \"2017-09-15-preview\",\r\n        \"2017-09-01\",\r\n        \"2016-04-01\",\r\n        \"2015-05-04-preview\"\r\n      ]\r\n    },\r\n    {\r\n      \"resourceType\": \"trafficmanagerprofiles\",\r\n      \"locations\": [\r\n        \"global\"\r\n      ],\r\n      \"apiVersions\": [\r\n        \"2018-04-01\",\r\n        \"2018-03-01\",\r\n        \"2018-02-01\",\r\n        \"2017-05-01\",\r\n        \"2017-03-01\",\r\n        \"2015-11-01\",\r\n        \"2015-04-28-preview\"\r\n      ],\r\n      \"capabilities\": \"CrossResourceGroupResourceMove, CrossSubscriptionResourceMove\"\r\n    },\r\n    {\r\n      \"resourceType\": \"trafficmanagerprofiles/heatMaps\",\r\n      \"locations\": [\r\n        \"global\"\r\n      ],\r\n      \"apiVersions\": [\r\n        \"2018-04-01\",\r\n        \"2018-03-01\",\r\n        \"2018-02-01\",\r\n        \"2017-09-01-preview\"\r\n      ]\r\n    },\r\n    {\r\n      \"resourceType\": \"checkTrafficManagerNameAvailability\",\r\n      \"locations\": [\r\n        \"global\"\r\n      ],\r\n      \"apiVersions\": [\r\n        \"2018-04-01\",\r\n        \"2018-03-01\",\r\n        \"2018-02-01\",\r\n        \"2017-05-01\",\r\n        \"2017-03-01\",\r\n        \"2015-11-01\",\r\n        \"2015-04-28-preview\"\r\n      ]\r\n    },\r\n    {\r\n      \"resourceType\": \"trafficManagerUserMetricsKeys\",\r\n      \"locations\": [\r\n        \"global\"\r\n      ],\r\n      \"apiVersions\": [\r\n        \"2018-04-01\",\r\n        \"2017-09-01-preview\"\r\n      ]\r\n    },\r\n    {\r\n      \"resourceType\": \"trafficManagerGeographicHierarchies\",\r\n      \"locations\": [\r\n        \"global\"\r\n      ],\r\n      \"apiVersions\": [\r\n        \"2018-04-01\",\r\n        \"2018-03-01\",\r\n        \"2018-02-01\",\r\n        \"2017-05-01\",\r\n        \"2017-03-01\"\r\n      ]\r\n    },\r\n    {\r\n      \"resourceType\": \"expressRouteCircuits\",\r\n      \"locations\": [\r\n        \"West US\",\r\n        \"East US\",\r\n        \"North Europe\",\r\n        \"West Europe\",\r\n        \"East Asia\",\r\n        \"Southeast Asia\",\r\n        \"North Central US\",\r\n        \"South Central US\",\r\n        \"Central US\",\r\n        \"East US 2\",\r\n        \"Japan East\",\r\n        \"Japan West\",\r\n        \"Brazil South\",\r\n        \"Australia East\",\r\n        \"Australia Southeast\",\r\n        \"Central India\",\r\n        \"South India\",\r\n        \"West India\",\r\n        \"Canada Central\",\r\n        \"Canada East\",\r\n        \"West Central US\",\r\n        \"West US 2\",\r\n        \"UK West\",\r\n        \"UK South\",\r\n        \"Korea Central\",\r\n        \"Korea South\",\r\n        \"France Central\",\r\n        \"France South\",\r\n        \"Australia Central\",\r\n        \"Australia Central 2\"\r\n      ],\r\n      \"apiVersions\": [\r\n        \"2018-08-01\",\r\n        \"2018-07-01\",\r\n        \"2018-06-01\",\r\n        \"2018-05-01\",\r\n        \"2018-04-01\",\r\n        \"2018-03-01\",\r\n        \"2018-02-01\",\r\n        \"2018-01-01\",\r\n        \"2017-11-01\",\r\n        \"2017-10-01\",\r\n        \"2017-09-01\",\r\n        \"2017-08-01\",\r\n        \"2017-06-01\",\r\n        \"2017-04-01\",\r\n        \"2017-03-01\",\r\n        \"2016-12-01\",\r\n        \"2016-11-01\",\r\n        \"2016-10-01\",\r\n        \"2016-09-01\",\r\n        \"2016-08-01\",\r\n        \"2016-07-01\",\r\n        \"2016-06-01\",\r\n        \"2016-03-30\",\r\n        \"2015-06-15\",\r\n        \"2015-05-01-preview\",\r\n        \"2014-12-01-preview\"\r\n      ],\r\n      \"capabilities\": \"None\"\r\n    },\r\n    {\r\n      \"resourceType\": \"expressRouteServiceProviders\",\r\n      \"locations\": [],\r\n      \"apiVersions\": [\r\n        \"2018-08-01\",\r\n        \"2018-07-01\",\r\n        \"2018-06-01\",\r\n        \"2018-05-01\",\r\n        \"2018-04-01\",\r\n        \"2018-03-01\",\r\n        \"2018-02-01\",\r\n        \"2018-01-01\",\r\n        \"2017-11-01\",\r\n        \"2017-10-01\",\r\n        \"2017-09-01\",\r\n        \"2017-08-01\",\r\n        \"2017-06-01\",\r\n        \"2017-04-01\",\r\n        \"2017-03-01\",\r\n        \"2016-12-01\",\r\n        \"2016-11-01\",\r\n        \"2016-10-01\",\r\n        \"2016-09-01\",\r\n        \"2016-08-01\",\r\n        \"2016-07-01\",\r\n        \"2016-06-01\",\r\n        \"2016-03-30\",\r\n        \"2015-06-15\",\r\n        \"2015-05-01-preview\",\r\n        \"2014-12-01-preview\"\r\n      ]\r\n    },\r\n    {\r\n      \"resourceType\": \"applicationGatewayAvailableWafRuleSets\",\r\n      \"locations\": [],\r\n      \"apiVersions\": [\r\n        \"2018-08-01\",\r\n        \"2018-07-01\",\r\n        \"2018-06-01\",\r\n        \"2018-05-01\",\r\n        \"2018-04-01\",\r\n        \"2018-03-01\",\r\n        \"2018-02-01\",\r\n        \"2018-01-01\",\r\n        \"2017-11-01\",\r\n        \"2017-10-01\",\r\n        \"2017-09-01\",\r\n        \"2017-08-01\",\r\n        \"2017-06-01\",\r\n        \"2017-04-01\",\r\n        \"2017-03-01\"\r\n      ]\r\n    },\r\n    {\r\n      \"resourceType\": \"applicationGatewayAvailableSslOptions\",\r\n      \"locations\": [],\r\n      \"apiVersions\": [\r\n        \"2018-08-01\",\r\n        \"2018-07-01\",\r\n        \"2018-06-01\",\r\n        \"2018-05-01\",\r\n        \"2018-04-01\",\r\n        \"2018-03-01\",\r\n        \"2018-02-01\",\r\n        \"2018-01-01\",\r\n        \"2017-11-01\",\r\n        \"2017-10-01\",\r\n        \"2017-09-01\",\r\n        \"2017-08-01\",\r\n        \"2017-06-01\"\r\n      ]\r\n    },\r\n    {\r\n      \"resourceType\": \"routeFilters\",\r\n      \"locations\": [\r\n        \"West US\",\r\n        \"East US\",\r\n        \"North Europe\",\r\n        \"West Europe\",\r\n        \"East Asia\",\r\n        \"Southeast Asia\",\r\n        \"North Central US\",\r\n        \"South Central US\",\r\n        \"Central US\",\r\n        \"East US 2\",\r\n        \"Japan East\",\r\n        \"Japan West\",\r\n        \"Brazil South\",\r\n        \"Australia East\",\r\n        \"Australia Southeast\",\r\n        \"Central India\",\r\n        \"South India\",\r\n        \"West India\",\r\n        \"Canada Central\",\r\n        \"Canada East\",\r\n        \"West Central US\",\r\n        \"West US 2\",\r\n        \"UK West\",\r\n        \"UK South\",\r\n        \"Korea Central\",\r\n        \"Korea South\",\r\n        \"France Central\",\r\n        \"France South\",\r\n        \"Australia Central\",\r\n        \"Australia Central 2\"\r\n      ],\r\n      \"apiVersions\": [\r\n        \"2018-08-01\",\r\n        \"2018-07-01\",\r\n        \"2018-06-01\",\r\n        \"2018-05-01\",\r\n        \"2018-04-01\",\r\n        \"2018-03-01\",\r\n        \"2018-02-01\",\r\n        \"2018-01-01\",\r\n        \"2017-11-01\",\r\n        \"2017-10-01\",\r\n        \"2017-09-01\",\r\n        \"2017-08-01\",\r\n        \"2017-06-01\",\r\n        \"2017-04-01\",\r\n        \"2017-03-01\",\r\n        \"2016-12-01\"\r\n      ],\r\n      \"capabilities\": \"None\"\r\n    },\r\n    {\r\n      \"resourceType\": \"bgpServiceCommunities\",\r\n      \"locations\": [],\r\n      \"apiVersions\": [\r\n        \"2018-08-01\",\r\n        \"2018-07-01\",\r\n        \"2018-06-01\",\r\n        \"2018-05-01\",\r\n        \"2018-04-01\",\r\n        \"2018-03-01\",\r\n        \"2018-02-01\",\r\n        \"2018-01-01\",\r\n        \"2017-11-01\",\r\n        \"2017-10-01\",\r\n        \"2017-09-01\",\r\n        \"2017-08-01\",\r\n        \"2017-06-01\",\r\n        \"2017-04-01\",\r\n        \"2017-03-01\",\r\n        \"2016-12-01\"\r\n      ]\r\n    },\r\n    {\r\n      \"resourceType\": \"expressRoutePortsLocations\",\r\n      \"locations\": [],\r\n      \"apiVersions\": [\r\n        \"2018-08-01\"\r\n      ]\r\n    },\r\n    {\r\n      \"resourceType\": \"expressRoutePorts\",\r\n      \"locations\": [\r\n        \"West US\",\r\n        \"East US\",\r\n        \"North Europe\",\r\n        \"West Europe\",\r\n        \"East Asia\",\r\n        \"Southeast Asia\",\r\n        \"North Central US\",\r\n        \"South Central US\",\r\n        \"Central US\",\r\n        \"East US 2\",\r\n        \"Japan East\",\r\n        \"Japan West\",\r\n        \"Brazil South\",\r\n        \"Australia East\",\r\n        \"Australia Southeast\",\r\n        \"Central India\",\r\n        \"South India\",\r\n        \"West India\",\r\n        \"Canada Central\",\r\n        \"Canada East\",\r\n        \"West Central US\",\r\n        \"West US 2\",\r\n        \"UK West\",\r\n        \"UK South\",\r\n        \"Korea Central\",\r\n        \"Korea South\",\r\n        \"France Central\",\r\n        \"France South\",\r\n        \"Australia Central\",\r\n        \"Australia Central 2\"\r\n      ],\r\n      \"apiVersions\": [\r\n        \"2018-08-01\",\r\n        \"2018-07-01\"\r\n      ],\r\n      \"capabilities\": \"None\"\r\n    },\r\n    {\r\n      \"resourceType\": \"azureFirewalls\",\r\n      \"locations\": [\r\n        \"West US\",\r\n        \"East US\",\r\n        \"North Europe\",\r\n        \"West Europe\",\r\n        \"East Asia\",\r\n        \"Southeast Asia\",\r\n        \"North Central US\",\r\n        \"South Central US\",\r\n        \"Central US\",\r\n        \"East US 2\",\r\n        \"Brazil South\",\r\n        \"Australia East\",\r\n        \"Australia Southeast\",\r\n        \"Central India\",\r\n        \"South India\",\r\n        \"West India\",\r\n        \"Canada Central\",\r\n        \"Canada East\",\r\n        \"West Central US\",\r\n        \"West US 2\",\r\n        \"UK West\",\r\n        \"UK South\",\r\n        \"France Central\",\r\n        \"France South\",\r\n        \"Australia Central\",\r\n        \"Australia Central 2\"\r\n      ],\r\n      \"apiVersions\": [\r\n        \"2018-08-01\",\r\n        \"2018-07-01\",\r\n        \"2018-06-01\",\r\n        \"2018-05-01\",\r\n        \"2018-04-01\"\r\n      ],\r\n      \"capabilities\": \"CrossResourceGroupResourceMove, CrossSubscriptionResourceMove\"\r\n    },\r\n    {\r\n      \"resourceType\": \"azureFirewallFqdnTags\",\r\n      \"locations\": [],\r\n      \"apiVersions\": [\r\n        \"2018-08-01\"\r\n      ]\r\n    },\r\n    {\r\n      \"resourceType\": \"virtualNetworkTaps\",\r\n      \"locations\": [\r\n        \"West US\",\r\n        \"East US\",\r\n        \"North Europe\",\r\n        \"West Europe\",\r\n        \"East Asia\",\r\n        \"Southeast Asia\",\r\n        \"North Central US\",\r\n        \"South Central US\",\r\n        \"Central US\",\r\n        \"East US 2\",\r\n        \"Japan East\",\r\n        \"Japan West\",\r\n        \"Brazil South\",\r\n        \"Australia East\",\r\n        \"Australia Southeast\",\r\n        \"Central India\",\r\n        \"South India\",\r\n        \"West India\",\r\n        \"Canada Central\",\r\n        \"Canada East\",\r\n        \"West Central US\",\r\n        \"West US 2\",\r\n        \"UK West\",\r\n        \"UK South\",\r\n        \"Korea Central\",\r\n        \"Korea South\",\r\n        \"France Central\",\r\n        \"France South\",\r\n        \"Australia Central\",\r\n        \"Australia Central 2\"\r\n      ],\r\n      \"apiVersions\": [\r\n        \"2018-08-01\"\r\n      ],\r\n      \"capabilities\": \"None\"\r\n    },\r\n    {\r\n      \"resourceType\": \"ddosProtectionPlans\",\r\n      \"locations\": [\r\n        \"West US\",\r\n        \"East US\",\r\n        \"North Europe\",\r\n        \"West Europe\",\r\n        \"East Asia\",\r\n        \"Southeast Asia\",\r\n        \"North Central US\",\r\n        \"South Central US\",\r\n        \"Central US\",\r\n        \"East US 2\",\r\n        \"Japan East\",\r\n        \"Japan West\",\r\n        \"Brazil South\",\r\n        \"Australia East\",\r\n        \"Australia Southeast\",\r\n        \"Central India\",\r\n        \"South India\",\r\n        \"West India\",\r\n        \"Canada Central\",\r\n        \"Canada East\",\r\n        \"West Central US\",\r\n        \"West US 2\",\r\n        \"UK West\",\r\n        \"UK South\",\r\n        \"Korea Central\",\r\n        \"Korea South\",\r\n        \"France Central\",\r\n        \"France South\",\r\n        \"Australia Central\",\r\n        \"Australia Central 2\"\r\n      ],\r\n      \"apiVersions\": [\r\n        \"2018-08-01\",\r\n        \"2018-07-01\",\r\n        \"2018-06-01\",\r\n        \"2018-05-01\",\r\n        \"2018-04-01\",\r\n        \"2018-03-01\",\r\n        \"2018-02-01\"\r\n      ],\r\n      \"capabilities\": \"None\"\r\n    },\r\n    {\r\n      \"resourceType\": \"networkProfiles\",\r\n      \"locations\": [\r\n        \"West US\",\r\n        \"East US\",\r\n        \"North Europe\",\r\n        \"West Europe\",\r\n        \"East Asia\",\r\n        \"Southeast Asia\",\r\n        \"North Central US\",\r\n        \"South Central US\",\r\n        \"Central US\",\r\n        \"East US 2\",\r\n        \"Japan East\",\r\n        \"Japan West\",\r\n        \"Brazil South\",\r\n        \"Australia East\",\r\n        \"Australia Southeast\",\r\n        \"Central India\",\r\n        \"South India\",\r\n        \"West India\",\r\n        \"Canada Central\",\r\n        \"Canada East\",\r\n        \"West Central US\",\r\n        \"West US 2\",\r\n        \"UK West\",\r\n        \"UK South\",\r\n        \"Korea Central\",\r\n        \"Korea South\",\r\n        \"France Central\",\r\n        \"France South\",\r\n        \"Australia Central\",\r\n        \"Australia Central 2\"\r\n      ],\r\n      \"apiVersions\": [\r\n        \"2018-08-01\",\r\n        \"2018-07-01\",\r\n        \"2018-06-01\",\r\n        \"2018-05-01\"\r\n      ],\r\n      \"capabilities\": \"None\"\r\n    },\r\n    {\r\n      \"resourceType\": \"checkFrontdoorNameAvailability\",\r\n      \"locations\": [\r\n        \"global\",\r\n        \"Central US\",\r\n        \"East US\",\r\n        \"East US 2\",\r\n        \"North Central US\",\r\n        \"South Central US\",\r\n        \"West US\",\r\n        \"North Europe\",\r\n        \"West Europe\",\r\n        \"East Asia\",\r\n        \"Southeast Asia\",\r\n        \"Japan East\",\r\n        \"Japan West\",\r\n        \"Brazil South\",\r\n        \"Australia East\",\r\n        \"Australia Southeast\"\r\n      ],\r\n      \"apiVersions\": [\r\n        \"2018-08-01\"\r\n      ]\r\n    },\r\n    {\r\n      \"resourceType\": \"locations/bareMetalTenants\",\r\n      \"locations\": [\r\n        \"West Central US\"\r\n      ],\r\n      \"apiVersions\": [\r\n        \"2018-08-01\",\r\n        \"2018-07-01\"\r\n      ]\r\n    },\r\n    {\r\n      \"resourceType\": \"secureGateways\",\r\n      \"locations\": [\r\n        \"West US\",\r\n        \"East US\",\r\n        \"North Europe\",\r\n        \"West Europe\",\r\n        \"North Central US\",\r\n        \"South Central US\",\r\n        \"Central US\",\r\n        \"East US 2\",\r\n        \"West Central US\",\r\n        \"West US 2\",\r\n        \"UK West\",\r\n        \"UK South\",\r\n        \"Central US EUAP\",\r\n        \"East US 2 EUAP\"\r\n      ],\r\n      \"apiVersions\": [\r\n        \"2018-08-01\",\r\n        \"2018-07-01\",\r\n        \"2018-06-01\",\r\n        \"2018-05-01\",\r\n        \"2018-04-01\",\r\n        \"2018-03-01\",\r\n        \"2018-02-01\",\r\n        \"2018-01-01\"\r\n      ],\r\n      \"capabilities\": \"CrossResourceGroupResourceMove, CrossSubscriptionResourceMove\"\r\n    }\r\n  ],\r\n  \"registrationState\": \"Registered\"\r\n}",
-      "ResponseHeaders": {
-        "Content-Length": [
-          "35728"
-        ],
-        "Content-Type": [
-          "application/json; charset=utf-8"
-        ],
-        "Expires": [
-          "-1"
-        ],
-        "Pragma": [
-          "no-cache"
-        ],
-        "x-ms-ratelimit-remaining-subscription-reads": [
-          "11964"
-        ],
-        "x-ms-request-id": [
-          "b11fec43-c56e-4215-9a00-e8629ba7dfe6"
-        ],
-        "x-ms-correlation-request-id": [
-          "b11fec43-c56e-4215-9a00-e8629ba7dfe6"
-        ],
-        "x-ms-routing-request-id": [
-          "BRAZILUS:20180908T045250Z:b11fec43-c56e-4215-9a00-e8629ba7dfe6"
-        ],
-        "Strict-Transport-Security": [
-          "max-age=31536000; includeSubDomains"
-        ],
-        "X-Content-Type-Options": [
-          "nosniff"
-        ],
-        "Cache-Control": [
-          "no-cache"
-        ],
-        "Date": [
-          "Sat, 08 Sep 2018 04:52:50 GMT"
-        ]
-      },
-      "StatusCode": 200
-    },
-    {
-      "RequestUri": "/subscriptions/d2ad5196-2292-4080-b209-ce4399b0a807/resourcegroups/ps6486?api-version=2016-09-01",
-      "EncodedRequestUri": "L3N1YnNjcmlwdGlvbnMvZDJhZDUxOTYtMjI5Mi00MDgwLWIyMDktY2U0Mzk5YjBhODA3L3Jlc291cmNlZ3JvdXBzL3BzNjQ4Nj9hcGktdmVyc2lvbj0yMDE2LTA5LTAx",
-=======
-      "RequestUri": "/subscriptions/947d47b4-7883-4bb9-9d85-c5e8e2f572ce/resourcegroups/ps8207?api-version=2016-09-01",
-      "EncodedRequestUri": "L3N1YnNjcmlwdGlvbnMvOTQ3ZDQ3YjQtNzg4My00YmI5LTlkODUtYzVlOGUyZjU3MmNlL3Jlc291cmNlZ3JvdXBzL3BzODIwNz9hcGktdmVyc2lvbj0yMDE2LTA5LTAx",
->>>>>>> f160aee6
-      "RequestMethod": "PUT",
-      "RequestBody": "{\r\n  \"location\": \"westcentralus\"\r\n}",
-      "RequestHeaders": {
-        "Content-Type": [
-          "application/json; charset=utf-8"
-        ],
-        "Content-Length": [
-          "35"
-        ],
+      "ResponseBody": "{\r\n  \"id\": \"/subscriptions/947d47b4-7883-4bb9-9d85-c5e8e2f572ce/resourceGroups/ps8207\",\r\n  \"name\": \"ps8207\",\r\n  \"location\": \"westcentralus\",\r\n  \"properties\": {\r\n    \"provisioningState\": \"Succeeded\"\r\n  }\r\n}",
+      "ResponseHeaders": {
+        "Content-Length": [
+          "172"
+        ],
+        "Content-Type": [
+          "application/json; charset=utf-8"
+        ],
+        "Expires": [
+          "-1"
+        ],
+        "Pragma": [
+          "no-cache"
+        ],
+        "x-ms-ratelimit-remaining-subscription-writes": [
+          "1188"
+        ],
+        "x-ms-request-id": [
+          "ad1469d8-dd2d-47b8-b7eb-fd325e232228"
+        ],
+        "x-ms-correlation-request-id": [
+          "ad1469d8-dd2d-47b8-b7eb-fd325e232228"
+        ],
+        "x-ms-routing-request-id": [
+          "BRAZILUS:20180907T105505Z:ad1469d8-dd2d-47b8-b7eb-fd325e232228"
+        ],
+        "Strict-Transport-Security": [
+          "max-age=31536000; includeSubDomains"
+        ],
+        "X-Content-Type-Options": [
+          "nosniff"
+        ],
+        "Cache-Control": [
+          "no-cache"
+        ],
+        "Date": [
+          "Fri, 07 Sep 2018 10:55:04 GMT"
+        ]
+      },
+      "StatusCode": 201
+    },
+    {
+      "RequestUri": "/subscriptions/947d47b4-7883-4bb9-9d85-c5e8e2f572ce/resourceGroups/ps8207/providers/Microsoft.Network/publicIPAddresses/ps673?api-version=2018-08-01",
+      "EncodedRequestUri": "L3N1YnNjcmlwdGlvbnMvOTQ3ZDQ3YjQtNzg4My00YmI5LTlkODUtYzVlOGUyZjU3MmNlL3Jlc291cmNlR3JvdXBzL3BzODIwNy9wcm92aWRlcnMvTWljcm9zb2Z0Lk5ldHdvcmsvcHVibGljSVBBZGRyZXNzZXMvcHM2NzM/YXBpLXZlcnNpb249MjAxOC0wOC0wMQ==",
+      "RequestMethod": "GET",
+      "RequestBody": "",
+      "RequestHeaders": {
         "x-ms-client-request-id": [
-<<<<<<< HEAD
-          "8bdf8a44-89ef-47b6-b3f3-922dac948c48"
-=======
-          "1211bea1-ca38-42ba-8e4d-43dea1797cbe"
->>>>>>> f160aee6
+          "4d3eb4ee-fea1-42e2-9490-0338726ac3db"
         ],
         "accept-language": [
           "en-US"
@@ -91,88 +82,119 @@
           "FxVersion/4.7.3132.0",
           "OSName/Windows10Enterprise",
           "OSVersion/6.3.17134",
-          "Microsoft.Azure.Management.Internal.Resources.ResourceManagementClient/4.1.0"
-        ]
-      },
-<<<<<<< HEAD
-      "ResponseBody": "{\r\n  \"id\": \"/subscriptions/d2ad5196-2292-4080-b209-ce4399b0a807/resourceGroups/ps6486\",\r\n  \"name\": \"ps6486\",\r\n  \"location\": \"westus\",\r\n  \"properties\": {\r\n    \"provisioningState\": \"Succeeded\"\r\n  }\r\n}",
-=======
-      "ResponseBody": "{\r\n  \"id\": \"/subscriptions/947d47b4-7883-4bb9-9d85-c5e8e2f572ce/resourceGroups/ps8207\",\r\n  \"name\": \"ps8207\",\r\n  \"location\": \"westcentralus\",\r\n  \"properties\": {\r\n    \"provisioningState\": \"Succeeded\"\r\n  }\r\n}",
->>>>>>> f160aee6
-      "ResponseHeaders": {
-        "Content-Length": [
-          "172"
-        ],
-        "Content-Type": [
-          "application/json; charset=utf-8"
-        ],
-        "Expires": [
-          "-1"
-        ],
-        "Pragma": [
-          "no-cache"
-        ],
-        "x-ms-ratelimit-remaining-subscription-writes": [
-<<<<<<< HEAD
-          "1196"
-        ],
-        "x-ms-request-id": [
-          "987588dc-e8c0-45ca-a2bc-f38c672779c0"
-        ],
-        "x-ms-correlation-request-id": [
-          "987588dc-e8c0-45ca-a2bc-f38c672779c0"
-        ],
-        "x-ms-routing-request-id": [
-          "BRAZILUS:20180908T045251Z:987588dc-e8c0-45ca-a2bc-f38c672779c0"
-=======
-          "1188"
-        ],
-        "x-ms-request-id": [
-          "ad1469d8-dd2d-47b8-b7eb-fd325e232228"
-        ],
-        "x-ms-correlation-request-id": [
-          "ad1469d8-dd2d-47b8-b7eb-fd325e232228"
-        ],
-        "x-ms-routing-request-id": [
-          "BRAZILUS:20180907T105505Z:ad1469d8-dd2d-47b8-b7eb-fd325e232228"
->>>>>>> f160aee6
-        ],
-        "Strict-Transport-Security": [
-          "max-age=31536000; includeSubDomains"
-        ],
-        "X-Content-Type-Options": [
-          "nosniff"
-        ],
-        "Cache-Control": [
-          "no-cache"
-        ],
-        "Date": [
-<<<<<<< HEAD
-          "Sat, 08 Sep 2018 04:52:50 GMT"
-=======
-          "Fri, 07 Sep 2018 10:55:04 GMT"
->>>>>>> f160aee6
-        ]
-      },
-      "StatusCode": 201
-    },
-    {
-<<<<<<< HEAD
-      "RequestUri": "/subscriptions/d2ad5196-2292-4080-b209-ce4399b0a807/resourceGroups/ps6486/providers/Microsoft.Network/publicIPAddresses/ps8066?api-version=2018-08-01",
-      "EncodedRequestUri": "L3N1YnNjcmlwdGlvbnMvZDJhZDUxOTYtMjI5Mi00MDgwLWIyMDktY2U0Mzk5YjBhODA3L3Jlc291cmNlR3JvdXBzL3BzNjQ4Ni9wcm92aWRlcnMvTWljcm9zb2Z0Lk5ldHdvcmsvcHVibGljSVBBZGRyZXNzZXMvcHM4MDY2P2FwaS12ZXJzaW9uPTIwMTgtMDgtMDE=",
-=======
+          "Microsoft.Azure.Management.Network.NetworkManagementClient/20.0.0.0"
+        ]
+      },
+      "ResponseBody": "{\r\n  \"error\": {\r\n    \"code\": \"ResourceNotFound\",\r\n    \"message\": \"The Resource 'Microsoft.Network/publicIPAddresses/ps673' under resource group 'ps8207' was not found.\"\r\n  }\r\n}",
+      "ResponseHeaders": {
+        "Content-Length": [
+          "151"
+        ],
+        "Content-Type": [
+          "application/json; charset=utf-8"
+        ],
+        "Expires": [
+          "-1"
+        ],
+        "Pragma": [
+          "no-cache"
+        ],
+        "x-ms-failure-cause": [
+          "gateway"
+        ],
+        "x-ms-request-id": [
+          "47df00d5-fad0-4306-a5e0-af6c958d1c32"
+        ],
+        "x-ms-correlation-request-id": [
+          "47df00d5-fad0-4306-a5e0-af6c958d1c32"
+        ],
+        "x-ms-routing-request-id": [
+          "BRAZILUS:20180907T105506Z:47df00d5-fad0-4306-a5e0-af6c958d1c32"
+        ],
+        "Strict-Transport-Security": [
+          "max-age=31536000; includeSubDomains"
+        ],
+        "X-Content-Type-Options": [
+          "nosniff"
+        ],
+        "Cache-Control": [
+          "no-cache"
+        ],
+        "Date": [
+          "Fri, 07 Sep 2018 10:55:06 GMT"
+        ]
+      },
+      "StatusCode": 404
+    },
+    {
       "RequestUri": "/subscriptions/947d47b4-7883-4bb9-9d85-c5e8e2f572ce/resourceGroups/ps8207/providers/Microsoft.Network/publicIPAddresses/ps673?api-version=2018-08-01",
       "EncodedRequestUri": "L3N1YnNjcmlwdGlvbnMvOTQ3ZDQ3YjQtNzg4My00YmI5LTlkODUtYzVlOGUyZjU3MmNlL3Jlc291cmNlR3JvdXBzL3BzODIwNy9wcm92aWRlcnMvTWljcm9zb2Z0Lk5ldHdvcmsvcHVibGljSVBBZGRyZXNzZXMvcHM2NzM/YXBpLXZlcnNpb249MjAxOC0wOC0wMQ==",
->>>>>>> f160aee6
+      "RequestMethod": "GET",
+      "RequestBody": "",
+      "RequestHeaders": {
+        "User-Agent": [
+          "FxVersion/4.7.3132.0",
+          "OSName/Windows10Enterprise",
+          "OSVersion/6.3.17134",
+          "Microsoft.Azure.Management.Network.NetworkManagementClient/20.0.0.0"
+        ]
+      },
+      "ResponseBody": "{\r\n  \"name\": \"ps673\",\r\n  \"id\": \"/subscriptions/947d47b4-7883-4bb9-9d85-c5e8e2f572ce/resourceGroups/ps8207/providers/Microsoft.Network/publicIPAddresses/ps673\",\r\n  \"etag\": \"W/\\\"3bf7324e-316c-49bb-b056-f81bf0c44c0f\\\"\",\r\n  \"location\": \"westcentralus\",\r\n  \"properties\": {\r\n    \"provisioningState\": \"Succeeded\",\r\n    \"resourceGuid\": \"b274d6c9-8ad9-4b12-961f-566dd3f8141d\",\r\n    \"publicIPAddressVersion\": \"IPv4\",\r\n    \"publicIPAllocationMethod\": \"Dynamic\",\r\n    \"idleTimeoutInMinutes\": 4,\r\n    \"dnsSettings\": {\r\n      \"domainNameLabel\": \"ps8842\",\r\n      \"fqdn\": \"ps8842.westcentralus.cloudapp.azure.com\"\r\n    },\r\n    \"ipTags\": []\r\n  },\r\n  \"type\": \"Microsoft.Network/publicIPAddresses\",\r\n  \"sku\": {\r\n    \"name\": \"Basic\",\r\n    \"tier\": \"Regional\"\r\n  }\r\n}",
+      "ResponseHeaders": {
+        "Content-Length": [
+          "745"
+        ],
+        "Content-Type": [
+          "application/json; charset=utf-8"
+        ],
+        "Expires": [
+          "-1"
+        ],
+        "Pragma": [
+          "no-cache"
+        ],
+        "x-ms-request-id": [
+          "06123e0c-bfed-4170-8e11-b3bbbc2c0868"
+        ],
+        "x-ms-correlation-request-id": [
+          "1ca235ab-ca75-45b7-a1ee-18c327d628e1"
+        ],
+        "Strict-Transport-Security": [
+          "max-age=31536000; includeSubDomains"
+        ],
+        "Cache-Control": [
+          "no-cache"
+        ],
+        "ETag": [
+          "W/\"3bf7324e-316c-49bb-b056-f81bf0c44c0f\""
+        ],
+        "Server": [
+          "Microsoft-HTTPAPI/2.0",
+          "Microsoft-HTTPAPI/2.0"
+        ],
+        "x-ms-ratelimit-remaining-subscription-reads": [
+          "11848"
+        ],
+        "x-ms-routing-request-id": [
+          "BRAZILUS:20180907T105518Z:1ca235ab-ca75-45b7-a1ee-18c327d628e1"
+        ],
+        "X-Content-Type-Options": [
+          "nosniff"
+        ],
+        "Date": [
+          "Fri, 07 Sep 2018 10:55:17 GMT"
+        ]
+      },
+      "StatusCode": 200
+    },
+    {
+      "RequestUri": "/subscriptions/947d47b4-7883-4bb9-9d85-c5e8e2f572ce/resourceGroups/ps8207/providers/Microsoft.Network/publicIPAddresses/ps673?api-version=2018-08-01",
+      "EncodedRequestUri": "L3N1YnNjcmlwdGlvbnMvOTQ3ZDQ3YjQtNzg4My00YmI5LTlkODUtYzVlOGUyZjU3MmNlL3Jlc291cmNlR3JvdXBzL3BzODIwNy9wcm92aWRlcnMvTWljcm9zb2Z0Lk5ldHdvcmsvcHVibGljSVBBZGRyZXNzZXMvcHM2NzM/YXBpLXZlcnNpb249MjAxOC0wOC0wMQ==",
       "RequestMethod": "GET",
       "RequestBody": "",
       "RequestHeaders": {
         "x-ms-client-request-id": [
-<<<<<<< HEAD
-          "5ce27e4b-4cbb-47f6-9123-dde34be35ea4"
-=======
-          "4d3eb4ee-fea1-42e2-9490-0338726ac3db"
->>>>>>> f160aee6
+          "b406ec2f-1a9c-4518-bdb9-3e23182a9795"
         ],
         "accept-language": [
           "en-US"
@@ -181,119 +203,95 @@
           "FxVersion/4.7.3132.0",
           "OSName/Windows10Enterprise",
           "OSVersion/6.3.17134",
-          "Microsoft.Azure.Management.Network.NetworkManagementClient/19.3.0.0"
-        ]
-      },
-<<<<<<< HEAD
-      "ResponseBody": "{\r\n  \"error\": {\r\n    \"code\": \"ResourceNotFound\",\r\n    \"message\": \"The Resource 'Microsoft.Network/publicIPAddresses/ps8066' under resource group 'ps6486' was not found.\"\r\n  }\r\n}",
-=======
-      "ResponseBody": "{\r\n  \"error\": {\r\n    \"code\": \"ResourceNotFound\",\r\n    \"message\": \"The Resource 'Microsoft.Network/publicIPAddresses/ps673' under resource group 'ps8207' was not found.\"\r\n  }\r\n}",
->>>>>>> f160aee6
-      "ResponseHeaders": {
-        "Content-Length": [
-          "151"
-        ],
-        "Content-Type": [
-          "application/json; charset=utf-8"
-        ],
-        "Expires": [
-          "-1"
-        ],
-        "Pragma": [
-          "no-cache"
-        ],
-        "x-ms-failure-cause": [
-          "gateway"
-        ],
-        "x-ms-request-id": [
-<<<<<<< HEAD
-          "cd1ee0df-ded6-43fc-8a23-67af386efb45"
-        ],
-        "x-ms-correlation-request-id": [
-          "cd1ee0df-ded6-43fc-8a23-67af386efb45"
-        ],
-        "x-ms-routing-request-id": [
-          "BRAZILUS:20180908T045251Z:cd1ee0df-ded6-43fc-8a23-67af386efb45"
-=======
-          "47df00d5-fad0-4306-a5e0-af6c958d1c32"
-        ],
-        "x-ms-correlation-request-id": [
-          "47df00d5-fad0-4306-a5e0-af6c958d1c32"
-        ],
-        "x-ms-routing-request-id": [
-          "BRAZILUS:20180907T105506Z:47df00d5-fad0-4306-a5e0-af6c958d1c32"
->>>>>>> f160aee6
-        ],
-        "Strict-Transport-Security": [
-          "max-age=31536000; includeSubDomains"
-        ],
-        "X-Content-Type-Options": [
-          "nosniff"
-        ],
-        "Cache-Control": [
-          "no-cache"
-        ],
-        "Date": [
-<<<<<<< HEAD
-          "Sat, 08 Sep 2018 04:52:51 GMT"
-=======
-          "Fri, 07 Sep 2018 10:55:06 GMT"
->>>>>>> f160aee6
-        ]
-      },
-      "StatusCode": 404
-    },
-    {
-<<<<<<< HEAD
-      "RequestUri": "/subscriptions/d2ad5196-2292-4080-b209-ce4399b0a807/resourceGroups/ps6486/providers/Microsoft.Network/publicIPAddresses/ps8066?api-version=2018-08-01",
-      "EncodedRequestUri": "L3N1YnNjcmlwdGlvbnMvZDJhZDUxOTYtMjI5Mi00MDgwLWIyMDktY2U0Mzk5YjBhODA3L3Jlc291cmNlR3JvdXBzL3BzNjQ4Ni9wcm92aWRlcnMvTWljcm9zb2Z0Lk5ldHdvcmsvcHVibGljSVBBZGRyZXNzZXMvcHM4MDY2P2FwaS12ZXJzaW9uPTIwMTgtMDgtMDE=",
-=======
+          "Microsoft.Azure.Management.Network.NetworkManagementClient/20.0.0.0"
+        ]
+      },
+      "ResponseBody": "{\r\n  \"name\": \"ps673\",\r\n  \"id\": \"/subscriptions/947d47b4-7883-4bb9-9d85-c5e8e2f572ce/resourceGroups/ps8207/providers/Microsoft.Network/publicIPAddresses/ps673\",\r\n  \"etag\": \"W/\\\"3bf7324e-316c-49bb-b056-f81bf0c44c0f\\\"\",\r\n  \"location\": \"westcentralus\",\r\n  \"properties\": {\r\n    \"provisioningState\": \"Succeeded\",\r\n    \"resourceGuid\": \"b274d6c9-8ad9-4b12-961f-566dd3f8141d\",\r\n    \"publicIPAddressVersion\": \"IPv4\",\r\n    \"publicIPAllocationMethod\": \"Dynamic\",\r\n    \"idleTimeoutInMinutes\": 4,\r\n    \"dnsSettings\": {\r\n      \"domainNameLabel\": \"ps8842\",\r\n      \"fqdn\": \"ps8842.westcentralus.cloudapp.azure.com\"\r\n    },\r\n    \"ipTags\": []\r\n  },\r\n  \"type\": \"Microsoft.Network/publicIPAddresses\",\r\n  \"sku\": {\r\n    \"name\": \"Basic\",\r\n    \"tier\": \"Regional\"\r\n  }\r\n}",
+      "ResponseHeaders": {
+        "Content-Length": [
+          "745"
+        ],
+        "Content-Type": [
+          "application/json; charset=utf-8"
+        ],
+        "Expires": [
+          "-1"
+        ],
+        "Pragma": [
+          "no-cache"
+        ],
+        "x-ms-request-id": [
+          "6350f015-83e8-47c9-8d57-87ae85f48a87"
+        ],
+        "x-ms-correlation-request-id": [
+          "0f6ee87c-f60a-4d12-adb6-d89a38f88db0"
+        ],
+        "Strict-Transport-Security": [
+          "max-age=31536000; includeSubDomains"
+        ],
+        "Cache-Control": [
+          "no-cache"
+        ],
+        "ETag": [
+          "W/\"3bf7324e-316c-49bb-b056-f81bf0c44c0f\""
+        ],
+        "Server": [
+          "Microsoft-HTTPAPI/2.0",
+          "Microsoft-HTTPAPI/2.0"
+        ],
+        "x-ms-ratelimit-remaining-subscription-reads": [
+          "11847"
+        ],
+        "x-ms-routing-request-id": [
+          "BRAZILUS:20180907T105518Z:0f6ee87c-f60a-4d12-adb6-d89a38f88db0"
+        ],
+        "X-Content-Type-Options": [
+          "nosniff"
+        ],
+        "Date": [
+          "Fri, 07 Sep 2018 10:55:17 GMT"
+        ]
+      },
+      "StatusCode": 200
+    },
+    {
       "RequestUri": "/subscriptions/947d47b4-7883-4bb9-9d85-c5e8e2f572ce/resourceGroups/ps8207/providers/Microsoft.Network/publicIPAddresses/ps673?api-version=2018-08-01",
       "EncodedRequestUri": "L3N1YnNjcmlwdGlvbnMvOTQ3ZDQ3YjQtNzg4My00YmI5LTlkODUtYzVlOGUyZjU3MmNlL3Jlc291cmNlR3JvdXBzL3BzODIwNy9wcm92aWRlcnMvTWljcm9zb2Z0Lk5ldHdvcmsvcHVibGljSVBBZGRyZXNzZXMvcHM2NzM/YXBpLXZlcnNpb249MjAxOC0wOC0wMQ==",
->>>>>>> f160aee6
-      "RequestMethod": "GET",
-      "RequestBody": "",
-      "RequestHeaders": {
-        "User-Agent": [
-          "FxVersion/4.7.3132.0",
-          "OSName/Windows10Enterprise",
-          "OSVersion/6.3.17134",
-          "Microsoft.Azure.Management.Network.NetworkManagementClient/19.3.0.0"
-        ]
-      },
-<<<<<<< HEAD
-      "ResponseBody": "{\r\n  \"name\": \"ps8066\",\r\n  \"id\": \"/subscriptions/d2ad5196-2292-4080-b209-ce4399b0a807/resourceGroups/ps6486/providers/Microsoft.Network/publicIPAddresses/ps8066\",\r\n  \"etag\": \"W/\\\"ca11b885-1ba9-4ec3-bf44-cadc03ecb475\\\"\",\r\n  \"location\": \"westus\",\r\n  \"properties\": {\r\n    \"provisioningState\": \"Succeeded\",\r\n    \"resourceGuid\": \"40a27de7-7e59-44f5-8941-82ae834f1f8c\",\r\n    \"publicIPAddressVersion\": \"IPv4\",\r\n    \"publicIPAllocationMethod\": \"Dynamic\",\r\n    \"idleTimeoutInMinutes\": 4,\r\n    \"dnsSettings\": {\r\n      \"domainNameLabel\": \"ps3094\",\r\n      \"fqdn\": \"ps3094.westus.cloudapp.azure.com\"\r\n    },\r\n    \"ipTags\": []\r\n  },\r\n  \"type\": \"Microsoft.Network/publicIPAddresses\",\r\n  \"sku\": {\r\n    \"name\": \"Basic\",\r\n    \"tier\": \"Regional\"\r\n  }\r\n}",
-      "ResponseHeaders": {
-        "Content-Length": [
-          "733"
-=======
+      "RequestMethod": "GET",
+      "RequestBody": "",
+      "RequestHeaders": {
+        "x-ms-client-request-id": [
+          "5fe37c4f-d469-4f5b-9714-3c12207e2f87"
+        ],
+        "accept-language": [
+          "en-US"
+        ],
+        "User-Agent": [
+          "FxVersion/4.7.3132.0",
+          "OSName/Windows10Enterprise",
+          "OSVersion/6.3.17134",
+          "Microsoft.Azure.Management.Network.NetworkManagementClient/20.0.0.0"
+        ]
+      },
       "ResponseBody": "{\r\n  \"name\": \"ps673\",\r\n  \"id\": \"/subscriptions/947d47b4-7883-4bb9-9d85-c5e8e2f572ce/resourceGroups/ps8207/providers/Microsoft.Network/publicIPAddresses/ps673\",\r\n  \"etag\": \"W/\\\"3bf7324e-316c-49bb-b056-f81bf0c44c0f\\\"\",\r\n  \"location\": \"westcentralus\",\r\n  \"properties\": {\r\n    \"provisioningState\": \"Succeeded\",\r\n    \"resourceGuid\": \"b274d6c9-8ad9-4b12-961f-566dd3f8141d\",\r\n    \"publicIPAddressVersion\": \"IPv4\",\r\n    \"publicIPAllocationMethod\": \"Dynamic\",\r\n    \"idleTimeoutInMinutes\": 4,\r\n    \"dnsSettings\": {\r\n      \"domainNameLabel\": \"ps8842\",\r\n      \"fqdn\": \"ps8842.westcentralus.cloudapp.azure.com\"\r\n    },\r\n    \"ipTags\": []\r\n  },\r\n  \"type\": \"Microsoft.Network/publicIPAddresses\",\r\n  \"sku\": {\r\n    \"name\": \"Basic\",\r\n    \"tier\": \"Regional\"\r\n  }\r\n}",
       "ResponseHeaders": {
         "Content-Length": [
           "745"
->>>>>>> f160aee6
-        ],
-        "Content-Type": [
-          "application/json; charset=utf-8"
-        ],
-        "Expires": [
-          "-1"
-        ],
-        "Pragma": [
-          "no-cache"
-        ],
-        "x-ms-request-id": [
-<<<<<<< HEAD
-          "8dcfc609-a387-4392-b055-9b9f1421ca01"
-        ],
-        "x-ms-correlation-request-id": [
-          "2c39c5ac-d0e4-4036-a947-be1eb757ff9c"
-=======
-          "06123e0c-bfed-4170-8e11-b3bbbc2c0868"
-        ],
-        "x-ms-correlation-request-id": [
-          "1ca235ab-ca75-45b7-a1ee-18c327d628e1"
->>>>>>> f160aee6
+        ],
+        "Content-Type": [
+          "application/json; charset=utf-8"
+        ],
+        "Expires": [
+          "-1"
+        ],
+        "Pragma": [
+          "no-cache"
+        ],
+        "x-ms-request-id": [
+          "c2df8f67-6819-41d1-aaef-326ced440f71"
+        ],
+        "x-ms-correlation-request-id": [
+          "c3cb140f-21bf-4859-afaa-a24cdcb9ea08"
         ],
         "Strict-Transport-Security": [
           "max-age=31536000; includeSubDomains"
@@ -302,59 +300,35 @@
           "no-cache"
         ],
         "ETag": [
-<<<<<<< HEAD
-          "W/\"ca11b885-1ba9-4ec3-bf44-cadc03ecb475\""
-=======
           "W/\"3bf7324e-316c-49bb-b056-f81bf0c44c0f\""
->>>>>>> f160aee6
-        ],
-        "Server": [
-          "Microsoft-HTTPAPI/2.0",
-          "Microsoft-HTTPAPI/2.0"
-        ],
-        "x-ms-ratelimit-remaining-subscription-reads": [
-<<<<<<< HEAD
-          "11979"
-        ],
-        "x-ms-routing-request-id": [
-          "BRAZILUS:20180908T045303Z:2c39c5ac-d0e4-4036-a947-be1eb757ff9c"
-=======
-          "11848"
-        ],
-        "x-ms-routing-request-id": [
-          "BRAZILUS:20180907T105518Z:1ca235ab-ca75-45b7-a1ee-18c327d628e1"
->>>>>>> f160aee6
-        ],
-        "X-Content-Type-Options": [
-          "nosniff"
-        ],
-        "Date": [
-<<<<<<< HEAD
-          "Sat, 08 Sep 2018 04:53:02 GMT"
-=======
-          "Fri, 07 Sep 2018 10:55:17 GMT"
->>>>>>> f160aee6
+        ],
+        "Server": [
+          "Microsoft-HTTPAPI/2.0",
+          "Microsoft-HTTPAPI/2.0"
+        ],
+        "x-ms-ratelimit-remaining-subscription-reads": [
+          "11846"
+        ],
+        "x-ms-routing-request-id": [
+          "BRAZILUS:20180907T105519Z:c3cb140f-21bf-4859-afaa-a24cdcb9ea08"
+        ],
+        "X-Content-Type-Options": [
+          "nosniff"
+        ],
+        "Date": [
+          "Fri, 07 Sep 2018 10:55:19 GMT"
         ]
       },
       "StatusCode": 200
     },
     {
-<<<<<<< HEAD
-      "RequestUri": "/subscriptions/d2ad5196-2292-4080-b209-ce4399b0a807/resourceGroups/ps6486/providers/Microsoft.Network/publicIPAddresses/ps8066?api-version=2018-08-01",
-      "EncodedRequestUri": "L3N1YnNjcmlwdGlvbnMvZDJhZDUxOTYtMjI5Mi00MDgwLWIyMDktY2U0Mzk5YjBhODA3L3Jlc291cmNlR3JvdXBzL3BzNjQ4Ni9wcm92aWRlcnMvTWljcm9zb2Z0Lk5ldHdvcmsvcHVibGljSVBBZGRyZXNzZXMvcHM4MDY2P2FwaS12ZXJzaW9uPTIwMTgtMDgtMDE=",
-=======
       "RequestUri": "/subscriptions/947d47b4-7883-4bb9-9d85-c5e8e2f572ce/resourceGroups/ps8207/providers/Microsoft.Network/publicIPAddresses/ps673?api-version=2018-08-01",
       "EncodedRequestUri": "L3N1YnNjcmlwdGlvbnMvOTQ3ZDQ3YjQtNzg4My00YmI5LTlkODUtYzVlOGUyZjU3MmNlL3Jlc291cmNlR3JvdXBzL3BzODIwNy9wcm92aWRlcnMvTWljcm9zb2Z0Lk5ldHdvcmsvcHVibGljSVBBZGRyZXNzZXMvcHM2NzM/YXBpLXZlcnNpb249MjAxOC0wOC0wMQ==",
->>>>>>> f160aee6
       "RequestMethod": "GET",
       "RequestBody": "",
       "RequestHeaders": {
         "x-ms-client-request-id": [
-<<<<<<< HEAD
-          "e77bd22b-c456-42a3-9ab7-8ffd4d3868ff"
-=======
-          "b406ec2f-1a9c-4518-bdb9-3e23182a9795"
->>>>>>> f160aee6
+          "1738fd8e-d537-4716-819b-8d6ec223ab84"
         ],
         "accept-language": [
           "en-US"
@@ -363,42 +337,28 @@
           "FxVersion/4.7.3132.0",
           "OSName/Windows10Enterprise",
           "OSVersion/6.3.17134",
-          "Microsoft.Azure.Management.Network.NetworkManagementClient/19.3.0.0"
-        ]
-      },
-<<<<<<< HEAD
-      "ResponseBody": "{\r\n  \"name\": \"ps8066\",\r\n  \"id\": \"/subscriptions/d2ad5196-2292-4080-b209-ce4399b0a807/resourceGroups/ps6486/providers/Microsoft.Network/publicIPAddresses/ps8066\",\r\n  \"etag\": \"W/\\\"ca11b885-1ba9-4ec3-bf44-cadc03ecb475\\\"\",\r\n  \"location\": \"westus\",\r\n  \"properties\": {\r\n    \"provisioningState\": \"Succeeded\",\r\n    \"resourceGuid\": \"40a27de7-7e59-44f5-8941-82ae834f1f8c\",\r\n    \"publicIPAddressVersion\": \"IPv4\",\r\n    \"publicIPAllocationMethod\": \"Dynamic\",\r\n    \"idleTimeoutInMinutes\": 4,\r\n    \"dnsSettings\": {\r\n      \"domainNameLabel\": \"ps3094\",\r\n      \"fqdn\": \"ps3094.westus.cloudapp.azure.com\"\r\n    },\r\n    \"ipTags\": []\r\n  },\r\n  \"type\": \"Microsoft.Network/publicIPAddresses\",\r\n  \"sku\": {\r\n    \"name\": \"Basic\",\r\n    \"tier\": \"Regional\"\r\n  }\r\n}",
-      "ResponseHeaders": {
-        "Content-Length": [
-          "733"
-=======
+          "Microsoft.Azure.Management.Network.NetworkManagementClient/20.0.0.0"
+        ]
+      },
       "ResponseBody": "{\r\n  \"name\": \"ps673\",\r\n  \"id\": \"/subscriptions/947d47b4-7883-4bb9-9d85-c5e8e2f572ce/resourceGroups/ps8207/providers/Microsoft.Network/publicIPAddresses/ps673\",\r\n  \"etag\": \"W/\\\"3bf7324e-316c-49bb-b056-f81bf0c44c0f\\\"\",\r\n  \"location\": \"westcentralus\",\r\n  \"properties\": {\r\n    \"provisioningState\": \"Succeeded\",\r\n    \"resourceGuid\": \"b274d6c9-8ad9-4b12-961f-566dd3f8141d\",\r\n    \"publicIPAddressVersion\": \"IPv4\",\r\n    \"publicIPAllocationMethod\": \"Dynamic\",\r\n    \"idleTimeoutInMinutes\": 4,\r\n    \"dnsSettings\": {\r\n      \"domainNameLabel\": \"ps8842\",\r\n      \"fqdn\": \"ps8842.westcentralus.cloudapp.azure.com\"\r\n    },\r\n    \"ipTags\": []\r\n  },\r\n  \"type\": \"Microsoft.Network/publicIPAddresses\",\r\n  \"sku\": {\r\n    \"name\": \"Basic\",\r\n    \"tier\": \"Regional\"\r\n  }\r\n}",
       "ResponseHeaders": {
         "Content-Length": [
           "745"
->>>>>>> f160aee6
-        ],
-        "Content-Type": [
-          "application/json; charset=utf-8"
-        ],
-        "Expires": [
-          "-1"
-        ],
-        "Pragma": [
-          "no-cache"
-        ],
-        "x-ms-request-id": [
-<<<<<<< HEAD
-          "0a9f39cf-c23d-4104-a633-2a6116c33ca3"
-        ],
-        "x-ms-correlation-request-id": [
-          "cacacb58-4717-4461-8325-c619dc4bf9d4"
-=======
-          "6350f015-83e8-47c9-8d57-87ae85f48a87"
-        ],
-        "x-ms-correlation-request-id": [
-          "0f6ee87c-f60a-4d12-adb6-d89a38f88db0"
->>>>>>> f160aee6
+        ],
+        "Content-Type": [
+          "application/json; charset=utf-8"
+        ],
+        "Expires": [
+          "-1"
+        ],
+        "Pragma": [
+          "no-cache"
+        ],
+        "x-ms-request-id": [
+          "6b180726-a15b-4309-9a7b-b795cd64d63e"
+        ],
+        "x-ms-correlation-request-id": [
+          "34a735c6-85e5-4513-9c31-111f76688794"
         ],
         "Strict-Transport-Security": [
           "max-age=31536000; includeSubDomains"
@@ -407,59 +367,96 @@
           "no-cache"
         ],
         "ETag": [
-<<<<<<< HEAD
-          "W/\"ca11b885-1ba9-4ec3-bf44-cadc03ecb475\""
-=======
           "W/\"3bf7324e-316c-49bb-b056-f81bf0c44c0f\""
->>>>>>> f160aee6
-        ],
-        "Server": [
-          "Microsoft-HTTPAPI/2.0",
-          "Microsoft-HTTPAPI/2.0"
-        ],
-        "x-ms-ratelimit-remaining-subscription-reads": [
-<<<<<<< HEAD
-          "11978"
-        ],
-        "x-ms-routing-request-id": [
-          "BRAZILUS:20180908T045303Z:cacacb58-4717-4461-8325-c619dc4bf9d4"
-=======
-          "11847"
-        ],
-        "x-ms-routing-request-id": [
-          "BRAZILUS:20180907T105518Z:0f6ee87c-f60a-4d12-adb6-d89a38f88db0"
->>>>>>> f160aee6
-        ],
-        "X-Content-Type-Options": [
-          "nosniff"
-        ],
-        "Date": [
-<<<<<<< HEAD
-          "Sat, 08 Sep 2018 04:53:02 GMT"
-=======
-          "Fri, 07 Sep 2018 10:55:17 GMT"
->>>>>>> f160aee6
+        ],
+        "Server": [
+          "Microsoft-HTTPAPI/2.0",
+          "Microsoft-HTTPAPI/2.0"
+        ],
+        "x-ms-ratelimit-remaining-subscription-reads": [
+          "11845"
+        ],
+        "x-ms-routing-request-id": [
+          "BRAZILUS:20180907T105519Z:34a735c6-85e5-4513-9c31-111f76688794"
+        ],
+        "X-Content-Type-Options": [
+          "nosniff"
+        ],
+        "Date": [
+          "Fri, 07 Sep 2018 10:55:19 GMT"
         ]
       },
       "StatusCode": 200
     },
     {
-<<<<<<< HEAD
-      "RequestUri": "/subscriptions/d2ad5196-2292-4080-b209-ce4399b0a807/resourceGroups/ps6486/providers/Microsoft.Network/publicIPAddresses/ps8066?api-version=2018-08-01",
-      "EncodedRequestUri": "L3N1YnNjcmlwdGlvbnMvZDJhZDUxOTYtMjI5Mi00MDgwLWIyMDktY2U0Mzk5YjBhODA3L3Jlc291cmNlR3JvdXBzL3BzNjQ4Ni9wcm92aWRlcnMvTWljcm9zb2Z0Lk5ldHdvcmsvcHVibGljSVBBZGRyZXNzZXMvcHM4MDY2P2FwaS12ZXJzaW9uPTIwMTgtMDgtMDE=",
-=======
       "RequestUri": "/subscriptions/947d47b4-7883-4bb9-9d85-c5e8e2f572ce/resourceGroups/ps8207/providers/Microsoft.Network/publicIPAddresses/ps673?api-version=2018-08-01",
       "EncodedRequestUri": "L3N1YnNjcmlwdGlvbnMvOTQ3ZDQ3YjQtNzg4My00YmI5LTlkODUtYzVlOGUyZjU3MmNlL3Jlc291cmNlR3JvdXBzL3BzODIwNy9wcm92aWRlcnMvTWljcm9zb2Z0Lk5ldHdvcmsvcHVibGljSVBBZGRyZXNzZXMvcHM2NzM/YXBpLXZlcnNpb249MjAxOC0wOC0wMQ==",
->>>>>>> f160aee6
+      "RequestMethod": "GET",
+      "RequestBody": "",
+      "RequestHeaders": {
+        "User-Agent": [
+          "FxVersion/4.7.3132.0",
+          "OSName/Windows10Enterprise",
+          "OSVersion/6.3.17134",
+          "Microsoft.Azure.Management.Network.NetworkManagementClient/20.0.0.0"
+        ]
+      },
+      "ResponseBody": "{\r\n  \"name\": \"ps673\",\r\n  \"id\": \"/subscriptions/947d47b4-7883-4bb9-9d85-c5e8e2f572ce/resourceGroups/ps8207/providers/Microsoft.Network/publicIPAddresses/ps673\",\r\n  \"etag\": \"W/\\\"00898ce9-69cc-4922-8df9-22109fe03eba\\\"\",\r\n  \"location\": \"westcentralus\",\r\n  \"properties\": {\r\n    \"provisioningState\": \"Succeeded\",\r\n    \"resourceGuid\": \"b274d6c9-8ad9-4b12-961f-566dd3f8141d\",\r\n    \"publicIPAddressVersion\": \"IPv4\",\r\n    \"publicIPAllocationMethod\": \"Dynamic\",\r\n    \"idleTimeoutInMinutes\": 4,\r\n    \"dnsSettings\": {\r\n      \"domainNameLabel\": \"ps6213\",\r\n      \"fqdn\": \"ps6213.westcentralus.cloudapp.azure.com\"\r\n    },\r\n    \"ipTags\": []\r\n  },\r\n  \"type\": \"Microsoft.Network/publicIPAddresses\",\r\n  \"sku\": {\r\n    \"name\": \"Basic\",\r\n    \"tier\": \"Regional\"\r\n  }\r\n}",
+      "ResponseHeaders": {
+        "Content-Length": [
+          "745"
+        ],
+        "Content-Type": [
+          "application/json; charset=utf-8"
+        ],
+        "Expires": [
+          "-1"
+        ],
+        "Pragma": [
+          "no-cache"
+        ],
+        "x-ms-request-id": [
+          "2785b823-783f-4544-a87c-827e852cd785"
+        ],
+        "x-ms-correlation-request-id": [
+          "4222349f-5fae-4f7f-b952-d4dba04638b0"
+        ],
+        "Strict-Transport-Security": [
+          "max-age=31536000; includeSubDomains"
+        ],
+        "Cache-Control": [
+          "no-cache"
+        ],
+        "ETag": [
+          "W/\"00898ce9-69cc-4922-8df9-22109fe03eba\""
+        ],
+        "Server": [
+          "Microsoft-HTTPAPI/2.0",
+          "Microsoft-HTTPAPI/2.0"
+        ],
+        "x-ms-ratelimit-remaining-subscription-reads": [
+          "11843"
+        ],
+        "x-ms-routing-request-id": [
+          "BRAZILUS:20180907T105530Z:4222349f-5fae-4f7f-b952-d4dba04638b0"
+        ],
+        "X-Content-Type-Options": [
+          "nosniff"
+        ],
+        "Date": [
+          "Fri, 07 Sep 2018 10:55:30 GMT"
+        ]
+      },
+      "StatusCode": 200
+    },
+    {
+      "RequestUri": "/subscriptions/947d47b4-7883-4bb9-9d85-c5e8e2f572ce/resourceGroups/ps8207/providers/Microsoft.Network/publicIPAddresses/ps673?api-version=2018-08-01",
+      "EncodedRequestUri": "L3N1YnNjcmlwdGlvbnMvOTQ3ZDQ3YjQtNzg4My00YmI5LTlkODUtYzVlOGUyZjU3MmNlL3Jlc291cmNlR3JvdXBzL3BzODIwNy9wcm92aWRlcnMvTWljcm9zb2Z0Lk5ldHdvcmsvcHVibGljSVBBZGRyZXNzZXMvcHM2NzM/YXBpLXZlcnNpb249MjAxOC0wOC0wMQ==",
       "RequestMethod": "GET",
       "RequestBody": "",
       "RequestHeaders": {
         "x-ms-client-request-id": [
-<<<<<<< HEAD
-          "ef54839e-0d59-4eeb-b5fa-fcbdcf4495b7"
-=======
-          "5fe37c4f-d469-4f5b-9714-3c12207e2f87"
->>>>>>> f160aee6
+          "a2e3d304-8e58-4110-82e3-a40423fd4a37"
         ],
         "accept-language": [
           "en-US"
@@ -468,42 +465,28 @@
           "FxVersion/4.7.3132.0",
           "OSName/Windows10Enterprise",
           "OSVersion/6.3.17134",
-          "Microsoft.Azure.Management.Network.NetworkManagementClient/19.3.0.0"
-        ]
-      },
-<<<<<<< HEAD
-      "ResponseBody": "{\r\n  \"name\": \"ps8066\",\r\n  \"id\": \"/subscriptions/d2ad5196-2292-4080-b209-ce4399b0a807/resourceGroups/ps6486/providers/Microsoft.Network/publicIPAddresses/ps8066\",\r\n  \"etag\": \"W/\\\"ca11b885-1ba9-4ec3-bf44-cadc03ecb475\\\"\",\r\n  \"location\": \"westus\",\r\n  \"properties\": {\r\n    \"provisioningState\": \"Succeeded\",\r\n    \"resourceGuid\": \"40a27de7-7e59-44f5-8941-82ae834f1f8c\",\r\n    \"publicIPAddressVersion\": \"IPv4\",\r\n    \"publicIPAllocationMethod\": \"Dynamic\",\r\n    \"idleTimeoutInMinutes\": 4,\r\n    \"dnsSettings\": {\r\n      \"domainNameLabel\": \"ps3094\",\r\n      \"fqdn\": \"ps3094.westus.cloudapp.azure.com\"\r\n    },\r\n    \"ipTags\": []\r\n  },\r\n  \"type\": \"Microsoft.Network/publicIPAddresses\",\r\n  \"sku\": {\r\n    \"name\": \"Basic\",\r\n    \"tier\": \"Regional\"\r\n  }\r\n}",
-      "ResponseHeaders": {
-        "Content-Length": [
-          "733"
-=======
-      "ResponseBody": "{\r\n  \"name\": \"ps673\",\r\n  \"id\": \"/subscriptions/947d47b4-7883-4bb9-9d85-c5e8e2f572ce/resourceGroups/ps8207/providers/Microsoft.Network/publicIPAddresses/ps673\",\r\n  \"etag\": \"W/\\\"3bf7324e-316c-49bb-b056-f81bf0c44c0f\\\"\",\r\n  \"location\": \"westcentralus\",\r\n  \"properties\": {\r\n    \"provisioningState\": \"Succeeded\",\r\n    \"resourceGuid\": \"b274d6c9-8ad9-4b12-961f-566dd3f8141d\",\r\n    \"publicIPAddressVersion\": \"IPv4\",\r\n    \"publicIPAllocationMethod\": \"Dynamic\",\r\n    \"idleTimeoutInMinutes\": 4,\r\n    \"dnsSettings\": {\r\n      \"domainNameLabel\": \"ps8842\",\r\n      \"fqdn\": \"ps8842.westcentralus.cloudapp.azure.com\"\r\n    },\r\n    \"ipTags\": []\r\n  },\r\n  \"type\": \"Microsoft.Network/publicIPAddresses\",\r\n  \"sku\": {\r\n    \"name\": \"Basic\",\r\n    \"tier\": \"Regional\"\r\n  }\r\n}",
+          "Microsoft.Azure.Management.Network.NetworkManagementClient/20.0.0.0"
+        ]
+      },
+      "ResponseBody": "{\r\n  \"name\": \"ps673\",\r\n  \"id\": \"/subscriptions/947d47b4-7883-4bb9-9d85-c5e8e2f572ce/resourceGroups/ps8207/providers/Microsoft.Network/publicIPAddresses/ps673\",\r\n  \"etag\": \"W/\\\"00898ce9-69cc-4922-8df9-22109fe03eba\\\"\",\r\n  \"location\": \"westcentralus\",\r\n  \"properties\": {\r\n    \"provisioningState\": \"Succeeded\",\r\n    \"resourceGuid\": \"b274d6c9-8ad9-4b12-961f-566dd3f8141d\",\r\n    \"publicIPAddressVersion\": \"IPv4\",\r\n    \"publicIPAllocationMethod\": \"Dynamic\",\r\n    \"idleTimeoutInMinutes\": 4,\r\n    \"dnsSettings\": {\r\n      \"domainNameLabel\": \"ps6213\",\r\n      \"fqdn\": \"ps6213.westcentralus.cloudapp.azure.com\"\r\n    },\r\n    \"ipTags\": []\r\n  },\r\n  \"type\": \"Microsoft.Network/publicIPAddresses\",\r\n  \"sku\": {\r\n    \"name\": \"Basic\",\r\n    \"tier\": \"Regional\"\r\n  }\r\n}",
       "ResponseHeaders": {
         "Content-Length": [
           "745"
->>>>>>> f160aee6
-        ],
-        "Content-Type": [
-          "application/json; charset=utf-8"
-        ],
-        "Expires": [
-          "-1"
-        ],
-        "Pragma": [
-          "no-cache"
-        ],
-        "x-ms-request-id": [
-<<<<<<< HEAD
-          "1c278668-c1d8-450a-832f-64f4afe1babb"
-        ],
-        "x-ms-correlation-request-id": [
-          "6a217245-28f5-4b9c-b5a0-75892f141ae0"
-=======
-          "c2df8f67-6819-41d1-aaef-326ced440f71"
-        ],
-        "x-ms-correlation-request-id": [
-          "c3cb140f-21bf-4859-afaa-a24cdcb9ea08"
->>>>>>> f160aee6
+        ],
+        "Content-Type": [
+          "application/json; charset=utf-8"
+        ],
+        "Expires": [
+          "-1"
+        ],
+        "Pragma": [
+          "no-cache"
+        ],
+        "x-ms-request-id": [
+          "0e40dd35-598c-400e-862c-29cdc72bf592"
+        ],
+        "x-ms-correlation-request-id": [
+          "195bb623-b371-45f3-b737-65aaae90169b"
         ],
         "Strict-Transport-Security": [
           "max-age=31536000; includeSubDomains"
@@ -512,59 +495,35 @@
           "no-cache"
         ],
         "ETag": [
-<<<<<<< HEAD
-          "W/\"ca11b885-1ba9-4ec3-bf44-cadc03ecb475\""
-=======
-          "W/\"3bf7324e-316c-49bb-b056-f81bf0c44c0f\""
->>>>>>> f160aee6
-        ],
-        "Server": [
-          "Microsoft-HTTPAPI/2.0",
-          "Microsoft-HTTPAPI/2.0"
-        ],
-        "x-ms-ratelimit-remaining-subscription-reads": [
-<<<<<<< HEAD
-          "11977"
-        ],
-        "x-ms-routing-request-id": [
-          "BRAZILUS:20180908T045303Z:6a217245-28f5-4b9c-b5a0-75892f141ae0"
-=======
-          "11846"
-        ],
-        "x-ms-routing-request-id": [
-          "BRAZILUS:20180907T105519Z:c3cb140f-21bf-4859-afaa-a24cdcb9ea08"
->>>>>>> f160aee6
-        ],
-        "X-Content-Type-Options": [
-          "nosniff"
-        ],
-        "Date": [
-<<<<<<< HEAD
-          "Sat, 08 Sep 2018 04:53:02 GMT"
-=======
-          "Fri, 07 Sep 2018 10:55:19 GMT"
->>>>>>> f160aee6
+          "W/\"00898ce9-69cc-4922-8df9-22109fe03eba\""
+        ],
+        "Server": [
+          "Microsoft-HTTPAPI/2.0",
+          "Microsoft-HTTPAPI/2.0"
+        ],
+        "x-ms-ratelimit-remaining-subscription-reads": [
+          "11842"
+        ],
+        "x-ms-routing-request-id": [
+          "BRAZILUS:20180907T105530Z:195bb623-b371-45f3-b737-65aaae90169b"
+        ],
+        "X-Content-Type-Options": [
+          "nosniff"
+        ],
+        "Date": [
+          "Fri, 07 Sep 2018 10:55:30 GMT"
         ]
       },
       "StatusCode": 200
     },
     {
-<<<<<<< HEAD
-      "RequestUri": "/subscriptions/d2ad5196-2292-4080-b209-ce4399b0a807/resourceGroups/ps6486/providers/Microsoft.Network/publicIPAddresses/ps8066?api-version=2018-08-01",
-      "EncodedRequestUri": "L3N1YnNjcmlwdGlvbnMvZDJhZDUxOTYtMjI5Mi00MDgwLWIyMDktY2U0Mzk5YjBhODA3L3Jlc291cmNlR3JvdXBzL3BzNjQ4Ni9wcm92aWRlcnMvTWljcm9zb2Z0Lk5ldHdvcmsvcHVibGljSVBBZGRyZXNzZXMvcHM4MDY2P2FwaS12ZXJzaW9uPTIwMTgtMDgtMDE=",
-=======
       "RequestUri": "/subscriptions/947d47b4-7883-4bb9-9d85-c5e8e2f572ce/resourceGroups/ps8207/providers/Microsoft.Network/publicIPAddresses/ps673?api-version=2018-08-01",
       "EncodedRequestUri": "L3N1YnNjcmlwdGlvbnMvOTQ3ZDQ3YjQtNzg4My00YmI5LTlkODUtYzVlOGUyZjU3MmNlL3Jlc291cmNlR3JvdXBzL3BzODIwNy9wcm92aWRlcnMvTWljcm9zb2Z0Lk5ldHdvcmsvcHVibGljSVBBZGRyZXNzZXMvcHM2NzM/YXBpLXZlcnNpb249MjAxOC0wOC0wMQ==",
->>>>>>> f160aee6
       "RequestMethod": "GET",
       "RequestBody": "",
       "RequestHeaders": {
         "x-ms-client-request-id": [
-<<<<<<< HEAD
-          "1f45140b-2a0f-4339-86b1-01e15a0606db"
-=======
-          "1738fd8e-d537-4716-819b-8d6ec223ab84"
->>>>>>> f160aee6
+          "3ce06de3-9950-45b4-ab1f-cffd11d6067d"
         ],
         "accept-language": [
           "en-US"
@@ -573,42 +532,28 @@
           "FxVersion/4.7.3132.0",
           "OSName/Windows10Enterprise",
           "OSVersion/6.3.17134",
-          "Microsoft.Azure.Management.Network.NetworkManagementClient/19.3.0.0"
-        ]
-      },
-<<<<<<< HEAD
-      "ResponseBody": "{\r\n  \"name\": \"ps8066\",\r\n  \"id\": \"/subscriptions/d2ad5196-2292-4080-b209-ce4399b0a807/resourceGroups/ps6486/providers/Microsoft.Network/publicIPAddresses/ps8066\",\r\n  \"etag\": \"W/\\\"ca11b885-1ba9-4ec3-bf44-cadc03ecb475\\\"\",\r\n  \"location\": \"westus\",\r\n  \"properties\": {\r\n    \"provisioningState\": \"Succeeded\",\r\n    \"resourceGuid\": \"40a27de7-7e59-44f5-8941-82ae834f1f8c\",\r\n    \"publicIPAddressVersion\": \"IPv4\",\r\n    \"publicIPAllocationMethod\": \"Dynamic\",\r\n    \"idleTimeoutInMinutes\": 4,\r\n    \"dnsSettings\": {\r\n      \"domainNameLabel\": \"ps3094\",\r\n      \"fqdn\": \"ps3094.westus.cloudapp.azure.com\"\r\n    },\r\n    \"ipTags\": []\r\n  },\r\n  \"type\": \"Microsoft.Network/publicIPAddresses\",\r\n  \"sku\": {\r\n    \"name\": \"Basic\",\r\n    \"tier\": \"Regional\"\r\n  }\r\n}",
-      "ResponseHeaders": {
-        "Content-Length": [
-          "733"
-=======
-      "ResponseBody": "{\r\n  \"name\": \"ps673\",\r\n  \"id\": \"/subscriptions/947d47b4-7883-4bb9-9d85-c5e8e2f572ce/resourceGroups/ps8207/providers/Microsoft.Network/publicIPAddresses/ps673\",\r\n  \"etag\": \"W/\\\"3bf7324e-316c-49bb-b056-f81bf0c44c0f\\\"\",\r\n  \"location\": \"westcentralus\",\r\n  \"properties\": {\r\n    \"provisioningState\": \"Succeeded\",\r\n    \"resourceGuid\": \"b274d6c9-8ad9-4b12-961f-566dd3f8141d\",\r\n    \"publicIPAddressVersion\": \"IPv4\",\r\n    \"publicIPAllocationMethod\": \"Dynamic\",\r\n    \"idleTimeoutInMinutes\": 4,\r\n    \"dnsSettings\": {\r\n      \"domainNameLabel\": \"ps8842\",\r\n      \"fqdn\": \"ps8842.westcentralus.cloudapp.azure.com\"\r\n    },\r\n    \"ipTags\": []\r\n  },\r\n  \"type\": \"Microsoft.Network/publicIPAddresses\",\r\n  \"sku\": {\r\n    \"name\": \"Basic\",\r\n    \"tier\": \"Regional\"\r\n  }\r\n}",
+          "Microsoft.Azure.Management.Network.NetworkManagementClient/20.0.0.0"
+        ]
+      },
+      "ResponseBody": "{\r\n  \"name\": \"ps673\",\r\n  \"id\": \"/subscriptions/947d47b4-7883-4bb9-9d85-c5e8e2f572ce/resourceGroups/ps8207/providers/Microsoft.Network/publicIPAddresses/ps673\",\r\n  \"etag\": \"W/\\\"00898ce9-69cc-4922-8df9-22109fe03eba\\\"\",\r\n  \"location\": \"westcentralus\",\r\n  \"properties\": {\r\n    \"provisioningState\": \"Succeeded\",\r\n    \"resourceGuid\": \"b274d6c9-8ad9-4b12-961f-566dd3f8141d\",\r\n    \"publicIPAddressVersion\": \"IPv4\",\r\n    \"publicIPAllocationMethod\": \"Dynamic\",\r\n    \"idleTimeoutInMinutes\": 4,\r\n    \"dnsSettings\": {\r\n      \"domainNameLabel\": \"ps6213\",\r\n      \"fqdn\": \"ps6213.westcentralus.cloudapp.azure.com\"\r\n    },\r\n    \"ipTags\": []\r\n  },\r\n  \"type\": \"Microsoft.Network/publicIPAddresses\",\r\n  \"sku\": {\r\n    \"name\": \"Basic\",\r\n    \"tier\": \"Regional\"\r\n  }\r\n}",
       "ResponseHeaders": {
         "Content-Length": [
           "745"
->>>>>>> f160aee6
-        ],
-        "Content-Type": [
-          "application/json; charset=utf-8"
-        ],
-        "Expires": [
-          "-1"
-        ],
-        "Pragma": [
-          "no-cache"
-        ],
-        "x-ms-request-id": [
-<<<<<<< HEAD
-          "879ebe58-4e1c-412e-a270-763ad922dab3"
-        ],
-        "x-ms-correlation-request-id": [
-          "a635a4e8-b2f6-40bc-b8d4-9fd6a66d6457"
-=======
-          "6b180726-a15b-4309-9a7b-b795cd64d63e"
-        ],
-        "x-ms-correlation-request-id": [
-          "34a735c6-85e5-4513-9c31-111f76688794"
->>>>>>> f160aee6
+        ],
+        "Content-Type": [
+          "application/json; charset=utf-8"
+        ],
+        "Expires": [
+          "-1"
+        ],
+        "Pragma": [
+          "no-cache"
+        ],
+        "x-ms-request-id": [
+          "a5fb9391-235a-44c5-967b-bb1a5b6fe2a8"
+        ],
+        "x-ms-correlation-request-id": [
+          "69dee5da-0e6a-4355-af3e-fb268d5eb7fc"
         ],
         "Strict-Transport-Security": [
           "max-age=31536000; includeSubDomains"
@@ -617,359 +562,32 @@
           "no-cache"
         ],
         "ETag": [
-<<<<<<< HEAD
-          "W/\"ca11b885-1ba9-4ec3-bf44-cadc03ecb475\""
-=======
-          "W/\"3bf7324e-316c-49bb-b056-f81bf0c44c0f\""
->>>>>>> f160aee6
-        ],
-        "Server": [
-          "Microsoft-HTTPAPI/2.0",
-          "Microsoft-HTTPAPI/2.0"
-        ],
-        "x-ms-ratelimit-remaining-subscription-reads": [
-<<<<<<< HEAD
-          "11976"
-        ],
-        "x-ms-routing-request-id": [
-          "BRAZILUS:20180908T045303Z:a635a4e8-b2f6-40bc-b8d4-9fd6a66d6457"
-=======
-          "11845"
-        ],
-        "x-ms-routing-request-id": [
-          "BRAZILUS:20180907T105519Z:34a735c6-85e5-4513-9c31-111f76688794"
->>>>>>> f160aee6
-        ],
-        "X-Content-Type-Options": [
-          "nosniff"
-        ],
-        "Date": [
-<<<<<<< HEAD
-          "Sat, 08 Sep 2018 04:53:02 GMT"
-=======
-          "Fri, 07 Sep 2018 10:55:19 GMT"
->>>>>>> f160aee6
+          "W/\"00898ce9-69cc-4922-8df9-22109fe03eba\""
+        ],
+        "Server": [
+          "Microsoft-HTTPAPI/2.0",
+          "Microsoft-HTTPAPI/2.0"
+        ],
+        "x-ms-ratelimit-remaining-subscription-reads": [
+          "11841"
+        ],
+        "x-ms-routing-request-id": [
+          "BRAZILUS:20180907T105531Z:69dee5da-0e6a-4355-af3e-fb268d5eb7fc"
+        ],
+        "X-Content-Type-Options": [
+          "nosniff"
+        ],
+        "Date": [
+          "Fri, 07 Sep 2018 10:55:30 GMT"
         ]
       },
       "StatusCode": 200
     },
     {
-<<<<<<< HEAD
-      "RequestUri": "/subscriptions/d2ad5196-2292-4080-b209-ce4399b0a807/resourceGroups/ps6486/providers/Microsoft.Network/publicIPAddresses/ps8066?api-version=2018-08-01",
-      "EncodedRequestUri": "L3N1YnNjcmlwdGlvbnMvZDJhZDUxOTYtMjI5Mi00MDgwLWIyMDktY2U0Mzk5YjBhODA3L3Jlc291cmNlR3JvdXBzL3BzNjQ4Ni9wcm92aWRlcnMvTWljcm9zb2Z0Lk5ldHdvcmsvcHVibGljSVBBZGRyZXNzZXMvcHM4MDY2P2FwaS12ZXJzaW9uPTIwMTgtMDgtMDE=",
-=======
-      "RequestUri": "/subscriptions/947d47b4-7883-4bb9-9d85-c5e8e2f572ce/resourceGroups/ps8207/providers/Microsoft.Network/publicIPAddresses/ps673?api-version=2018-08-01",
-      "EncodedRequestUri": "L3N1YnNjcmlwdGlvbnMvOTQ3ZDQ3YjQtNzg4My00YmI5LTlkODUtYzVlOGUyZjU3MmNlL3Jlc291cmNlR3JvdXBzL3BzODIwNy9wcm92aWRlcnMvTWljcm9zb2Z0Lk5ldHdvcmsvcHVibGljSVBBZGRyZXNzZXMvcHM2NzM/YXBpLXZlcnNpb249MjAxOC0wOC0wMQ==",
->>>>>>> f160aee6
-      "RequestMethod": "GET",
-      "RequestBody": "",
-      "RequestHeaders": {
-        "User-Agent": [
-          "FxVersion/4.7.3132.0",
-          "OSName/Windows10Enterprise",
-          "OSVersion/6.3.17134",
-          "Microsoft.Azure.Management.Network.NetworkManagementClient/19.3.0.0"
-        ]
-      },
-<<<<<<< HEAD
-      "ResponseBody": "{\r\n  \"name\": \"ps8066\",\r\n  \"id\": \"/subscriptions/d2ad5196-2292-4080-b209-ce4399b0a807/resourceGroups/ps6486/providers/Microsoft.Network/publicIPAddresses/ps8066\",\r\n  \"etag\": \"W/\\\"764b4e4d-5b88-4068-8036-69647a1b8bb0\\\"\",\r\n  \"location\": \"westus\",\r\n  \"properties\": {\r\n    \"provisioningState\": \"Succeeded\",\r\n    \"resourceGuid\": \"40a27de7-7e59-44f5-8941-82ae834f1f8c\",\r\n    \"publicIPAddressVersion\": \"IPv4\",\r\n    \"publicIPAllocationMethod\": \"Dynamic\",\r\n    \"idleTimeoutInMinutes\": 4,\r\n    \"dnsSettings\": {\r\n      \"domainNameLabel\": \"ps3172\",\r\n      \"fqdn\": \"ps3172.westus.cloudapp.azure.com\"\r\n    },\r\n    \"ipTags\": []\r\n  },\r\n  \"type\": \"Microsoft.Network/publicIPAddresses\",\r\n  \"sku\": {\r\n    \"name\": \"Basic\",\r\n    \"tier\": \"Regional\"\r\n  }\r\n}",
-      "ResponseHeaders": {
-        "Content-Length": [
-          "733"
-=======
-      "ResponseBody": "{\r\n  \"name\": \"ps673\",\r\n  \"id\": \"/subscriptions/947d47b4-7883-4bb9-9d85-c5e8e2f572ce/resourceGroups/ps8207/providers/Microsoft.Network/publicIPAddresses/ps673\",\r\n  \"etag\": \"W/\\\"00898ce9-69cc-4922-8df9-22109fe03eba\\\"\",\r\n  \"location\": \"westcentralus\",\r\n  \"properties\": {\r\n    \"provisioningState\": \"Succeeded\",\r\n    \"resourceGuid\": \"b274d6c9-8ad9-4b12-961f-566dd3f8141d\",\r\n    \"publicIPAddressVersion\": \"IPv4\",\r\n    \"publicIPAllocationMethod\": \"Dynamic\",\r\n    \"idleTimeoutInMinutes\": 4,\r\n    \"dnsSettings\": {\r\n      \"domainNameLabel\": \"ps6213\",\r\n      \"fqdn\": \"ps6213.westcentralus.cloudapp.azure.com\"\r\n    },\r\n    \"ipTags\": []\r\n  },\r\n  \"type\": \"Microsoft.Network/publicIPAddresses\",\r\n  \"sku\": {\r\n    \"name\": \"Basic\",\r\n    \"tier\": \"Regional\"\r\n  }\r\n}",
-      "ResponseHeaders": {
-        "Content-Length": [
-          "745"
->>>>>>> f160aee6
-        ],
-        "Content-Type": [
-          "application/json; charset=utf-8"
-        ],
-        "Expires": [
-          "-1"
-        ],
-        "Pragma": [
-          "no-cache"
-        ],
-        "x-ms-request-id": [
-<<<<<<< HEAD
-          "0e4a4d9b-ba7e-49b8-bb4f-c0e97dca051f"
-        ],
-        "x-ms-correlation-request-id": [
-          "5f13668a-5d9e-4da4-88e0-01c1e27fac29"
-=======
-          "2785b823-783f-4544-a87c-827e852cd785"
-        ],
-        "x-ms-correlation-request-id": [
-          "4222349f-5fae-4f7f-b952-d4dba04638b0"
->>>>>>> f160aee6
-        ],
-        "Strict-Transport-Security": [
-          "max-age=31536000; includeSubDomains"
-        ],
-        "Cache-Control": [
-          "no-cache"
-        ],
-        "ETag": [
-<<<<<<< HEAD
-          "W/\"764b4e4d-5b88-4068-8036-69647a1b8bb0\""
-=======
-          "W/\"00898ce9-69cc-4922-8df9-22109fe03eba\""
->>>>>>> f160aee6
-        ],
-        "Server": [
-          "Microsoft-HTTPAPI/2.0",
-          "Microsoft-HTTPAPI/2.0"
-        ],
-        "x-ms-ratelimit-remaining-subscription-reads": [
-<<<<<<< HEAD
-          "11974"
-        ],
-        "x-ms-routing-request-id": [
-          "BRAZILUS:20180908T045314Z:5f13668a-5d9e-4da4-88e0-01c1e27fac29"
-=======
-          "11843"
-        ],
-        "x-ms-routing-request-id": [
-          "BRAZILUS:20180907T105530Z:4222349f-5fae-4f7f-b952-d4dba04638b0"
->>>>>>> f160aee6
-        ],
-        "X-Content-Type-Options": [
-          "nosniff"
-        ],
-        "Date": [
-<<<<<<< HEAD
-          "Sat, 08 Sep 2018 04:53:14 GMT"
-=======
-          "Fri, 07 Sep 2018 10:55:30 GMT"
->>>>>>> f160aee6
-        ]
-      },
-      "StatusCode": 200
-    },
-    {
-<<<<<<< HEAD
-      "RequestUri": "/subscriptions/d2ad5196-2292-4080-b209-ce4399b0a807/resourceGroups/ps6486/providers/Microsoft.Network/publicIPAddresses/ps8066?api-version=2018-08-01",
-      "EncodedRequestUri": "L3N1YnNjcmlwdGlvbnMvZDJhZDUxOTYtMjI5Mi00MDgwLWIyMDktY2U0Mzk5YjBhODA3L3Jlc291cmNlR3JvdXBzL3BzNjQ4Ni9wcm92aWRlcnMvTWljcm9zb2Z0Lk5ldHdvcmsvcHVibGljSVBBZGRyZXNzZXMvcHM4MDY2P2FwaS12ZXJzaW9uPTIwMTgtMDgtMDE=",
-=======
-      "RequestUri": "/subscriptions/947d47b4-7883-4bb9-9d85-c5e8e2f572ce/resourceGroups/ps8207/providers/Microsoft.Network/publicIPAddresses/ps673?api-version=2018-08-01",
-      "EncodedRequestUri": "L3N1YnNjcmlwdGlvbnMvOTQ3ZDQ3YjQtNzg4My00YmI5LTlkODUtYzVlOGUyZjU3MmNlL3Jlc291cmNlR3JvdXBzL3BzODIwNy9wcm92aWRlcnMvTWljcm9zb2Z0Lk5ldHdvcmsvcHVibGljSVBBZGRyZXNzZXMvcHM2NzM/YXBpLXZlcnNpb249MjAxOC0wOC0wMQ==",
->>>>>>> f160aee6
-      "RequestMethod": "GET",
-      "RequestBody": "",
-      "RequestHeaders": {
-        "x-ms-client-request-id": [
-<<<<<<< HEAD
-          "6ea6d153-6c1b-481f-b50d-d2b9c55d60de"
-=======
-          "a2e3d304-8e58-4110-82e3-a40423fd4a37"
->>>>>>> f160aee6
-        ],
-        "accept-language": [
-          "en-US"
-        ],
-        "User-Agent": [
-          "FxVersion/4.7.3132.0",
-          "OSName/Windows10Enterprise",
-          "OSVersion/6.3.17134",
-          "Microsoft.Azure.Management.Network.NetworkManagementClient/19.3.0.0"
-        ]
-      },
-<<<<<<< HEAD
-      "ResponseBody": "{\r\n  \"name\": \"ps8066\",\r\n  \"id\": \"/subscriptions/d2ad5196-2292-4080-b209-ce4399b0a807/resourceGroups/ps6486/providers/Microsoft.Network/publicIPAddresses/ps8066\",\r\n  \"etag\": \"W/\\\"764b4e4d-5b88-4068-8036-69647a1b8bb0\\\"\",\r\n  \"location\": \"westus\",\r\n  \"properties\": {\r\n    \"provisioningState\": \"Succeeded\",\r\n    \"resourceGuid\": \"40a27de7-7e59-44f5-8941-82ae834f1f8c\",\r\n    \"publicIPAddressVersion\": \"IPv4\",\r\n    \"publicIPAllocationMethod\": \"Dynamic\",\r\n    \"idleTimeoutInMinutes\": 4,\r\n    \"dnsSettings\": {\r\n      \"domainNameLabel\": \"ps3172\",\r\n      \"fqdn\": \"ps3172.westus.cloudapp.azure.com\"\r\n    },\r\n    \"ipTags\": []\r\n  },\r\n  \"type\": \"Microsoft.Network/publicIPAddresses\",\r\n  \"sku\": {\r\n    \"name\": \"Basic\",\r\n    \"tier\": \"Regional\"\r\n  }\r\n}",
-      "ResponseHeaders": {
-        "Content-Length": [
-          "733"
-=======
-      "ResponseBody": "{\r\n  \"name\": \"ps673\",\r\n  \"id\": \"/subscriptions/947d47b4-7883-4bb9-9d85-c5e8e2f572ce/resourceGroups/ps8207/providers/Microsoft.Network/publicIPAddresses/ps673\",\r\n  \"etag\": \"W/\\\"00898ce9-69cc-4922-8df9-22109fe03eba\\\"\",\r\n  \"location\": \"westcentralus\",\r\n  \"properties\": {\r\n    \"provisioningState\": \"Succeeded\",\r\n    \"resourceGuid\": \"b274d6c9-8ad9-4b12-961f-566dd3f8141d\",\r\n    \"publicIPAddressVersion\": \"IPv4\",\r\n    \"publicIPAllocationMethod\": \"Dynamic\",\r\n    \"idleTimeoutInMinutes\": 4,\r\n    \"dnsSettings\": {\r\n      \"domainNameLabel\": \"ps6213\",\r\n      \"fqdn\": \"ps6213.westcentralus.cloudapp.azure.com\"\r\n    },\r\n    \"ipTags\": []\r\n  },\r\n  \"type\": \"Microsoft.Network/publicIPAddresses\",\r\n  \"sku\": {\r\n    \"name\": \"Basic\",\r\n    \"tier\": \"Regional\"\r\n  }\r\n}",
-      "ResponseHeaders": {
-        "Content-Length": [
-          "745"
->>>>>>> f160aee6
-        ],
-        "Content-Type": [
-          "application/json; charset=utf-8"
-        ],
-        "Expires": [
-          "-1"
-        ],
-        "Pragma": [
-          "no-cache"
-        ],
-        "x-ms-request-id": [
-<<<<<<< HEAD
-          "4b03befb-8dc3-4b2d-91d0-35d8459329d3"
-        ],
-        "x-ms-correlation-request-id": [
-          "4c05d3f0-08ec-4474-a4d3-7d6cb5816244"
-=======
-          "0e40dd35-598c-400e-862c-29cdc72bf592"
-        ],
-        "x-ms-correlation-request-id": [
-          "195bb623-b371-45f3-b737-65aaae90169b"
->>>>>>> f160aee6
-        ],
-        "Strict-Transport-Security": [
-          "max-age=31536000; includeSubDomains"
-        ],
-        "Cache-Control": [
-          "no-cache"
-        ],
-        "ETag": [
-<<<<<<< HEAD
-          "W/\"764b4e4d-5b88-4068-8036-69647a1b8bb0\""
-=======
-          "W/\"00898ce9-69cc-4922-8df9-22109fe03eba\""
->>>>>>> f160aee6
-        ],
-        "Server": [
-          "Microsoft-HTTPAPI/2.0",
-          "Microsoft-HTTPAPI/2.0"
-        ],
-        "x-ms-ratelimit-remaining-subscription-reads": [
-<<<<<<< HEAD
-          "11973"
-        ],
-        "x-ms-routing-request-id": [
-          "BRAZILUS:20180908T045314Z:4c05d3f0-08ec-4474-a4d3-7d6cb5816244"
-=======
-          "11842"
-        ],
-        "x-ms-routing-request-id": [
-          "BRAZILUS:20180907T105530Z:195bb623-b371-45f3-b737-65aaae90169b"
->>>>>>> f160aee6
-        ],
-        "X-Content-Type-Options": [
-          "nosniff"
-        ],
-        "Date": [
-<<<<<<< HEAD
-          "Sat, 08 Sep 2018 04:53:14 GMT"
-=======
-          "Fri, 07 Sep 2018 10:55:30 GMT"
->>>>>>> f160aee6
-        ]
-      },
-      "StatusCode": 200
-    },
-    {
-<<<<<<< HEAD
-      "RequestUri": "/subscriptions/d2ad5196-2292-4080-b209-ce4399b0a807/resourceGroups/ps6486/providers/Microsoft.Network/publicIPAddresses/ps8066?api-version=2018-08-01",
-      "EncodedRequestUri": "L3N1YnNjcmlwdGlvbnMvZDJhZDUxOTYtMjI5Mi00MDgwLWIyMDktY2U0Mzk5YjBhODA3L3Jlc291cmNlR3JvdXBzL3BzNjQ4Ni9wcm92aWRlcnMvTWljcm9zb2Z0Lk5ldHdvcmsvcHVibGljSVBBZGRyZXNzZXMvcHM4MDY2P2FwaS12ZXJzaW9uPTIwMTgtMDgtMDE=",
-=======
-      "RequestUri": "/subscriptions/947d47b4-7883-4bb9-9d85-c5e8e2f572ce/resourceGroups/ps8207/providers/Microsoft.Network/publicIPAddresses/ps673?api-version=2018-08-01",
-      "EncodedRequestUri": "L3N1YnNjcmlwdGlvbnMvOTQ3ZDQ3YjQtNzg4My00YmI5LTlkODUtYzVlOGUyZjU3MmNlL3Jlc291cmNlR3JvdXBzL3BzODIwNy9wcm92aWRlcnMvTWljcm9zb2Z0Lk5ldHdvcmsvcHVibGljSVBBZGRyZXNzZXMvcHM2NzM/YXBpLXZlcnNpb249MjAxOC0wOC0wMQ==",
->>>>>>> f160aee6
-      "RequestMethod": "GET",
-      "RequestBody": "",
-      "RequestHeaders": {
-        "x-ms-client-request-id": [
-<<<<<<< HEAD
-          "aac60eea-94e6-49d7-ba6e-9e0fb9b5d861"
-=======
-          "3ce06de3-9950-45b4-ab1f-cffd11d6067d"
->>>>>>> f160aee6
-        ],
-        "accept-language": [
-          "en-US"
-        ],
-        "User-Agent": [
-          "FxVersion/4.7.3132.0",
-          "OSName/Windows10Enterprise",
-          "OSVersion/6.3.17134",
-          "Microsoft.Azure.Management.Network.NetworkManagementClient/19.3.0.0"
-        ]
-      },
-<<<<<<< HEAD
-      "ResponseBody": "{\r\n  \"name\": \"ps8066\",\r\n  \"id\": \"/subscriptions/d2ad5196-2292-4080-b209-ce4399b0a807/resourceGroups/ps6486/providers/Microsoft.Network/publicIPAddresses/ps8066\",\r\n  \"etag\": \"W/\\\"764b4e4d-5b88-4068-8036-69647a1b8bb0\\\"\",\r\n  \"location\": \"westus\",\r\n  \"properties\": {\r\n    \"provisioningState\": \"Succeeded\",\r\n    \"resourceGuid\": \"40a27de7-7e59-44f5-8941-82ae834f1f8c\",\r\n    \"publicIPAddressVersion\": \"IPv4\",\r\n    \"publicIPAllocationMethod\": \"Dynamic\",\r\n    \"idleTimeoutInMinutes\": 4,\r\n    \"dnsSettings\": {\r\n      \"domainNameLabel\": \"ps3172\",\r\n      \"fqdn\": \"ps3172.westus.cloudapp.azure.com\"\r\n    },\r\n    \"ipTags\": []\r\n  },\r\n  \"type\": \"Microsoft.Network/publicIPAddresses\",\r\n  \"sku\": {\r\n    \"name\": \"Basic\",\r\n    \"tier\": \"Regional\"\r\n  }\r\n}",
-      "ResponseHeaders": {
-        "Content-Length": [
-          "733"
-=======
-      "ResponseBody": "{\r\n  \"name\": \"ps673\",\r\n  \"id\": \"/subscriptions/947d47b4-7883-4bb9-9d85-c5e8e2f572ce/resourceGroups/ps8207/providers/Microsoft.Network/publicIPAddresses/ps673\",\r\n  \"etag\": \"W/\\\"00898ce9-69cc-4922-8df9-22109fe03eba\\\"\",\r\n  \"location\": \"westcentralus\",\r\n  \"properties\": {\r\n    \"provisioningState\": \"Succeeded\",\r\n    \"resourceGuid\": \"b274d6c9-8ad9-4b12-961f-566dd3f8141d\",\r\n    \"publicIPAddressVersion\": \"IPv4\",\r\n    \"publicIPAllocationMethod\": \"Dynamic\",\r\n    \"idleTimeoutInMinutes\": 4,\r\n    \"dnsSettings\": {\r\n      \"domainNameLabel\": \"ps6213\",\r\n      \"fqdn\": \"ps6213.westcentralus.cloudapp.azure.com\"\r\n    },\r\n    \"ipTags\": []\r\n  },\r\n  \"type\": \"Microsoft.Network/publicIPAddresses\",\r\n  \"sku\": {\r\n    \"name\": \"Basic\",\r\n    \"tier\": \"Regional\"\r\n  }\r\n}",
-      "ResponseHeaders": {
-        "Content-Length": [
-          "745"
->>>>>>> f160aee6
-        ],
-        "Content-Type": [
-          "application/json; charset=utf-8"
-        ],
-        "Expires": [
-          "-1"
-        ],
-        "Pragma": [
-          "no-cache"
-        ],
-        "x-ms-request-id": [
-<<<<<<< HEAD
-          "24f15e6a-9e6f-4758-b7a4-04b2aa611e16"
-        ],
-        "x-ms-correlation-request-id": [
-          "d0f4264c-42ee-4d15-b21c-7f55ec8ce968"
-=======
-          "a5fb9391-235a-44c5-967b-bb1a5b6fe2a8"
-        ],
-        "x-ms-correlation-request-id": [
-          "69dee5da-0e6a-4355-af3e-fb268d5eb7fc"
->>>>>>> f160aee6
-        ],
-        "Strict-Transport-Security": [
-          "max-age=31536000; includeSubDomains"
-        ],
-        "Cache-Control": [
-          "no-cache"
-        ],
-        "ETag": [
-<<<<<<< HEAD
-          "W/\"764b4e4d-5b88-4068-8036-69647a1b8bb0\""
-=======
-          "W/\"00898ce9-69cc-4922-8df9-22109fe03eba\""
->>>>>>> f160aee6
-        ],
-        "Server": [
-          "Microsoft-HTTPAPI/2.0",
-          "Microsoft-HTTPAPI/2.0"
-        ],
-        "x-ms-ratelimit-remaining-subscription-reads": [
-<<<<<<< HEAD
-          "11972"
-        ],
-        "x-ms-routing-request-id": [
-          "BRAZILUS:20180908T045314Z:d0f4264c-42ee-4d15-b21c-7f55ec8ce968"
-=======
-          "11841"
-        ],
-        "x-ms-routing-request-id": [
-          "BRAZILUS:20180907T105531Z:69dee5da-0e6a-4355-af3e-fb268d5eb7fc"
->>>>>>> f160aee6
-        ],
-        "X-Content-Type-Options": [
-          "nosniff"
-        ],
-        "Date": [
-<<<<<<< HEAD
-          "Sat, 08 Sep 2018 04:53:14 GMT"
-=======
-          "Fri, 07 Sep 2018 10:55:30 GMT"
->>>>>>> f160aee6
-        ]
-      },
-      "StatusCode": 200
-    },
-    {
-<<<<<<< HEAD
-      "RequestUri": "/subscriptions/d2ad5196-2292-4080-b209-ce4399b0a807/resourceGroups/ps6486/providers/Microsoft.Network/publicIPAddresses/ps8066?api-version=2018-08-01",
-      "EncodedRequestUri": "L3N1YnNjcmlwdGlvbnMvZDJhZDUxOTYtMjI5Mi00MDgwLWIyMDktY2U0Mzk5YjBhODA3L3Jlc291cmNlR3JvdXBzL3BzNjQ4Ni9wcm92aWRlcnMvTWljcm9zb2Z0Lk5ldHdvcmsvcHVibGljSVBBZGRyZXNzZXMvcHM4MDY2P2FwaS12ZXJzaW9uPTIwMTgtMDgtMDE=",
-      "RequestMethod": "PUT",
-      "RequestBody": "{\r\n  \"properties\": {\r\n    \"publicIPAllocationMethod\": \"Dynamic\",\r\n    \"dnsSettings\": {\r\n      \"domainNameLabel\": \"ps3094\"\r\n    },\r\n    \"ipTags\": []\r\n  },\r\n  \"zones\": [],\r\n  \"location\": \"West US\"\r\n}",
-=======
       "RequestUri": "/subscriptions/947d47b4-7883-4bb9-9d85-c5e8e2f572ce/resourceGroups/ps8207/providers/Microsoft.Network/publicIPAddresses/ps673?api-version=2018-08-01",
       "EncodedRequestUri": "L3N1YnNjcmlwdGlvbnMvOTQ3ZDQ3YjQtNzg4My00YmI5LTlkODUtYzVlOGUyZjU3MmNlL3Jlc291cmNlR3JvdXBzL3BzODIwNy9wcm92aWRlcnMvTWljcm9zb2Z0Lk5ldHdvcmsvcHVibGljSVBBZGRyZXNzZXMvcHM2NzM/YXBpLXZlcnNpb249MjAxOC0wOC0wMQ==",
       "RequestMethod": "PUT",
       "RequestBody": "{\r\n  \"properties\": {\r\n    \"publicIPAllocationMethod\": \"Dynamic\",\r\n    \"dnsSettings\": {\r\n      \"domainNameLabel\": \"ps8842\"\r\n    },\r\n    \"ipTags\": []\r\n  },\r\n  \"zones\": [],\r\n  \"location\": \"westcentralus\"\r\n}",
->>>>>>> f160aee6
       "RequestHeaders": {
         "Content-Type": [
           "application/json; charset=utf-8"
@@ -978,11 +596,7 @@
           "203"
         ],
         "x-ms-client-request-id": [
-<<<<<<< HEAD
-          "8b5e950e-b0da-40aa-8dac-08d4653d28a9"
-=======
           "133e41b8-3d99-4755-8cca-77cf618be384"
->>>>>>> f160aee6
         ],
         "accept-language": [
           "en-US"
@@ -991,20 +605,13 @@
           "FxVersion/4.7.3132.0",
           "OSName/Windows10Enterprise",
           "OSVersion/6.3.17134",
-          "Microsoft.Azure.Management.Network.NetworkManagementClient/19.3.0.0"
-        ]
-      },
-<<<<<<< HEAD
-      "ResponseBody": "{\r\n  \"name\": \"ps8066\",\r\n  \"id\": \"/subscriptions/d2ad5196-2292-4080-b209-ce4399b0a807/resourceGroups/ps6486/providers/Microsoft.Network/publicIPAddresses/ps8066\",\r\n  \"etag\": \"W/\\\"bfbacacf-4a68-4bde-9e91-16edeb0ff5d2\\\"\",\r\n  \"location\": \"westus\",\r\n  \"properties\": {\r\n    \"provisioningState\": \"Updating\",\r\n    \"resourceGuid\": \"40a27de7-7e59-44f5-8941-82ae834f1f8c\",\r\n    \"publicIPAddressVersion\": \"IPv4\",\r\n    \"publicIPAllocationMethod\": \"Dynamic\",\r\n    \"idleTimeoutInMinutes\": 4,\r\n    \"dnsSettings\": {\r\n      \"domainNameLabel\": \"ps3094\",\r\n      \"fqdn\": \"ps3094.westus.cloudapp.azure.com\"\r\n    },\r\n    \"ipTags\": []\r\n  },\r\n  \"type\": \"Microsoft.Network/publicIPAddresses\",\r\n  \"sku\": {\r\n    \"name\": \"Basic\",\r\n    \"tier\": \"Regional\"\r\n  }\r\n}",
-      "ResponseHeaders": {
-        "Content-Length": [
-          "732"
-=======
+          "Microsoft.Azure.Management.Network.NetworkManagementClient/20.0.0.0"
+        ]
+      },
       "ResponseBody": "{\r\n  \"name\": \"ps673\",\r\n  \"id\": \"/subscriptions/947d47b4-7883-4bb9-9d85-c5e8e2f572ce/resourceGroups/ps8207/providers/Microsoft.Network/publicIPAddresses/ps673\",\r\n  \"etag\": \"W/\\\"af1ab8a8-3cc7-426a-8ad7-ba4b1f525c20\\\"\",\r\n  \"location\": \"westcentralus\",\r\n  \"properties\": {\r\n    \"provisioningState\": \"Updating\",\r\n    \"resourceGuid\": \"b274d6c9-8ad9-4b12-961f-566dd3f8141d\",\r\n    \"publicIPAddressVersion\": \"IPv4\",\r\n    \"publicIPAllocationMethod\": \"Dynamic\",\r\n    \"idleTimeoutInMinutes\": 4,\r\n    \"dnsSettings\": {\r\n      \"domainNameLabel\": \"ps8842\",\r\n      \"fqdn\": \"ps8842.westcentralus.cloudapp.azure.com\"\r\n    },\r\n    \"ipTags\": []\r\n  },\r\n  \"type\": \"Microsoft.Network/publicIPAddresses\",\r\n  \"sku\": {\r\n    \"name\": \"Basic\",\r\n    \"tier\": \"Regional\"\r\n  }\r\n}",
       "ResponseHeaders": {
         "Content-Length": [
           "744"
->>>>>>> f160aee6
         ],
         "Content-Type": [
           "application/json; charset=utf-8"
@@ -1019,15 +626,6 @@
           "3"
         ],
         "x-ms-request-id": [
-<<<<<<< HEAD
-          "2af75ed8-b312-461f-a1b5-a37452323bb1"
-        ],
-        "Azure-AsyncOperation": [
-          "https://brazilus.management.azure.com/subscriptions/d2ad5196-2292-4080-b209-ce4399b0a807/providers/Microsoft.Network/locations/westus/operations/2af75ed8-b312-461f-a1b5-a37452323bb1?api-version=2018-08-01"
-        ],
-        "x-ms-correlation-request-id": [
-          "f4ae4e15-61f7-4618-90c9-348d29cc060d"
-=======
           "8b706a57-3dc2-4d78-9c91-7cd80cc9ef93"
         ],
         "Azure-AsyncOperation": [
@@ -1035,7 +633,6 @@
         ],
         "x-ms-correlation-request-id": [
           "c957bdfe-a790-460e-8829-d38ff45d71bb"
->>>>>>> f160aee6
         ],
         "Strict-Transport-Security": [
           "max-age=31536000; includeSubDomains"
@@ -1048,59 +645,34 @@
           "Microsoft-HTTPAPI/2.0"
         ],
         "x-ms-ratelimit-remaining-subscription-writes": [
-<<<<<<< HEAD
-          "1197"
-        ],
-        "x-ms-routing-request-id": [
-          "BRAZILUS:20180908T045252Z:f4ae4e15-61f7-4618-90c9-348d29cc060d"
-=======
           "1173"
         ],
         "x-ms-routing-request-id": [
           "BRAZILUS:20180907T105507Z:c957bdfe-a790-460e-8829-d38ff45d71bb"
->>>>>>> f160aee6
-        ],
-        "X-Content-Type-Options": [
-          "nosniff"
-        ],
-        "Date": [
-<<<<<<< HEAD
-          "Sat, 08 Sep 2018 04:52:52 GMT"
-=======
+        ],
+        "X-Content-Type-Options": [
+          "nosniff"
+        ],
+        "Date": [
           "Fri, 07 Sep 2018 10:55:07 GMT"
->>>>>>> f160aee6
         ]
       },
       "StatusCode": 201
     },
     {
-<<<<<<< HEAD
-      "RequestUri": "/subscriptions/d2ad5196-2292-4080-b209-ce4399b0a807/resourceGroups/ps6486/providers/Microsoft.Network/publicIPAddresses/ps8066?api-version=2018-08-01",
-      "EncodedRequestUri": "L3N1YnNjcmlwdGlvbnMvZDJhZDUxOTYtMjI5Mi00MDgwLWIyMDktY2U0Mzk5YjBhODA3L3Jlc291cmNlR3JvdXBzL3BzNjQ4Ni9wcm92aWRlcnMvTWljcm9zb2Z0Lk5ldHdvcmsvcHVibGljSVBBZGRyZXNzZXMvcHM4MDY2P2FwaS12ZXJzaW9uPTIwMTgtMDgtMDE=",
-      "RequestMethod": "PUT",
-      "RequestBody": "{\r\n  \"sku\": {\r\n    \"name\": \"Basic\"\r\n  },\r\n  \"properties\": {\r\n    \"publicIPAllocationMethod\": \"Dynamic\",\r\n    \"publicIPAddressVersion\": \"IPv4\",\r\n    \"dnsSettings\": {\r\n      \"domainNameLabel\": \"ps3172\",\r\n      \"fqdn\": \"ps3094.westus.cloudapp.azure.com\"\r\n    },\r\n    \"ipTags\": [],\r\n    \"ipAddress\": \"Not Assigned\",\r\n    \"idleTimeoutInMinutes\": 4,\r\n    \"resourceGuid\": \"40a27de7-7e59-44f5-8941-82ae834f1f8c\",\r\n    \"provisioningState\": \"Succeeded\"\r\n  },\r\n  \"etag\": \"W/\\\"ca11b885-1ba9-4ec3-bf44-cadc03ecb475\\\"\",\r\n  \"zones\": [],\r\n  \"id\": \"/subscriptions/d2ad5196-2292-4080-b209-ce4399b0a807/resourceGroups/ps6486/providers/Microsoft.Network/publicIPAddresses/ps8066\",\r\n  \"location\": \"westus\"\r\n}",
-=======
       "RequestUri": "/subscriptions/947d47b4-7883-4bb9-9d85-c5e8e2f572ce/resourceGroups/ps8207/providers/Microsoft.Network/publicIPAddresses/ps673?api-version=2018-08-01",
       "EncodedRequestUri": "L3N1YnNjcmlwdGlvbnMvOTQ3ZDQ3YjQtNzg4My00YmI5LTlkODUtYzVlOGUyZjU3MmNlL3Jlc291cmNlR3JvdXBzL3BzODIwNy9wcm92aWRlcnMvTWljcm9zb2Z0Lk5ldHdvcmsvcHVibGljSVBBZGRyZXNzZXMvcHM2NzM/YXBpLXZlcnNpb249MjAxOC0wOC0wMQ==",
       "RequestMethod": "PUT",
       "RequestBody": "{\r\n  \"sku\": {\r\n    \"name\": \"Basic\"\r\n  },\r\n  \"properties\": {\r\n    \"publicIPAllocationMethod\": \"Dynamic\",\r\n    \"publicIPAddressVersion\": \"IPv4\",\r\n    \"dnsSettings\": {\r\n      \"domainNameLabel\": \"ps6213\",\r\n      \"fqdn\": \"ps8842.westcentralus.cloudapp.azure.com\"\r\n    },\r\n    \"ipTags\": [],\r\n    \"ipAddress\": \"Not Assigned\",\r\n    \"idleTimeoutInMinutes\": 4,\r\n    \"resourceGuid\": \"b274d6c9-8ad9-4b12-961f-566dd3f8141d\",\r\n    \"provisioningState\": \"Succeeded\"\r\n  },\r\n  \"etag\": \"W/\\\"3bf7324e-316c-49bb-b056-f81bf0c44c0f\\\"\",\r\n  \"zones\": [],\r\n  \"id\": \"/subscriptions/947d47b4-7883-4bb9-9d85-c5e8e2f572ce/resourceGroups/ps8207/providers/Microsoft.Network/publicIPAddresses/ps673\",\r\n  \"location\": \"westcentralus\"\r\n}",
->>>>>>> f160aee6
-      "RequestHeaders": {
-        "Content-Type": [
-          "application/json; charset=utf-8"
-        ],
-        "Content-Length": [
-<<<<<<< HEAD
-          "687"
-        ],
-        "x-ms-client-request-id": [
-          "d57b0ec7-7602-4176-9ba1-40b9d033c4ed"
-=======
+      "RequestHeaders": {
+        "Content-Type": [
+          "application/json; charset=utf-8"
+        ],
+        "Content-Length": [
           "700"
         ],
         "x-ms-client-request-id": [
           "888825f4-7f93-4208-9cec-c66a6b05b089"
->>>>>>> f160aee6
         ],
         "accept-language": [
           "en-US"
@@ -1109,20 +681,13 @@
           "FxVersion/4.7.3132.0",
           "OSName/Windows10Enterprise",
           "OSVersion/6.3.17134",
-          "Microsoft.Azure.Management.Network.NetworkManagementClient/19.3.0.0"
-        ]
-      },
-<<<<<<< HEAD
-      "ResponseBody": "{\r\n  \"name\": \"ps8066\",\r\n  \"id\": \"/subscriptions/d2ad5196-2292-4080-b209-ce4399b0a807/resourceGroups/ps6486/providers/Microsoft.Network/publicIPAddresses/ps8066\",\r\n  \"etag\": \"W/\\\"c353e52c-3c1c-453d-8a90-1fa3f5f2a276\\\"\",\r\n  \"location\": \"westus\",\r\n  \"properties\": {\r\n    \"provisioningState\": \"Updating\",\r\n    \"resourceGuid\": \"40a27de7-7e59-44f5-8941-82ae834f1f8c\",\r\n    \"publicIPAddressVersion\": \"IPv4\",\r\n    \"publicIPAllocationMethod\": \"Dynamic\",\r\n    \"idleTimeoutInMinutes\": 4,\r\n    \"dnsSettings\": {\r\n      \"domainNameLabel\": \"ps3172\",\r\n      \"fqdn\": \"ps3172.westus.cloudapp.azure.com\"\r\n    },\r\n    \"ipTags\": []\r\n  },\r\n  \"type\": \"Microsoft.Network/publicIPAddresses\",\r\n  \"sku\": {\r\n    \"name\": \"Basic\",\r\n    \"tier\": \"Regional\"\r\n  }\r\n}",
-      "ResponseHeaders": {
-        "Content-Length": [
-          "732"
-=======
+          "Microsoft.Azure.Management.Network.NetworkManagementClient/20.0.0.0"
+        ]
+      },
       "ResponseBody": "{\r\n  \"name\": \"ps673\",\r\n  \"id\": \"/subscriptions/947d47b4-7883-4bb9-9d85-c5e8e2f572ce/resourceGroups/ps8207/providers/Microsoft.Network/publicIPAddresses/ps673\",\r\n  \"etag\": \"W/\\\"835039af-e9e7-4792-a9f4-f323d5b3e0ae\\\"\",\r\n  \"location\": \"westcentralus\",\r\n  \"properties\": {\r\n    \"provisioningState\": \"Updating\",\r\n    \"resourceGuid\": \"b274d6c9-8ad9-4b12-961f-566dd3f8141d\",\r\n    \"publicIPAddressVersion\": \"IPv4\",\r\n    \"publicIPAllocationMethod\": \"Dynamic\",\r\n    \"idleTimeoutInMinutes\": 4,\r\n    \"dnsSettings\": {\r\n      \"domainNameLabel\": \"ps6213\",\r\n      \"fqdn\": \"ps6213.westcentralus.cloudapp.azure.com\"\r\n    },\r\n    \"ipTags\": []\r\n  },\r\n  \"type\": \"Microsoft.Network/publicIPAddresses\",\r\n  \"sku\": {\r\n    \"name\": \"Basic\",\r\n    \"tier\": \"Regional\"\r\n  }\r\n}",
       "ResponseHeaders": {
         "Content-Length": [
           "744"
->>>>>>> f160aee6
         ],
         "Content-Type": [
           "application/json; charset=utf-8"
@@ -1137,15 +702,6 @@
           "3"
         ],
         "x-ms-request-id": [
-<<<<<<< HEAD
-          "48ea35fb-0942-4ce1-870c-926e538fe33b"
-        ],
-        "Azure-AsyncOperation": [
-          "https://brazilus.management.azure.com/subscriptions/d2ad5196-2292-4080-b209-ce4399b0a807/providers/Microsoft.Network/locations/westus/operations/48ea35fb-0942-4ce1-870c-926e538fe33b?api-version=2018-08-01"
-        ],
-        "x-ms-correlation-request-id": [
-          "f24ba0ab-f766-47ee-ac4d-baf02da7ebee"
-=======
           "3a9e102d-ffe5-426e-b9c1-4bdb7e1e76c7"
         ],
         "Azure-AsyncOperation": [
@@ -1153,7 +709,6 @@
         ],
         "x-ms-correlation-request-id": [
           "f25713d3-36a1-4675-9b50-26f0cb3e3c56"
->>>>>>> f160aee6
         ],
         "Strict-Transport-Security": [
           "max-age=31536000; includeSubDomains"
@@ -1166,47 +721,31 @@
           "Microsoft-HTTPAPI/2.0"
         ],
         "x-ms-ratelimit-remaining-subscription-writes": [
-<<<<<<< HEAD
-          "1196"
-        ],
-        "x-ms-routing-request-id": [
-          "BRAZILUS:20180908T045304Z:f24ba0ab-f766-47ee-ac4d-baf02da7ebee"
-=======
           "1172"
         ],
         "x-ms-routing-request-id": [
           "BRAZILUS:20180907T105520Z:f25713d3-36a1-4675-9b50-26f0cb3e3c56"
->>>>>>> f160aee6
-        ],
-        "X-Content-Type-Options": [
-          "nosniff"
-        ],
-        "Date": [
-<<<<<<< HEAD
-          "Sat, 08 Sep 2018 04:53:03 GMT"
-=======
+        ],
+        "X-Content-Type-Options": [
+          "nosniff"
+        ],
+        "Date": [
           "Fri, 07 Sep 2018 10:55:20 GMT"
->>>>>>> f160aee6
         ]
       },
       "StatusCode": 200
     },
     {
-<<<<<<< HEAD
-      "RequestUri": "/subscriptions/d2ad5196-2292-4080-b209-ce4399b0a807/providers/Microsoft.Network/locations/westus/operations/2af75ed8-b312-461f-a1b5-a37452323bb1?api-version=2018-08-01",
-      "EncodedRequestUri": "L3N1YnNjcmlwdGlvbnMvZDJhZDUxOTYtMjI5Mi00MDgwLWIyMDktY2U0Mzk5YjBhODA3L3Byb3ZpZGVycy9NaWNyb3NvZnQuTmV0d29yay9sb2NhdGlvbnMvd2VzdHVzL29wZXJhdGlvbnMvMmFmNzVlZDgtYjMxMi00NjFmLWExYjUtYTM3NDUyMzIzYmIxP2FwaS12ZXJzaW9uPTIwMTgtMDgtMDE=",
-=======
       "RequestUri": "/subscriptions/947d47b4-7883-4bb9-9d85-c5e8e2f572ce/providers/Microsoft.Network/locations/westcentralus/operations/8b706a57-3dc2-4d78-9c91-7cd80cc9ef93?api-version=2018-08-01",
       "EncodedRequestUri": "L3N1YnNjcmlwdGlvbnMvOTQ3ZDQ3YjQtNzg4My00YmI5LTlkODUtYzVlOGUyZjU3MmNlL3Byb3ZpZGVycy9NaWNyb3NvZnQuTmV0d29yay9sb2NhdGlvbnMvd2VzdGNlbnRyYWx1cy9vcGVyYXRpb25zLzhiNzA2YTU3LTNkYzItNGQ3OC05YzkxLTdjZDgwY2M5ZWY5Mz9hcGktdmVyc2lvbj0yMDE4LTA4LTAx",
->>>>>>> f160aee6
-      "RequestMethod": "GET",
-      "RequestBody": "",
-      "RequestHeaders": {
-        "User-Agent": [
-          "FxVersion/4.7.3132.0",
-          "OSName/Windows10Enterprise",
-          "OSVersion/6.3.17134",
-          "Microsoft.Azure.Management.Network.NetworkManagementClient/19.3.0.0"
+      "RequestMethod": "GET",
+      "RequestBody": "",
+      "RequestHeaders": {
+        "User-Agent": [
+          "FxVersion/4.7.3132.0",
+          "OSName/Windows10Enterprise",
+          "OSVersion/6.3.17134",
+          "Microsoft.Azure.Management.Network.NetworkManagementClient/20.0.0.0"
         ]
       },
       "ResponseBody": "{\r\n  \"status\": \"Succeeded\"\r\n}",
@@ -1224,70 +763,47 @@
           "no-cache"
         ],
         "x-ms-request-id": [
-<<<<<<< HEAD
-          "6144c0e0-2f42-4e90-a5d9-2771b88639e8"
-        ],
-        "x-ms-correlation-request-id": [
-          "b218a26d-5750-49d1-8765-967a92163421"
-=======
           "54e6f1f5-abdf-430e-8543-d0079274d646"
         ],
         "x-ms-correlation-request-id": [
           "f0c22bf2-035f-499e-ba99-fd08e60324ff"
->>>>>>> f160aee6
-        ],
-        "Strict-Transport-Security": [
-          "max-age=31536000; includeSubDomains"
-        ],
-        "Cache-Control": [
-          "no-cache"
-        ],
-        "Server": [
-          "Microsoft-HTTPAPI/2.0",
-          "Microsoft-HTTPAPI/2.0"
-        ],
-        "x-ms-ratelimit-remaining-subscription-reads": [
-<<<<<<< HEAD
-          "11980"
-        ],
-        "x-ms-routing-request-id": [
-          "BRAZILUS:20180908T045303Z:b218a26d-5750-49d1-8765-967a92163421"
-=======
+        ],
+        "Strict-Transport-Security": [
+          "max-age=31536000; includeSubDomains"
+        ],
+        "Cache-Control": [
+          "no-cache"
+        ],
+        "Server": [
+          "Microsoft-HTTPAPI/2.0",
+          "Microsoft-HTTPAPI/2.0"
+        ],
+        "x-ms-ratelimit-remaining-subscription-reads": [
           "11849"
         ],
         "x-ms-routing-request-id": [
           "BRAZILUS:20180907T105518Z:f0c22bf2-035f-499e-ba99-fd08e60324ff"
->>>>>>> f160aee6
-        ],
-        "X-Content-Type-Options": [
-          "nosniff"
-        ],
-        "Date": [
-<<<<<<< HEAD
-          "Sat, 08 Sep 2018 04:53:02 GMT"
-=======
+        ],
+        "X-Content-Type-Options": [
+          "nosniff"
+        ],
+        "Date": [
           "Fri, 07 Sep 2018 10:55:17 GMT"
->>>>>>> f160aee6
         ]
       },
       "StatusCode": 200
     },
     {
-<<<<<<< HEAD
-      "RequestUri": "/subscriptions/d2ad5196-2292-4080-b209-ce4399b0a807/providers/Microsoft.Network/locations/westus/operations/48ea35fb-0942-4ce1-870c-926e538fe33b?api-version=2018-08-01",
-      "EncodedRequestUri": "L3N1YnNjcmlwdGlvbnMvZDJhZDUxOTYtMjI5Mi00MDgwLWIyMDktY2U0Mzk5YjBhODA3L3Byb3ZpZGVycy9NaWNyb3NvZnQuTmV0d29yay9sb2NhdGlvbnMvd2VzdHVzL29wZXJhdGlvbnMvNDhlYTM1ZmItMDk0Mi00Y2UxLTg3MGMtOTI2ZTUzOGZlMzNiP2FwaS12ZXJzaW9uPTIwMTgtMDgtMDE=",
-=======
       "RequestUri": "/subscriptions/947d47b4-7883-4bb9-9d85-c5e8e2f572ce/providers/Microsoft.Network/locations/westcentralus/operations/3a9e102d-ffe5-426e-b9c1-4bdb7e1e76c7?api-version=2018-08-01",
       "EncodedRequestUri": "L3N1YnNjcmlwdGlvbnMvOTQ3ZDQ3YjQtNzg4My00YmI5LTlkODUtYzVlOGUyZjU3MmNlL3Byb3ZpZGVycy9NaWNyb3NvZnQuTmV0d29yay9sb2NhdGlvbnMvd2VzdGNlbnRyYWx1cy9vcGVyYXRpb25zLzNhOWUxMDJkLWZmZTUtNDI2ZS1iOWMxLTRiZGI3ZTFlNzZjNz9hcGktdmVyc2lvbj0yMDE4LTA4LTAx",
->>>>>>> f160aee6
-      "RequestMethod": "GET",
-      "RequestBody": "",
-      "RequestHeaders": {
-        "User-Agent": [
-          "FxVersion/4.7.3132.0",
-          "OSName/Windows10Enterprise",
-          "OSVersion/6.3.17134",
-          "Microsoft.Azure.Management.Network.NetworkManagementClient/19.3.0.0"
+      "RequestMethod": "GET",
+      "RequestBody": "",
+      "RequestHeaders": {
+        "User-Agent": [
+          "FxVersion/4.7.3132.0",
+          "OSName/Windows10Enterprise",
+          "OSVersion/6.3.17134",
+          "Microsoft.Azure.Management.Network.NetworkManagementClient/20.0.0.0"
         ]
       },
       "ResponseBody": "{\r\n  \"status\": \"Succeeded\"\r\n}",
@@ -1305,71 +821,44 @@
           "no-cache"
         ],
         "x-ms-request-id": [
-<<<<<<< HEAD
-          "bb10fe56-041a-409a-b711-05b510ddc7b6"
-        ],
-        "x-ms-correlation-request-id": [
-          "65a975a8-04d7-4e47-b7f4-31fd75639a02"
-=======
           "f8a1810b-73ee-4bf5-a157-173689e30108"
         ],
         "x-ms-correlation-request-id": [
           "5692497d-b2c8-4ceb-bf66-092323f24c58"
->>>>>>> f160aee6
-        ],
-        "Strict-Transport-Security": [
-          "max-age=31536000; includeSubDomains"
-        ],
-        "Cache-Control": [
-          "no-cache"
-        ],
-        "Server": [
-          "Microsoft-HTTPAPI/2.0",
-          "Microsoft-HTTPAPI/2.0"
-        ],
-        "x-ms-ratelimit-remaining-subscription-reads": [
-<<<<<<< HEAD
-          "11975"
-        ],
-        "x-ms-routing-request-id": [
-          "BRAZILUS:20180908T045314Z:65a975a8-04d7-4e47-b7f4-31fd75639a02"
-=======
+        ],
+        "Strict-Transport-Security": [
+          "max-age=31536000; includeSubDomains"
+        ],
+        "Cache-Control": [
+          "no-cache"
+        ],
+        "Server": [
+          "Microsoft-HTTPAPI/2.0",
+          "Microsoft-HTTPAPI/2.0"
+        ],
+        "x-ms-ratelimit-remaining-subscription-reads": [
           "11844"
         ],
         "x-ms-routing-request-id": [
           "BRAZILUS:20180907T105530Z:5692497d-b2c8-4ceb-bf66-092323f24c58"
->>>>>>> f160aee6
-        ],
-        "X-Content-Type-Options": [
-          "nosniff"
-        ],
-        "Date": [
-<<<<<<< HEAD
-          "Sat, 08 Sep 2018 04:53:14 GMT"
-=======
+        ],
+        "X-Content-Type-Options": [
+          "nosniff"
+        ],
+        "Date": [
           "Fri, 07 Sep 2018 10:55:30 GMT"
->>>>>>> f160aee6
         ]
       },
       "StatusCode": 200
     },
     {
-<<<<<<< HEAD
-      "RequestUri": "/subscriptions/d2ad5196-2292-4080-b209-ce4399b0a807/resourceGroups/ps6486/providers/Microsoft.Network/publicIPAddresses/ps8066?api-version=2018-08-01",
-      "EncodedRequestUri": "L3N1YnNjcmlwdGlvbnMvZDJhZDUxOTYtMjI5Mi00MDgwLWIyMDktY2U0Mzk5YjBhODA3L3Jlc291cmNlR3JvdXBzL3BzNjQ4Ni9wcm92aWRlcnMvTWljcm9zb2Z0Lk5ldHdvcmsvcHVibGljSVBBZGRyZXNzZXMvcHM4MDY2P2FwaS12ZXJzaW9uPTIwMTgtMDgtMDE=",
-=======
       "RequestUri": "/subscriptions/947d47b4-7883-4bb9-9d85-c5e8e2f572ce/resourceGroups/ps8207/providers/Microsoft.Network/publicIPAddresses/ps673?api-version=2018-08-01",
       "EncodedRequestUri": "L3N1YnNjcmlwdGlvbnMvOTQ3ZDQ3YjQtNzg4My00YmI5LTlkODUtYzVlOGUyZjU3MmNlL3Jlc291cmNlR3JvdXBzL3BzODIwNy9wcm92aWRlcnMvTWljcm9zb2Z0Lk5ldHdvcmsvcHVibGljSVBBZGRyZXNzZXMvcHM2NzM/YXBpLXZlcnNpb249MjAxOC0wOC0wMQ==",
->>>>>>> f160aee6
       "RequestMethod": "DELETE",
       "RequestBody": "",
       "RequestHeaders": {
         "x-ms-client-request-id": [
-<<<<<<< HEAD
-          "ff8f4625-5db4-4fa9-8893-3d260bed0a14"
-=======
           "a5f0c113-238b-47b0-b07f-75fd4707b1ab"
->>>>>>> f160aee6
         ],
         "accept-language": [
           "en-US"
@@ -1378,7 +867,7 @@
           "FxVersion/4.7.3132.0",
           "OSName/Windows10Enterprise",
           "OSVersion/6.3.17134",
-          "Microsoft.Azure.Management.Network.NetworkManagementClient/19.3.0.0"
+          "Microsoft.Azure.Management.Network.NetworkManagementClient/20.0.0.0"
         ]
       },
       "ResponseBody": "",
@@ -1396,15 +885,6 @@
           "10"
         ],
         "x-ms-request-id": [
-<<<<<<< HEAD
-          "e1bb0197-4756-4e2b-b2d2-8eb8876930d2"
-        ],
-        "Azure-AsyncOperation": [
-          "https://brazilus.management.azure.com/subscriptions/d2ad5196-2292-4080-b209-ce4399b0a807/providers/Microsoft.Network/locations/westus/operations/e1bb0197-4756-4e2b-b2d2-8eb8876930d2?api-version=2018-08-01"
-        ],
-        "x-ms-correlation-request-id": [
-          "42031e94-8a44-4490-9d80-cea5d12c79ff"
-=======
           "3b16674d-3172-4da7-8a8e-3656cb9d52e2"
         ],
         "Azure-AsyncOperation": [
@@ -1412,7 +892,6 @@
         ],
         "x-ms-correlation-request-id": [
           "91607d70-545b-413f-b7d4-c7388534368b"
->>>>>>> f160aee6
         ],
         "Strict-Transport-Security": [
           "max-age=31536000; includeSubDomains"
@@ -1421,58 +900,38 @@
           "no-cache"
         ],
         "Location": [
-<<<<<<< HEAD
-          "https://brazilus.management.azure.com/subscriptions/d2ad5196-2292-4080-b209-ce4399b0a807/providers/Microsoft.Network/locations/westus/operationResults/e1bb0197-4756-4e2b-b2d2-8eb8876930d2?api-version=2018-08-01"
-=======
           "https://brazilus.management.azure.com/subscriptions/947d47b4-7883-4bb9-9d85-c5e8e2f572ce/providers/Microsoft.Network/locations/westcentralus/operationResults/3b16674d-3172-4da7-8a8e-3656cb9d52e2?api-version=2018-08-01"
->>>>>>> f160aee6
         ],
         "Server": [
           "Microsoft-HTTPAPI/2.0",
           "Microsoft-HTTPAPI/2.0"
         ],
         "x-ms-ratelimit-remaining-subscription-deletes": [
-<<<<<<< HEAD
-          "14996"
-        ],
-        "x-ms-routing-request-id": [
-          "BRAZILUS:20180908T045314Z:42031e94-8a44-4490-9d80-cea5d12c79ff"
-=======
           "14986"
         ],
         "x-ms-routing-request-id": [
           "BRAZILUS:20180907T105531Z:91607d70-545b-413f-b7d4-c7388534368b"
->>>>>>> f160aee6
-        ],
-        "X-Content-Type-Options": [
-          "nosniff"
-        ],
-        "Date": [
-<<<<<<< HEAD
-          "Sat, 08 Sep 2018 04:53:14 GMT"
-=======
+        ],
+        "X-Content-Type-Options": [
+          "nosniff"
+        ],
+        "Date": [
           "Fri, 07 Sep 2018 10:55:31 GMT"
->>>>>>> f160aee6
         ]
       },
       "StatusCode": 202
     },
     {
-<<<<<<< HEAD
-      "RequestUri": "/subscriptions/d2ad5196-2292-4080-b209-ce4399b0a807/providers/Microsoft.Network/locations/westus/operations/e1bb0197-4756-4e2b-b2d2-8eb8876930d2?api-version=2018-08-01",
-      "EncodedRequestUri": "L3N1YnNjcmlwdGlvbnMvZDJhZDUxOTYtMjI5Mi00MDgwLWIyMDktY2U0Mzk5YjBhODA3L3Byb3ZpZGVycy9NaWNyb3NvZnQuTmV0d29yay9sb2NhdGlvbnMvd2VzdHVzL29wZXJhdGlvbnMvZTFiYjAxOTctNDc1Ni00ZTJiLWIyZDItOGViODg3NjkzMGQyP2FwaS12ZXJzaW9uPTIwMTgtMDgtMDE=",
-=======
       "RequestUri": "/subscriptions/947d47b4-7883-4bb9-9d85-c5e8e2f572ce/providers/Microsoft.Network/locations/westcentralus/operations/3b16674d-3172-4da7-8a8e-3656cb9d52e2?api-version=2018-08-01",
       "EncodedRequestUri": "L3N1YnNjcmlwdGlvbnMvOTQ3ZDQ3YjQtNzg4My00YmI5LTlkODUtYzVlOGUyZjU3MmNlL3Byb3ZpZGVycy9NaWNyb3NvZnQuTmV0d29yay9sb2NhdGlvbnMvd2VzdGNlbnRyYWx1cy9vcGVyYXRpb25zLzNiMTY2NzRkLTMxNzItNGRhNy04YThlLTM2NTZjYjlkNTJlMj9hcGktdmVyc2lvbj0yMDE4LTA4LTAx",
->>>>>>> f160aee6
-      "RequestMethod": "GET",
-      "RequestBody": "",
-      "RequestHeaders": {
-        "User-Agent": [
-          "FxVersion/4.7.3132.0",
-          "OSName/Windows10Enterprise",
-          "OSVersion/6.3.17134",
-          "Microsoft.Azure.Management.Network.NetworkManagementClient/19.3.0.0"
+      "RequestMethod": "GET",
+      "RequestBody": "",
+      "RequestHeaders": {
+        "User-Agent": [
+          "FxVersion/4.7.3132.0",
+          "OSName/Windows10Enterprise",
+          "OSVersion/6.3.17134",
+          "Microsoft.Azure.Management.Network.NetworkManagementClient/20.0.0.0"
         ]
       },
       "ResponseBody": "{\r\n  \"status\": \"Succeeded\"\r\n}",
@@ -1490,70 +949,47 @@
           "no-cache"
         ],
         "x-ms-request-id": [
-<<<<<<< HEAD
-          "76b5e5b4-c5bb-4c46-baed-f5face3c0cb0"
-        ],
-        "x-ms-correlation-request-id": [
-          "4d2e09ab-3ba9-40b2-a5dd-1f6e9be13e83"
-=======
           "6a7e616b-ab3c-4b12-9ad3-27e09cb1bac8"
         ],
         "x-ms-correlation-request-id": [
           "8251daa6-7841-41f9-9900-8873092bfeca"
->>>>>>> f160aee6
-        ],
-        "Strict-Transport-Security": [
-          "max-age=31536000; includeSubDomains"
-        ],
-        "Cache-Control": [
-          "no-cache"
-        ],
-        "Server": [
-          "Microsoft-HTTPAPI/2.0",
-          "Microsoft-HTTPAPI/2.0"
-        ],
-        "x-ms-ratelimit-remaining-subscription-reads": [
-<<<<<<< HEAD
-          "11971"
-        ],
-        "x-ms-routing-request-id": [
-          "BRAZILUS:20180908T045325Z:4d2e09ab-3ba9-40b2-a5dd-1f6e9be13e83"
-=======
+        ],
+        "Strict-Transport-Security": [
+          "max-age=31536000; includeSubDomains"
+        ],
+        "Cache-Control": [
+          "no-cache"
+        ],
+        "Server": [
+          "Microsoft-HTTPAPI/2.0",
+          "Microsoft-HTTPAPI/2.0"
+        ],
+        "x-ms-ratelimit-remaining-subscription-reads": [
           "11840"
         ],
         "x-ms-routing-request-id": [
           "BRAZILUS:20180907T105541Z:8251daa6-7841-41f9-9900-8873092bfeca"
->>>>>>> f160aee6
-        ],
-        "X-Content-Type-Options": [
-          "nosniff"
-        ],
-        "Date": [
-<<<<<<< HEAD
-          "Sat, 08 Sep 2018 04:53:24 GMT"
-=======
+        ],
+        "X-Content-Type-Options": [
+          "nosniff"
+        ],
+        "Date": [
           "Fri, 07 Sep 2018 10:55:41 GMT"
->>>>>>> f160aee6
         ]
       },
       "StatusCode": 200
     },
     {
-<<<<<<< HEAD
-      "RequestUri": "/subscriptions/d2ad5196-2292-4080-b209-ce4399b0a807/providers/Microsoft.Network/locations/westus/operationResults/e1bb0197-4756-4e2b-b2d2-8eb8876930d2?api-version=2018-08-01",
-      "EncodedRequestUri": "L3N1YnNjcmlwdGlvbnMvZDJhZDUxOTYtMjI5Mi00MDgwLWIyMDktY2U0Mzk5YjBhODA3L3Byb3ZpZGVycy9NaWNyb3NvZnQuTmV0d29yay9sb2NhdGlvbnMvd2VzdHVzL29wZXJhdGlvblJlc3VsdHMvZTFiYjAxOTctNDc1Ni00ZTJiLWIyZDItOGViODg3NjkzMGQyP2FwaS12ZXJzaW9uPTIwMTgtMDgtMDE=",
-=======
       "RequestUri": "/subscriptions/947d47b4-7883-4bb9-9d85-c5e8e2f572ce/providers/Microsoft.Network/locations/westcentralus/operationResults/3b16674d-3172-4da7-8a8e-3656cb9d52e2?api-version=2018-08-01",
       "EncodedRequestUri": "L3N1YnNjcmlwdGlvbnMvOTQ3ZDQ3YjQtNzg4My00YmI5LTlkODUtYzVlOGUyZjU3MmNlL3Byb3ZpZGVycy9NaWNyb3NvZnQuTmV0d29yay9sb2NhdGlvbnMvd2VzdGNlbnRyYWx1cy9vcGVyYXRpb25SZXN1bHRzLzNiMTY2NzRkLTMxNzItNGRhNy04YThlLTM2NTZjYjlkNTJlMj9hcGktdmVyc2lvbj0yMDE4LTA4LTAx",
->>>>>>> f160aee6
-      "RequestMethod": "GET",
-      "RequestBody": "",
-      "RequestHeaders": {
-        "User-Agent": [
-          "FxVersion/4.7.3132.0",
-          "OSName/Windows10Enterprise",
-          "OSVersion/6.3.17134",
-          "Microsoft.Azure.Management.Network.NetworkManagementClient/19.3.0.0"
+      "RequestMethod": "GET",
+      "RequestBody": "",
+      "RequestHeaders": {
+        "User-Agent": [
+          "FxVersion/4.7.3132.0",
+          "OSName/Windows10Enterprise",
+          "OSVersion/6.3.17134",
+          "Microsoft.Azure.Management.Network.NetworkManagementClient/20.0.0.0"
         ]
       },
       "ResponseBody": "",
@@ -1568,15 +1004,6 @@
           "no-cache"
         ],
         "x-ms-request-id": [
-<<<<<<< HEAD
-          "e1bb0197-4756-4e2b-b2d2-8eb8876930d2"
-        ],
-        "Azure-AsyncOperation": [
-          "https://brazilus.management.azure.com/subscriptions/d2ad5196-2292-4080-b209-ce4399b0a807/providers/Microsoft.Network/locations/westus/operations/e1bb0197-4756-4e2b-b2d2-8eb8876930d2?api-version=2018-08-01"
-        ],
-        "x-ms-correlation-request-id": [
-          "42031e94-8a44-4490-9d80-cea5d12c79ff"
-=======
           "3b16674d-3172-4da7-8a8e-3656cb9d52e2"
         ],
         "Azure-AsyncOperation": [
@@ -1584,7 +1011,6 @@
         ],
         "x-ms-correlation-request-id": [
           "91607d70-545b-413f-b7d4-c7388534368b"
->>>>>>> f160aee6
         ],
         "Strict-Transport-Security": [
           "max-age=31536000; includeSubDomains"
@@ -1593,59 +1019,35 @@
           "no-cache"
         ],
         "Location": [
-<<<<<<< HEAD
-          "https://brazilus.management.azure.com/subscriptions/d2ad5196-2292-4080-b209-ce4399b0a807/providers/Microsoft.Network/locations/westus/operationResults/e1bb0197-4756-4e2b-b2d2-8eb8876930d2?api-version=2018-08-01"
-=======
           "https://brazilus.management.azure.com/subscriptions/947d47b4-7883-4bb9-9d85-c5e8e2f572ce/providers/Microsoft.Network/locations/westcentralus/operationResults/3b16674d-3172-4da7-8a8e-3656cb9d52e2?api-version=2018-08-01"
->>>>>>> f160aee6
-        ],
-        "Server": [
-          "Microsoft-HTTPAPI/2.0",
-          "Microsoft-HTTPAPI/2.0"
-        ],
-        "x-ms-ratelimit-remaining-subscription-reads": [
-<<<<<<< HEAD
-          "11970"
-        ],
-        "x-ms-routing-request-id": [
-          "BRAZILUS:20180908T045325Z:855df9ee-3d5f-4234-adbd-209d475a5b72"
-=======
+        ],
+        "Server": [
+          "Microsoft-HTTPAPI/2.0",
+          "Microsoft-HTTPAPI/2.0"
+        ],
+        "x-ms-ratelimit-remaining-subscription-reads": [
           "11839"
         ],
         "x-ms-routing-request-id": [
           "BRAZILUS:20180907T105541Z:465a9506-8fda-4091-982d-77d40f1c21d8"
->>>>>>> f160aee6
-        ],
-        "X-Content-Type-Options": [
-          "nosniff"
-        ],
-        "Date": [
-<<<<<<< HEAD
-          "Sat, 08 Sep 2018 04:53:24 GMT"
-=======
+        ],
+        "X-Content-Type-Options": [
+          "nosniff"
+        ],
+        "Date": [
           "Fri, 07 Sep 2018 10:55:41 GMT"
->>>>>>> f160aee6
         ]
       },
       "StatusCode": 204
     },
     {
-<<<<<<< HEAD
-      "RequestUri": "/subscriptions/d2ad5196-2292-4080-b209-ce4399b0a807/resourceGroups/ps6486/providers/Microsoft.Network/publicIPAddresses?api-version=2018-08-01",
-      "EncodedRequestUri": "L3N1YnNjcmlwdGlvbnMvZDJhZDUxOTYtMjI5Mi00MDgwLWIyMDktY2U0Mzk5YjBhODA3L3Jlc291cmNlR3JvdXBzL3BzNjQ4Ni9wcm92aWRlcnMvTWljcm9zb2Z0Lk5ldHdvcmsvcHVibGljSVBBZGRyZXNzZXM/YXBpLXZlcnNpb249MjAxOC0wOC0wMQ==",
-=======
       "RequestUri": "/subscriptions/947d47b4-7883-4bb9-9d85-c5e8e2f572ce/resourceGroups/ps8207/providers/Microsoft.Network/publicIPAddresses?api-version=2018-08-01",
       "EncodedRequestUri": "L3N1YnNjcmlwdGlvbnMvOTQ3ZDQ3YjQtNzg4My00YmI5LTlkODUtYzVlOGUyZjU3MmNlL3Jlc291cmNlR3JvdXBzL3BzODIwNy9wcm92aWRlcnMvTWljcm9zb2Z0Lk5ldHdvcmsvcHVibGljSVBBZGRyZXNzZXM/YXBpLXZlcnNpb249MjAxOC0wOC0wMQ==",
->>>>>>> f160aee6
       "RequestMethod": "GET",
       "RequestBody": "",
       "RequestHeaders": {
         "x-ms-client-request-id": [
-<<<<<<< HEAD
-          "3a0165c7-3368-4a7d-9079-f203e7407b0d"
-=======
           "cb142cc1-56da-4f13-957e-42be817d6cba"
->>>>>>> f160aee6
         ],
         "accept-language": [
           "en-US"
@@ -1654,7 +1056,7 @@
           "FxVersion/4.7.3132.0",
           "OSName/Windows10Enterprise",
           "OSVersion/6.3.17134",
-          "Microsoft.Azure.Management.Network.NetworkManagementClient/19.3.0.0"
+          "Microsoft.Azure.Management.Network.NetworkManagementClient/20.0.0.0"
         ]
       },
       "ResponseBody": "{\r\n  \"value\": []\r\n}",
@@ -1672,71 +1074,44 @@
           "no-cache"
         ],
         "x-ms-request-id": [
-<<<<<<< HEAD
-          "5afa6221-a8eb-4401-98d1-3288530cfbbd"
-        ],
-        "x-ms-correlation-request-id": [
-          "b3c07eac-bfa3-4cfd-951e-dcde13bf792d"
-=======
           "2104fc5d-6e21-4ba5-bd8c-d6d1354350df"
         ],
         "x-ms-correlation-request-id": [
           "ecfeb2a6-f8a4-4219-b4d8-57c91ebb1fdc"
->>>>>>> f160aee6
-        ],
-        "Strict-Transport-Security": [
-          "max-age=31536000; includeSubDomains"
-        ],
-        "Cache-Control": [
-          "no-cache"
-        ],
-        "Server": [
-          "Microsoft-HTTPAPI/2.0",
-          "Microsoft-HTTPAPI/2.0"
-        ],
-        "x-ms-ratelimit-remaining-subscription-reads": [
-<<<<<<< HEAD
-          "11969"
-        ],
-        "x-ms-routing-request-id": [
-          "BRAZILUS:20180908T045325Z:b3c07eac-bfa3-4cfd-951e-dcde13bf792d"
-=======
+        ],
+        "Strict-Transport-Security": [
+          "max-age=31536000; includeSubDomains"
+        ],
+        "Cache-Control": [
+          "no-cache"
+        ],
+        "Server": [
+          "Microsoft-HTTPAPI/2.0",
+          "Microsoft-HTTPAPI/2.0"
+        ],
+        "x-ms-ratelimit-remaining-subscription-reads": [
           "11838"
         ],
         "x-ms-routing-request-id": [
           "BRAZILUS:20180907T105542Z:ecfeb2a6-f8a4-4219-b4d8-57c91ebb1fdc"
->>>>>>> f160aee6
-        ],
-        "X-Content-Type-Options": [
-          "nosniff"
-        ],
-        "Date": [
-<<<<<<< HEAD
-          "Sat, 08 Sep 2018 04:53:24 GMT"
-=======
+        ],
+        "X-Content-Type-Options": [
+          "nosniff"
+        ],
+        "Date": [
           "Fri, 07 Sep 2018 10:55:41 GMT"
->>>>>>> f160aee6
         ]
       },
       "StatusCode": 200
     },
     {
-<<<<<<< HEAD
-      "RequestUri": "/subscriptions/d2ad5196-2292-4080-b209-ce4399b0a807/resourcegroups/ps6486?api-version=2016-09-01",
-      "EncodedRequestUri": "L3N1YnNjcmlwdGlvbnMvZDJhZDUxOTYtMjI5Mi00MDgwLWIyMDktY2U0Mzk5YjBhODA3L3Jlc291cmNlZ3JvdXBzL3BzNjQ4Nj9hcGktdmVyc2lvbj0yMDE2LTA5LTAx",
-=======
       "RequestUri": "/subscriptions/947d47b4-7883-4bb9-9d85-c5e8e2f572ce/resourcegroups/ps8207?api-version=2016-09-01",
       "EncodedRequestUri": "L3N1YnNjcmlwdGlvbnMvOTQ3ZDQ3YjQtNzg4My00YmI5LTlkODUtYzVlOGUyZjU3MmNlL3Jlc291cmNlZ3JvdXBzL3BzODIwNz9hcGktdmVyc2lvbj0yMDE2LTA5LTAx",
->>>>>>> f160aee6
       "RequestMethod": "DELETE",
       "RequestBody": "",
       "RequestHeaders": {
         "x-ms-client-request-id": [
-<<<<<<< HEAD
-          "1986fc32-6c15-4e8a-9c45-d3337af6bd65"
-=======
           "67333172-a8c9-4f00-ab06-8cb705f52987"
->>>>>>> f160aee6
         ],
         "accept-language": [
           "en-US"
@@ -1763,18 +1138,6 @@
           "15"
         ],
         "x-ms-ratelimit-remaining-subscription-deletes": [
-<<<<<<< HEAD
-          "14995"
-        ],
-        "x-ms-request-id": [
-          "39599565-7969-461e-a399-06c7fbcb3030"
-        ],
-        "x-ms-correlation-request-id": [
-          "39599565-7969-461e-a399-06c7fbcb3030"
-        ],
-        "x-ms-routing-request-id": [
-          "BRAZILUS:20180908T045325Z:39599565-7969-461e-a399-06c7fbcb3030"
-=======
           "14988"
         ],
         "x-ms-request-id": [
@@ -1785,41 +1148,28 @@
         ],
         "x-ms-routing-request-id": [
           "BRAZILUS:20180907T105542Z:18fc9e7e-5053-489a-8afd-9d6a54452d43"
->>>>>>> f160aee6
-        ],
-        "Strict-Transport-Security": [
-          "max-age=31536000; includeSubDomains"
-        ],
-        "X-Content-Type-Options": [
-          "nosniff"
-        ],
-        "Cache-Control": [
-          "no-cache"
-        ],
-        "Date": [
-<<<<<<< HEAD
-          "Sat, 08 Sep 2018 04:53:25 GMT"
-        ],
-        "Location": [
-          "https://brazilus.management.azure.com/subscriptions/d2ad5196-2292-4080-b209-ce4399b0a807/operationresults/eyJqb2JJZCI6IlJFU09VUkNFR1JPVVBERUxFVElPTkpPQi1QUzY0ODYtV0VTVFVTIiwiam9iTG9jYXRpb24iOiJ3ZXN0dXMifQ?api-version=2016-09-01"
-=======
+        ],
+        "Strict-Transport-Security": [
+          "max-age=31536000; includeSubDomains"
+        ],
+        "X-Content-Type-Options": [
+          "nosniff"
+        ],
+        "Cache-Control": [
+          "no-cache"
+        ],
+        "Date": [
           "Fri, 07 Sep 2018 10:55:42 GMT"
         ],
         "Location": [
           "https://brazilus.management.azure.com/subscriptions/947d47b4-7883-4bb9-9d85-c5e8e2f572ce/operationresults/eyJqb2JJZCI6IlJFU09VUkNFR1JPVVBERUxFVElPTkpPQi1QUzgyMDctV0VTVENFTlRSQUxVUyIsImpvYkxvY2F0aW9uIjoid2VzdGNlbnRyYWx1cyJ9?api-version=2016-09-01"
->>>>>>> f160aee6
         ]
       },
       "StatusCode": 202
     },
     {
-<<<<<<< HEAD
-      "RequestUri": "/subscriptions/d2ad5196-2292-4080-b209-ce4399b0a807/operationresults/eyJqb2JJZCI6IlJFU09VUkNFR1JPVVBERUxFVElPTkpPQi1QUzY0ODYtV0VTVFVTIiwiam9iTG9jYXRpb24iOiJ3ZXN0dXMifQ?api-version=2016-09-01",
-      "EncodedRequestUri": "L3N1YnNjcmlwdGlvbnMvZDJhZDUxOTYtMjI5Mi00MDgwLWIyMDktY2U0Mzk5YjBhODA3L29wZXJhdGlvbnJlc3VsdHMvZXlKcWIySkpaQ0k2SWxKRlUwOVZVa05GUjFKUFZWQkVSVXhGVkVsUFRrcFBRaTFRVXpZME9EWXRWMFZUVkZWVElpd2lhbTlpVEc5allYUnBiMjRpT2lKM1pYTjBkWE1pZlE/YXBpLXZlcnNpb249MjAxNi0wOS0wMQ==",
-=======
       "RequestUri": "/subscriptions/947d47b4-7883-4bb9-9d85-c5e8e2f572ce/operationresults/eyJqb2JJZCI6IlJFU09VUkNFR1JPVVBERUxFVElPTkpPQi1QUzgyMDctV0VTVENFTlRSQUxVUyIsImpvYkxvY2F0aW9uIjoid2VzdGNlbnRyYWx1cyJ9?api-version=2016-09-01",
       "EncodedRequestUri": "L3N1YnNjcmlwdGlvbnMvOTQ3ZDQ3YjQtNzg4My00YmI5LTlkODUtYzVlOGUyZjU3MmNlL29wZXJhdGlvbnJlc3VsdHMvZXlKcWIySkpaQ0k2SWxKRlUwOVZVa05GUjFKUFZWQkVSVXhGVkVsUFRrcFBRaTFRVXpneU1EY3RWMFZUVkVORlRsUlNRVXhWVXlJc0ltcHZZa3h2WTJGMGFXOXVJam9pZDJWemRHTmxiblJ5WVd4MWN5Sjk/YXBpLXZlcnNpb249MjAxNi0wOS0wMQ==",
->>>>>>> f160aee6
       "RequestMethod": "GET",
       "RequestBody": "",
       "RequestHeaders": {
@@ -1845,18 +1195,6 @@
           "15"
         ],
         "x-ms-ratelimit-remaining-subscription-reads": [
-<<<<<<< HEAD
-          "11963"
-        ],
-        "x-ms-request-id": [
-          "af57603e-3c03-41d5-96fa-ce5ed596bf4e"
-        ],
-        "x-ms-correlation-request-id": [
-          "af57603e-3c03-41d5-96fa-ce5ed596bf4e"
-        ],
-        "x-ms-routing-request-id": [
-          "BRAZILUS:20180908T045340Z:af57603e-3c03-41d5-96fa-ce5ed596bf4e"
-=======
           "11942"
         ],
         "x-ms-request-id": [
@@ -1867,41 +1205,28 @@
         ],
         "x-ms-routing-request-id": [
           "BRAZILUS:20180907T105557Z:0e5ff77a-434c-4566-8288-47f0b1b22091"
->>>>>>> f160aee6
-        ],
-        "Strict-Transport-Security": [
-          "max-age=31536000; includeSubDomains"
-        ],
-        "X-Content-Type-Options": [
-          "nosniff"
-        ],
-        "Cache-Control": [
-          "no-cache"
-        ],
-        "Date": [
-<<<<<<< HEAD
-          "Sat, 08 Sep 2018 04:53:40 GMT"
-        ],
-        "Location": [
-          "https://brazilus.management.azure.com/subscriptions/d2ad5196-2292-4080-b209-ce4399b0a807/operationresults/eyJqb2JJZCI6IlJFU09VUkNFR1JPVVBERUxFVElPTkpPQi1QUzY0ODYtV0VTVFVTIiwiam9iTG9jYXRpb24iOiJ3ZXN0dXMifQ?api-version=2016-09-01"
-=======
+        ],
+        "Strict-Transport-Security": [
+          "max-age=31536000; includeSubDomains"
+        ],
+        "X-Content-Type-Options": [
+          "nosniff"
+        ],
+        "Cache-Control": [
+          "no-cache"
+        ],
+        "Date": [
           "Fri, 07 Sep 2018 10:55:57 GMT"
         ],
         "Location": [
           "https://brazilus.management.azure.com/subscriptions/947d47b4-7883-4bb9-9d85-c5e8e2f572ce/operationresults/eyJqb2JJZCI6IlJFU09VUkNFR1JPVVBERUxFVElPTkpPQi1QUzgyMDctV0VTVENFTlRSQUxVUyIsImpvYkxvY2F0aW9uIjoid2VzdGNlbnRyYWx1cyJ9?api-version=2016-09-01"
->>>>>>> f160aee6
         ]
       },
       "StatusCode": 202
     },
     {
-<<<<<<< HEAD
-      "RequestUri": "/subscriptions/d2ad5196-2292-4080-b209-ce4399b0a807/operationresults/eyJqb2JJZCI6IlJFU09VUkNFR1JPVVBERUxFVElPTkpPQi1QUzY0ODYtV0VTVFVTIiwiam9iTG9jYXRpb24iOiJ3ZXN0dXMifQ?api-version=2016-09-01",
-      "EncodedRequestUri": "L3N1YnNjcmlwdGlvbnMvZDJhZDUxOTYtMjI5Mi00MDgwLWIyMDktY2U0Mzk5YjBhODA3L29wZXJhdGlvbnJlc3VsdHMvZXlKcWIySkpaQ0k2SWxKRlUwOVZVa05GUjFKUFZWQkVSVXhGVkVsUFRrcFBRaTFRVXpZME9EWXRWMFZUVkZWVElpd2lhbTlpVEc5allYUnBiMjRpT2lKM1pYTjBkWE1pZlE/YXBpLXZlcnNpb249MjAxNi0wOS0wMQ==",
-=======
       "RequestUri": "/subscriptions/947d47b4-7883-4bb9-9d85-c5e8e2f572ce/operationresults/eyJqb2JJZCI6IlJFU09VUkNFR1JPVVBERUxFVElPTkpPQi1QUzgyMDctV0VTVENFTlRSQUxVUyIsImpvYkxvY2F0aW9uIjoid2VzdGNlbnRyYWx1cyJ9?api-version=2016-09-01",
       "EncodedRequestUri": "L3N1YnNjcmlwdGlvbnMvOTQ3ZDQ3YjQtNzg4My00YmI5LTlkODUtYzVlOGUyZjU3MmNlL29wZXJhdGlvbnJlc3VsdHMvZXlKcWIySkpaQ0k2SWxKRlUwOVZVa05GUjFKUFZWQkVSVXhGVkVsUFRrcFBRaTFRVXpneU1EY3RWMFZUVkVORlRsUlNRVXhWVXlJc0ltcHZZa3h2WTJGMGFXOXVJam9pZDJWemRHTmxiblJ5WVd4MWN5Sjk/YXBpLXZlcnNpb249MjAxNi0wOS0wMQ==",
->>>>>>> f160aee6
       "RequestMethod": "GET",
       "RequestBody": "",
       "RequestHeaders": {
@@ -1927,18 +1252,6 @@
           "15"
         ],
         "x-ms-ratelimit-remaining-subscription-reads": [
-<<<<<<< HEAD
-          "11962"
-        ],
-        "x-ms-request-id": [
-          "f4e7917c-ac63-4f19-a638-1611fdc20471"
-        ],
-        "x-ms-correlation-request-id": [
-          "f4e7917c-ac63-4f19-a638-1611fdc20471"
-        ],
-        "x-ms-routing-request-id": [
-          "BRAZILUS:20180908T045356Z:f4e7917c-ac63-4f19-a638-1611fdc20471"
-=======
           "11941"
         ],
         "x-ms-request-id": [
@@ -1949,41 +1262,28 @@
         ],
         "x-ms-routing-request-id": [
           "BRAZILUS:20180907T105613Z:0c144772-6a4e-4f50-8e2a-29c54457822d"
->>>>>>> f160aee6
-        ],
-        "Strict-Transport-Security": [
-          "max-age=31536000; includeSubDomains"
-        ],
-        "X-Content-Type-Options": [
-          "nosniff"
-        ],
-        "Cache-Control": [
-          "no-cache"
-        ],
-        "Date": [
-<<<<<<< HEAD
-          "Sat, 08 Sep 2018 04:53:56 GMT"
-        ],
-        "Location": [
-          "https://brazilus.management.azure.com/subscriptions/d2ad5196-2292-4080-b209-ce4399b0a807/operationresults/eyJqb2JJZCI6IlJFU09VUkNFR1JPVVBERUxFVElPTkpPQi1QUzY0ODYtV0VTVFVTIiwiam9iTG9jYXRpb24iOiJ3ZXN0dXMifQ?api-version=2016-09-01"
-=======
+        ],
+        "Strict-Transport-Security": [
+          "max-age=31536000; includeSubDomains"
+        ],
+        "X-Content-Type-Options": [
+          "nosniff"
+        ],
+        "Cache-Control": [
+          "no-cache"
+        ],
+        "Date": [
           "Fri, 07 Sep 2018 10:56:12 GMT"
         ],
         "Location": [
           "https://brazilus.management.azure.com/subscriptions/947d47b4-7883-4bb9-9d85-c5e8e2f572ce/operationresults/eyJqb2JJZCI6IlJFU09VUkNFR1JPVVBERUxFVElPTkpPQi1QUzgyMDctV0VTVENFTlRSQUxVUyIsImpvYkxvY2F0aW9uIjoid2VzdGNlbnRyYWx1cyJ9?api-version=2016-09-01"
->>>>>>> f160aee6
         ]
       },
       "StatusCode": 202
     },
     {
-<<<<<<< HEAD
-      "RequestUri": "/subscriptions/d2ad5196-2292-4080-b209-ce4399b0a807/operationresults/eyJqb2JJZCI6IlJFU09VUkNFR1JPVVBERUxFVElPTkpPQi1QUzY0ODYtV0VTVFVTIiwiam9iTG9jYXRpb24iOiJ3ZXN0dXMifQ?api-version=2016-09-01",
-      "EncodedRequestUri": "L3N1YnNjcmlwdGlvbnMvZDJhZDUxOTYtMjI5Mi00MDgwLWIyMDktY2U0Mzk5YjBhODA3L29wZXJhdGlvbnJlc3VsdHMvZXlKcWIySkpaQ0k2SWxKRlUwOVZVa05GUjFKUFZWQkVSVXhGVkVsUFRrcFBRaTFRVXpZME9EWXRWMFZUVkZWVElpd2lhbTlpVEc5allYUnBiMjRpT2lKM1pYTjBkWE1pZlE/YXBpLXZlcnNpb249MjAxNi0wOS0wMQ==",
-=======
       "RequestUri": "/subscriptions/947d47b4-7883-4bb9-9d85-c5e8e2f572ce/operationresults/eyJqb2JJZCI6IlJFU09VUkNFR1JPVVBERUxFVElPTkpPQi1QUzgyMDctV0VTVENFTlRSQUxVUyIsImpvYkxvY2F0aW9uIjoid2VzdGNlbnRyYWx1cyJ9?api-version=2016-09-01",
       "EncodedRequestUri": "L3N1YnNjcmlwdGlvbnMvOTQ3ZDQ3YjQtNzg4My00YmI5LTlkODUtYzVlOGUyZjU3MmNlL29wZXJhdGlvbnJlc3VsdHMvZXlKcWIySkpaQ0k2SWxKRlUwOVZVa05GUjFKUFZWQkVSVXhGVkVsUFRrcFBRaTFRVXpneU1EY3RWMFZUVkVORlRsUlNRVXhWVXlJc0ltcHZZa3h2WTJGMGFXOXVJam9pZDJWemRHTmxiblJ5WVd4MWN5Sjk/YXBpLXZlcnNpb249MjAxNi0wOS0wMQ==",
->>>>>>> f160aee6
       "RequestMethod": "GET",
       "RequestBody": "",
       "RequestHeaders": {
@@ -2006,18 +1306,6 @@
           "no-cache"
         ],
         "x-ms-ratelimit-remaining-subscription-reads": [
-<<<<<<< HEAD
-          "11961"
-        ],
-        "x-ms-request-id": [
-          "ceb6e641-12ff-40cc-8d75-a56ecb4b2c50"
-        ],
-        "x-ms-correlation-request-id": [
-          "ceb6e641-12ff-40cc-8d75-a56ecb4b2c50"
-        ],
-        "x-ms-routing-request-id": [
-          "BRAZILUS:20180908T045411Z:ceb6e641-12ff-40cc-8d75-a56ecb4b2c50"
-=======
           "11940"
         ],
         "x-ms-request-id": [
@@ -2028,35 +1316,25 @@
         ],
         "x-ms-routing-request-id": [
           "BRAZILUS:20180907T105628Z:59aaff23-95e9-496e-bf01-ec1067449d48"
->>>>>>> f160aee6
-        ],
-        "Strict-Transport-Security": [
-          "max-age=31536000; includeSubDomains"
-        ],
-        "X-Content-Type-Options": [
-          "nosniff"
-        ],
-        "Cache-Control": [
-          "no-cache"
-        ],
-        "Date": [
-<<<<<<< HEAD
-          "Sat, 08 Sep 2018 04:54:10 GMT"
-=======
+        ],
+        "Strict-Transport-Security": [
+          "max-age=31536000; includeSubDomains"
+        ],
+        "X-Content-Type-Options": [
+          "nosniff"
+        ],
+        "Cache-Control": [
+          "no-cache"
+        ],
+        "Date": [
           "Fri, 07 Sep 2018 10:56:27 GMT"
->>>>>>> f160aee6
         ]
       },
       "StatusCode": 200
     },
     {
-<<<<<<< HEAD
-      "RequestUri": "/subscriptions/d2ad5196-2292-4080-b209-ce4399b0a807/operationresults/eyJqb2JJZCI6IlJFU09VUkNFR1JPVVBERUxFVElPTkpPQi1QUzY0ODYtV0VTVFVTIiwiam9iTG9jYXRpb24iOiJ3ZXN0dXMifQ?api-version=2016-09-01",
-      "EncodedRequestUri": "L3N1YnNjcmlwdGlvbnMvZDJhZDUxOTYtMjI5Mi00MDgwLWIyMDktY2U0Mzk5YjBhODA3L29wZXJhdGlvbnJlc3VsdHMvZXlKcWIySkpaQ0k2SWxKRlUwOVZVa05GUjFKUFZWQkVSVXhGVkVsUFRrcFBRaTFRVXpZME9EWXRWMFZUVkZWVElpd2lhbTlpVEc5allYUnBiMjRpT2lKM1pYTjBkWE1pZlE/YXBpLXZlcnNpb249MjAxNi0wOS0wMQ==",
-=======
       "RequestUri": "/subscriptions/947d47b4-7883-4bb9-9d85-c5e8e2f572ce/operationresults/eyJqb2JJZCI6IlJFU09VUkNFR1JPVVBERUxFVElPTkpPQi1QUzgyMDctV0VTVENFTlRSQUxVUyIsImpvYkxvY2F0aW9uIjoid2VzdGNlbnRyYWx1cyJ9?api-version=2016-09-01",
       "EncodedRequestUri": "L3N1YnNjcmlwdGlvbnMvOTQ3ZDQ3YjQtNzg4My00YmI5LTlkODUtYzVlOGUyZjU3MmNlL29wZXJhdGlvbnJlc3VsdHMvZXlKcWIySkpaQ0k2SWxKRlUwOVZVa05GUjFKUFZWQkVSVXhGVkVsUFRrcFBRaTFRVXpneU1EY3RWMFZUVkVORlRsUlNRVXhWVXlJc0ltcHZZa3h2WTJGMGFXOXVJam9pZDJWemRHTmxiblJ5WVd4MWN5Sjk/YXBpLXZlcnNpb249MjAxNi0wOS0wMQ==",
->>>>>>> f160aee6
       "RequestMethod": "GET",
       "RequestBody": "",
       "RequestHeaders": {
@@ -2079,18 +1357,6 @@
           "no-cache"
         ],
         "x-ms-ratelimit-remaining-subscription-reads": [
-<<<<<<< HEAD
-          "11960"
-        ],
-        "x-ms-request-id": [
-          "32d50468-b372-41e1-8fa9-20d794ef68d8"
-        ],
-        "x-ms-correlation-request-id": [
-          "32d50468-b372-41e1-8fa9-20d794ef68d8"
-        ],
-        "x-ms-routing-request-id": [
-          "BRAZILUS:20180908T045411Z:32d50468-b372-41e1-8fa9-20d794ef68d8"
-=======
           "11939"
         ],
         "x-ms-request-id": [
@@ -2101,23 +1367,18 @@
         ],
         "x-ms-routing-request-id": [
           "BRAZILUS:20180907T105628Z:449c6400-0a13-484d-a03d-b4206cc7908e"
->>>>>>> f160aee6
-        ],
-        "Strict-Transport-Security": [
-          "max-age=31536000; includeSubDomains"
-        ],
-        "X-Content-Type-Options": [
-          "nosniff"
-        ],
-        "Cache-Control": [
-          "no-cache"
-        ],
-        "Date": [
-<<<<<<< HEAD
-          "Sat, 08 Sep 2018 04:54:10 GMT"
-=======
+        ],
+        "Strict-Transport-Security": [
+          "max-age=31536000; includeSubDomains"
+        ],
+        "X-Content-Type-Options": [
+          "nosniff"
+        ],
+        "Cache-Control": [
+          "no-cache"
+        ],
+        "Date": [
           "Fri, 07 Sep 2018 10:56:28 GMT"
->>>>>>> f160aee6
         ]
       },
       "StatusCode": 200
@@ -2125,20 +1386,13 @@
   ],
   "Names": {
     "Test-PublicIpAddressCRUD-EditDomainNameLavel": [
-<<<<<<< HEAD
-      "ps6486",
-      "ps8066",
-      "ps3094",
-      "ps3172"
-=======
       "ps8207",
       "ps673",
       "ps8842",
       "ps6213"
->>>>>>> f160aee6
     ]
   },
   "Variables": {
-    "SubscriptionId": "d2ad5196-2292-4080-b209-ce4399b0a807"
+    "SubscriptionId": "947d47b4-7883-4bb9-9d85-c5e8e2f572ce"
   }
 }