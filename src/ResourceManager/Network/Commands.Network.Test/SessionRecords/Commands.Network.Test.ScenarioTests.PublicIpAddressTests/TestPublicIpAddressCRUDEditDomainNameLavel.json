{
  "Entries": [
    {
      "RequestUri": "/subscriptions/2c224e7e-3ef5-431d-a57b-e71f4662e3a6/providers/Microsoft.Network?api-version=2016-02-01",
      "EncodedRequestUri": "L3N1YnNjcmlwdGlvbnMvMmMyMjRlN2UtM2VmNS00MzFkLWE1N2ItZTcxZjQ2NjJlM2E2L3Byb3ZpZGVycy9NaWNyb3NvZnQuTmV0d29yaz9hcGktdmVyc2lvbj0yMDE2LTAyLTAx",
      "RequestMethod": "GET",
      "RequestBody": "",
      "RequestHeaders": {
        "User-Agent": [
          "Microsoft.Azure.Management.Resources.ResourceManagementClient/2.0.0.0"
        ]
      },
<<<<<<< HEAD
      "ResponseBody": "{\r\n  \"id\": \"/subscriptions/9532a63e-f2eb-4649-bb23-5ed01077ce80/providers/Microsoft.Network\",\r\n  \"namespace\": \"Microsoft.Network\",\r\n  \"authorization\": {\r\n    \"applicationId\": \"2cf9eb86-36b5-49dc-86ae-9a63135dfa8c\",\r\n    \"roleDefinitionId\": \"13ba9ab4-19f0-4804-adc4-14ece36cc7a1\"\r\n  },\r\n  \"resourceTypes\": [\r\n    {\r\n      \"resourceType\": \"virtualNetworks\",\r\n      \"locations\": [\r\n        \"West US\",\r\n        \"East US\",\r\n        \"North Europe\",\r\n        \"West Europe\",\r\n        \"East Asia\",\r\n        \"Southeast Asia\",\r\n        \"South Central US\",\r\n        \"Central US\",\r\n        \"East US 2\",\r\n        \"Japan East\",\r\n        \"Japan West\",\r\n        \"North Central US\",\r\n        \"Brazil South\",\r\n        \"Australia East\",\r\n        \"Australia Southeast\"\r\n      ],\r\n      \"apiVersions\": [\r\n        \"2017-06-01\",\r\n        \"2015-05-01-preview\",\r\n        \"2014-12-01-preview\"\r\n      ]\r\n    },\r\n    {\r\n      \"resourceType\": \"publicIPAddresses\",\r\n      \"locations\": [\r\n        \"West US\",\r\n        \"East US\",\r\n        \"North Europe\",\r\n        \"West Europe\",\r\n        \"East Asia\",\r\n        \"Southeast Asia\",\r\n        \"South Central US\",\r\n        \"Central US\",\r\n        \"East US 2\",\r\n        \"Japan East\",\r\n        \"Japan West\",\r\n        \"North Central US\",\r\n        \"Brazil South\",\r\n        \"Australia East\",\r\n        \"Australia Southeast\"\r\n      ],\r\n      \"apiVersions\": [\r\n        \"2017-06-01\",\r\n        \"2015-05-01-preview\",\r\n        \"2014-12-01-preview\"\r\n      ]\r\n    },\r\n    {\r\n      \"resourceType\": \"networkInterfaces\",\r\n      \"locations\": [\r\n        \"West US\",\r\n        \"East US\",\r\n        \"North Europe\",\r\n        \"West Europe\",\r\n        \"East Asia\",\r\n        \"Southeast Asia\",\r\n        \"South Central US\",\r\n        \"Central US\",\r\n        \"East US 2\",\r\n        \"Japan East\",\r\n        \"Japan West\",\r\n        \"North Central US\",\r\n        \"Brazil South\",\r\n        \"Australia East\",\r\n        \"Australia Southeast\"\r\n      ],\r\n      \"apiVersions\": [\r\n        \"2017-06-01\",\r\n        \"2015-05-01-preview\",\r\n        \"2014-12-01-preview\"\r\n      ]\r\n    },\r\n    {\r\n      \"resourceType\": \"loadBalancers\",\r\n      \"locations\": [\r\n        \"West US\",\r\n        \"East US\",\r\n        \"North Europe\",\r\n        \"West Europe\",\r\n        \"East Asia\",\r\n        \"Southeast Asia\",\r\n        \"South Central US\",\r\n        \"Central US\",\r\n        \"East US 2\",\r\n        \"Japan East\",\r\n        \"Japan West\",\r\n        \"North Central US\",\r\n        \"Brazil South\",\r\n        \"Australia East\",\r\n        \"Australia Southeast\"\r\n      ],\r\n      \"apiVersions\": [\r\n        \"2017-06-01\",\r\n        \"2015-05-01-preview\",\r\n        \"2014-12-01-preview\"\r\n      ]\r\n    },\r\n    {\r\n      \"resourceType\": \"networkSecurityGroups\",\r\n      \"locations\": [\r\n        \"West US\",\r\n        \"East US\",\r\n        \"North Europe\",\r\n        \"West Europe\",\r\n        \"East Asia\",\r\n        \"Southeast Asia\",\r\n        \"South Central US\",\r\n        \"Central US\",\r\n        \"East US 2\",\r\n        \"Japan East\",\r\n        \"Japan West\",\r\n        \"North Central US\",\r\n        \"Brazil South\",\r\n        \"Australia East\",\r\n        \"Australia Southeast\"\r\n      ],\r\n      \"apiVersions\": [\r\n        \"2017-06-01\",\r\n        \"2015-05-01-preview\",\r\n        \"2014-12-01-preview\"\r\n      ]\r\n    },\r\n    {\r\n      \"resourceType\": \"routeTables\",\r\n      \"locations\": [\r\n        \"West US\",\r\n        \"East US\",\r\n        \"North Europe\",\r\n        \"West Europe\",\r\n        \"East Asia\",\r\n        \"Southeast Asia\",\r\n        \"South Central US\",\r\n        \"Central US\",\r\n        \"East US 2\",\r\n        \"Japan East\",\r\n        \"Japan West\",\r\n        \"North Central US\",\r\n        \"Brazil South\",\r\n        \"Australia East\",\r\n        \"Australia Southeast\"\r\n      ],\r\n      \"apiVersions\": [\r\n        \"2017-06-01\",\r\n        \"2015-05-01-preview\",\r\n        \"2014-12-01-preview\"\r\n      ]\r\n    },\r\n    {\r\n      \"resourceType\": \"virtualNetworkGateways\",\r\n      \"locations\": [\r\n        \"West US\",\r\n        \"East US\",\r\n        \"North Europe\",\r\n        \"West Europe\",\r\n        \"East Asia\",\r\n        \"Southeast Asia\",\r\n        \"South Central US\",\r\n        \"Central US\",\r\n        \"East US 2\",\r\n        \"Japan East\",\r\n        \"Japan West\",\r\n        \"North Central US\",\r\n        \"Brazil South\",\r\n        \"Australia East\",\r\n        \"Australia Southeast\"\r\n      ],\r\n      \"apiVersions\": [\r\n        \"2017-06-01\",\r\n        \"2015-05-01-preview\",\r\n        \"2014-12-01-preview\"\r\n      ]\r\n    },\r\n    {\r\n      \"resourceType\": \"localNetworkGateways\",\r\n      \"locations\": [\r\n        \"West US\",\r\n        \"East US\",\r\n        \"North Europe\",\r\n        \"West Europe\",\r\n        \"East Asia\",\r\n        \"Southeast Asia\",\r\n        \"South Central US\",\r\n        \"Central US\",\r\n        \"East US 2\",\r\n        \"Japan East\",\r\n        \"Japan West\",\r\n        \"North Central US\",\r\n        \"Brazil South\",\r\n        \"Australia East\",\r\n        \"Australia Southeast\"\r\n      ],\r\n      \"apiVersions\": [\r\n        \"2017-06-01\",\r\n        \"2015-05-01-preview\",\r\n        \"2014-12-01-preview\"\r\n      ]\r\n    },\r\n    {\r\n      \"resourceType\": \"connections\",\r\n      \"locations\": [\r\n        \"West US\",\r\n        \"East US\",\r\n        \"North Europe\",\r\n        \"West Europe\",\r\n        \"East Asia\",\r\n        \"Southeast Asia\",\r\n        \"South Central US\",\r\n        \"Central US\",\r\n        \"East US 2\",\r\n        \"Japan East\",\r\n        \"Japan West\",\r\n        \"North Central US\",\r\n        \"Brazil South\",\r\n        \"Australia East\",\r\n        \"Australia Southeast\"\r\n      ],\r\n      \"apiVersions\": [\r\n        \"2017-06-01\",\r\n        \"2015-05-01-preview\",\r\n        \"2014-12-01-preview\"\r\n      ]\r\n    },\r\n    {\r\n      \"resourceType\": \"applicationGateways\",\r\n      \"locations\": [\r\n        \"West US\",\r\n        \"East US\",\r\n        \"North Europe\",\r\n        \"West Europe\",\r\n        \"East Asia\",\r\n        \"Southeast Asia\",\r\n        \"South Central US\",\r\n        \"Central US\",\r\n        \"East US 2\",\r\n        \"Japan East\",\r\n        \"Japan West\",\r\n        \"North Central US\",\r\n        \"Brazil South\",\r\n        \"Australia East\",\r\n        \"Australia Southeast\"\r\n      ],\r\n      \"apiVersions\": [\r\n        \"2017-06-01\",\r\n        \"2015-05-01-preview\",\r\n        \"2014-12-01-preview\"\r\n      ]\r\n    },\r\n    {\r\n      \"resourceType\": \"locations\",\r\n      \"locations\": [],\r\n      \"apiVersions\": [\r\n        \"2017-06-01\",\r\n        \"2015-05-01-preview\",\r\n        \"2014-12-01-preview\"\r\n      ]\r\n    },\r\n    {\r\n      \"resourceType\": \"locations/operations\",\r\n      \"locations\": [],\r\n      \"apiVersions\": [\r\n        \"2017-06-01\",\r\n        \"2015-05-01-preview\",\r\n        \"2014-12-01-preview\"\r\n      ]\r\n    },\r\n    {\r\n      \"resourceType\": \"locations/operationResults\",\r\n      \"locations\": [],\r\n      \"apiVersions\": [\r\n        \"2017-06-01\",\r\n        \"2015-05-01-preview\",\r\n        \"2014-12-01-preview\"\r\n      ]\r\n    },\r\n    {\r\n      \"resourceType\": \"locations/CheckDnsNameAvailability\",\r\n      \"locations\": [],\r\n      \"apiVersions\": [\r\n        \"2017-06-01\",\r\n        \"2015-05-01-preview\",\r\n        \"2014-12-01-preview\"\r\n      ]\r\n    },\r\n    {\r\n      \"resourceType\": \"locations/usages\",\r\n      \"locations\": [],\r\n      \"apiVersions\": [\r\n        \"2017-06-01\",\r\n        \"2015-05-01-preview\",\r\n        \"2014-12-01-preview\"\r\n      ]\r\n    },\r\n    {\r\n      \"resourceType\": \"operations\",\r\n      \"locations\": [],\r\n      \"apiVersions\": [\r\n        \"2017-06-01\",\r\n        \"2015-05-01-preview\",\r\n        \"2014-12-01-preview\"\r\n      ]\r\n    },\r\n    {\r\n      \"resourceType\": \"expressRouteCircuits\",\r\n      \"locations\": [\r\n        \"Brazil South\",\r\n        \"West US\",\r\n        \"East US\",\r\n        \"North Europe\",\r\n        \"West Europe\",\r\n        \"East Asia\",\r\n        \"Southeast Asia\",\r\n        \"North Central US\",\r\n        \"South Central US\",\r\n        \"Central US\",\r\n        \"East US 2\",\r\n        \"Japan East\",\r\n        \"Japan West\",\r\n        \"Australia East\",\r\n        \"Australia Southeast\"\r\n      ],\r\n      \"apiVersions\": [\r\n        \"2017-06-01\",\r\n        \"2015-05-01-preview\",\r\n        \"2014-12-01-preview\"\r\n      ]\r\n    },\r\n    {\r\n      \"resourceType\": \"expressRouteServiceProviders\",\r\n      \"locations\": [],\r\n      \"apiVersions\": [\r\n        \"2017-06-01\",\r\n        \"2015-05-01-preview\",\r\n        \"2014-12-01-preview\"\r\n      ]\r\n    },\r\n    {\r\n      \"resourceType\": \"dnszones\",\r\n      \"locations\": [\r\n        \"global\"\r\n      ],\r\n      \"apiVersions\": [\r\n        \"2015-05-04-preview\"\r\n      ]\r\n    },\r\n    {\r\n      \"resourceType\": \"dnszones/A\",\r\n      \"locations\": [\r\n        \"global\"\r\n      ],\r\n      \"apiVersions\": [\r\n        \"2015-05-04-preview\"\r\n      ]\r\n    },\r\n    {\r\n      \"resourceType\": \"dnszones/AAAA\",\r\n      \"locations\": [\r\n        \"global\"\r\n      ],\r\n      \"apiVersions\": [\r\n        \"2015-05-04-preview\"\r\n      ]\r\n    },\r\n    {\r\n      \"resourceType\": \"dnszones/CNAME\",\r\n      \"locations\": [\r\n        \"global\"\r\n      ],\r\n      \"apiVersions\": [\r\n        \"2015-05-04-preview\"\r\n      ]\r\n    },\r\n    {\r\n      \"resourceType\": \"dnszones/PTR\",\r\n      \"locations\": [\r\n        \"global\"\r\n      ],\r\n      \"apiVersions\": [\r\n        \"2015-05-04-preview\"\r\n      ]\r\n    },\r\n    {\r\n      \"resourceType\": \"dnszones/MX\",\r\n      \"locations\": [\r\n        \"global\"\r\n      ],\r\n      \"apiVersions\": [\r\n        \"2015-05-04-preview\"\r\n      ]\r\n    },\r\n    {\r\n      \"resourceType\": \"dnszones/TXT\",\r\n      \"locations\": [\r\n        \"global\"\r\n      ],\r\n      \"apiVersions\": [\r\n        \"2015-05-04-preview\"\r\n      ]\r\n    },\r\n    {\r\n      \"resourceType\": \"dnszones/SRV\",\r\n      \"locations\": [\r\n        \"global\"\r\n      ],\r\n      \"apiVersions\": [\r\n        \"2015-05-04-preview\"\r\n      ]\r\n    },\r\n    {\r\n      \"resourceType\": \"trafficmanagerprofiles\",\r\n      \"locations\": [\r\n        \"global\"\r\n      ],\r\n      \"apiVersions\": [\r\n        \"2015-04-28-preview\"\r\n      ]\r\n    },\r\n    {\r\n      \"resourceType\": \"checkTrafficManagerNameAvailability\",\r\n      \"locations\": [\r\n        \"global\"\r\n      ],\r\n      \"apiVersions\": [\r\n        \"2015-04-28-preview\"\r\n      ]\r\n    }\r\n  ],\r\n  \"registrationState\": \"Registered\"\r\n}",
=======
      "ResponseBody": "{\r\n  \"id\": \"/subscriptions/2c224e7e-3ef5-431d-a57b-e71f4662e3a6/providers/Microsoft.Network\",\r\n  \"namespace\": \"Microsoft.Network\",\r\n  \"authorization\": {\r\n    \"applicationId\": \"2cf9eb86-36b5-49dc-86ae-9a63135dfa8c\",\r\n    \"roleDefinitionId\": \"13ba9ab4-19f0-4804-adc4-14ece36cc7a1\"\r\n  },\r\n  \"resourceTypes\": [\r\n    {\r\n      \"resourceType\": \"virtualNetworks\",\r\n      \"locations\": [\r\n        \"East US\",\r\n        \"North Europe\",\r\n        \"West Europe\",\r\n        \"East Asia\",\r\n        \"Southeast Asia\",\r\n        \"North Central US\",\r\n        \"South Central US\",\r\n        \"Central US\",\r\n        \"East US 2\",\r\n        \"Japan East\",\r\n        \"Japan West\",\r\n        \"Brazil South\",\r\n        \"Australia East\",\r\n        \"Australia Southeast\",\r\n        \"Central India\",\r\n        \"South India\",\r\n        \"West India\",\r\n        \"Canada Central\",\r\n        \"Canada East\",\r\n        \"West Central US\",\r\n        \"West US 2\",\r\n        \"UK West\",\r\n        \"UK South\",\r\n        \"Korea Central\",\r\n        \"Korea South\",\r\n        \"West US\"\r\n      ],\r\n      \"apiVersions\": [\r\n        \"2017-04-01\",\r\n        \"2017-03-01\",\r\n        \"2016-12-01\",\r\n        \"2016-11-01\",\r\n        \"2016-10-01\",\r\n        \"2016-09-01\",\r\n        \"2016-08-01\",\r\n        \"2016-07-01\",\r\n        \"2016-06-01\",\r\n        \"2016-03-30\",\r\n        \"2015-06-15\",\r\n        \"2015-05-01-preview\",\r\n        \"2014-12-01-preview\"\r\n      ],\r\n      \"capabilities\": \"CrossResourceGroupResourceMove, CrossSubscriptionResourceMove\"\r\n    },\r\n    {\r\n      \"resourceType\": \"publicIPAddresses\",\r\n      \"locations\": [\r\n        \"East US\",\r\n        \"North Europe\",\r\n        \"West Europe\",\r\n        \"East Asia\",\r\n        \"Southeast Asia\",\r\n        \"North Central US\",\r\n        \"South Central US\",\r\n        \"Central US\",\r\n        \"East US 2\",\r\n        \"Japan East\",\r\n        \"Japan West\",\r\n        \"Brazil South\",\r\n        \"Australia East\",\r\n        \"Australia Southeast\",\r\n        \"Central India\",\r\n        \"South India\",\r\n        \"West India\",\r\n        \"Canada Central\",\r\n        \"Canada East\",\r\n        \"West Central US\",\r\n        \"West US 2\",\r\n        \"UK West\",\r\n        \"UK South\",\r\n        \"Korea Central\",\r\n        \"Korea South\",\r\n        \"West US\"\r\n      ],\r\n      \"apiVersions\": [\r\n        \"2017-04-01\",\r\n        \"2017-03-01\",\r\n        \"2016-12-01\",\r\n        \"2016-11-01\",\r\n        \"2016-10-01\",\r\n        \"2016-09-01\",\r\n        \"2016-08-01\",\r\n        \"2016-07-01\",\r\n        \"2016-06-01\",\r\n        \"2016-03-30\",\r\n        \"2015-06-15\",\r\n        \"2015-05-01-preview\",\r\n        \"2014-12-01-preview\"\r\n      ],\r\n      \"capabilities\": \"CrossResourceGroupResourceMove, CrossSubscriptionResourceMove\"\r\n    },\r\n    {\r\n      \"resourceType\": \"networkInterfaces\",\r\n      \"locations\": [\r\n        \"East US\",\r\n        \"North Europe\",\r\n        \"West Europe\",\r\n        \"East Asia\",\r\n        \"Southeast Asia\",\r\n        \"North Central US\",\r\n        \"South Central US\",\r\n        \"Central US\",\r\n        \"East US 2\",\r\n        \"Japan East\",\r\n        \"Japan West\",\r\n        \"Brazil South\",\r\n        \"Australia East\",\r\n        \"Australia Southeast\",\r\n        \"Central India\",\r\n        \"South India\",\r\n        \"West India\",\r\n        \"Canada Central\",\r\n        \"Canada East\",\r\n        \"West Central US\",\r\n        \"West US 2\",\r\n        \"UK West\",\r\n        \"UK South\",\r\n        \"Korea Central\",\r\n        \"Korea South\",\r\n        \"West US\"\r\n      ],\r\n      \"apiVersions\": [\r\n        \"2017-04-01\",\r\n        \"2017-03-01\",\r\n        \"2016-12-01\",\r\n        \"2016-11-01\",\r\n        \"2016-10-01\",\r\n        \"2016-09-01\",\r\n        \"2016-08-01\",\r\n        \"2016-07-01\",\r\n        \"2016-06-01\",\r\n        \"2016-03-30\",\r\n        \"2015-06-15\",\r\n        \"2015-05-01-preview\",\r\n        \"2014-12-01-preview\"\r\n      ],\r\n      \"capabilities\": \"CrossResourceGroupResourceMove, CrossSubscriptionResourceMove\"\r\n    },\r\n    {\r\n      \"resourceType\": \"loadBalancers\",\r\n      \"locations\": [\r\n        \"East US\",\r\n        \"North Europe\",\r\n        \"West Europe\",\r\n        \"East Asia\",\r\n        \"Southeast Asia\",\r\n        \"North Central US\",\r\n        \"South Central US\",\r\n        \"Central US\",\r\n        \"East US 2\",\r\n        \"Japan East\",\r\n        \"Japan West\",\r\n        \"Brazil South\",\r\n        \"Australia East\",\r\n        \"Australia Southeast\",\r\n        \"Central India\",\r\n        \"South India\",\r\n        \"West India\",\r\n        \"Canada Central\",\r\n        \"Canada East\",\r\n        \"West Central US\",\r\n        \"West US 2\",\r\n        \"UK West\",\r\n        \"UK South\",\r\n        \"Korea Central\",\r\n        \"Korea South\",\r\n        \"West US\"\r\n      ],\r\n      \"apiVersions\": [\r\n        \"2017-04-01\",\r\n        \"2017-03-01\",\r\n        \"2016-12-01\",\r\n        \"2016-11-01\",\r\n        \"2016-10-01\",\r\n        \"2016-09-01\",\r\n        \"2016-08-01\",\r\n        \"2016-07-01\",\r\n        \"2016-06-01\",\r\n        \"2016-03-30\",\r\n        \"2015-06-15\",\r\n        \"2015-05-01-preview\",\r\n        \"2014-12-01-preview\"\r\n      ],\r\n      \"capabilities\": \"CrossResourceGroupResourceMove, CrossSubscriptionResourceMove\"\r\n    },\r\n    {\r\n      \"resourceType\": \"networkSecurityGroups\",\r\n      \"locations\": [\r\n        \"East US\",\r\n        \"North Europe\",\r\n        \"West Europe\",\r\n        \"East Asia\",\r\n        \"Southeast Asia\",\r\n        \"North Central US\",\r\n        \"South Central US\",\r\n        \"Central US\",\r\n        \"East US 2\",\r\n        \"Japan East\",\r\n        \"Japan West\",\r\n        \"Brazil South\",\r\n        \"Australia East\",\r\n        \"Australia Southeast\",\r\n        \"Central India\",\r\n        \"South India\",\r\n        \"West India\",\r\n        \"Canada Central\",\r\n        \"Canada East\",\r\n        \"West Central US\",\r\n        \"West US 2\",\r\n        \"UK West\",\r\n        \"UK South\",\r\n        \"Korea Central\",\r\n        \"Korea South\",\r\n        \"West US\"\r\n      ],\r\n      \"apiVersions\": [\r\n        \"2017-04-01\",\r\n        \"2017-03-01\",\r\n        \"2016-12-01\",\r\n        \"2016-11-01\",\r\n        \"2016-10-01\",\r\n        \"2016-09-01\",\r\n        \"2016-08-01\",\r\n        \"2016-07-01\",\r\n        \"2016-06-01\",\r\n        \"2016-03-30\",\r\n        \"2015-06-15\",\r\n        \"2015-05-01-preview\",\r\n        \"2014-12-01-preview\"\r\n      ],\r\n      \"capabilities\": \"CrossResourceGroupResourceMove, CrossSubscriptionResourceMove\"\r\n    },\r\n    {\r\n      \"resourceType\": \"routeTables\",\r\n      \"locations\": [\r\n        \"East US\",\r\n        \"North Europe\",\r\n        \"West Europe\",\r\n        \"East Asia\",\r\n        \"Southeast Asia\",\r\n        \"North Central US\",\r\n        \"South Central US\",\r\n        \"Central US\",\r\n        \"East US 2\",\r\n        \"Japan East\",\r\n        \"Japan West\",\r\n        \"Brazil South\",\r\n        \"Australia East\",\r\n        \"Australia Southeast\",\r\n        \"Central India\",\r\n        \"South India\",\r\n        \"West India\",\r\n        \"Canada Central\",\r\n        \"Canada East\",\r\n        \"West Central US\",\r\n        \"West US 2\",\r\n        \"UK West\",\r\n        \"UK South\",\r\n        \"Korea Central\",\r\n        \"Korea South\",\r\n        \"West US\"\r\n      ],\r\n      \"apiVersions\": [\r\n        \"2017-04-01\",\r\n        \"2017-03-01\",\r\n        \"2016-12-01\",\r\n        \"2016-11-01\",\r\n        \"2016-10-01\",\r\n        \"2016-09-01\",\r\n        \"2016-08-01\",\r\n        \"2016-07-01\",\r\n        \"2016-06-01\",\r\n        \"2016-03-30\",\r\n        \"2015-06-15\",\r\n        \"2015-05-01-preview\",\r\n        \"2014-12-01-preview\"\r\n      ],\r\n      \"capabilities\": \"CrossResourceGroupResourceMove, CrossSubscriptionResourceMove\"\r\n    },\r\n    {\r\n      \"resourceType\": \"networkWatchers\",\r\n      \"locations\": [\r\n        \"East US\",\r\n        \"North Europe\",\r\n        \"West Europe\",\r\n        \"East Asia\",\r\n        \"Southeast Asia\",\r\n        \"North Central US\",\r\n        \"South Central US\",\r\n        \"Central US\",\r\n        \"East US 2\",\r\n        \"Japan East\",\r\n        \"Japan West\",\r\n        \"Brazil South\",\r\n        \"Australia East\",\r\n        \"Australia Southeast\",\r\n        \"Central India\",\r\n        \"South India\",\r\n        \"West India\",\r\n        \"Canada Central\",\r\n        \"Canada East\",\r\n        \"West Central US\",\r\n        \"West US 2\",\r\n        \"UK West\",\r\n        \"UK South\",\r\n        \"Korea Central\",\r\n        \"Korea South\",\r\n        \"West US\"\r\n      ],\r\n      \"apiVersions\": [\r\n        \"2017-04-01\",\r\n        \"2017-03-01\",\r\n        \"2016-12-01\",\r\n        \"2016-11-01\",\r\n        \"2016-10-01\",\r\n        \"2016-09-01\",\r\n        \"2016-08-01\",\r\n        \"2016-07-01\",\r\n        \"2016-06-01\",\r\n        \"2016-03-30\"\r\n      ],\r\n      \"capabilities\": \"CrossResourceGroupResourceMove, CrossSubscriptionResourceMove\"\r\n    },\r\n    {\r\n      \"resourceType\": \"virtualNetworkGateways\",\r\n      \"locations\": [\r\n        \"East US\",\r\n        \"North Europe\",\r\n        \"West Europe\",\r\n        \"East Asia\",\r\n        \"Southeast Asia\",\r\n        \"North Central US\",\r\n        \"South Central US\",\r\n        \"Central US\",\r\n        \"East US 2\",\r\n        \"Japan East\",\r\n        \"Japan West\",\r\n        \"Brazil South\",\r\n        \"Australia East\",\r\n        \"Australia Southeast\",\r\n        \"Central India\",\r\n        \"South India\",\r\n        \"West India\",\r\n        \"Canada Central\",\r\n        \"Canada East\",\r\n        \"West Central US\",\r\n        \"West US 2\",\r\n        \"UK West\",\r\n        \"UK South\",\r\n        \"Korea Central\",\r\n        \"Korea South\",\r\n        \"West US\"\r\n      ],\r\n      \"apiVersions\": [\r\n        \"2017-04-01\",\r\n        \"2017-03-01\",\r\n        \"2016-12-01\",\r\n        \"2016-11-01\",\r\n        \"2016-10-01\",\r\n        \"2016-09-01\",\r\n        \"2016-08-01\",\r\n        \"2016-07-01\",\r\n        \"2016-06-01\",\r\n        \"2016-03-30\",\r\n        \"2015-06-15\",\r\n        \"2015-05-01-preview\",\r\n        \"2014-12-01-preview\"\r\n      ],\r\n      \"capabilities\": \"CrossResourceGroupResourceMove, CrossSubscriptionResourceMove\"\r\n    },\r\n    {\r\n      \"resourceType\": \"localNetworkGateways\",\r\n      \"locations\": [\r\n        \"East US\",\r\n        \"North Europe\",\r\n        \"West Europe\",\r\n        \"East Asia\",\r\n        \"Southeast Asia\",\r\n        \"North Central US\",\r\n        \"South Central US\",\r\n        \"Central US\",\r\n        \"East US 2\",\r\n        \"Japan East\",\r\n        \"Japan West\",\r\n        \"Brazil South\",\r\n        \"Australia East\",\r\n        \"Australia Southeast\",\r\n        \"Central India\",\r\n        \"South India\",\r\n        \"West India\",\r\n        \"Canada Central\",\r\n        \"Canada East\",\r\n        \"West Central US\",\r\n        \"West US 2\",\r\n        \"UK West\",\r\n        \"UK South\",\r\n        \"Korea Central\",\r\n        \"Korea South\",\r\n        \"West US\"\r\n      ],\r\n      \"apiVersions\": [\r\n        \"2017-04-01\",\r\n        \"2017-03-01\",\r\n        \"2016-12-01\",\r\n        \"2016-11-01\",\r\n        \"2016-10-01\",\r\n        \"2016-09-01\",\r\n        \"2016-08-01\",\r\n        \"2016-07-01\",\r\n        \"2016-06-01\",\r\n        \"2016-03-30\",\r\n        \"2015-06-15\",\r\n        \"2015-05-01-preview\",\r\n        \"2014-12-01-preview\"\r\n      ],\r\n      \"capabilities\": \"CrossResourceGroupResourceMove, CrossSubscriptionResourceMove\"\r\n    },\r\n    {\r\n      \"resourceType\": \"connections\",\r\n      \"locations\": [\r\n        \"East US\",\r\n        \"North Europe\",\r\n        \"West Europe\",\r\n        \"East Asia\",\r\n        \"Southeast Asia\",\r\n        \"North Central US\",\r\n        \"South Central US\",\r\n        \"Central US\",\r\n        \"East US 2\",\r\n        \"Japan East\",\r\n        \"Japan West\",\r\n        \"Brazil South\",\r\n        \"Australia East\",\r\n        \"Australia Southeast\",\r\n        \"Central India\",\r\n        \"South India\",\r\n        \"West India\",\r\n        \"Canada Central\",\r\n        \"Canada East\",\r\n        \"West Central US\",\r\n        \"West US 2\",\r\n        \"UK West\",\r\n        \"UK South\",\r\n        \"Korea Central\",\r\n        \"Korea South\",\r\n        \"West US\"\r\n      ],\r\n      \"apiVersions\": [\r\n        \"2017-04-01\",\r\n        \"2017-03-01\",\r\n        \"2016-12-01\",\r\n        \"2016-11-01\",\r\n        \"2016-10-01\",\r\n        \"2016-09-01\",\r\n        \"2016-08-01\",\r\n        \"2016-07-01\",\r\n        \"2016-06-01\",\r\n        \"2016-03-30\",\r\n        \"2015-06-15\",\r\n        \"2015-05-01-preview\",\r\n        \"2014-12-01-preview\"\r\n      ],\r\n      \"capabilities\": \"CrossResourceGroupResourceMove, CrossSubscriptionResourceMove\"\r\n    },\r\n    {\r\n      \"resourceType\": \"applicationGateways\",\r\n      \"locations\": [\r\n        \"East US\",\r\n        \"North Europe\",\r\n        \"West Europe\",\r\n        \"East Asia\",\r\n        \"Southeast Asia\",\r\n        \"North Central US\",\r\n        \"South Central US\",\r\n        \"Central US\",\r\n        \"East US 2\",\r\n        \"Japan East\",\r\n        \"Japan West\",\r\n        \"Brazil South\",\r\n        \"Australia East\",\r\n        \"Australia Southeast\",\r\n        \"Central India\",\r\n        \"South India\",\r\n        \"West India\",\r\n        \"Canada Central\",\r\n        \"Canada East\",\r\n        \"West Central US\",\r\n        \"West US 2\",\r\n        \"UK West\",\r\n        \"UK South\",\r\n        \"Korea Central\",\r\n        \"Korea South\",\r\n        \"West US\"\r\n      ],\r\n      \"apiVersions\": [\r\n        \"2017-04-01\",\r\n        \"2017-03-01\",\r\n        \"2016-12-01\",\r\n        \"2016-11-01\",\r\n        \"2016-10-01\",\r\n        \"2016-09-01\",\r\n        \"2016-08-01\",\r\n        \"2016-07-01\",\r\n        \"2016-06-01\",\r\n        \"2016-03-30\",\r\n        \"2015-06-15\",\r\n        \"2015-05-01-preview\",\r\n        \"2014-12-01-preview\"\r\n      ],\r\n      \"capabilities\": \"None\"\r\n    },\r\n    {\r\n      \"resourceType\": \"locations\",\r\n      \"locations\": [],\r\n      \"apiVersions\": [\r\n        \"2017-04-01\",\r\n        \"2017-03-01\",\r\n        \"2016-12-01\",\r\n        \"2016-11-01\",\r\n        \"2016-10-01\",\r\n        \"2016-09-01\",\r\n        \"2016-08-01\",\r\n        \"2016-07-01\",\r\n        \"2016-06-01\",\r\n        \"2016-03-30\",\r\n        \"2015-06-15\",\r\n        \"2015-05-01-preview\",\r\n        \"2014-12-01-preview\"\r\n      ]\r\n    },\r\n    {\r\n      \"resourceType\": \"locations/operations\",\r\n      \"locations\": [],\r\n      \"apiVersions\": [\r\n        \"2017-04-01\",\r\n        \"2017-03-01\",\r\n        \"2016-12-01\",\r\n        \"2016-11-01\",\r\n        \"2016-10-01\",\r\n        \"2016-09-01\",\r\n        \"2016-08-01\",\r\n        \"2016-07-01\",\r\n        \"2016-06-01\",\r\n        \"2016-03-30\",\r\n        \"2015-06-15\",\r\n        \"2015-05-01-preview\",\r\n        \"2014-12-01-preview\"\r\n      ]\r\n    },\r\n    {\r\n      \"resourceType\": \"locations/operationResults\",\r\n      \"locations\": [],\r\n      \"apiVersions\": [\r\n        \"2017-04-01\",\r\n        \"2017-03-01\",\r\n        \"2016-12-01\",\r\n        \"2016-11-01\",\r\n        \"2016-10-01\",\r\n        \"2016-09-01\",\r\n        \"2016-08-01\",\r\n        \"2016-07-01\",\r\n        \"2016-06-01\",\r\n        \"2016-03-30\",\r\n        \"2015-06-15\",\r\n        \"2015-05-01-preview\",\r\n        \"2014-12-01-preview\"\r\n      ]\r\n    },\r\n    {\r\n      \"resourceType\": \"locations/CheckDnsNameAvailability\",\r\n      \"locations\": [\r\n        \"East US\",\r\n        \"North Europe\",\r\n        \"West Europe\",\r\n        \"East Asia\",\r\n        \"Southeast Asia\",\r\n        \"North Central US\",\r\n        \"South Central US\",\r\n        \"Central US\",\r\n        \"East US 2\",\r\n        \"Japan East\",\r\n        \"Japan West\",\r\n        \"Brazil South\",\r\n        \"Australia East\",\r\n        \"Australia Southeast\",\r\n        \"Central India\",\r\n        \"South India\",\r\n        \"West India\",\r\n        \"Canada Central\",\r\n        \"Canada East\",\r\n        \"West Central US\",\r\n        \"West US 2\",\r\n        \"UK West\",\r\n        \"UK South\",\r\n        \"Korea Central\",\r\n        \"Korea South\",\r\n        \"West US\"\r\n      ],\r\n      \"apiVersions\": [\r\n        \"2017-04-01\",\r\n        \"2017-03-01\",\r\n        \"2016-12-01\",\r\n        \"2016-11-01\",\r\n        \"2016-10-01\",\r\n        \"2016-09-01\",\r\n        \"2016-08-01\",\r\n        \"2016-07-01\",\r\n        \"2016-06-01\",\r\n        \"2016-03-30\",\r\n        \"2015-06-15\",\r\n        \"2015-05-01-preview\",\r\n        \"2014-12-01-preview\"\r\n      ]\r\n    },\r\n    {\r\n      \"resourceType\": \"locations/usages\",\r\n      \"locations\": [\r\n        \"East US\",\r\n        \"North Europe\",\r\n        \"West Europe\",\r\n        \"East Asia\",\r\n        \"Southeast Asia\",\r\n        \"North Central US\",\r\n        \"South Central US\",\r\n        \"Central US\",\r\n        \"East US 2\",\r\n        \"Japan East\",\r\n        \"Japan West\",\r\n        \"Brazil South\",\r\n        \"Australia East\",\r\n        \"Australia Southeast\",\r\n        \"Central India\",\r\n        \"South India\",\r\n        \"West India\",\r\n        \"Canada Central\",\r\n        \"Canada East\",\r\n        \"West Central US\",\r\n        \"West US 2\",\r\n        \"UK West\",\r\n        \"UK South\",\r\n        \"Korea Central\",\r\n        \"Korea South\",\r\n        \"West US\"\r\n      ],\r\n      \"apiVersions\": [\r\n        \"2017-04-01\",\r\n        \"2017-03-01\",\r\n        \"2016-12-01\",\r\n        \"2016-11-01\",\r\n        \"2016-10-01\",\r\n        \"2016-09-01\",\r\n        \"2016-08-01\",\r\n        \"2016-07-01\",\r\n        \"2016-06-01\",\r\n        \"2016-03-30\",\r\n        \"2015-06-15\",\r\n        \"2015-05-01-preview\",\r\n        \"2014-12-01-preview\"\r\n      ]\r\n    },\r\n    {\r\n      \"resourceType\": \"operations\",\r\n      \"locations\": [],\r\n      \"apiVersions\": [\r\n        \"2017-04-01\",\r\n        \"2017-03-01\",\r\n        \"2016-12-01\",\r\n        \"2016-11-01\",\r\n        \"2016-10-01\",\r\n        \"2016-09-01\",\r\n        \"2016-08-01\",\r\n        \"2016-07-01\",\r\n        \"2016-06-01\",\r\n        \"2016-03-30\",\r\n        \"2015-06-15\",\r\n        \"2015-05-01-preview\",\r\n        \"2014-12-01-preview\"\r\n      ]\r\n    },\r\n    {\r\n      \"resourceType\": \"dnszones\",\r\n      \"locations\": [\r\n        \"global\"\r\n      ],\r\n      \"apiVersions\": [\r\n        \"2016-04-01\",\r\n        \"2015-05-04-preview\"\r\n      ],\r\n      \"capabilities\": \"CrossResourceGroupResourceMove, CrossSubscriptionResourceMove\"\r\n    },\r\n    {\r\n      \"resourceType\": \"dnsOperationResults\",\r\n      \"locations\": [\r\n        \"global\"\r\n      ],\r\n      \"apiVersions\": [\r\n        \"2016-04-01\"\r\n      ]\r\n    },\r\n    {\r\n      \"resourceType\": \"dnsOperationStatuses\",\r\n      \"locations\": [\r\n        \"global\"\r\n      ],\r\n      \"apiVersions\": [\r\n        \"2016-04-01\"\r\n      ]\r\n    },\r\n    {\r\n      \"resourceType\": \"dnszones/A\",\r\n      \"locations\": [\r\n        \"global\"\r\n      ],\r\n      \"apiVersions\": [\r\n        \"2016-04-01\",\r\n        \"2015-05-04-preview\"\r\n      ]\r\n    },\r\n    {\r\n      \"resourceType\": \"dnszones/AAAA\",\r\n      \"locations\": [\r\n        \"global\"\r\n      ],\r\n      \"apiVersions\": [\r\n        \"2016-04-01\",\r\n        \"2015-05-04-preview\"\r\n      ]\r\n    },\r\n    {\r\n      \"resourceType\": \"dnszones/CNAME\",\r\n      \"locations\": [\r\n        \"global\"\r\n      ],\r\n      \"apiVersions\": [\r\n        \"2016-04-01\",\r\n        \"2015-05-04-preview\"\r\n      ]\r\n    },\r\n    {\r\n      \"resourceType\": \"dnszones/PTR\",\r\n      \"locations\": [\r\n        \"global\"\r\n      ],\r\n      \"apiVersions\": [\r\n        \"2016-04-01\",\r\n        \"2015-05-04-preview\"\r\n      ]\r\n    },\r\n    {\r\n      \"resourceType\": \"dnszones/MX\",\r\n      \"locations\": [\r\n        \"global\"\r\n      ],\r\n      \"apiVersions\": [\r\n        \"2016-04-01\",\r\n        \"2015-05-04-preview\"\r\n      ]\r\n    },\r\n    {\r\n      \"resourceType\": \"dnszones/TXT\",\r\n      \"locations\": [\r\n        \"global\"\r\n      ],\r\n      \"apiVersions\": [\r\n        \"2016-04-01\",\r\n        \"2015-05-04-preview\"\r\n      ]\r\n    },\r\n    {\r\n      \"resourceType\": \"dnszones/SRV\",\r\n      \"locations\": [\r\n        \"global\"\r\n      ],\r\n      \"apiVersions\": [\r\n        \"2016-04-01\",\r\n        \"2015-05-04-preview\"\r\n      ]\r\n    },\r\n    {\r\n      \"resourceType\": \"dnszones/SOA\",\r\n      \"locations\": [\r\n        \"global\"\r\n      ],\r\n      \"apiVersions\": [\r\n        \"2016-04-01\",\r\n        \"2015-05-04-preview\"\r\n      ]\r\n    },\r\n    {\r\n      \"resourceType\": \"dnszones/NS\",\r\n      \"locations\": [\r\n        \"global\"\r\n      ],\r\n      \"apiVersions\": [\r\n        \"2016-04-01\",\r\n        \"2015-05-04-preview\"\r\n      ]\r\n    },\r\n    {\r\n      \"resourceType\": \"trafficmanagerprofiles\",\r\n      \"locations\": [\r\n        \"global\"\r\n      ],\r\n      \"apiVersions\": [\r\n        \"2017-05-01\",\r\n        \"2017-03-01\",\r\n        \"2015-11-01\",\r\n        \"2015-04-28-preview\"\r\n      ],\r\n      \"capabilities\": \"CrossResourceGroupResourceMove, CrossSubscriptionResourceMove\"\r\n    },\r\n    {\r\n      \"resourceType\": \"checkTrafficManagerNameAvailability\",\r\n      \"locations\": [\r\n        \"global\"\r\n      ],\r\n      \"apiVersions\": [\r\n        \"2017-05-01\",\r\n        \"2017-03-01\",\r\n        \"2015-11-01\",\r\n        \"2015-04-28-preview\"\r\n      ]\r\n    },\r\n    {\r\n      \"resourceType\": \"trafficManagerGeographicHierarchies\",\r\n      \"locations\": [\r\n        \"global\"\r\n      ],\r\n      \"apiVersions\": [\r\n        \"2017-05-01\",\r\n        \"2017-03-01\"\r\n      ]\r\n    },\r\n    {\r\n      \"resourceType\": \"expressRouteCircuits\",\r\n      \"locations\": [\r\n        \"East US\",\r\n        \"North Europe\",\r\n        \"West Europe\",\r\n        \"East Asia\",\r\n        \"Southeast Asia\",\r\n        \"North Central US\",\r\n        \"South Central US\",\r\n        \"Central US\",\r\n        \"East US 2\",\r\n        \"Japan East\",\r\n        \"Japan West\",\r\n        \"Brazil South\",\r\n        \"Australia East\",\r\n        \"Australia Southeast\",\r\n        \"Central India\",\r\n        \"South India\",\r\n        \"West India\",\r\n        \"Canada Central\",\r\n        \"Canada East\",\r\n        \"West Central US\",\r\n        \"West US 2\",\r\n        \"UK West\",\r\n        \"UK South\",\r\n        \"Korea Central\",\r\n        \"Korea South\",\r\n        \"West US\"\r\n      ],\r\n      \"apiVersions\": [\r\n        \"2017-04-01\",\r\n        \"2017-03-01\",\r\n        \"2016-12-01\",\r\n        \"2016-11-01\",\r\n        \"2016-10-01\",\r\n        \"2016-09-01\",\r\n        \"2016-08-01\",\r\n        \"2016-07-01\",\r\n        \"2016-06-01\",\r\n        \"2016-03-30\",\r\n        \"2015-06-15\",\r\n        \"2015-05-01-preview\",\r\n        \"2014-12-01-preview\"\r\n      ],\r\n      \"capabilities\": \"None\"\r\n    },\r\n    {\r\n      \"resourceType\": \"expressRouteServiceProviders\",\r\n      \"locations\": [],\r\n      \"apiVersions\": [\r\n        \"2017-04-01\",\r\n        \"2017-03-01\",\r\n        \"2016-12-01\",\r\n        \"2016-11-01\",\r\n        \"2016-10-01\",\r\n        \"2016-09-01\",\r\n        \"2016-08-01\",\r\n        \"2016-07-01\",\r\n        \"2016-06-01\",\r\n        \"2016-03-30\",\r\n        \"2015-06-15\",\r\n        \"2015-05-01-preview\",\r\n        \"2014-12-01-preview\"\r\n      ]\r\n    },\r\n    {\r\n      \"resourceType\": \"applicationGatewayAvailableWafRuleSets\",\r\n      \"locations\": [],\r\n      \"apiVersions\": [\r\n        \"2017-04-01\",\r\n        \"2017-03-01\"\r\n      ]\r\n    },\r\n    {\r\n      \"resourceType\": \"routeFilters\",\r\n      \"locations\": [\r\n        \"East US\",\r\n        \"North Europe\",\r\n        \"West Europe\",\r\n        \"East Asia\",\r\n        \"Southeast Asia\",\r\n        \"North Central US\",\r\n        \"South Central US\",\r\n        \"Central US\",\r\n        \"East US 2\",\r\n        \"Japan East\",\r\n        \"Japan West\",\r\n        \"Brazil South\",\r\n        \"Australia East\",\r\n        \"Australia Southeast\",\r\n        \"Central India\",\r\n        \"South India\",\r\n        \"West India\",\r\n        \"Canada Central\",\r\n        \"Canada East\",\r\n        \"West Central US\",\r\n        \"West US 2\",\r\n        \"UK West\",\r\n        \"UK South\",\r\n        \"Korea Central\",\r\n        \"Korea South\",\r\n        \"West US\"\r\n      ],\r\n      \"apiVersions\": [\r\n        \"2017-04-01\",\r\n        \"2017-03-01\",\r\n        \"2016-12-01\"\r\n      ],\r\n      \"capabilities\": \"None\"\r\n    },\r\n    {\r\n      \"resourceType\": \"bgpServiceCommunities\",\r\n      \"locations\": [],\r\n      \"apiVersions\": [\r\n        \"2017-04-01\",\r\n        \"2017-03-01\",\r\n        \"2016-12-01\"\r\n      ]\r\n    },\r\n    {\r\n      \"resourceType\": \"serviceTunnelServices\",\r\n      \"locations\": [],\r\n      \"apiVersions\": [\r\n        \"2017-04-01\"\r\n      ]\r\n    }\r\n  ],\r\n  \"registrationState\": \"Registered\"\r\n}",
>>>>>>> 0fa1fc22
      "ResponseHeaders": {
        "Content-Length": [
          "13770"
        ],
        "Content-Type": [
          "application/json; charset=utf-8"
        ],
        "Expires": [
          "-1"
        ],
        "Pragma": [
          "no-cache"
        ],
        "x-ms-ratelimit-remaining-subscription-reads": [
          "14963"
        ],
        "x-ms-request-id": [
          "e4785b00-8108-47c8-be95-a451369935fb"
        ],
        "x-ms-correlation-request-id": [
          "e4785b00-8108-47c8-be95-a451369935fb"
        ],
        "x-ms-routing-request-id": [
          "WESTEUROPE:20170622T102910Z:e4785b00-8108-47c8-be95-a451369935fb"
        ],
        "Strict-Transport-Security": [
          "max-age=31536000; includeSubDomains"
        ],
        "Cache-Control": [
          "no-cache"
        ],
        "Date": [
          "Thu, 22 Jun 2017 10:29:10 GMT"
        ]
      },
      "StatusCode": 200
    },
    {
      "RequestUri": "/subscriptions/2c224e7e-3ef5-431d-a57b-e71f4662e3a6/resourcegroups/onesdk6270?api-version=2016-02-01",
      "EncodedRequestUri": "L3N1YnNjcmlwdGlvbnMvMmMyMjRlN2UtM2VmNS00MzFkLWE1N2ItZTcxZjQ2NjJlM2E2L3Jlc291cmNlZ3JvdXBzL29uZXNkazYyNzA/YXBpLXZlcnNpb249MjAxNi0wMi0wMQ==",
      "RequestMethod": "PUT",
      "RequestBody": "{\r\n  \"location\": \"West US\"\r\n}",
      "RequestHeaders": {
        "Content-Type": [
          "application/json; charset=utf-8"
        ],
        "Content-Length": [
          "29"
        ],
        "User-Agent": [
          "Microsoft.Azure.Management.Resources.ResourceManagementClient/2.0.0.0"
        ]
      },
      "ResponseBody": "{\r\n  \"id\": \"/subscriptions/2c224e7e-3ef5-431d-a57b-e71f4662e3a6/resourceGroups/onesdk6270\",\r\n  \"name\": \"onesdk6270\",\r\n  \"location\": \"westus\",\r\n  \"properties\": {\r\n    \"provisioningState\": \"Succeeded\"\r\n  }\r\n}",
      "ResponseHeaders": {
        "Content-Length": [
          "173"
        ],
        "Content-Type": [
          "application/json; charset=utf-8"
        ],
        "Expires": [
          "-1"
        ],
        "Pragma": [
          "no-cache"
        ],
        "x-ms-ratelimit-remaining-subscription-writes": [
          "1198"
        ],
        "x-ms-request-id": [
          "5f6b6a0e-5b97-4b20-9192-1ba228784ad9"
        ],
        "x-ms-correlation-request-id": [
          "5f6b6a0e-5b97-4b20-9192-1ba228784ad9"
        ],
        "x-ms-routing-request-id": [
          "WESTEUROPE:20170622T102912Z:5f6b6a0e-5b97-4b20-9192-1ba228784ad9"
        ],
        "Strict-Transport-Security": [
          "max-age=31536000; includeSubDomains"
        ],
        "Cache-Control": [
          "no-cache"
        ],
        "Date": [
          "Thu, 22 Jun 2017 10:29:12 GMT"
        ]
      },
      "StatusCode": 201
    },
    {
<<<<<<< HEAD
      "RequestUri": "/subscriptions/9532a63e-f2eb-4649-bb23-5ed01077ce80/resourceGroups/onesdk4224/resources?api-version=2014-04-01-preview",
      "EncodedRequestUri": "L3N1YnNjcmlwdGlvbnMvOTUzMmE2M2UtZjJlYi00NjQ5LWJiMjMtNWVkMDEwNzdjZTgwL3Jlc291cmNlR3JvdXBzL29uZXNkazQyMjQvcmVzb3VyY2VzP2FwaS12ZXJzaW9uPTIwMTQtMDQtMDEtcHJldmlldw==",
      "RequestMethod": "GET",
      "RequestBody": "",
      "RequestHeaders": {
        "User-Agent": [
          "Microsoft.Azure.Management.Resources.ResourceManagementClient/2.0.0.0"
        ]
      },
      "ResponseBody": "{\r\n  \"value\": []\r\n}",
      "ResponseHeaders": {
        "Content-Length": [
          "12"
        ],
        "Content-Type": [
          "application/json; charset=utf-8"
        ],
        "Expires": [
          "-1"
        ],
        "Pragma": [
          "no-cache"
        ],
        "x-ms-ratelimit-remaining-subscription-reads": [
          "14959"
        ],
        "x-ms-request-id": [
          "aeae6044-b427-44e7-8b0c-485439216d14"
        ],
        "x-ms-correlation-request-id": [
          "aeae6044-b427-44e7-8b0c-485439216d14"
        ],
        "x-ms-routing-request-id": [
          "WESTUS:20151124T212652Z:aeae6044-b427-44e7-8b0c-485439216d14"
        ],
        "Strict-Transport-Security": [
          "max-age=31536000; includeSubDomains"
        ],
        "Cache-Control": [
          "no-cache"
        ],
        "Date": [
          "Tue, 24 Nov 2015 21:26:52 GMT"
        ]
      },
      "StatusCode": 200
    },
    {
      "RequestUri": "/subscriptions/9532a63e-f2eb-4649-bb23-5ed01077ce80/resourceGroups/onesdk4224/providers/Microsoft.Network/publicIPAddresses/onesdk6894?api-version=2017-06-01",
      "EncodedRequestUri": "L3N1YnNjcmlwdGlvbnMvOTUzMmE2M2UtZjJlYi00NjQ5LWJiMjMtNWVkMDEwNzdjZTgwL3Jlc291cmNlR3JvdXBzL29uZXNkazQyMjQvcHJvdmlkZXJzL01pY3Jvc29mdC5OZXR3b3JrL3B1YmxpY0lQQWRkcmVzc2VzL29uZXNkazY4OTQ/YXBpLXZlcnNpb249MjAxNy0wNi0wMQ==",
=======
      "RequestUri": "/subscriptions/2c224e7e-3ef5-431d-a57b-e71f4662e3a6/resourceGroups/onesdk6270/providers/Microsoft.Network/publicIPAddresses/onesdk4201?api-version=2017-03-01",
      "EncodedRequestUri": "L3N1YnNjcmlwdGlvbnMvMmMyMjRlN2UtM2VmNS00MzFkLWE1N2ItZTcxZjQ2NjJlM2E2L3Jlc291cmNlR3JvdXBzL29uZXNkazYyNzAvcHJvdmlkZXJzL01pY3Jvc29mdC5OZXR3b3JrL3B1YmxpY0lQQWRkcmVzc2VzL29uZXNkazQyMDE/YXBpLXZlcnNpb249MjAxNy0wMy0wMQ==",
>>>>>>> 0fa1fc22
      "RequestMethod": "GET",
      "RequestBody": "",
      "RequestHeaders": {
        "x-ms-client-request-id": [
          "677de2f0-011e-4af0-8a07-20e290cbbe9d"
        ],
        "accept-language": [
          "en-US"
        ],
        "User-Agent": [
          "FxVersion/4.6.1649.1",
          "OSName/Windows_8.1_Enterprise",
          "OSVersion/6.3.9600",
          "Microsoft.Azure.Management.Network.NetworkManagementClient/10.1.2-preview"
        ]
      },
      "ResponseBody": "{\r\n  \"error\": {\r\n    \"code\": \"ResourceNotFound\",\r\n    \"message\": \"The Resource 'Microsoft.Network/publicIPAddresses/onesdk4201' under resource group 'onesdk6270' was not found.\"\r\n  }\r\n}",
      "ResponseHeaders": {
        "Content-Length": [
          "160"
        ],
        "Content-Type": [
          "application/json; charset=utf-8"
        ],
        "Expires": [
          "-1"
        ],
        "Pragma": [
          "no-cache"
        ],
        "x-ms-failure-cause": [
          "gateway"
        ],
        "x-ms-request-id": [
          "f26b7ff6-e9ac-4f99-ae69-16f4216a4b58"
        ],
        "x-ms-correlation-request-id": [
          "f26b7ff6-e9ac-4f99-ae69-16f4216a4b58"
        ],
        "x-ms-routing-request-id": [
          "WESTEUROPE:20170622T102915Z:f26b7ff6-e9ac-4f99-ae69-16f4216a4b58"
        ],
        "Strict-Transport-Security": [
          "max-age=31536000; includeSubDomains"
        ],
        "Cache-Control": [
          "no-cache"
        ],
        "Date": [
          "Thu, 22 Jun 2017 10:29:14 GMT"
        ]
      },
      "StatusCode": 404
    },
    {
<<<<<<< HEAD
      "RequestUri": "/subscriptions/9532a63e-f2eb-4649-bb23-5ed01077ce80/resourceGroups/onesdk4224/providers/Microsoft.Network/publicIPAddresses/onesdk6894?api-version=2017-06-01",
      "EncodedRequestUri": "L3N1YnNjcmlwdGlvbnMvOTUzMmE2M2UtZjJlYi00NjQ5LWJiMjMtNWVkMDEwNzdjZTgwL3Jlc291cmNlR3JvdXBzL29uZXNkazQyMjQvcHJvdmlkZXJzL01pY3Jvc29mdC5OZXR3b3JrL3B1YmxpY0lQQWRkcmVzc2VzL29uZXNkazY4OTQ/YXBpLXZlcnNpb249MjAxNy0wNi0wMQ==",
=======
      "RequestUri": "/subscriptions/2c224e7e-3ef5-431d-a57b-e71f4662e3a6/resourceGroups/onesdk6270/providers/Microsoft.Network/publicIPAddresses/onesdk4201?api-version=2017-03-01",
      "EncodedRequestUri": "L3N1YnNjcmlwdGlvbnMvMmMyMjRlN2UtM2VmNS00MzFkLWE1N2ItZTcxZjQ2NjJlM2E2L3Jlc291cmNlR3JvdXBzL29uZXNkazYyNzAvcHJvdmlkZXJzL01pY3Jvc29mdC5OZXR3b3JrL3B1YmxpY0lQQWRkcmVzc2VzL29uZXNkazQyMDE/YXBpLXZlcnNpb249MjAxNy0wMy0wMQ==",
>>>>>>> 0fa1fc22
      "RequestMethod": "GET",
      "RequestBody": "",
      "RequestHeaders": {
        "User-Agent": [
          "FxVersion/4.6.1649.1",
          "OSName/Windows_8.1_Enterprise",
          "OSVersion/6.3.9600",
          "Microsoft.Azure.Management.Network.NetworkManagementClient/10.1.2-preview"
        ]
      },
      "ResponseBody": "{\r\n  \"name\": \"onesdk4201\",\r\n  \"id\": \"/subscriptions/2c224e7e-3ef5-431d-a57b-e71f4662e3a6/resourceGroups/onesdk6270/providers/Microsoft.Network/publicIPAddresses/onesdk4201\",\r\n  \"etag\": \"W/\\\"b91527fe-3024-413c-84ba-30951b80d365\\\"\",\r\n  \"location\": \"westus\",\r\n  \"properties\": {\r\n    \"provisioningState\": \"Succeeded\",\r\n    \"resourceGuid\": \"b6fc2fa9-ce32-4bdf-a31c-2d39eb4dd1f0\",\r\n    \"publicIPAddressVersion\": \"IPv4\",\r\n    \"publicIPAllocationMethod\": \"Dynamic\",\r\n    \"idleTimeoutInMinutes\": 4,\r\n    \"dnsSettings\": {\r\n      \"domainNameLabel\": \"onesdk456\",\r\n      \"fqdn\": \"onesdk456.westus.validation.cloudapp.azure.com\"\r\n    }\r\n  },\r\n  \"type\": \"Microsoft.Network/publicIPAddresses\"\r\n}",
      "ResponseHeaders": {
        "Content-Length": [
          "679"
        ],
        "Content-Type": [
          "application/json; charset=utf-8"
        ],
        "Expires": [
          "-1"
        ],
        "Pragma": [
          "no-cache"
        ],
        "x-ms-request-id": [
          "98e7fbe1-e4a1-4ad0-9152-e6e54a3e8758"
        ],
        "Strict-Transport-Security": [
          "max-age=31536000; includeSubDomains"
        ],
        "Cache-Control": [
          "no-cache"
        ],
        "ETag": [
          "W/\"b91527fe-3024-413c-84ba-30951b80d365\""
        ],
        "Server": [
          "Microsoft-HTTPAPI/2.0",
          "Microsoft-HTTPAPI/2.0"
        ],
        "x-ms-ratelimit-remaining-subscription-reads": [
          "14992"
        ],
        "x-ms-correlation-request-id": [
          "456368e4-d65d-49fd-824d-30fd5f4f6339"
        ],
        "x-ms-routing-request-id": [
          "WESTEUROPE:20170622T102921Z:456368e4-d65d-49fd-824d-30fd5f4f6339"
        ],
        "Date": [
          "Thu, 22 Jun 2017 10:29:20 GMT"
        ]
      },
      "StatusCode": 200
    },
    {
<<<<<<< HEAD
      "RequestUri": "/subscriptions/9532a63e-f2eb-4649-bb23-5ed01077ce80/resourceGroups/onesdk4224/providers/Microsoft.Network/publicIPAddresses/onesdk6894?api-version=2017-06-01",
      "EncodedRequestUri": "L3N1YnNjcmlwdGlvbnMvOTUzMmE2M2UtZjJlYi00NjQ5LWJiMjMtNWVkMDEwNzdjZTgwL3Jlc291cmNlR3JvdXBzL29uZXNkazQyMjQvcHJvdmlkZXJzL01pY3Jvc29mdC5OZXR3b3JrL3B1YmxpY0lQQWRkcmVzc2VzL29uZXNkazY4OTQ/YXBpLXZlcnNpb249MjAxNy0wNi0wMQ==",
=======
      "RequestUri": "/subscriptions/2c224e7e-3ef5-431d-a57b-e71f4662e3a6/resourceGroups/onesdk6270/providers/Microsoft.Network/publicIPAddresses/onesdk4201?api-version=2017-03-01",
      "EncodedRequestUri": "L3N1YnNjcmlwdGlvbnMvMmMyMjRlN2UtM2VmNS00MzFkLWE1N2ItZTcxZjQ2NjJlM2E2L3Jlc291cmNlR3JvdXBzL29uZXNkazYyNzAvcHJvdmlkZXJzL01pY3Jvc29mdC5OZXR3b3JrL3B1YmxpY0lQQWRkcmVzc2VzL29uZXNkazQyMDE/YXBpLXZlcnNpb249MjAxNy0wMy0wMQ==",
>>>>>>> 0fa1fc22
      "RequestMethod": "GET",
      "RequestBody": "",
      "RequestHeaders": {
        "x-ms-client-request-id": [
          "31d6b91c-98a7-4ec7-b206-6c853f11ef9e"
        ],
        "accept-language": [
          "en-US"
        ],
        "User-Agent": [
          "FxVersion/4.6.1649.1",
          "OSName/Windows_8.1_Enterprise",
          "OSVersion/6.3.9600",
          "Microsoft.Azure.Management.Network.NetworkManagementClient/10.1.2-preview"
        ]
      },
      "ResponseBody": "{\r\n  \"name\": \"onesdk4201\",\r\n  \"id\": \"/subscriptions/2c224e7e-3ef5-431d-a57b-e71f4662e3a6/resourceGroups/onesdk6270/providers/Microsoft.Network/publicIPAddresses/onesdk4201\",\r\n  \"etag\": \"W/\\\"b91527fe-3024-413c-84ba-30951b80d365\\\"\",\r\n  \"location\": \"westus\",\r\n  \"properties\": {\r\n    \"provisioningState\": \"Succeeded\",\r\n    \"resourceGuid\": \"b6fc2fa9-ce32-4bdf-a31c-2d39eb4dd1f0\",\r\n    \"publicIPAddressVersion\": \"IPv4\",\r\n    \"publicIPAllocationMethod\": \"Dynamic\",\r\n    \"idleTimeoutInMinutes\": 4,\r\n    \"dnsSettings\": {\r\n      \"domainNameLabel\": \"onesdk456\",\r\n      \"fqdn\": \"onesdk456.westus.validation.cloudapp.azure.com\"\r\n    }\r\n  },\r\n  \"type\": \"Microsoft.Network/publicIPAddresses\"\r\n}",
      "ResponseHeaders": {
        "Content-Length": [
          "679"
        ],
        "Content-Type": [
          "application/json; charset=utf-8"
        ],
        "Expires": [
          "-1"
        ],
        "Pragma": [
          "no-cache"
        ],
        "x-ms-request-id": [
          "25e86ff8-6799-4c0e-a145-4a8d33b09a5b"
        ],
        "Strict-Transport-Security": [
          "max-age=31536000; includeSubDomains"
        ],
        "Cache-Control": [
          "no-cache"
        ],
        "ETag": [
          "W/\"b91527fe-3024-413c-84ba-30951b80d365\""
        ],
        "Server": [
          "Microsoft-HTTPAPI/2.0",
          "Microsoft-HTTPAPI/2.0"
        ],
        "x-ms-ratelimit-remaining-subscription-reads": [
          "14991"
        ],
        "x-ms-correlation-request-id": [
          "5804baae-5619-4d5c-a504-22475c346af8"
        ],
        "x-ms-routing-request-id": [
          "WESTEUROPE:20170622T102921Z:5804baae-5619-4d5c-a504-22475c346af8"
        ],
        "Date": [
          "Thu, 22 Jun 2017 10:29:20 GMT"
        ]
      },
      "StatusCode": 200
    },
    {
<<<<<<< HEAD
      "RequestUri": "/subscriptions/9532a63e-f2eb-4649-bb23-5ed01077ce80/resourceGroups/onesdk4224/providers/Microsoft.Network/publicIPAddresses/onesdk6894?api-version=2017-06-01",
      "EncodedRequestUri": "L3N1YnNjcmlwdGlvbnMvOTUzMmE2M2UtZjJlYi00NjQ5LWJiMjMtNWVkMDEwNzdjZTgwL3Jlc291cmNlR3JvdXBzL29uZXNkazQyMjQvcHJvdmlkZXJzL01pY3Jvc29mdC5OZXR3b3JrL3B1YmxpY0lQQWRkcmVzc2VzL29uZXNkazY4OTQ/YXBpLXZlcnNpb249MjAxNy0wNi0wMQ==",
=======
      "RequestUri": "/subscriptions/2c224e7e-3ef5-431d-a57b-e71f4662e3a6/resourceGroups/onesdk6270/providers/Microsoft.Network/publicIPAddresses/onesdk4201?api-version=2017-03-01",
      "EncodedRequestUri": "L3N1YnNjcmlwdGlvbnMvMmMyMjRlN2UtM2VmNS00MzFkLWE1N2ItZTcxZjQ2NjJlM2E2L3Jlc291cmNlR3JvdXBzL29uZXNkazYyNzAvcHJvdmlkZXJzL01pY3Jvc29mdC5OZXR3b3JrL3B1YmxpY0lQQWRkcmVzc2VzL29uZXNkazQyMDE/YXBpLXZlcnNpb249MjAxNy0wMy0wMQ==",
>>>>>>> 0fa1fc22
      "RequestMethod": "GET",
      "RequestBody": "",
      "RequestHeaders": {
        "x-ms-client-request-id": [
          "150a47a3-4d6b-4cde-a9af-ee66a4e15323"
        ],
        "accept-language": [
          "en-US"
        ],
        "User-Agent": [
          "FxVersion/4.6.1649.1",
          "OSName/Windows_8.1_Enterprise",
          "OSVersion/6.3.9600",
          "Microsoft.Azure.Management.Network.NetworkManagementClient/10.1.2-preview"
        ]
      },
      "ResponseBody": "{\r\n  \"name\": \"onesdk4201\",\r\n  \"id\": \"/subscriptions/2c224e7e-3ef5-431d-a57b-e71f4662e3a6/resourceGroups/onesdk6270/providers/Microsoft.Network/publicIPAddresses/onesdk4201\",\r\n  \"etag\": \"W/\\\"b91527fe-3024-413c-84ba-30951b80d365\\\"\",\r\n  \"location\": \"westus\",\r\n  \"properties\": {\r\n    \"provisioningState\": \"Succeeded\",\r\n    \"resourceGuid\": \"b6fc2fa9-ce32-4bdf-a31c-2d39eb4dd1f0\",\r\n    \"publicIPAddressVersion\": \"IPv4\",\r\n    \"publicIPAllocationMethod\": \"Dynamic\",\r\n    \"idleTimeoutInMinutes\": 4,\r\n    \"dnsSettings\": {\r\n      \"domainNameLabel\": \"onesdk456\",\r\n      \"fqdn\": \"onesdk456.westus.validation.cloudapp.azure.com\"\r\n    }\r\n  },\r\n  \"type\": \"Microsoft.Network/publicIPAddresses\"\r\n}",
      "ResponseHeaders": {
        "Content-Length": [
          "679"
        ],
        "Content-Type": [
          "application/json; charset=utf-8"
        ],
        "Expires": [
          "-1"
        ],
        "Pragma": [
          "no-cache"
        ],
        "x-ms-request-id": [
          "9782642c-48fb-41bc-98d0-e67ee31c5e84"
        ],
        "Strict-Transport-Security": [
          "max-age=31536000; includeSubDomains"
        ],
        "Cache-Control": [
          "no-cache"
        ],
        "ETag": [
          "W/\"b91527fe-3024-413c-84ba-30951b80d365\""
        ],
        "Server": [
          "Microsoft-HTTPAPI/2.0",
          "Microsoft-HTTPAPI/2.0"
        ],
        "x-ms-ratelimit-remaining-subscription-reads": [
          "14990"
        ],
        "x-ms-correlation-request-id": [
          "d98e0298-a7d5-45c9-bcee-7587977a8675"
        ],
        "x-ms-routing-request-id": [
          "WESTEUROPE:20170622T102921Z:d98e0298-a7d5-45c9-bcee-7587977a8675"
        ],
        "Date": [
          "Thu, 22 Jun 2017 10:29:21 GMT"
        ]
      },
      "StatusCode": 200
    },
    {
<<<<<<< HEAD
      "RequestUri": "/subscriptions/9532a63e-f2eb-4649-bb23-5ed01077ce80/resourceGroups/onesdk4224/providers/Microsoft.Network/publicIPAddresses/onesdk6894?api-version=2017-06-01",
      "EncodedRequestUri": "L3N1YnNjcmlwdGlvbnMvOTUzMmE2M2UtZjJlYi00NjQ5LWJiMjMtNWVkMDEwNzdjZTgwL3Jlc291cmNlR3JvdXBzL29uZXNkazQyMjQvcHJvdmlkZXJzL01pY3Jvc29mdC5OZXR3b3JrL3B1YmxpY0lQQWRkcmVzc2VzL29uZXNkazY4OTQ/YXBpLXZlcnNpb249MjAxNy0wNi0wMQ==",
=======
      "RequestUri": "/subscriptions/2c224e7e-3ef5-431d-a57b-e71f4662e3a6/resourceGroups/onesdk6270/providers/Microsoft.Network/publicIPAddresses/onesdk4201?api-version=2017-03-01",
      "EncodedRequestUri": "L3N1YnNjcmlwdGlvbnMvMmMyMjRlN2UtM2VmNS00MzFkLWE1N2ItZTcxZjQ2NjJlM2E2L3Jlc291cmNlR3JvdXBzL29uZXNkazYyNzAvcHJvdmlkZXJzL01pY3Jvc29mdC5OZXR3b3JrL3B1YmxpY0lQQWRkcmVzc2VzL29uZXNkazQyMDE/YXBpLXZlcnNpb249MjAxNy0wMy0wMQ==",
>>>>>>> 0fa1fc22
      "RequestMethod": "GET",
      "RequestBody": "",
      "RequestHeaders": {
        "x-ms-client-request-id": [
          "642523dc-6f8d-42ab-8de1-e0d8eb99e0ce"
        ],
        "accept-language": [
          "en-US"
        ],
        "User-Agent": [
          "FxVersion/4.6.1649.1",
          "OSName/Windows_8.1_Enterprise",
          "OSVersion/6.3.9600",
          "Microsoft.Azure.Management.Network.NetworkManagementClient/10.1.2-preview"
        ]
      },
      "ResponseBody": "{\r\n  \"name\": \"onesdk4201\",\r\n  \"id\": \"/subscriptions/2c224e7e-3ef5-431d-a57b-e71f4662e3a6/resourceGroups/onesdk6270/providers/Microsoft.Network/publicIPAddresses/onesdk4201\",\r\n  \"etag\": \"W/\\\"b91527fe-3024-413c-84ba-30951b80d365\\\"\",\r\n  \"location\": \"westus\",\r\n  \"properties\": {\r\n    \"provisioningState\": \"Succeeded\",\r\n    \"resourceGuid\": \"b6fc2fa9-ce32-4bdf-a31c-2d39eb4dd1f0\",\r\n    \"publicIPAddressVersion\": \"IPv4\",\r\n    \"publicIPAllocationMethod\": \"Dynamic\",\r\n    \"idleTimeoutInMinutes\": 4,\r\n    \"dnsSettings\": {\r\n      \"domainNameLabel\": \"onesdk456\",\r\n      \"fqdn\": \"onesdk456.westus.validation.cloudapp.azure.com\"\r\n    }\r\n  },\r\n  \"type\": \"Microsoft.Network/publicIPAddresses\"\r\n}",
      "ResponseHeaders": {
        "Content-Length": [
          "679"
        ],
        "Content-Type": [
          "application/json; charset=utf-8"
        ],
        "Expires": [
          "-1"
        ],
        "Pragma": [
          "no-cache"
        ],
        "x-ms-request-id": [
          "e0c04c1d-36fe-4510-bf7c-2eca91b60497"
        ],
        "Strict-Transport-Security": [
          "max-age=31536000; includeSubDomains"
        ],
        "Cache-Control": [
          "no-cache"
        ],
        "ETag": [
          "W/\"b91527fe-3024-413c-84ba-30951b80d365\""
        ],
        "Server": [
          "Microsoft-HTTPAPI/2.0",
          "Microsoft-HTTPAPI/2.0"
        ],
        "x-ms-ratelimit-remaining-subscription-reads": [
          "14989"
        ],
        "x-ms-correlation-request-id": [
          "668e2b45-c82f-4bb7-a52f-63e28dec793f"
        ],
        "x-ms-routing-request-id": [
          "WESTEUROPE:20170622T102922Z:668e2b45-c82f-4bb7-a52f-63e28dec793f"
        ],
        "Date": [
          "Thu, 22 Jun 2017 10:29:21 GMT"
        ]
      },
      "StatusCode": 200
    },
    {
<<<<<<< HEAD
      "RequestUri": "/subscriptions/9532a63e-f2eb-4649-bb23-5ed01077ce80/resourceGroups/onesdk4224/providers/Microsoft.Network/publicIPAddresses/onesdk6894?api-version=2017-06-01",
      "EncodedRequestUri": "L3N1YnNjcmlwdGlvbnMvOTUzMmE2M2UtZjJlYi00NjQ5LWJiMjMtNWVkMDEwNzdjZTgwL3Jlc291cmNlR3JvdXBzL29uZXNkazQyMjQvcHJvdmlkZXJzL01pY3Jvc29mdC5OZXR3b3JrL3B1YmxpY0lQQWRkcmVzc2VzL29uZXNkazY4OTQ/YXBpLXZlcnNpb249MjAxNy0wNi0wMQ==",
=======
      "RequestUri": "/subscriptions/2c224e7e-3ef5-431d-a57b-e71f4662e3a6/resourceGroups/onesdk6270/providers/Microsoft.Network/publicIPAddresses/onesdk4201?api-version=2017-03-01",
      "EncodedRequestUri": "L3N1YnNjcmlwdGlvbnMvMmMyMjRlN2UtM2VmNS00MzFkLWE1N2ItZTcxZjQ2NjJlM2E2L3Jlc291cmNlR3JvdXBzL29uZXNkazYyNzAvcHJvdmlkZXJzL01pY3Jvc29mdC5OZXR3b3JrL3B1YmxpY0lQQWRkcmVzc2VzL29uZXNkazQyMDE/YXBpLXZlcnNpb249MjAxNy0wMy0wMQ==",
>>>>>>> 0fa1fc22
      "RequestMethod": "GET",
      "RequestBody": "",
      "RequestHeaders": {
        "User-Agent": [
          "FxVersion/4.6.1649.1",
          "OSName/Windows_8.1_Enterprise",
          "OSVersion/6.3.9600",
          "Microsoft.Azure.Management.Network.NetworkManagementClient/10.1.2-preview"
        ]
      },
      "ResponseBody": "{\r\n  \"name\": \"onesdk4201\",\r\n  \"id\": \"/subscriptions/2c224e7e-3ef5-431d-a57b-e71f4662e3a6/resourceGroups/onesdk6270/providers/Microsoft.Network/publicIPAddresses/onesdk4201\",\r\n  \"etag\": \"W/\\\"79b9063b-2646-4208-bd23-3961705b9d23\\\"\",\r\n  \"location\": \"westus\",\r\n  \"properties\": {\r\n    \"provisioningState\": \"Succeeded\",\r\n    \"resourceGuid\": \"b6fc2fa9-ce32-4bdf-a31c-2d39eb4dd1f0\",\r\n    \"publicIPAddressVersion\": \"IPv4\",\r\n    \"publicIPAllocationMethod\": \"Dynamic\",\r\n    \"idleTimeoutInMinutes\": 4,\r\n    \"dnsSettings\": {\r\n      \"domainNameLabel\": \"onesdk7700\",\r\n      \"fqdn\": \"onesdk7700.westus.validation.cloudapp.azure.com\"\r\n    }\r\n  },\r\n  \"type\": \"Microsoft.Network/publicIPAddresses\"\r\n}",
      "ResponseHeaders": {
        "Content-Length": [
          "681"
        ],
        "Content-Type": [
          "application/json; charset=utf-8"
        ],
        "Expires": [
          "-1"
        ],
        "Pragma": [
          "no-cache"
        ],
        "x-ms-request-id": [
          "b52592cf-268d-45c7-a502-c8293bbc5dbc"
        ],
        "Strict-Transport-Security": [
          "max-age=31536000; includeSubDomains"
        ],
        "Cache-Control": [
          "no-cache"
        ],
        "ETag": [
          "W/\"79b9063b-2646-4208-bd23-3961705b9d23\""
        ],
        "Server": [
          "Microsoft-HTTPAPI/2.0",
          "Microsoft-HTTPAPI/2.0"
        ],
        "x-ms-ratelimit-remaining-subscription-reads": [
          "14987"
        ],
        "x-ms-correlation-request-id": [
          "ef39ab77-ab64-4327-b5fa-078ffe2b8d74"
        ],
        "x-ms-routing-request-id": [
          "WESTEUROPE:20170622T102924Z:ef39ab77-ab64-4327-b5fa-078ffe2b8d74"
        ],
        "Date": [
          "Thu, 22 Jun 2017 10:29:23 GMT"
        ]
      },
      "StatusCode": 200
    },
    {
<<<<<<< HEAD
      "RequestUri": "/subscriptions/9532a63e-f2eb-4649-bb23-5ed01077ce80/resourceGroups/onesdk4224/providers/Microsoft.Network/publicIPAddresses/onesdk6894?api-version=2017-06-01",
      "EncodedRequestUri": "L3N1YnNjcmlwdGlvbnMvOTUzMmE2M2UtZjJlYi00NjQ5LWJiMjMtNWVkMDEwNzdjZTgwL3Jlc291cmNlR3JvdXBzL29uZXNkazQyMjQvcHJvdmlkZXJzL01pY3Jvc29mdC5OZXR3b3JrL3B1YmxpY0lQQWRkcmVzc2VzL29uZXNkazY4OTQ/YXBpLXZlcnNpb249MjAxNy0wNi0wMQ==",
=======
      "RequestUri": "/subscriptions/2c224e7e-3ef5-431d-a57b-e71f4662e3a6/resourceGroups/onesdk6270/providers/Microsoft.Network/publicIPAddresses/onesdk4201?api-version=2017-03-01",
      "EncodedRequestUri": "L3N1YnNjcmlwdGlvbnMvMmMyMjRlN2UtM2VmNS00MzFkLWE1N2ItZTcxZjQ2NjJlM2E2L3Jlc291cmNlR3JvdXBzL29uZXNkazYyNzAvcHJvdmlkZXJzL01pY3Jvc29mdC5OZXR3b3JrL3B1YmxpY0lQQWRkcmVzc2VzL29uZXNkazQyMDE/YXBpLXZlcnNpb249MjAxNy0wMy0wMQ==",
>>>>>>> 0fa1fc22
      "RequestMethod": "GET",
      "RequestBody": "",
      "RequestHeaders": {
        "x-ms-client-request-id": [
          "b4bfaa96-c005-4282-9a40-c78823880b07"
        ],
        "accept-language": [
          "en-US"
        ],
        "User-Agent": [
          "FxVersion/4.6.1649.1",
          "OSName/Windows_8.1_Enterprise",
          "OSVersion/6.3.9600",
          "Microsoft.Azure.Management.Network.NetworkManagementClient/10.1.2-preview"
        ]
      },
      "ResponseBody": "{\r\n  \"name\": \"onesdk4201\",\r\n  \"id\": \"/subscriptions/2c224e7e-3ef5-431d-a57b-e71f4662e3a6/resourceGroups/onesdk6270/providers/Microsoft.Network/publicIPAddresses/onesdk4201\",\r\n  \"etag\": \"W/\\\"79b9063b-2646-4208-bd23-3961705b9d23\\\"\",\r\n  \"location\": \"westus\",\r\n  \"properties\": {\r\n    \"provisioningState\": \"Succeeded\",\r\n    \"resourceGuid\": \"b6fc2fa9-ce32-4bdf-a31c-2d39eb4dd1f0\",\r\n    \"publicIPAddressVersion\": \"IPv4\",\r\n    \"publicIPAllocationMethod\": \"Dynamic\",\r\n    \"idleTimeoutInMinutes\": 4,\r\n    \"dnsSettings\": {\r\n      \"domainNameLabel\": \"onesdk7700\",\r\n      \"fqdn\": \"onesdk7700.westus.validation.cloudapp.azure.com\"\r\n    }\r\n  },\r\n  \"type\": \"Microsoft.Network/publicIPAddresses\"\r\n}",
      "ResponseHeaders": {
        "Content-Length": [
          "681"
        ],
        "Content-Type": [
          "application/json; charset=utf-8"
        ],
        "Expires": [
          "-1"
        ],
        "Pragma": [
          "no-cache"
        ],
        "x-ms-request-id": [
          "6271f271-681d-442c-90b8-3b5f5ec97c22"
        ],
        "Strict-Transport-Security": [
          "max-age=31536000; includeSubDomains"
        ],
        "Cache-Control": [
          "no-cache"
        ],
        "ETag": [
          "W/\"79b9063b-2646-4208-bd23-3961705b9d23\""
        ],
        "Server": [
          "Microsoft-HTTPAPI/2.0",
          "Microsoft-HTTPAPI/2.0"
        ],
        "x-ms-ratelimit-remaining-subscription-reads": [
          "14986"
        ],
        "x-ms-correlation-request-id": [
          "1a252ca4-4a93-4316-a242-8e134f32455b"
        ],
        "x-ms-routing-request-id": [
          "WESTEUROPE:20170622T102925Z:1a252ca4-4a93-4316-a242-8e134f32455b"
        ],
        "Date": [
          "Thu, 22 Jun 2017 10:29:24 GMT"
        ]
      },
      "StatusCode": 200
    },
    {
<<<<<<< HEAD
      "RequestUri": "/subscriptions/9532a63e-f2eb-4649-bb23-5ed01077ce80/resourceGroups/onesdk4224/providers/Microsoft.Network/publicIPAddresses/onesdk6894?api-version=2017-06-01",
      "EncodedRequestUri": "L3N1YnNjcmlwdGlvbnMvOTUzMmE2M2UtZjJlYi00NjQ5LWJiMjMtNWVkMDEwNzdjZTgwL3Jlc291cmNlR3JvdXBzL29uZXNkazQyMjQvcHJvdmlkZXJzL01pY3Jvc29mdC5OZXR3b3JrL3B1YmxpY0lQQWRkcmVzc2VzL29uZXNkazY4OTQ/YXBpLXZlcnNpb249MjAxNy0wNi0wMQ==",
=======
      "RequestUri": "/subscriptions/2c224e7e-3ef5-431d-a57b-e71f4662e3a6/resourceGroups/onesdk6270/providers/Microsoft.Network/publicIPAddresses/onesdk4201?api-version=2017-03-01",
      "EncodedRequestUri": "L3N1YnNjcmlwdGlvbnMvMmMyMjRlN2UtM2VmNS00MzFkLWE1N2ItZTcxZjQ2NjJlM2E2L3Jlc291cmNlR3JvdXBzL29uZXNkazYyNzAvcHJvdmlkZXJzL01pY3Jvc29mdC5OZXR3b3JrL3B1YmxpY0lQQWRkcmVzc2VzL29uZXNkazQyMDE/YXBpLXZlcnNpb249MjAxNy0wMy0wMQ==",
>>>>>>> 0fa1fc22
      "RequestMethod": "GET",
      "RequestBody": "",
      "RequestHeaders": {
        "x-ms-client-request-id": [
          "12291255-8d76-46e4-93bd-dd3b8051765f"
        ],
        "accept-language": [
          "en-US"
        ],
        "User-Agent": [
          "FxVersion/4.6.1649.1",
          "OSName/Windows_8.1_Enterprise",
          "OSVersion/6.3.9600",
          "Microsoft.Azure.Management.Network.NetworkManagementClient/10.1.2-preview"
        ]
      },
      "ResponseBody": "{\r\n  \"name\": \"onesdk4201\",\r\n  \"id\": \"/subscriptions/2c224e7e-3ef5-431d-a57b-e71f4662e3a6/resourceGroups/onesdk6270/providers/Microsoft.Network/publicIPAddresses/onesdk4201\",\r\n  \"etag\": \"W/\\\"79b9063b-2646-4208-bd23-3961705b9d23\\\"\",\r\n  \"location\": \"westus\",\r\n  \"properties\": {\r\n    \"provisioningState\": \"Succeeded\",\r\n    \"resourceGuid\": \"b6fc2fa9-ce32-4bdf-a31c-2d39eb4dd1f0\",\r\n    \"publicIPAddressVersion\": \"IPv4\",\r\n    \"publicIPAllocationMethod\": \"Dynamic\",\r\n    \"idleTimeoutInMinutes\": 4,\r\n    \"dnsSettings\": {\r\n      \"domainNameLabel\": \"onesdk7700\",\r\n      \"fqdn\": \"onesdk7700.westus.validation.cloudapp.azure.com\"\r\n    }\r\n  },\r\n  \"type\": \"Microsoft.Network/publicIPAddresses\"\r\n}",
      "ResponseHeaders": {
        "Content-Length": [
          "681"
        ],
        "Content-Type": [
          "application/json; charset=utf-8"
        ],
        "Expires": [
          "-1"
        ],
        "Pragma": [
          "no-cache"
        ],
        "x-ms-request-id": [
          "246f31f9-5930-4cab-a6d3-a13735027bae"
        ],
        "Strict-Transport-Security": [
          "max-age=31536000; includeSubDomains"
        ],
        "Cache-Control": [
          "no-cache"
        ],
        "ETag": [
          "W/\"79b9063b-2646-4208-bd23-3961705b9d23\""
        ],
        "Server": [
          "Microsoft-HTTPAPI/2.0",
          "Microsoft-HTTPAPI/2.0"
        ],
        "x-ms-ratelimit-remaining-subscription-reads": [
          "14985"
        ],
        "x-ms-correlation-request-id": [
          "b35f6f5c-b585-4269-a989-6702d1543c28"
        ],
        "x-ms-routing-request-id": [
          "WESTEUROPE:20170622T102925Z:b35f6f5c-b585-4269-a989-6702d1543c28"
        ],
        "Date": [
          "Thu, 22 Jun 2017 10:29:24 GMT"
        ]
      },
      "StatusCode": 200
    },
    {
<<<<<<< HEAD
      "RequestUri": "/subscriptions/9532a63e-f2eb-4649-bb23-5ed01077ce80/resourceGroups/onesdk4224/providers/Microsoft.Network/publicIPAddresses/onesdk6894?api-version=2017-06-01",
      "EncodedRequestUri": "L3N1YnNjcmlwdGlvbnMvOTUzMmE2M2UtZjJlYi00NjQ5LWJiMjMtNWVkMDEwNzdjZTgwL3Jlc291cmNlR3JvdXBzL29uZXNkazQyMjQvcHJvdmlkZXJzL01pY3Jvc29mdC5OZXR3b3JrL3B1YmxpY0lQQWRkcmVzc2VzL29uZXNkazY4OTQ/YXBpLXZlcnNpb249MjAxNy0wNi0wMQ==",
=======
      "RequestUri": "/subscriptions/2c224e7e-3ef5-431d-a57b-e71f4662e3a6/resourceGroups/onesdk6270/providers/Microsoft.Network/publicIPAddresses/onesdk4201?api-version=2017-03-01",
      "EncodedRequestUri": "L3N1YnNjcmlwdGlvbnMvMmMyMjRlN2UtM2VmNS00MzFkLWE1N2ItZTcxZjQ2NjJlM2E2L3Jlc291cmNlR3JvdXBzL29uZXNkazYyNzAvcHJvdmlkZXJzL01pY3Jvc29mdC5OZXR3b3JrL3B1YmxpY0lQQWRkcmVzc2VzL29uZXNkazQyMDE/YXBpLXZlcnNpb249MjAxNy0wMy0wMQ==",
>>>>>>> 0fa1fc22
      "RequestMethod": "PUT",
      "RequestBody": "{\r\n  \"properties\": {\r\n    \"publicIPAllocationMethod\": \"Dynamic\",\r\n    \"dnsSettings\": {\r\n      \"domainNameLabel\": \"onesdk456\"\r\n    }\r\n  },\r\n  \"location\": \"West US\"\r\n}",
      "RequestHeaders": {
        "Content-Type": [
          "application/json; charset=utf-8"
        ],
        "Content-Length": [
          "165"
        ],
        "x-ms-client-request-id": [
          "49caf84c-256a-4318-bdd8-20db09c908be"
        ],
        "accept-language": [
          "en-US"
        ],
        "User-Agent": [
          "FxVersion/4.6.1649.1",
          "OSName/Windows_8.1_Enterprise",
          "OSVersion/6.3.9600",
          "Microsoft.Azure.Management.Network.NetworkManagementClient/10.1.2-preview"
        ]
      },
      "ResponseBody": "{\r\n  \"name\": \"onesdk4201\",\r\n  \"id\": \"/subscriptions/2c224e7e-3ef5-431d-a57b-e71f4662e3a6/resourceGroups/onesdk6270/providers/Microsoft.Network/publicIPAddresses/onesdk4201\",\r\n  \"etag\": \"W/\\\"dc4e6f8f-fb7d-4729-9efe-2a5e99e68c39\\\"\",\r\n  \"location\": \"westus\",\r\n  \"properties\": {\r\n    \"provisioningState\": \"Updating\",\r\n    \"resourceGuid\": \"b6fc2fa9-ce32-4bdf-a31c-2d39eb4dd1f0\",\r\n    \"publicIPAddressVersion\": \"IPv4\",\r\n    \"publicIPAllocationMethod\": \"Dynamic\",\r\n    \"idleTimeoutInMinutes\": 4,\r\n    \"dnsSettings\": {\r\n      \"domainNameLabel\": \"onesdk456\",\r\n      \"fqdn\": \"onesdk456.westus.validation.cloudapp.azure.com\"\r\n    }\r\n  },\r\n  \"type\": \"Microsoft.Network/publicIPAddresses\"\r\n}",
      "ResponseHeaders": {
        "Content-Length": [
          "678"
        ],
        "Content-Type": [
          "application/json; charset=utf-8"
        ],
        "Expires": [
          "-1"
        ],
        "Pragma": [
          "no-cache"
        ],
        "Retry-After": [
          "3"
        ],
        "x-ms-request-id": [
          "113cf0a9-6fe1-4a5f-8ddf-3efad176e498"
        ],
        "Azure-AsyncOperation": [
<<<<<<< HEAD
          "https://management.azure.com/subscriptions/9532a63e-f2eb-4649-bb23-5ed01077ce80/providers/Microsoft.Network/locations/westus/operations/9d11526f-a971-402f-8004-9e56bc1a5841?api-version=2017-06-01"
=======
          "https://management.azure.com/subscriptions/2c224e7e-3ef5-431d-a57b-e71f4662e3a6/providers/Microsoft.Network/locations/westus.validation/operations/113cf0a9-6fe1-4a5f-8ddf-3efad176e498?api-version=2017-03-01"
>>>>>>> 0fa1fc22
        ],
        "Strict-Transport-Security": [
          "max-age=31536000; includeSubDomains"
        ],
        "Cache-Control": [
          "no-cache"
        ],
        "Server": [
          "Microsoft-HTTPAPI/2.0",
          "Microsoft-HTTPAPI/2.0"
        ],
        "x-ms-ratelimit-remaining-subscription-writes": [
          "1199"
        ],
        "x-ms-correlation-request-id": [
          "78305355-3b6c-4f5a-921c-e4fe2ab79f77"
        ],
        "x-ms-routing-request-id": [
          "WESTEUROPE:20170622T102919Z:78305355-3b6c-4f5a-921c-e4fe2ab79f77"
        ],
        "Date": [
          "Thu, 22 Jun 2017 10:29:18 GMT"
        ]
      },
      "StatusCode": 201
    },
    {
<<<<<<< HEAD
      "RequestUri": "/subscriptions/9532a63e-f2eb-4649-bb23-5ed01077ce80/resourceGroups/onesdk4224/providers/Microsoft.Network/publicIPAddresses/onesdk6894?api-version=2017-06-01",
      "EncodedRequestUri": "L3N1YnNjcmlwdGlvbnMvOTUzMmE2M2UtZjJlYi00NjQ5LWJiMjMtNWVkMDEwNzdjZTgwL3Jlc291cmNlR3JvdXBzL29uZXNkazQyMjQvcHJvdmlkZXJzL01pY3Jvc29mdC5OZXR3b3JrL3B1YmxpY0lQQWRkcmVzc2VzL29uZXNkazY4OTQ/YXBpLXZlcnNpb249MjAxNy0wNi0wMQ==",
=======
      "RequestUri": "/subscriptions/2c224e7e-3ef5-431d-a57b-e71f4662e3a6/resourceGroups/onesdk6270/providers/Microsoft.Network/publicIPAddresses/onesdk4201?api-version=2017-03-01",
      "EncodedRequestUri": "L3N1YnNjcmlwdGlvbnMvMmMyMjRlN2UtM2VmNS00MzFkLWE1N2ItZTcxZjQ2NjJlM2E2L3Jlc291cmNlR3JvdXBzL29uZXNkazYyNzAvcHJvdmlkZXJzL01pY3Jvc29mdC5OZXR3b3JrL3B1YmxpY0lQQWRkcmVzc2VzL29uZXNkazQyMDE/YXBpLXZlcnNpb249MjAxNy0wMy0wMQ==",
>>>>>>> 0fa1fc22
      "RequestMethod": "PUT",
      "RequestBody": "{\r\n  \"properties\": {\r\n    \"publicIPAllocationMethod\": \"Dynamic\",\r\n    \"publicIPAddressVersion\": \"IPv4\",\r\n    \"dnsSettings\": {\r\n      \"domainNameLabel\": \"onesdk7700\",\r\n      \"fqdn\": \"onesdk456.westus.validation.cloudapp.azure.com\"\r\n    },\r\n    \"ipAddress\": \"Not Assigned\",\r\n    \"idleTimeoutInMinutes\": 4,\r\n    \"resourceGuid\": \"b6fc2fa9-ce32-4bdf-a31c-2d39eb4dd1f0\",\r\n    \"provisioningState\": \"Succeeded\"\r\n  },\r\n  \"etag\": \"W/\\\"b91527fe-3024-413c-84ba-30951b80d365\\\"\",\r\n  \"id\": \"/subscriptions/2c224e7e-3ef5-431d-a57b-e71f4662e3a6/resourceGroups/onesdk6270/providers/Microsoft.Network/publicIPAddresses/onesdk4201\",\r\n  \"location\": \"westus\"\r\n}",
      "RequestHeaders": {
        "Content-Type": [
          "application/json; charset=utf-8"
        ],
        "Content-Length": [
          "639"
        ],
        "x-ms-client-request-id": [
          "525e1640-01ea-429c-ae04-b0589f831557"
        ],
        "accept-language": [
          "en-US"
        ],
        "User-Agent": [
          "FxVersion/4.6.1649.1",
          "OSName/Windows_8.1_Enterprise",
          "OSVersion/6.3.9600",
          "Microsoft.Azure.Management.Network.NetworkManagementClient/10.1.2-preview"
        ]
      },
      "ResponseBody": "{\r\n  \"name\": \"onesdk4201\",\r\n  \"id\": \"/subscriptions/2c224e7e-3ef5-431d-a57b-e71f4662e3a6/resourceGroups/onesdk6270/providers/Microsoft.Network/publicIPAddresses/onesdk4201\",\r\n  \"etag\": \"W/\\\"2ee8dcb8-5442-4d43-801f-a018e38e9943\\\"\",\r\n  \"location\": \"westus\",\r\n  \"properties\": {\r\n    \"provisioningState\": \"Updating\",\r\n    \"resourceGuid\": \"b6fc2fa9-ce32-4bdf-a31c-2d39eb4dd1f0\",\r\n    \"publicIPAddressVersion\": \"IPv4\",\r\n    \"publicIPAllocationMethod\": \"Dynamic\",\r\n    \"idleTimeoutInMinutes\": 4,\r\n    \"dnsSettings\": {\r\n      \"domainNameLabel\": \"onesdk7700\",\r\n      \"fqdn\": \"onesdk7700.westus.validation.cloudapp.azure.com\"\r\n    }\r\n  },\r\n  \"type\": \"Microsoft.Network/publicIPAddresses\"\r\n}",
      "ResponseHeaders": {
        "Content-Length": [
          "680"
        ],
        "Content-Type": [
          "application/json; charset=utf-8"
        ],
        "Expires": [
          "-1"
        ],
        "Pragma": [
          "no-cache"
        ],
        "Retry-After": [
          "3"
        ],
        "x-ms-request-id": [
          "33d4c0b5-9197-4f83-808f-c35d4a504248"
        ],
        "Azure-AsyncOperation": [
<<<<<<< HEAD
          "https://management.azure.com/subscriptions/9532a63e-f2eb-4649-bb23-5ed01077ce80/providers/Microsoft.Network/locations/westus/operations/b74c31d8-3f67-4414-8c3f-ababa66e2589?api-version=2017-06-01"
=======
          "https://management.azure.com/subscriptions/2c224e7e-3ef5-431d-a57b-e71f4662e3a6/providers/Microsoft.Network/locations/westus.validation/operations/33d4c0b5-9197-4f83-808f-c35d4a504248?api-version=2017-03-01"
>>>>>>> 0fa1fc22
        ],
        "Strict-Transport-Security": [
          "max-age=31536000; includeSubDomains"
        ],
        "Cache-Control": [
          "no-cache"
        ],
        "Server": [
          "Microsoft-HTTPAPI/2.0",
          "Microsoft-HTTPAPI/2.0"
        ],
        "x-ms-ratelimit-remaining-subscription-writes": [
          "1198"
        ],
        "x-ms-correlation-request-id": [
          "f9edc9f4-df72-4a57-abe7-e00916eeec0a"
        ],
        "x-ms-routing-request-id": [
          "WESTEUROPE:20170622T102923Z:f9edc9f4-df72-4a57-abe7-e00916eeec0a"
        ],
        "Date": [
          "Thu, 22 Jun 2017 10:29:22 GMT"
        ]
      },
      "StatusCode": 200
    },
    {
<<<<<<< HEAD
      "RequestUri": "/subscriptions/9532a63e-f2eb-4649-bb23-5ed01077ce80/providers/Microsoft.Network/locations/westus/operations/9d11526f-a971-402f-8004-9e56bc1a5841?api-version=2017-06-01",
      "EncodedRequestUri": "L3N1YnNjcmlwdGlvbnMvOTUzMmE2M2UtZjJlYi00NjQ5LWJiMjMtNWVkMDEwNzdjZTgwL3Byb3ZpZGVycy9NaWNyb3NvZnQuTmV0d29yay9sb2NhdGlvbnMvd2VzdHVzL29wZXJhdGlvbnMvOWQxMTUyNmYtYTk3MS00MDJmLTgwMDQtOWU1NmJjMWE1ODQxP2FwaS12ZXJzaW9uPTIwMTctMDYtMDE=",
=======
      "RequestUri": "/subscriptions/2c224e7e-3ef5-431d-a57b-e71f4662e3a6/providers/Microsoft.Network/locations/westus.validation/operations/113cf0a9-6fe1-4a5f-8ddf-3efad176e498?api-version=2017-03-01",
      "EncodedRequestUri": "L3N1YnNjcmlwdGlvbnMvMmMyMjRlN2UtM2VmNS00MzFkLWE1N2ItZTcxZjQ2NjJlM2E2L3Byb3ZpZGVycy9NaWNyb3NvZnQuTmV0d29yay9sb2NhdGlvbnMvd2VzdHVzLnZhbGlkYXRpb24vb3BlcmF0aW9ucy8xMTNjZjBhOS02ZmUxLTRhNWYtOGRkZi0zZWZhZDE3NmU0OTg/YXBpLXZlcnNpb249MjAxNy0wMy0wMQ==",
>>>>>>> 0fa1fc22
      "RequestMethod": "GET",
      "RequestBody": "",
      "RequestHeaders": {
        "User-Agent": [
          "FxVersion/4.6.1649.1",
          "OSName/Windows_8.1_Enterprise",
          "OSVersion/6.3.9600",
          "Microsoft.Azure.Management.Network.NetworkManagementClient/10.1.2-preview"
        ]
      },
      "ResponseBody": "{\r\n  \"status\": \"Succeeded\"\r\n}",
      "ResponseHeaders": {
        "Content-Length": [
          "29"
        ],
        "Content-Type": [
          "application/json; charset=utf-8"
        ],
        "Expires": [
          "-1"
        ],
        "Pragma": [
          "no-cache"
        ],
        "x-ms-request-id": [
          "e8ab0477-cc97-4bc5-9079-9e9a7081c967"
        ],
        "Strict-Transport-Security": [
          "max-age=31536000; includeSubDomains"
        ],
        "Cache-Control": [
          "no-cache"
        ],
        "Server": [
          "Microsoft-HTTPAPI/2.0",
          "Microsoft-HTTPAPI/2.0"
        ],
        "x-ms-ratelimit-remaining-subscription-reads": [
          "14993"
        ],
        "x-ms-correlation-request-id": [
          "59ed7571-d462-4789-9ae4-44a23c69bfa4"
        ],
        "x-ms-routing-request-id": [
          "WESTEUROPE:20170622T102920Z:59ed7571-d462-4789-9ae4-44a23c69bfa4"
        ],
        "Date": [
          "Thu, 22 Jun 2017 10:29:19 GMT"
        ]
      },
      "StatusCode": 200
    },
    {
<<<<<<< HEAD
      "RequestUri": "/subscriptions/9532a63e-f2eb-4649-bb23-5ed01077ce80/providers/Microsoft.Network/locations/westus/operations/b74c31d8-3f67-4414-8c3f-ababa66e2589?api-version=2017-06-01",
      "EncodedRequestUri": "L3N1YnNjcmlwdGlvbnMvOTUzMmE2M2UtZjJlYi00NjQ5LWJiMjMtNWVkMDEwNzdjZTgwL3Byb3ZpZGVycy9NaWNyb3NvZnQuTmV0d29yay9sb2NhdGlvbnMvd2VzdHVzL29wZXJhdGlvbnMvYjc0YzMxZDgtM2Y2Ny00NDE0LThjM2YtYWJhYmE2NmUyNTg5P2FwaS12ZXJzaW9uPTIwMTctMDYtMDE=",
=======
      "RequestUri": "/subscriptions/2c224e7e-3ef5-431d-a57b-e71f4662e3a6/providers/Microsoft.Network/locations/westus.validation/operations/33d4c0b5-9197-4f83-808f-c35d4a504248?api-version=2017-03-01",
      "EncodedRequestUri": "L3N1YnNjcmlwdGlvbnMvMmMyMjRlN2UtM2VmNS00MzFkLWE1N2ItZTcxZjQ2NjJlM2E2L3Byb3ZpZGVycy9NaWNyb3NvZnQuTmV0d29yay9sb2NhdGlvbnMvd2VzdHVzLnZhbGlkYXRpb24vb3BlcmF0aW9ucy8zM2Q0YzBiNS05MTk3LTRmODMtODA4Zi1jMzVkNGE1MDQyNDg/YXBpLXZlcnNpb249MjAxNy0wMy0wMQ==",
>>>>>>> 0fa1fc22
      "RequestMethod": "GET",
      "RequestBody": "",
      "RequestHeaders": {
        "User-Agent": [
          "FxVersion/4.6.1649.1",
          "OSName/Windows_8.1_Enterprise",
          "OSVersion/6.3.9600",
          "Microsoft.Azure.Management.Network.NetworkManagementClient/10.1.2-preview"
        ]
      },
      "ResponseBody": "{\r\n  \"status\": \"Succeeded\"\r\n}",
      "ResponseHeaders": {
        "Content-Length": [
          "29"
        ],
        "Content-Type": [
          "application/json; charset=utf-8"
        ],
        "Expires": [
          "-1"
        ],
        "Pragma": [
          "no-cache"
        ],
        "x-ms-request-id": [
          "e74e7236-de43-4d53-b63a-c9af674d1e11"
        ],
        "Strict-Transport-Security": [
          "max-age=31536000; includeSubDomains"
        ],
        "Cache-Control": [
          "no-cache"
        ],
        "Server": [
          "Microsoft-HTTPAPI/2.0",
          "Microsoft-HTTPAPI/2.0"
        ],
        "x-ms-ratelimit-remaining-subscription-reads": [
          "14988"
        ],
        "x-ms-correlation-request-id": [
          "ccb9374a-86e2-4a86-b4d9-3d6205392ebc"
        ],
        "x-ms-routing-request-id": [
          "WESTEUROPE:20170622T102924Z:ccb9374a-86e2-4a86-b4d9-3d6205392ebc"
        ],
        "Date": [
          "Thu, 22 Jun 2017 10:29:23 GMT"
        ]
      },
      "StatusCode": 200
    },
    {
<<<<<<< HEAD
      "RequestUri": "/subscriptions/9532a63e-f2eb-4649-bb23-5ed01077ce80/resourceGroups/onesdk4224/providers/Microsoft.Network/publicIPAddresses/onesdk6894?api-version=2017-06-01",
      "EncodedRequestUri": "L3N1YnNjcmlwdGlvbnMvOTUzMmE2M2UtZjJlYi00NjQ5LWJiMjMtNWVkMDEwNzdjZTgwL3Jlc291cmNlR3JvdXBzL29uZXNkazQyMjQvcHJvdmlkZXJzL01pY3Jvc29mdC5OZXR3b3JrL3B1YmxpY0lQQWRkcmVzc2VzL29uZXNkazY4OTQ/YXBpLXZlcnNpb249MjAxNy0wNi0wMQ==",
=======
      "RequestUri": "/subscriptions/2c224e7e-3ef5-431d-a57b-e71f4662e3a6/resourceGroups/onesdk6270/providers/Microsoft.Network/publicIPAddresses/onesdk4201?api-version=2017-03-01",
      "EncodedRequestUri": "L3N1YnNjcmlwdGlvbnMvMmMyMjRlN2UtM2VmNS00MzFkLWE1N2ItZTcxZjQ2NjJlM2E2L3Jlc291cmNlR3JvdXBzL29uZXNkazYyNzAvcHJvdmlkZXJzL01pY3Jvc29mdC5OZXR3b3JrL3B1YmxpY0lQQWRkcmVzc2VzL29uZXNkazQyMDE/YXBpLXZlcnNpb249MjAxNy0wMy0wMQ==",
>>>>>>> 0fa1fc22
      "RequestMethod": "DELETE",
      "RequestBody": "",
      "RequestHeaders": {
        "x-ms-client-request-id": [
          "8ddcb133-4c04-4722-bd8f-25ef622b3f33"
        ],
        "accept-language": [
          "en-US"
        ],
        "User-Agent": [
          "FxVersion/4.6.1649.1",
          "OSName/Windows_8.1_Enterprise",
          "OSVersion/6.3.9600",
          "Microsoft.Azure.Management.Network.NetworkManagementClient/10.1.2-preview"
        ]
      },
      "ResponseBody": "",
      "ResponseHeaders": {
        "Content-Length": [
          "0"
        ],
        "Expires": [
          "-1"
        ],
        "Pragma": [
          "no-cache"
        ],
        "Retry-After": [
          "10"
        ],
        "x-ms-request-id": [
          "ab7517ce-c8e1-4318-9028-6f655df7dfe0"
        ],
        "Azure-AsyncOperation": [
<<<<<<< HEAD
          "https://management.azure.com/subscriptions/9532a63e-f2eb-4649-bb23-5ed01077ce80/providers/Microsoft.Network/locations/westus/operations/635ec172-9b65-4f0d-8404-f839af46c32b?api-version=2017-06-01"
=======
          "https://management.azure.com/subscriptions/2c224e7e-3ef5-431d-a57b-e71f4662e3a6/providers/Microsoft.Network/locations/westus.validation/operations/ab7517ce-c8e1-4318-9028-6f655df7dfe0?api-version=2017-03-01"
>>>>>>> 0fa1fc22
        ],
        "Strict-Transport-Security": [
          "max-age=31536000; includeSubDomains"
        ],
        "Cache-Control": [
          "no-cache"
        ],
        "Location": [
<<<<<<< HEAD
          "https://management.azure.com/subscriptions/9532a63e-f2eb-4649-bb23-5ed01077ce80/providers/Microsoft.Network/locations/westus/operationResults/635ec172-9b65-4f0d-8404-f839af46c32b?api-version=2017-06-01"
=======
          "https://management.azure.com/subscriptions/2c224e7e-3ef5-431d-a57b-e71f4662e3a6/providers/Microsoft.Network/locations/westus.validation/operationResults/ab7517ce-c8e1-4318-9028-6f655df7dfe0?api-version=2017-03-01"
>>>>>>> 0fa1fc22
        ],
        "Server": [
          "Microsoft-HTTPAPI/2.0",
          "Microsoft-HTTPAPI/2.0"
        ],
        "x-ms-ratelimit-remaining-subscription-writes": [
          "1197"
        ],
        "x-ms-correlation-request-id": [
          "814dabee-5754-42fa-9fca-b0315c00aaf2"
        ],
        "x-ms-routing-request-id": [
          "WESTEUROPE:20170622T102926Z:814dabee-5754-42fa-9fca-b0315c00aaf2"
        ],
        "Date": [
          "Thu, 22 Jun 2017 10:29:25 GMT"
        ]
      },
      "StatusCode": 202
    },
    {
<<<<<<< HEAD
      "RequestUri": "/subscriptions/9532a63e-f2eb-4649-bb23-5ed01077ce80/providers/Microsoft.Network/locations/westus/operations/635ec172-9b65-4f0d-8404-f839af46c32b?api-version=2017-06-01",
      "EncodedRequestUri": "L3N1YnNjcmlwdGlvbnMvOTUzMmE2M2UtZjJlYi00NjQ5LWJiMjMtNWVkMDEwNzdjZTgwL3Byb3ZpZGVycy9NaWNyb3NvZnQuTmV0d29yay9sb2NhdGlvbnMvd2VzdHVzL29wZXJhdGlvbnMvNjM1ZWMxNzItOWI2NS00ZjBkLTg0MDQtZjgzOWFmNDZjMzJiP2FwaS12ZXJzaW9uPTIwMTctMDYtMDE=",
=======
      "RequestUri": "/subscriptions/2c224e7e-3ef5-431d-a57b-e71f4662e3a6/providers/Microsoft.Network/locations/westus.validation/operations/ab7517ce-c8e1-4318-9028-6f655df7dfe0?api-version=2017-03-01",
      "EncodedRequestUri": "L3N1YnNjcmlwdGlvbnMvMmMyMjRlN2UtM2VmNS00MzFkLWE1N2ItZTcxZjQ2NjJlM2E2L3Byb3ZpZGVycy9NaWNyb3NvZnQuTmV0d29yay9sb2NhdGlvbnMvd2VzdHVzLnZhbGlkYXRpb24vb3BlcmF0aW9ucy9hYjc1MTdjZS1jOGUxLTQzMTgtOTAyOC02ZjY1NWRmN2RmZTA/YXBpLXZlcnNpb249MjAxNy0wMy0wMQ==",
>>>>>>> 0fa1fc22
      "RequestMethod": "GET",
      "RequestBody": "",
      "RequestHeaders": {
        "User-Agent": [
          "FxVersion/4.6.1649.1",
          "OSName/Windows_8.1_Enterprise",
          "OSVersion/6.3.9600",
          "Microsoft.Azure.Management.Network.NetworkManagementClient/10.1.2-preview"
        ]
      },
      "ResponseBody": "{\r\n  \"status\": \"Succeeded\"\r\n}",
      "ResponseHeaders": {
        "Content-Length": [
          "29"
        ],
        "Content-Type": [
          "application/json; charset=utf-8"
        ],
        "Expires": [
          "-1"
        ],
        "Pragma": [
          "no-cache"
        ],
        "x-ms-request-id": [
          "3536283b-83b0-4c9f-97f7-8a6c018a2624"
        ],
        "Strict-Transport-Security": [
          "max-age=31536000; includeSubDomains"
        ],
        "Cache-Control": [
          "no-cache"
        ],
        "Server": [
          "Microsoft-HTTPAPI/2.0",
          "Microsoft-HTTPAPI/2.0"
        ],
        "x-ms-ratelimit-remaining-subscription-reads": [
          "14984"
        ],
        "x-ms-correlation-request-id": [
          "cd4010ec-50a2-460b-a2bb-d864badcf55a"
        ],
        "x-ms-routing-request-id": [
          "WESTEUROPE:20170622T102927Z:cd4010ec-50a2-460b-a2bb-d864badcf55a"
        ],
        "Date": [
          "Thu, 22 Jun 2017 10:29:26 GMT"
        ]
      },
      "StatusCode": 200
    },
    {
      "RequestUri": "/subscriptions/2c224e7e-3ef5-431d-a57b-e71f4662e3a6/resourceGroups/onesdk6270/providers/Microsoft.Network/publicIPAddresses?api-version=2017-03-01",
      "EncodedRequestUri": "L3N1YnNjcmlwdGlvbnMvMmMyMjRlN2UtM2VmNS00MzFkLWE1N2ItZTcxZjQ2NjJlM2E2L3Jlc291cmNlR3JvdXBzL29uZXNkazYyNzAvcHJvdmlkZXJzL01pY3Jvc29mdC5OZXR3b3JrL3B1YmxpY0lQQWRkcmVzc2VzP2FwaS12ZXJzaW9uPTIwMTctMDMtMDE=",
      "RequestMethod": "GET",
      "RequestBody": "",
      "RequestHeaders": {
        "x-ms-client-request-id": [
          "9168080f-c2a1-4416-b07e-5380afcfec81"
        ],
        "accept-language": [
          "en-US"
        ],
        "User-Agent": [
          "FxVersion/4.6.1649.1",
          "OSName/Windows_8.1_Enterprise",
          "OSVersion/6.3.9600",
          "Microsoft.Azure.Management.Network.NetworkManagementClient/10.1.2-preview"
        ]
      },
      "ResponseBody": "{\r\n  \"value\": []\r\n}",
      "ResponseHeaders": {
        "Content-Length": [
          "19"
        ],
        "Content-Type": [
          "application/json; charset=utf-8"
        ],
        "Expires": [
          "-1"
        ],
        "Pragma": [
          "no-cache"
        ],
        "x-ms-request-id": [
          "09ec284e-728e-4b2b-8226-e8589ae61c0a"
        ],
        "Strict-Transport-Security": [
          "max-age=31536000; includeSubDomains"
        ],
        "Cache-Control": [
          "no-cache"
        ],
        "Server": [
          "Microsoft-HTTPAPI/2.0",
          "Microsoft-HTTPAPI/2.0"
        ],
        "x-ms-ratelimit-remaining-subscription-reads": [
          "14983"
        ],
        "x-ms-correlation-request-id": [
          "686b5c82-c5e1-42f3-a8bb-59022082861b"
        ],
        "x-ms-routing-request-id": [
          "WESTEUROPE:20170622T102927Z:686b5c82-c5e1-42f3-a8bb-59022082861b"
        ],
        "Date": [
          "Thu, 22 Jun 2017 10:29:27 GMT"
        ]
      },
      "StatusCode": 200
    },
    {
<<<<<<< HEAD
      "RequestUri": "/subscriptions/9532a63e-f2eb-4649-bb23-5ed01077ce80/resourceGroups/onesdk4224/providers/Microsoft.Network/publicIPAddresses?api-version=2017-06-01",
      "EncodedRequestUri": "L3N1YnNjcmlwdGlvbnMvOTUzMmE2M2UtZjJlYi00NjQ5LWJiMjMtNWVkMDEwNzdjZTgwL3Jlc291cmNlR3JvdXBzL29uZXNkazQyMjQvcHJvdmlkZXJzL01pY3Jvc29mdC5OZXR3b3JrL3B1YmxpY0lQQWRkcmVzc2VzP2FwaS12ZXJzaW9uPTIwMTctMDYtMDE=",
=======
      "RequestUri": "/subscriptions/2c224e7e-3ef5-431d-a57b-e71f4662e3a6/resourceGroups/onesdk6270/providers/Microsoft.Network/publicIPAddresses?api-version=2017-03-01",
      "EncodedRequestUri": "L3N1YnNjcmlwdGlvbnMvMmMyMjRlN2UtM2VmNS00MzFkLWE1N2ItZTcxZjQ2NjJlM2E2L3Jlc291cmNlR3JvdXBzL29uZXNkazYyNzAvcHJvdmlkZXJzL01pY3Jvc29mdC5OZXR3b3JrL3B1YmxpY0lQQWRkcmVzc2VzP2FwaS12ZXJzaW9uPTIwMTctMDMtMDE=",
>>>>>>> 0fa1fc22
      "RequestMethod": "GET",
      "RequestBody": "",
      "RequestHeaders": {
        "x-ms-client-request-id": [
          "75d7090d-3e05-431d-9671-db74b1d40642"
        ],
        "accept-language": [
          "en-US"
        ],
        "User-Agent": [
          "FxVersion/4.6.1649.1",
          "OSName/Windows_8.1_Enterprise",
          "OSVersion/6.3.9600",
          "Microsoft.Azure.Management.Network.NetworkManagementClient/10.1.2-preview"
        ]
      },
      "ResponseBody": "{\r\n  \"value\": []\r\n}",
      "ResponseHeaders": {
        "Content-Length": [
          "19"
        ],
        "Content-Type": [
          "application/json; charset=utf-8"
        ],
        "Expires": [
          "-1"
        ],
        "Pragma": [
          "no-cache"
        ],
        "x-ms-request-id": [
          "3937442b-5bee-4afc-8e88-f4946dfa32c9"
        ],
        "Strict-Transport-Security": [
          "max-age=31536000; includeSubDomains"
        ],
        "Cache-Control": [
          "no-cache"
        ],
        "Server": [
          "Microsoft-HTTPAPI/2.0",
          "Microsoft-HTTPAPI/2.0"
        ],
        "x-ms-ratelimit-remaining-subscription-reads": [
          "14982"
        ],
        "x-ms-correlation-request-id": [
          "dd4a83e9-6f6a-41bf-9f78-162281a7f360"
        ],
        "x-ms-routing-request-id": [
          "WESTEUROPE:20170622T102928Z:dd4a83e9-6f6a-41bf-9f78-162281a7f360"
        ],
        "Date": [
          "Thu, 22 Jun 2017 10:29:27 GMT"
        ]
      },
      "StatusCode": 200
    },
    {
      "RequestUri": "/subscriptions/2c224e7e-3ef5-431d-a57b-e71f4662e3a6/resourcegroups/onesdk6270?api-version=2016-02-01",
      "EncodedRequestUri": "L3N1YnNjcmlwdGlvbnMvMmMyMjRlN2UtM2VmNS00MzFkLWE1N2ItZTcxZjQ2NjJlM2E2L3Jlc291cmNlZ3JvdXBzL29uZXNkazYyNzA/YXBpLXZlcnNpb249MjAxNi0wMi0wMQ==",
      "RequestMethod": "DELETE",
      "RequestBody": "",
      "RequestHeaders": {
        "User-Agent": [
          "Microsoft.Azure.Management.Resources.ResourceManagementClient/2.0.0.0"
        ]
      },
      "ResponseBody": "",
      "ResponseHeaders": {
        "Content-Length": [
          "0"
        ],
        "Expires": [
          "-1"
        ],
        "Pragma": [
          "no-cache"
        ],
        "Retry-After": [
          "15"
        ],
        "x-ms-ratelimit-remaining-subscription-writes": [
          "1197"
        ],
        "x-ms-request-id": [
          "8348a332-e0be-4ece-b746-a24e3938017e"
        ],
        "x-ms-correlation-request-id": [
          "8348a332-e0be-4ece-b746-a24e3938017e"
        ],
        "x-ms-routing-request-id": [
          "WESTEUROPE:20170622T102930Z:8348a332-e0be-4ece-b746-a24e3938017e"
        ],
        "Strict-Transport-Security": [
          "max-age=31536000; includeSubDomains"
        ],
        "Cache-Control": [
          "no-cache"
        ],
        "Date": [
          "Thu, 22 Jun 2017 10:29:30 GMT"
        ],
        "Location": [
          "https://management.azure.com/subscriptions/2c224e7e-3ef5-431d-a57b-e71f4662e3a6/operationresults/eyJqb2JJZCI6IlJFU09VUkNFR1JPVVBERUxFVElPTkpPQi1PTkVTREs2MjcwLVdFU1RVUyIsImpvYkxvY2F0aW9uIjoid2VzdHVzIn0?api-version=2016-02-01"
        ]
      },
      "StatusCode": 202
    },
    {
      "RequestUri": "/subscriptions/2c224e7e-3ef5-431d-a57b-e71f4662e3a6/operationresults/eyJqb2JJZCI6IlJFU09VUkNFR1JPVVBERUxFVElPTkpPQi1PTkVTREs2MjcwLVdFU1RVUyIsImpvYkxvY2F0aW9uIjoid2VzdHVzIn0?api-version=2016-02-01",
      "EncodedRequestUri": "L3N1YnNjcmlwdGlvbnMvMmMyMjRlN2UtM2VmNS00MzFkLWE1N2ItZTcxZjQ2NjJlM2E2L29wZXJhdGlvbnJlc3VsdHMvZXlKcWIySkpaQ0k2SWxKRlUwOVZVa05GUjFKUFZWQkVSVXhGVkVsUFRrcFBRaTFQVGtWVFJFczJNamN3TFZkRlUxUlZVeUlzSW1wdllreHZZMkYwYVc5dUlqb2lkMlZ6ZEhWekluMD9hcGktdmVyc2lvbj0yMDE2LTAyLTAx",
      "RequestMethod": "GET",
      "RequestBody": "",
      "RequestHeaders": {
        "x-ms-version": [
          "2016-02-01"
        ],
        "User-Agent": [
          "Microsoft.Azure.Management.Resources.ResourceManagementClient/2.0.0.0"
        ]
      },
      "ResponseBody": "",
      "ResponseHeaders": {
        "Content-Length": [
          "0"
        ],
        "Expires": [
          "-1"
        ],
        "Pragma": [
          "no-cache"
        ],
        "Retry-After": [
          "15"
        ],
        "x-ms-ratelimit-remaining-subscription-reads": [
          "14962"
        ],
        "x-ms-request-id": [
          "7c627321-0437-4dd9-b7a8-efc61bba9e2f"
        ],
        "x-ms-correlation-request-id": [
          "7c627321-0437-4dd9-b7a8-efc61bba9e2f"
        ],
        "x-ms-routing-request-id": [
          "WESTEUROPE:20170622T102930Z:7c627321-0437-4dd9-b7a8-efc61bba9e2f"
        ],
        "Strict-Transport-Security": [
          "max-age=31536000; includeSubDomains"
        ],
        "Cache-Control": [
          "no-cache"
        ],
        "Date": [
          "Thu, 22 Jun 2017 10:29:30 GMT"
        ],
        "Location": [
          "https://management.azure.com/subscriptions/2c224e7e-3ef5-431d-a57b-e71f4662e3a6/operationresults/eyJqb2JJZCI6IlJFU09VUkNFR1JPVVBERUxFVElPTkpPQi1PTkVTREs2MjcwLVdFU1RVUyIsImpvYkxvY2F0aW9uIjoid2VzdHVzIn0?api-version=2016-02-01"
        ]
      },
      "StatusCode": 202
    },
    {
      "RequestUri": "/subscriptions/2c224e7e-3ef5-431d-a57b-e71f4662e3a6/operationresults/eyJqb2JJZCI6IlJFU09VUkNFR1JPVVBERUxFVElPTkpPQi1PTkVTREs2MjcwLVdFU1RVUyIsImpvYkxvY2F0aW9uIjoid2VzdHVzIn0?api-version=2016-02-01",
      "EncodedRequestUri": "L3N1YnNjcmlwdGlvbnMvMmMyMjRlN2UtM2VmNS00MzFkLWE1N2ItZTcxZjQ2NjJlM2E2L29wZXJhdGlvbnJlc3VsdHMvZXlKcWIySkpaQ0k2SWxKRlUwOVZVa05GUjFKUFZWQkVSVXhGVkVsUFRrcFBRaTFQVGtWVFJFczJNamN3TFZkRlUxUlZVeUlzSW1wdllreHZZMkYwYVc5dUlqb2lkMlZ6ZEhWekluMD9hcGktdmVyc2lvbj0yMDE2LTAyLTAx",
      "RequestMethod": "GET",
      "RequestBody": "",
      "RequestHeaders": {
        "x-ms-version": [
          "2016-02-01"
        ],
        "User-Agent": [
          "Microsoft.Azure.Management.Resources.ResourceManagementClient/2.0.0.0"
        ]
      },
      "ResponseBody": "",
      "ResponseHeaders": {
        "Content-Length": [
          "0"
        ],
        "Expires": [
          "-1"
        ],
        "Pragma": [
          "no-cache"
        ],
        "Retry-After": [
          "15"
        ],
        "x-ms-ratelimit-remaining-subscription-reads": [
          "14961"
        ],
        "x-ms-request-id": [
          "b9ec1176-4d53-4402-95a0-c172bef1246b"
        ],
        "x-ms-correlation-request-id": [
          "b9ec1176-4d53-4402-95a0-c172bef1246b"
        ],
        "x-ms-routing-request-id": [
          "WESTEUROPE:20170622T102946Z:b9ec1176-4d53-4402-95a0-c172bef1246b"
        ],
        "Strict-Transport-Security": [
          "max-age=31536000; includeSubDomains"
        ],
        "Cache-Control": [
          "no-cache"
        ],
        "Date": [
          "Thu, 22 Jun 2017 10:29:46 GMT"
        ],
        "Location": [
          "https://management.azure.com/subscriptions/2c224e7e-3ef5-431d-a57b-e71f4662e3a6/operationresults/eyJqb2JJZCI6IlJFU09VUkNFR1JPVVBERUxFVElPTkpPQi1PTkVTREs2MjcwLVdFU1RVUyIsImpvYkxvY2F0aW9uIjoid2VzdHVzIn0?api-version=2016-02-01"
        ]
      },
      "StatusCode": 202
    },
    {
      "RequestUri": "/subscriptions/2c224e7e-3ef5-431d-a57b-e71f4662e3a6/operationresults/eyJqb2JJZCI6IlJFU09VUkNFR1JPVVBERUxFVElPTkpPQi1PTkVTREs2MjcwLVdFU1RVUyIsImpvYkxvY2F0aW9uIjoid2VzdHVzIn0?api-version=2016-02-01",
      "EncodedRequestUri": "L3N1YnNjcmlwdGlvbnMvMmMyMjRlN2UtM2VmNS00MzFkLWE1N2ItZTcxZjQ2NjJlM2E2L29wZXJhdGlvbnJlc3VsdHMvZXlKcWIySkpaQ0k2SWxKRlUwOVZVa05GUjFKUFZWQkVSVXhGVkVsUFRrcFBRaTFQVGtWVFJFczJNamN3TFZkRlUxUlZVeUlzSW1wdllreHZZMkYwYVc5dUlqb2lkMlZ6ZEhWekluMD9hcGktdmVyc2lvbj0yMDE2LTAyLTAx",
      "RequestMethod": "GET",
      "RequestBody": "",
      "RequestHeaders": {
        "x-ms-version": [
          "2016-02-01"
        ],
        "User-Agent": [
          "Microsoft.Azure.Management.Resources.ResourceManagementClient/2.0.0.0"
        ]
      },
      "ResponseBody": "",
      "ResponseHeaders": {
        "Content-Length": [
          "0"
        ],
        "Expires": [
          "-1"
        ],
        "Pragma": [
          "no-cache"
        ],
        "Retry-After": [
          "15"
        ],
        "x-ms-ratelimit-remaining-subscription-reads": [
          "14960"
        ],
        "x-ms-request-id": [
          "af9f66d7-2479-412c-8d09-0e9f226da826"
        ],
        "x-ms-correlation-request-id": [
          "af9f66d7-2479-412c-8d09-0e9f226da826"
        ],
        "x-ms-routing-request-id": [
          "WESTEUROPE:20170622T103002Z:af9f66d7-2479-412c-8d09-0e9f226da826"
        ],
        "Strict-Transport-Security": [
          "max-age=31536000; includeSubDomains"
        ],
        "Cache-Control": [
          "no-cache"
        ],
        "Date": [
          "Thu, 22 Jun 2017 10:30:01 GMT"
        ],
        "Location": [
          "https://management.azure.com/subscriptions/2c224e7e-3ef5-431d-a57b-e71f4662e3a6/operationresults/eyJqb2JJZCI6IlJFU09VUkNFR1JPVVBERUxFVElPTkpPQi1PTkVTREs2MjcwLVdFU1RVUyIsImpvYkxvY2F0aW9uIjoid2VzdHVzIn0?api-version=2016-02-01"
        ]
      },
      "StatusCode": 202
    },
    {
      "RequestUri": "/subscriptions/2c224e7e-3ef5-431d-a57b-e71f4662e3a6/operationresults/eyJqb2JJZCI6IlJFU09VUkNFR1JPVVBERUxFVElPTkpPQi1PTkVTREs2MjcwLVdFU1RVUyIsImpvYkxvY2F0aW9uIjoid2VzdHVzIn0?api-version=2016-02-01",
      "EncodedRequestUri": "L3N1YnNjcmlwdGlvbnMvMmMyMjRlN2UtM2VmNS00MzFkLWE1N2ItZTcxZjQ2NjJlM2E2L29wZXJhdGlvbnJlc3VsdHMvZXlKcWIySkpaQ0k2SWxKRlUwOVZVa05GUjFKUFZWQkVSVXhGVkVsUFRrcFBRaTFQVGtWVFJFczJNamN3TFZkRlUxUlZVeUlzSW1wdllreHZZMkYwYVc5dUlqb2lkMlZ6ZEhWekluMD9hcGktdmVyc2lvbj0yMDE2LTAyLTAx",
      "RequestMethod": "GET",
      "RequestBody": "",
      "RequestHeaders": {
        "x-ms-version": [
          "2016-02-01"
        ],
        "User-Agent": [
          "Microsoft.Azure.Management.Resources.ResourceManagementClient/2.0.0.0"
        ]
      },
      "ResponseBody": "",
      "ResponseHeaders": {
        "Content-Length": [
          "0"
        ],
        "Expires": [
          "-1"
        ],
        "Pragma": [
          "no-cache"
        ],
        "x-ms-ratelimit-remaining-subscription-reads": [
          "14959"
        ],
        "x-ms-request-id": [
          "fbcd5dc5-c33f-4c3c-b13e-4b7ed7ab78f1"
        ],
        "x-ms-correlation-request-id": [
          "fbcd5dc5-c33f-4c3c-b13e-4b7ed7ab78f1"
        ],
        "x-ms-routing-request-id": [
          "WESTEUROPE:20170622T103017Z:fbcd5dc5-c33f-4c3c-b13e-4b7ed7ab78f1"
        ],
        "Strict-Transport-Security": [
          "max-age=31536000; includeSubDomains"
        ],
        "Cache-Control": [
          "no-cache"
        ],
        "Date": [
          "Thu, 22 Jun 2017 10:30:16 GMT"
        ]
      },
      "StatusCode": 200
    }
  ],
  "Names": {
    "Test-PublicIpAddressCRUD-EditDomainNameLavel": [
      "onesdk6270",
      "onesdk4201",
      "onesdk456",
      "onesdk7700"
    ]
  },
  "Variables": {
    "SubscriptionId": "2c224e7e-3ef5-431d-a57b-e71f4662e3a6"
  }
}<|MERGE_RESOLUTION|>--- conflicted
+++ resolved
@@ -10,11 +10,7 @@
           "Microsoft.Azure.Management.Resources.ResourceManagementClient/2.0.0.0"
         ]
       },
-<<<<<<< HEAD
-      "ResponseBody": "{\r\n  \"id\": \"/subscriptions/9532a63e-f2eb-4649-bb23-5ed01077ce80/providers/Microsoft.Network\",\r\n  \"namespace\": \"Microsoft.Network\",\r\n  \"authorization\": {\r\n    \"applicationId\": \"2cf9eb86-36b5-49dc-86ae-9a63135dfa8c\",\r\n    \"roleDefinitionId\": \"13ba9ab4-19f0-4804-adc4-14ece36cc7a1\"\r\n  },\r\n  \"resourceTypes\": [\r\n    {\r\n      \"resourceType\": \"virtualNetworks\",\r\n      \"locations\": [\r\n        \"West US\",\r\n        \"East US\",\r\n        \"North Europe\",\r\n        \"West Europe\",\r\n        \"East Asia\",\r\n        \"Southeast Asia\",\r\n        \"South Central US\",\r\n        \"Central US\",\r\n        \"East US 2\",\r\n        \"Japan East\",\r\n        \"Japan West\",\r\n        \"North Central US\",\r\n        \"Brazil South\",\r\n        \"Australia East\",\r\n        \"Australia Southeast\"\r\n      ],\r\n      \"apiVersions\": [\r\n        \"2017-06-01\",\r\n        \"2015-05-01-preview\",\r\n        \"2014-12-01-preview\"\r\n      ]\r\n    },\r\n    {\r\n      \"resourceType\": \"publicIPAddresses\",\r\n      \"locations\": [\r\n        \"West US\",\r\n        \"East US\",\r\n        \"North Europe\",\r\n        \"West Europe\",\r\n        \"East Asia\",\r\n        \"Southeast Asia\",\r\n        \"South Central US\",\r\n        \"Central US\",\r\n        \"East US 2\",\r\n        \"Japan East\",\r\n        \"Japan West\",\r\n        \"North Central US\",\r\n        \"Brazil South\",\r\n        \"Australia East\",\r\n        \"Australia Southeast\"\r\n      ],\r\n      \"apiVersions\": [\r\n        \"2017-06-01\",\r\n        \"2015-05-01-preview\",\r\n        \"2014-12-01-preview\"\r\n      ]\r\n    },\r\n    {\r\n      \"resourceType\": \"networkInterfaces\",\r\n      \"locations\": [\r\n        \"West US\",\r\n        \"East US\",\r\n        \"North Europe\",\r\n        \"West Europe\",\r\n        \"East Asia\",\r\n        \"Southeast Asia\",\r\n        \"South Central US\",\r\n        \"Central US\",\r\n        \"East US 2\",\r\n        \"Japan East\",\r\n        \"Japan West\",\r\n        \"North Central US\",\r\n        \"Brazil South\",\r\n        \"Australia East\",\r\n        \"Australia Southeast\"\r\n      ],\r\n      \"apiVersions\": [\r\n        \"2017-06-01\",\r\n        \"2015-05-01-preview\",\r\n        \"2014-12-01-preview\"\r\n      ]\r\n    },\r\n    {\r\n      \"resourceType\": \"loadBalancers\",\r\n      \"locations\": [\r\n        \"West US\",\r\n        \"East US\",\r\n        \"North Europe\",\r\n        \"West Europe\",\r\n        \"East Asia\",\r\n        \"Southeast Asia\",\r\n        \"South Central US\",\r\n        \"Central US\",\r\n        \"East US 2\",\r\n        \"Japan East\",\r\n        \"Japan West\",\r\n        \"North Central US\",\r\n        \"Brazil South\",\r\n        \"Australia East\",\r\n        \"Australia Southeast\"\r\n      ],\r\n      \"apiVersions\": [\r\n        \"2017-06-01\",\r\n        \"2015-05-01-preview\",\r\n        \"2014-12-01-preview\"\r\n      ]\r\n    },\r\n    {\r\n      \"resourceType\": \"networkSecurityGroups\",\r\n      \"locations\": [\r\n        \"West US\",\r\n        \"East US\",\r\n        \"North Europe\",\r\n        \"West Europe\",\r\n        \"East Asia\",\r\n        \"Southeast Asia\",\r\n        \"South Central US\",\r\n        \"Central US\",\r\n        \"East US 2\",\r\n        \"Japan East\",\r\n        \"Japan West\",\r\n        \"North Central US\",\r\n        \"Brazil South\",\r\n        \"Australia East\",\r\n        \"Australia Southeast\"\r\n      ],\r\n      \"apiVersions\": [\r\n        \"2017-06-01\",\r\n        \"2015-05-01-preview\",\r\n        \"2014-12-01-preview\"\r\n      ]\r\n    },\r\n    {\r\n      \"resourceType\": \"routeTables\",\r\n      \"locations\": [\r\n        \"West US\",\r\n        \"East US\",\r\n        \"North Europe\",\r\n        \"West Europe\",\r\n        \"East Asia\",\r\n        \"Southeast Asia\",\r\n        \"South Central US\",\r\n        \"Central US\",\r\n        \"East US 2\",\r\n        \"Japan East\",\r\n        \"Japan West\",\r\n        \"North Central US\",\r\n        \"Brazil South\",\r\n        \"Australia East\",\r\n        \"Australia Southeast\"\r\n      ],\r\n      \"apiVersions\": [\r\n        \"2017-06-01\",\r\n        \"2015-05-01-preview\",\r\n        \"2014-12-01-preview\"\r\n      ]\r\n    },\r\n    {\r\n      \"resourceType\": \"virtualNetworkGateways\",\r\n      \"locations\": [\r\n        \"West US\",\r\n        \"East US\",\r\n        \"North Europe\",\r\n        \"West Europe\",\r\n        \"East Asia\",\r\n        \"Southeast Asia\",\r\n        \"South Central US\",\r\n        \"Central US\",\r\n        \"East US 2\",\r\n        \"Japan East\",\r\n        \"Japan West\",\r\n        \"North Central US\",\r\n        \"Brazil South\",\r\n        \"Australia East\",\r\n        \"Australia Southeast\"\r\n      ],\r\n      \"apiVersions\": [\r\n        \"2017-06-01\",\r\n        \"2015-05-01-preview\",\r\n        \"2014-12-01-preview\"\r\n      ]\r\n    },\r\n    {\r\n      \"resourceType\": \"localNetworkGateways\",\r\n      \"locations\": [\r\n        \"West US\",\r\n        \"East US\",\r\n        \"North Europe\",\r\n        \"West Europe\",\r\n        \"East Asia\",\r\n        \"Southeast Asia\",\r\n        \"South Central US\",\r\n        \"Central US\",\r\n        \"East US 2\",\r\n        \"Japan East\",\r\n        \"Japan West\",\r\n        \"North Central US\",\r\n        \"Brazil South\",\r\n        \"Australia East\",\r\n        \"Australia Southeast\"\r\n      ],\r\n      \"apiVersions\": [\r\n        \"2017-06-01\",\r\n        \"2015-05-01-preview\",\r\n        \"2014-12-01-preview\"\r\n      ]\r\n    },\r\n    {\r\n      \"resourceType\": \"connections\",\r\n      \"locations\": [\r\n        \"West US\",\r\n        \"East US\",\r\n        \"North Europe\",\r\n        \"West Europe\",\r\n        \"East Asia\",\r\n        \"Southeast Asia\",\r\n        \"South Central US\",\r\n        \"Central US\",\r\n        \"East US 2\",\r\n        \"Japan East\",\r\n        \"Japan West\",\r\n        \"North Central US\",\r\n        \"Brazil South\",\r\n        \"Australia East\",\r\n        \"Australia Southeast\"\r\n      ],\r\n      \"apiVersions\": [\r\n        \"2017-06-01\",\r\n        \"2015-05-01-preview\",\r\n        \"2014-12-01-preview\"\r\n      ]\r\n    },\r\n    {\r\n      \"resourceType\": \"applicationGateways\",\r\n      \"locations\": [\r\n        \"West US\",\r\n        \"East US\",\r\n        \"North Europe\",\r\n        \"West Europe\",\r\n        \"East Asia\",\r\n        \"Southeast Asia\",\r\n        \"South Central US\",\r\n        \"Central US\",\r\n        \"East US 2\",\r\n        \"Japan East\",\r\n        \"Japan West\",\r\n        \"North Central US\",\r\n        \"Brazil South\",\r\n        \"Australia East\",\r\n        \"Australia Southeast\"\r\n      ],\r\n      \"apiVersions\": [\r\n        \"2017-06-01\",\r\n        \"2015-05-01-preview\",\r\n        \"2014-12-01-preview\"\r\n      ]\r\n    },\r\n    {\r\n      \"resourceType\": \"locations\",\r\n      \"locations\": [],\r\n      \"apiVersions\": [\r\n        \"2017-06-01\",\r\n        \"2015-05-01-preview\",\r\n        \"2014-12-01-preview\"\r\n      ]\r\n    },\r\n    {\r\n      \"resourceType\": \"locations/operations\",\r\n      \"locations\": [],\r\n      \"apiVersions\": [\r\n        \"2017-06-01\",\r\n        \"2015-05-01-preview\",\r\n        \"2014-12-01-preview\"\r\n      ]\r\n    },\r\n    {\r\n      \"resourceType\": \"locations/operationResults\",\r\n      \"locations\": [],\r\n      \"apiVersions\": [\r\n        \"2017-06-01\",\r\n        \"2015-05-01-preview\",\r\n        \"2014-12-01-preview\"\r\n      ]\r\n    },\r\n    {\r\n      \"resourceType\": \"locations/CheckDnsNameAvailability\",\r\n      \"locations\": [],\r\n      \"apiVersions\": [\r\n        \"2017-06-01\",\r\n        \"2015-05-01-preview\",\r\n        \"2014-12-01-preview\"\r\n      ]\r\n    },\r\n    {\r\n      \"resourceType\": \"locations/usages\",\r\n      \"locations\": [],\r\n      \"apiVersions\": [\r\n        \"2017-06-01\",\r\n        \"2015-05-01-preview\",\r\n        \"2014-12-01-preview\"\r\n      ]\r\n    },\r\n    {\r\n      \"resourceType\": \"operations\",\r\n      \"locations\": [],\r\n      \"apiVersions\": [\r\n        \"2017-06-01\",\r\n        \"2015-05-01-preview\",\r\n        \"2014-12-01-preview\"\r\n      ]\r\n    },\r\n    {\r\n      \"resourceType\": \"expressRouteCircuits\",\r\n      \"locations\": [\r\n        \"Brazil South\",\r\n        \"West US\",\r\n        \"East US\",\r\n        \"North Europe\",\r\n        \"West Europe\",\r\n        \"East Asia\",\r\n        \"Southeast Asia\",\r\n        \"North Central US\",\r\n        \"South Central US\",\r\n        \"Central US\",\r\n        \"East US 2\",\r\n        \"Japan East\",\r\n        \"Japan West\",\r\n        \"Australia East\",\r\n        \"Australia Southeast\"\r\n      ],\r\n      \"apiVersions\": [\r\n        \"2017-06-01\",\r\n        \"2015-05-01-preview\",\r\n        \"2014-12-01-preview\"\r\n      ]\r\n    },\r\n    {\r\n      \"resourceType\": \"expressRouteServiceProviders\",\r\n      \"locations\": [],\r\n      \"apiVersions\": [\r\n        \"2017-06-01\",\r\n        \"2015-05-01-preview\",\r\n        \"2014-12-01-preview\"\r\n      ]\r\n    },\r\n    {\r\n      \"resourceType\": \"dnszones\",\r\n      \"locations\": [\r\n        \"global\"\r\n      ],\r\n      \"apiVersions\": [\r\n        \"2015-05-04-preview\"\r\n      ]\r\n    },\r\n    {\r\n      \"resourceType\": \"dnszones/A\",\r\n      \"locations\": [\r\n        \"global\"\r\n      ],\r\n      \"apiVersions\": [\r\n        \"2015-05-04-preview\"\r\n      ]\r\n    },\r\n    {\r\n      \"resourceType\": \"dnszones/AAAA\",\r\n      \"locations\": [\r\n        \"global\"\r\n      ],\r\n      \"apiVersions\": [\r\n        \"2015-05-04-preview\"\r\n      ]\r\n    },\r\n    {\r\n      \"resourceType\": \"dnszones/CNAME\",\r\n      \"locations\": [\r\n        \"global\"\r\n      ],\r\n      \"apiVersions\": [\r\n        \"2015-05-04-preview\"\r\n      ]\r\n    },\r\n    {\r\n      \"resourceType\": \"dnszones/PTR\",\r\n      \"locations\": [\r\n        \"global\"\r\n      ],\r\n      \"apiVersions\": [\r\n        \"2015-05-04-preview\"\r\n      ]\r\n    },\r\n    {\r\n      \"resourceType\": \"dnszones/MX\",\r\n      \"locations\": [\r\n        \"global\"\r\n      ],\r\n      \"apiVersions\": [\r\n        \"2015-05-04-preview\"\r\n      ]\r\n    },\r\n    {\r\n      \"resourceType\": \"dnszones/TXT\",\r\n      \"locations\": [\r\n        \"global\"\r\n      ],\r\n      \"apiVersions\": [\r\n        \"2015-05-04-preview\"\r\n      ]\r\n    },\r\n    {\r\n      \"resourceType\": \"dnszones/SRV\",\r\n      \"locations\": [\r\n        \"global\"\r\n      ],\r\n      \"apiVersions\": [\r\n        \"2015-05-04-preview\"\r\n      ]\r\n    },\r\n    {\r\n      \"resourceType\": \"trafficmanagerprofiles\",\r\n      \"locations\": [\r\n        \"global\"\r\n      ],\r\n      \"apiVersions\": [\r\n        \"2015-04-28-preview\"\r\n      ]\r\n    },\r\n    {\r\n      \"resourceType\": \"checkTrafficManagerNameAvailability\",\r\n      \"locations\": [\r\n        \"global\"\r\n      ],\r\n      \"apiVersions\": [\r\n        \"2015-04-28-preview\"\r\n      ]\r\n    }\r\n  ],\r\n  \"registrationState\": \"Registered\"\r\n}",
-=======
       "ResponseBody": "{\r\n  \"id\": \"/subscriptions/2c224e7e-3ef5-431d-a57b-e71f4662e3a6/providers/Microsoft.Network\",\r\n  \"namespace\": \"Microsoft.Network\",\r\n  \"authorization\": {\r\n    \"applicationId\": \"2cf9eb86-36b5-49dc-86ae-9a63135dfa8c\",\r\n    \"roleDefinitionId\": \"13ba9ab4-19f0-4804-adc4-14ece36cc7a1\"\r\n  },\r\n  \"resourceTypes\": [\r\n    {\r\n      \"resourceType\": \"virtualNetworks\",\r\n      \"locations\": [\r\n        \"East US\",\r\n        \"North Europe\",\r\n        \"West Europe\",\r\n        \"East Asia\",\r\n        \"Southeast Asia\",\r\n        \"North Central US\",\r\n        \"South Central US\",\r\n        \"Central US\",\r\n        \"East US 2\",\r\n        \"Japan East\",\r\n        \"Japan West\",\r\n        \"Brazil South\",\r\n        \"Australia East\",\r\n        \"Australia Southeast\",\r\n        \"Central India\",\r\n        \"South India\",\r\n        \"West India\",\r\n        \"Canada Central\",\r\n        \"Canada East\",\r\n        \"West Central US\",\r\n        \"West US 2\",\r\n        \"UK West\",\r\n        \"UK South\",\r\n        \"Korea Central\",\r\n        \"Korea South\",\r\n        \"West US\"\r\n      ],\r\n      \"apiVersions\": [\r\n        \"2017-04-01\",\r\n        \"2017-03-01\",\r\n        \"2016-12-01\",\r\n        \"2016-11-01\",\r\n        \"2016-10-01\",\r\n        \"2016-09-01\",\r\n        \"2016-08-01\",\r\n        \"2016-07-01\",\r\n        \"2016-06-01\",\r\n        \"2016-03-30\",\r\n        \"2015-06-15\",\r\n        \"2015-05-01-preview\",\r\n        \"2014-12-01-preview\"\r\n      ],\r\n      \"capabilities\": \"CrossResourceGroupResourceMove, CrossSubscriptionResourceMove\"\r\n    },\r\n    {\r\n      \"resourceType\": \"publicIPAddresses\",\r\n      \"locations\": [\r\n        \"East US\",\r\n        \"North Europe\",\r\n        \"West Europe\",\r\n        \"East Asia\",\r\n        \"Southeast Asia\",\r\n        \"North Central US\",\r\n        \"South Central US\",\r\n        \"Central US\",\r\n        \"East US 2\",\r\n        \"Japan East\",\r\n        \"Japan West\",\r\n        \"Brazil South\",\r\n        \"Australia East\",\r\n        \"Australia Southeast\",\r\n        \"Central India\",\r\n        \"South India\",\r\n        \"West India\",\r\n        \"Canada Central\",\r\n        \"Canada East\",\r\n        \"West Central US\",\r\n        \"West US 2\",\r\n        \"UK West\",\r\n        \"UK South\",\r\n        \"Korea Central\",\r\n        \"Korea South\",\r\n        \"West US\"\r\n      ],\r\n      \"apiVersions\": [\r\n        \"2017-04-01\",\r\n        \"2017-03-01\",\r\n        \"2016-12-01\",\r\n        \"2016-11-01\",\r\n        \"2016-10-01\",\r\n        \"2016-09-01\",\r\n        \"2016-08-01\",\r\n        \"2016-07-01\",\r\n        \"2016-06-01\",\r\n        \"2016-03-30\",\r\n        \"2015-06-15\",\r\n        \"2015-05-01-preview\",\r\n        \"2014-12-01-preview\"\r\n      ],\r\n      \"capabilities\": \"CrossResourceGroupResourceMove, CrossSubscriptionResourceMove\"\r\n    },\r\n    {\r\n      \"resourceType\": \"networkInterfaces\",\r\n      \"locations\": [\r\n        \"East US\",\r\n        \"North Europe\",\r\n        \"West Europe\",\r\n        \"East Asia\",\r\n        \"Southeast Asia\",\r\n        \"North Central US\",\r\n        \"South Central US\",\r\n        \"Central US\",\r\n        \"East US 2\",\r\n        \"Japan East\",\r\n        \"Japan West\",\r\n        \"Brazil South\",\r\n        \"Australia East\",\r\n        \"Australia Southeast\",\r\n        \"Central India\",\r\n        \"South India\",\r\n        \"West India\",\r\n        \"Canada Central\",\r\n        \"Canada East\",\r\n        \"West Central US\",\r\n        \"West US 2\",\r\n        \"UK West\",\r\n        \"UK South\",\r\n        \"Korea Central\",\r\n        \"Korea South\",\r\n        \"West US\"\r\n      ],\r\n      \"apiVersions\": [\r\n        \"2017-04-01\",\r\n        \"2017-03-01\",\r\n        \"2016-12-01\",\r\n        \"2016-11-01\",\r\n        \"2016-10-01\",\r\n        \"2016-09-01\",\r\n        \"2016-08-01\",\r\n        \"2016-07-01\",\r\n        \"2016-06-01\",\r\n        \"2016-03-30\",\r\n        \"2015-06-15\",\r\n        \"2015-05-01-preview\",\r\n        \"2014-12-01-preview\"\r\n      ],\r\n      \"capabilities\": \"CrossResourceGroupResourceMove, CrossSubscriptionResourceMove\"\r\n    },\r\n    {\r\n      \"resourceType\": \"loadBalancers\",\r\n      \"locations\": [\r\n        \"East US\",\r\n        \"North Europe\",\r\n        \"West Europe\",\r\n        \"East Asia\",\r\n        \"Southeast Asia\",\r\n        \"North Central US\",\r\n        \"South Central US\",\r\n        \"Central US\",\r\n        \"East US 2\",\r\n        \"Japan East\",\r\n        \"Japan West\",\r\n        \"Brazil South\",\r\n        \"Australia East\",\r\n        \"Australia Southeast\",\r\n        \"Central India\",\r\n        \"South India\",\r\n        \"West India\",\r\n        \"Canada Central\",\r\n        \"Canada East\",\r\n        \"West Central US\",\r\n        \"West US 2\",\r\n        \"UK West\",\r\n        \"UK South\",\r\n        \"Korea Central\",\r\n        \"Korea South\",\r\n        \"West US\"\r\n      ],\r\n      \"apiVersions\": [\r\n        \"2017-04-01\",\r\n        \"2017-03-01\",\r\n        \"2016-12-01\",\r\n        \"2016-11-01\",\r\n        \"2016-10-01\",\r\n        \"2016-09-01\",\r\n        \"2016-08-01\",\r\n        \"2016-07-01\",\r\n        \"2016-06-01\",\r\n        \"2016-03-30\",\r\n        \"2015-06-15\",\r\n        \"2015-05-01-preview\",\r\n        \"2014-12-01-preview\"\r\n      ],\r\n      \"capabilities\": \"CrossResourceGroupResourceMove, CrossSubscriptionResourceMove\"\r\n    },\r\n    {\r\n      \"resourceType\": \"networkSecurityGroups\",\r\n      \"locations\": [\r\n        \"East US\",\r\n        \"North Europe\",\r\n        \"West Europe\",\r\n        \"East Asia\",\r\n        \"Southeast Asia\",\r\n        \"North Central US\",\r\n        \"South Central US\",\r\n        \"Central US\",\r\n        \"East US 2\",\r\n        \"Japan East\",\r\n        \"Japan West\",\r\n        \"Brazil South\",\r\n        \"Australia East\",\r\n        \"Australia Southeast\",\r\n        \"Central India\",\r\n        \"South India\",\r\n        \"West India\",\r\n        \"Canada Central\",\r\n        \"Canada East\",\r\n        \"West Central US\",\r\n        \"West US 2\",\r\n        \"UK West\",\r\n        \"UK South\",\r\n        \"Korea Central\",\r\n        \"Korea South\",\r\n        \"West US\"\r\n      ],\r\n      \"apiVersions\": [\r\n        \"2017-04-01\",\r\n        \"2017-03-01\",\r\n        \"2016-12-01\",\r\n        \"2016-11-01\",\r\n        \"2016-10-01\",\r\n        \"2016-09-01\",\r\n        \"2016-08-01\",\r\n        \"2016-07-01\",\r\n        \"2016-06-01\",\r\n        \"2016-03-30\",\r\n        \"2015-06-15\",\r\n        \"2015-05-01-preview\",\r\n        \"2014-12-01-preview\"\r\n      ],\r\n      \"capabilities\": \"CrossResourceGroupResourceMove, CrossSubscriptionResourceMove\"\r\n    },\r\n    {\r\n      \"resourceType\": \"routeTables\",\r\n      \"locations\": [\r\n        \"East US\",\r\n        \"North Europe\",\r\n        \"West Europe\",\r\n        \"East Asia\",\r\n        \"Southeast Asia\",\r\n        \"North Central US\",\r\n        \"South Central US\",\r\n        \"Central US\",\r\n        \"East US 2\",\r\n        \"Japan East\",\r\n        \"Japan West\",\r\n        \"Brazil South\",\r\n        \"Australia East\",\r\n        \"Australia Southeast\",\r\n        \"Central India\",\r\n        \"South India\",\r\n        \"West India\",\r\n        \"Canada Central\",\r\n        \"Canada East\",\r\n        \"West Central US\",\r\n        \"West US 2\",\r\n        \"UK West\",\r\n        \"UK South\",\r\n        \"Korea Central\",\r\n        \"Korea South\",\r\n        \"West US\"\r\n      ],\r\n      \"apiVersions\": [\r\n        \"2017-04-01\",\r\n        \"2017-03-01\",\r\n        \"2016-12-01\",\r\n        \"2016-11-01\",\r\n        \"2016-10-01\",\r\n        \"2016-09-01\",\r\n        \"2016-08-01\",\r\n        \"2016-07-01\",\r\n        \"2016-06-01\",\r\n        \"2016-03-30\",\r\n        \"2015-06-15\",\r\n        \"2015-05-01-preview\",\r\n        \"2014-12-01-preview\"\r\n      ],\r\n      \"capabilities\": \"CrossResourceGroupResourceMove, CrossSubscriptionResourceMove\"\r\n    },\r\n    {\r\n      \"resourceType\": \"networkWatchers\",\r\n      \"locations\": [\r\n        \"East US\",\r\n        \"North Europe\",\r\n        \"West Europe\",\r\n        \"East Asia\",\r\n        \"Southeast Asia\",\r\n        \"North Central US\",\r\n        \"South Central US\",\r\n        \"Central US\",\r\n        \"East US 2\",\r\n        \"Japan East\",\r\n        \"Japan West\",\r\n        \"Brazil South\",\r\n        \"Australia East\",\r\n        \"Australia Southeast\",\r\n        \"Central India\",\r\n        \"South India\",\r\n        \"West India\",\r\n        \"Canada Central\",\r\n        \"Canada East\",\r\n        \"West Central US\",\r\n        \"West US 2\",\r\n        \"UK West\",\r\n        \"UK South\",\r\n        \"Korea Central\",\r\n        \"Korea South\",\r\n        \"West US\"\r\n      ],\r\n      \"apiVersions\": [\r\n        \"2017-04-01\",\r\n        \"2017-03-01\",\r\n        \"2016-12-01\",\r\n        \"2016-11-01\",\r\n        \"2016-10-01\",\r\n        \"2016-09-01\",\r\n        \"2016-08-01\",\r\n        \"2016-07-01\",\r\n        \"2016-06-01\",\r\n        \"2016-03-30\"\r\n      ],\r\n      \"capabilities\": \"CrossResourceGroupResourceMove, CrossSubscriptionResourceMove\"\r\n    },\r\n    {\r\n      \"resourceType\": \"virtualNetworkGateways\",\r\n      \"locations\": [\r\n        \"East US\",\r\n        \"North Europe\",\r\n        \"West Europe\",\r\n        \"East Asia\",\r\n        \"Southeast Asia\",\r\n        \"North Central US\",\r\n        \"South Central US\",\r\n        \"Central US\",\r\n        \"East US 2\",\r\n        \"Japan East\",\r\n        \"Japan West\",\r\n        \"Brazil South\",\r\n        \"Australia East\",\r\n        \"Australia Southeast\",\r\n        \"Central India\",\r\n        \"South India\",\r\n        \"West India\",\r\n        \"Canada Central\",\r\n        \"Canada East\",\r\n        \"West Central US\",\r\n        \"West US 2\",\r\n        \"UK West\",\r\n        \"UK South\",\r\n        \"Korea Central\",\r\n        \"Korea South\",\r\n        \"West US\"\r\n      ],\r\n      \"apiVersions\": [\r\n        \"2017-04-01\",\r\n        \"2017-03-01\",\r\n        \"2016-12-01\",\r\n        \"2016-11-01\",\r\n        \"2016-10-01\",\r\n        \"2016-09-01\",\r\n        \"2016-08-01\",\r\n        \"2016-07-01\",\r\n        \"2016-06-01\",\r\n        \"2016-03-30\",\r\n        \"2015-06-15\",\r\n        \"2015-05-01-preview\",\r\n        \"2014-12-01-preview\"\r\n      ],\r\n      \"capabilities\": \"CrossResourceGroupResourceMove, CrossSubscriptionResourceMove\"\r\n    },\r\n    {\r\n      \"resourceType\": \"localNetworkGateways\",\r\n      \"locations\": [\r\n        \"East US\",\r\n        \"North Europe\",\r\n        \"West Europe\",\r\n        \"East Asia\",\r\n        \"Southeast Asia\",\r\n        \"North Central US\",\r\n        \"South Central US\",\r\n        \"Central US\",\r\n        \"East US 2\",\r\n        \"Japan East\",\r\n        \"Japan West\",\r\n        \"Brazil South\",\r\n        \"Australia East\",\r\n        \"Australia Southeast\",\r\n        \"Central India\",\r\n        \"South India\",\r\n        \"West India\",\r\n        \"Canada Central\",\r\n        \"Canada East\",\r\n        \"West Central US\",\r\n        \"West US 2\",\r\n        \"UK West\",\r\n        \"UK South\",\r\n        \"Korea Central\",\r\n        \"Korea South\",\r\n        \"West US\"\r\n      ],\r\n      \"apiVersions\": [\r\n        \"2017-04-01\",\r\n        \"2017-03-01\",\r\n        \"2016-12-01\",\r\n        \"2016-11-01\",\r\n        \"2016-10-01\",\r\n        \"2016-09-01\",\r\n        \"2016-08-01\",\r\n        \"2016-07-01\",\r\n        \"2016-06-01\",\r\n        \"2016-03-30\",\r\n        \"2015-06-15\",\r\n        \"2015-05-01-preview\",\r\n        \"2014-12-01-preview\"\r\n      ],\r\n      \"capabilities\": \"CrossResourceGroupResourceMove, CrossSubscriptionResourceMove\"\r\n    },\r\n    {\r\n      \"resourceType\": \"connections\",\r\n      \"locations\": [\r\n        \"East US\",\r\n        \"North Europe\",\r\n        \"West Europe\",\r\n        \"East Asia\",\r\n        \"Southeast Asia\",\r\n        \"North Central US\",\r\n        \"South Central US\",\r\n        \"Central US\",\r\n        \"East US 2\",\r\n        \"Japan East\",\r\n        \"Japan West\",\r\n        \"Brazil South\",\r\n        \"Australia East\",\r\n        \"Australia Southeast\",\r\n        \"Central India\",\r\n        \"South India\",\r\n        \"West India\",\r\n        \"Canada Central\",\r\n        \"Canada East\",\r\n        \"West Central US\",\r\n        \"West US 2\",\r\n        \"UK West\",\r\n        \"UK South\",\r\n        \"Korea Central\",\r\n        \"Korea South\",\r\n        \"West US\"\r\n      ],\r\n      \"apiVersions\": [\r\n        \"2017-04-01\",\r\n        \"2017-03-01\",\r\n        \"2016-12-01\",\r\n        \"2016-11-01\",\r\n        \"2016-10-01\",\r\n        \"2016-09-01\",\r\n        \"2016-08-01\",\r\n        \"2016-07-01\",\r\n        \"2016-06-01\",\r\n        \"2016-03-30\",\r\n        \"2015-06-15\",\r\n        \"2015-05-01-preview\",\r\n        \"2014-12-01-preview\"\r\n      ],\r\n      \"capabilities\": \"CrossResourceGroupResourceMove, CrossSubscriptionResourceMove\"\r\n    },\r\n    {\r\n      \"resourceType\": \"applicationGateways\",\r\n      \"locations\": [\r\n        \"East US\",\r\n        \"North Europe\",\r\n        \"West Europe\",\r\n        \"East Asia\",\r\n        \"Southeast Asia\",\r\n        \"North Central US\",\r\n        \"South Central US\",\r\n        \"Central US\",\r\n        \"East US 2\",\r\n        \"Japan East\",\r\n        \"Japan West\",\r\n        \"Brazil South\",\r\n        \"Australia East\",\r\n        \"Australia Southeast\",\r\n        \"Central India\",\r\n        \"South India\",\r\n        \"West India\",\r\n        \"Canada Central\",\r\n        \"Canada East\",\r\n        \"West Central US\",\r\n        \"West US 2\",\r\n        \"UK West\",\r\n        \"UK South\",\r\n        \"Korea Central\",\r\n        \"Korea South\",\r\n        \"West US\"\r\n      ],\r\n      \"apiVersions\": [\r\n        \"2017-04-01\",\r\n        \"2017-03-01\",\r\n        \"2016-12-01\",\r\n        \"2016-11-01\",\r\n        \"2016-10-01\",\r\n        \"2016-09-01\",\r\n        \"2016-08-01\",\r\n        \"2016-07-01\",\r\n        \"2016-06-01\",\r\n        \"2016-03-30\",\r\n        \"2015-06-15\",\r\n        \"2015-05-01-preview\",\r\n        \"2014-12-01-preview\"\r\n      ],\r\n      \"capabilities\": \"None\"\r\n    },\r\n    {\r\n      \"resourceType\": \"locations\",\r\n      \"locations\": [],\r\n      \"apiVersions\": [\r\n        \"2017-04-01\",\r\n        \"2017-03-01\",\r\n        \"2016-12-01\",\r\n        \"2016-11-01\",\r\n        \"2016-10-01\",\r\n        \"2016-09-01\",\r\n        \"2016-08-01\",\r\n        \"2016-07-01\",\r\n        \"2016-06-01\",\r\n        \"2016-03-30\",\r\n        \"2015-06-15\",\r\n        \"2015-05-01-preview\",\r\n        \"2014-12-01-preview\"\r\n      ]\r\n    },\r\n    {\r\n      \"resourceType\": \"locations/operations\",\r\n      \"locations\": [],\r\n      \"apiVersions\": [\r\n        \"2017-04-01\",\r\n        \"2017-03-01\",\r\n        \"2016-12-01\",\r\n        \"2016-11-01\",\r\n        \"2016-10-01\",\r\n        \"2016-09-01\",\r\n        \"2016-08-01\",\r\n        \"2016-07-01\",\r\n        \"2016-06-01\",\r\n        \"2016-03-30\",\r\n        \"2015-06-15\",\r\n        \"2015-05-01-preview\",\r\n        \"2014-12-01-preview\"\r\n      ]\r\n    },\r\n    {\r\n      \"resourceType\": \"locations/operationResults\",\r\n      \"locations\": [],\r\n      \"apiVersions\": [\r\n        \"2017-04-01\",\r\n        \"2017-03-01\",\r\n        \"2016-12-01\",\r\n        \"2016-11-01\",\r\n        \"2016-10-01\",\r\n        \"2016-09-01\",\r\n        \"2016-08-01\",\r\n        \"2016-07-01\",\r\n        \"2016-06-01\",\r\n        \"2016-03-30\",\r\n        \"2015-06-15\",\r\n        \"2015-05-01-preview\",\r\n        \"2014-12-01-preview\"\r\n      ]\r\n    },\r\n    {\r\n      \"resourceType\": \"locations/CheckDnsNameAvailability\",\r\n      \"locations\": [\r\n        \"East US\",\r\n        \"North Europe\",\r\n        \"West Europe\",\r\n        \"East Asia\",\r\n        \"Southeast Asia\",\r\n        \"North Central US\",\r\n        \"South Central US\",\r\n        \"Central US\",\r\n        \"East US 2\",\r\n        \"Japan East\",\r\n        \"Japan West\",\r\n        \"Brazil South\",\r\n        \"Australia East\",\r\n        \"Australia Southeast\",\r\n        \"Central India\",\r\n        \"South India\",\r\n        \"West India\",\r\n        \"Canada Central\",\r\n        \"Canada East\",\r\n        \"West Central US\",\r\n        \"West US 2\",\r\n        \"UK West\",\r\n        \"UK South\",\r\n        \"Korea Central\",\r\n        \"Korea South\",\r\n        \"West US\"\r\n      ],\r\n      \"apiVersions\": [\r\n        \"2017-04-01\",\r\n        \"2017-03-01\",\r\n        \"2016-12-01\",\r\n        \"2016-11-01\",\r\n        \"2016-10-01\",\r\n        \"2016-09-01\",\r\n        \"2016-08-01\",\r\n        \"2016-07-01\",\r\n        \"2016-06-01\",\r\n        \"2016-03-30\",\r\n        \"2015-06-15\",\r\n        \"2015-05-01-preview\",\r\n        \"2014-12-01-preview\"\r\n      ]\r\n    },\r\n    {\r\n      \"resourceType\": \"locations/usages\",\r\n      \"locations\": [\r\n        \"East US\",\r\n        \"North Europe\",\r\n        \"West Europe\",\r\n        \"East Asia\",\r\n        \"Southeast Asia\",\r\n        \"North Central US\",\r\n        \"South Central US\",\r\n        \"Central US\",\r\n        \"East US 2\",\r\n        \"Japan East\",\r\n        \"Japan West\",\r\n        \"Brazil South\",\r\n        \"Australia East\",\r\n        \"Australia Southeast\",\r\n        \"Central India\",\r\n        \"South India\",\r\n        \"West India\",\r\n        \"Canada Central\",\r\n        \"Canada East\",\r\n        \"West Central US\",\r\n        \"West US 2\",\r\n        \"UK West\",\r\n        \"UK South\",\r\n        \"Korea Central\",\r\n        \"Korea South\",\r\n        \"West US\"\r\n      ],\r\n      \"apiVersions\": [\r\n        \"2017-04-01\",\r\n        \"2017-03-01\",\r\n        \"2016-12-01\",\r\n        \"2016-11-01\",\r\n        \"2016-10-01\",\r\n        \"2016-09-01\",\r\n        \"2016-08-01\",\r\n        \"2016-07-01\",\r\n        \"2016-06-01\",\r\n        \"2016-03-30\",\r\n        \"2015-06-15\",\r\n        \"2015-05-01-preview\",\r\n        \"2014-12-01-preview\"\r\n      ]\r\n    },\r\n    {\r\n      \"resourceType\": \"operations\",\r\n      \"locations\": [],\r\n      \"apiVersions\": [\r\n        \"2017-04-01\",\r\n        \"2017-03-01\",\r\n        \"2016-12-01\",\r\n        \"2016-11-01\",\r\n        \"2016-10-01\",\r\n        \"2016-09-01\",\r\n        \"2016-08-01\",\r\n        \"2016-07-01\",\r\n        \"2016-06-01\",\r\n        \"2016-03-30\",\r\n        \"2015-06-15\",\r\n        \"2015-05-01-preview\",\r\n        \"2014-12-01-preview\"\r\n      ]\r\n    },\r\n    {\r\n      \"resourceType\": \"dnszones\",\r\n      \"locations\": [\r\n        \"global\"\r\n      ],\r\n      \"apiVersions\": [\r\n        \"2016-04-01\",\r\n        \"2015-05-04-preview\"\r\n      ],\r\n      \"capabilities\": \"CrossResourceGroupResourceMove, CrossSubscriptionResourceMove\"\r\n    },\r\n    {\r\n      \"resourceType\": \"dnsOperationResults\",\r\n      \"locations\": [\r\n        \"global\"\r\n      ],\r\n      \"apiVersions\": [\r\n        \"2016-04-01\"\r\n      ]\r\n    },\r\n    {\r\n      \"resourceType\": \"dnsOperationStatuses\",\r\n      \"locations\": [\r\n        \"global\"\r\n      ],\r\n      \"apiVersions\": [\r\n        \"2016-04-01\"\r\n      ]\r\n    },\r\n    {\r\n      \"resourceType\": \"dnszones/A\",\r\n      \"locations\": [\r\n        \"global\"\r\n      ],\r\n      \"apiVersions\": [\r\n        \"2016-04-01\",\r\n        \"2015-05-04-preview\"\r\n      ]\r\n    },\r\n    {\r\n      \"resourceType\": \"dnszones/AAAA\",\r\n      \"locations\": [\r\n        \"global\"\r\n      ],\r\n      \"apiVersions\": [\r\n        \"2016-04-01\",\r\n        \"2015-05-04-preview\"\r\n      ]\r\n    },\r\n    {\r\n      \"resourceType\": \"dnszones/CNAME\",\r\n      \"locations\": [\r\n        \"global\"\r\n      ],\r\n      \"apiVersions\": [\r\n        \"2016-04-01\",\r\n        \"2015-05-04-preview\"\r\n      ]\r\n    },\r\n    {\r\n      \"resourceType\": \"dnszones/PTR\",\r\n      \"locations\": [\r\n        \"global\"\r\n      ],\r\n      \"apiVersions\": [\r\n        \"2016-04-01\",\r\n        \"2015-05-04-preview\"\r\n      ]\r\n    },\r\n    {\r\n      \"resourceType\": \"dnszones/MX\",\r\n      \"locations\": [\r\n        \"global\"\r\n      ],\r\n      \"apiVersions\": [\r\n        \"2016-04-01\",\r\n        \"2015-05-04-preview\"\r\n      ]\r\n    },\r\n    {\r\n      \"resourceType\": \"dnszones/TXT\",\r\n      \"locations\": [\r\n        \"global\"\r\n      ],\r\n      \"apiVersions\": [\r\n        \"2016-04-01\",\r\n        \"2015-05-04-preview\"\r\n      ]\r\n    },\r\n    {\r\n      \"resourceType\": \"dnszones/SRV\",\r\n      \"locations\": [\r\n        \"global\"\r\n      ],\r\n      \"apiVersions\": [\r\n        \"2016-04-01\",\r\n        \"2015-05-04-preview\"\r\n      ]\r\n    },\r\n    {\r\n      \"resourceType\": \"dnszones/SOA\",\r\n      \"locations\": [\r\n        \"global\"\r\n      ],\r\n      \"apiVersions\": [\r\n        \"2016-04-01\",\r\n        \"2015-05-04-preview\"\r\n      ]\r\n    },\r\n    {\r\n      \"resourceType\": \"dnszones/NS\",\r\n      \"locations\": [\r\n        \"global\"\r\n      ],\r\n      \"apiVersions\": [\r\n        \"2016-04-01\",\r\n        \"2015-05-04-preview\"\r\n      ]\r\n    },\r\n    {\r\n      \"resourceType\": \"trafficmanagerprofiles\",\r\n      \"locations\": [\r\n        \"global\"\r\n      ],\r\n      \"apiVersions\": [\r\n        \"2017-05-01\",\r\n        \"2017-03-01\",\r\n        \"2015-11-01\",\r\n        \"2015-04-28-preview\"\r\n      ],\r\n      \"capabilities\": \"CrossResourceGroupResourceMove, CrossSubscriptionResourceMove\"\r\n    },\r\n    {\r\n      \"resourceType\": \"checkTrafficManagerNameAvailability\",\r\n      \"locations\": [\r\n        \"global\"\r\n      ],\r\n      \"apiVersions\": [\r\n        \"2017-05-01\",\r\n        \"2017-03-01\",\r\n        \"2015-11-01\",\r\n        \"2015-04-28-preview\"\r\n      ]\r\n    },\r\n    {\r\n      \"resourceType\": \"trafficManagerGeographicHierarchies\",\r\n      \"locations\": [\r\n        \"global\"\r\n      ],\r\n      \"apiVersions\": [\r\n        \"2017-05-01\",\r\n        \"2017-03-01\"\r\n      ]\r\n    },\r\n    {\r\n      \"resourceType\": \"expressRouteCircuits\",\r\n      \"locations\": [\r\n        \"East US\",\r\n        \"North Europe\",\r\n        \"West Europe\",\r\n        \"East Asia\",\r\n        \"Southeast Asia\",\r\n        \"North Central US\",\r\n        \"South Central US\",\r\n        \"Central US\",\r\n        \"East US 2\",\r\n        \"Japan East\",\r\n        \"Japan West\",\r\n        \"Brazil South\",\r\n        \"Australia East\",\r\n        \"Australia Southeast\",\r\n        \"Central India\",\r\n        \"South India\",\r\n        \"West India\",\r\n        \"Canada Central\",\r\n        \"Canada East\",\r\n        \"West Central US\",\r\n        \"West US 2\",\r\n        \"UK West\",\r\n        \"UK South\",\r\n        \"Korea Central\",\r\n        \"Korea South\",\r\n        \"West US\"\r\n      ],\r\n      \"apiVersions\": [\r\n        \"2017-04-01\",\r\n        \"2017-03-01\",\r\n        \"2016-12-01\",\r\n        \"2016-11-01\",\r\n        \"2016-10-01\",\r\n        \"2016-09-01\",\r\n        \"2016-08-01\",\r\n        \"2016-07-01\",\r\n        \"2016-06-01\",\r\n        \"2016-03-30\",\r\n        \"2015-06-15\",\r\n        \"2015-05-01-preview\",\r\n        \"2014-12-01-preview\"\r\n      ],\r\n      \"capabilities\": \"None\"\r\n    },\r\n    {\r\n      \"resourceType\": \"expressRouteServiceProviders\",\r\n      \"locations\": [],\r\n      \"apiVersions\": [\r\n        \"2017-04-01\",\r\n        \"2017-03-01\",\r\n        \"2016-12-01\",\r\n        \"2016-11-01\",\r\n        \"2016-10-01\",\r\n        \"2016-09-01\",\r\n        \"2016-08-01\",\r\n        \"2016-07-01\",\r\n        \"2016-06-01\",\r\n        \"2016-03-30\",\r\n        \"2015-06-15\",\r\n        \"2015-05-01-preview\",\r\n        \"2014-12-01-preview\"\r\n      ]\r\n    },\r\n    {\r\n      \"resourceType\": \"applicationGatewayAvailableWafRuleSets\",\r\n      \"locations\": [],\r\n      \"apiVersions\": [\r\n        \"2017-04-01\",\r\n        \"2017-03-01\"\r\n      ]\r\n    },\r\n    {\r\n      \"resourceType\": \"routeFilters\",\r\n      \"locations\": [\r\n        \"East US\",\r\n        \"North Europe\",\r\n        \"West Europe\",\r\n        \"East Asia\",\r\n        \"Southeast Asia\",\r\n        \"North Central US\",\r\n        \"South Central US\",\r\n        \"Central US\",\r\n        \"East US 2\",\r\n        \"Japan East\",\r\n        \"Japan West\",\r\n        \"Brazil South\",\r\n        \"Australia East\",\r\n        \"Australia Southeast\",\r\n        \"Central India\",\r\n        \"South India\",\r\n        \"West India\",\r\n        \"Canada Central\",\r\n        \"Canada East\",\r\n        \"West Central US\",\r\n        \"West US 2\",\r\n        \"UK West\",\r\n        \"UK South\",\r\n        \"Korea Central\",\r\n        \"Korea South\",\r\n        \"West US\"\r\n      ],\r\n      \"apiVersions\": [\r\n        \"2017-04-01\",\r\n        \"2017-03-01\",\r\n        \"2016-12-01\"\r\n      ],\r\n      \"capabilities\": \"None\"\r\n    },\r\n    {\r\n      \"resourceType\": \"bgpServiceCommunities\",\r\n      \"locations\": [],\r\n      \"apiVersions\": [\r\n        \"2017-04-01\",\r\n        \"2017-03-01\",\r\n        \"2016-12-01\"\r\n      ]\r\n    },\r\n    {\r\n      \"resourceType\": \"serviceTunnelServices\",\r\n      \"locations\": [],\r\n      \"apiVersions\": [\r\n        \"2017-04-01\"\r\n      ]\r\n    }\r\n  ],\r\n  \"registrationState\": \"Registered\"\r\n}",
->>>>>>> 0fa1fc22
       "ResponseHeaders": {
         "Content-Length": [
           "13770"
@@ -107,61 +103,8 @@
       "StatusCode": 201
     },
     {
-<<<<<<< HEAD
-      "RequestUri": "/subscriptions/9532a63e-f2eb-4649-bb23-5ed01077ce80/resourceGroups/onesdk4224/resources?api-version=2014-04-01-preview",
-      "EncodedRequestUri": "L3N1YnNjcmlwdGlvbnMvOTUzMmE2M2UtZjJlYi00NjQ5LWJiMjMtNWVkMDEwNzdjZTgwL3Jlc291cmNlR3JvdXBzL29uZXNkazQyMjQvcmVzb3VyY2VzP2FwaS12ZXJzaW9uPTIwMTQtMDQtMDEtcHJldmlldw==",
-      "RequestMethod": "GET",
-      "RequestBody": "",
-      "RequestHeaders": {
-        "User-Agent": [
-          "Microsoft.Azure.Management.Resources.ResourceManagementClient/2.0.0.0"
-        ]
-      },
-      "ResponseBody": "{\r\n  \"value\": []\r\n}",
-      "ResponseHeaders": {
-        "Content-Length": [
-          "12"
-        ],
-        "Content-Type": [
-          "application/json; charset=utf-8"
-        ],
-        "Expires": [
-          "-1"
-        ],
-        "Pragma": [
-          "no-cache"
-        ],
-        "x-ms-ratelimit-remaining-subscription-reads": [
-          "14959"
-        ],
-        "x-ms-request-id": [
-          "aeae6044-b427-44e7-8b0c-485439216d14"
-        ],
-        "x-ms-correlation-request-id": [
-          "aeae6044-b427-44e7-8b0c-485439216d14"
-        ],
-        "x-ms-routing-request-id": [
-          "WESTUS:20151124T212652Z:aeae6044-b427-44e7-8b0c-485439216d14"
-        ],
-        "Strict-Transport-Security": [
-          "max-age=31536000; includeSubDomains"
-        ],
-        "Cache-Control": [
-          "no-cache"
-        ],
-        "Date": [
-          "Tue, 24 Nov 2015 21:26:52 GMT"
-        ]
-      },
-      "StatusCode": 200
-    },
-    {
-      "RequestUri": "/subscriptions/9532a63e-f2eb-4649-bb23-5ed01077ce80/resourceGroups/onesdk4224/providers/Microsoft.Network/publicIPAddresses/onesdk6894?api-version=2017-06-01",
-      "EncodedRequestUri": "L3N1YnNjcmlwdGlvbnMvOTUzMmE2M2UtZjJlYi00NjQ5LWJiMjMtNWVkMDEwNzdjZTgwL3Jlc291cmNlR3JvdXBzL29uZXNkazQyMjQvcHJvdmlkZXJzL01pY3Jvc29mdC5OZXR3b3JrL3B1YmxpY0lQQWRkcmVzc2VzL29uZXNkazY4OTQ/YXBpLXZlcnNpb249MjAxNy0wNi0wMQ==",
-=======
       "RequestUri": "/subscriptions/2c224e7e-3ef5-431d-a57b-e71f4662e3a6/resourceGroups/onesdk6270/providers/Microsoft.Network/publicIPAddresses/onesdk4201?api-version=2017-03-01",
       "EncodedRequestUri": "L3N1YnNjcmlwdGlvbnMvMmMyMjRlN2UtM2VmNS00MzFkLWE1N2ItZTcxZjQ2NjJlM2E2L3Jlc291cmNlR3JvdXBzL29uZXNkazYyNzAvcHJvdmlkZXJzL01pY3Jvc29mdC5OZXR3b3JrL3B1YmxpY0lQQWRkcmVzc2VzL29uZXNkazQyMDE/YXBpLXZlcnNpb249MjAxNy0wMy0wMQ==",
->>>>>>> 0fa1fc22
       "RequestMethod": "GET",
       "RequestBody": "",
       "RequestHeaders": {
@@ -217,13 +160,8 @@
       "StatusCode": 404
     },
     {
-<<<<<<< HEAD
-      "RequestUri": "/subscriptions/9532a63e-f2eb-4649-bb23-5ed01077ce80/resourceGroups/onesdk4224/providers/Microsoft.Network/publicIPAddresses/onesdk6894?api-version=2017-06-01",
-      "EncodedRequestUri": "L3N1YnNjcmlwdGlvbnMvOTUzMmE2M2UtZjJlYi00NjQ5LWJiMjMtNWVkMDEwNzdjZTgwL3Jlc291cmNlR3JvdXBzL29uZXNkazQyMjQvcHJvdmlkZXJzL01pY3Jvc29mdC5OZXR3b3JrL3B1YmxpY0lQQWRkcmVzc2VzL29uZXNkazY4OTQ/YXBpLXZlcnNpb249MjAxNy0wNi0wMQ==",
-=======
       "RequestUri": "/subscriptions/2c224e7e-3ef5-431d-a57b-e71f4662e3a6/resourceGroups/onesdk6270/providers/Microsoft.Network/publicIPAddresses/onesdk4201?api-version=2017-03-01",
       "EncodedRequestUri": "L3N1YnNjcmlwdGlvbnMvMmMyMjRlN2UtM2VmNS00MzFkLWE1N2ItZTcxZjQ2NjJlM2E2L3Jlc291cmNlR3JvdXBzL29uZXNkazYyNzAvcHJvdmlkZXJzL01pY3Jvc29mdC5OZXR3b3JrL3B1YmxpY0lQQWRkcmVzc2VzL29uZXNkazQyMDE/YXBpLXZlcnNpb249MjAxNy0wMy0wMQ==",
->>>>>>> 0fa1fc22
       "RequestMethod": "GET",
       "RequestBody": "",
       "RequestHeaders": {
@@ -280,13 +218,8 @@
       "StatusCode": 200
     },
     {
-<<<<<<< HEAD
-      "RequestUri": "/subscriptions/9532a63e-f2eb-4649-bb23-5ed01077ce80/resourceGroups/onesdk4224/providers/Microsoft.Network/publicIPAddresses/onesdk6894?api-version=2017-06-01",
-      "EncodedRequestUri": "L3N1YnNjcmlwdGlvbnMvOTUzMmE2M2UtZjJlYi00NjQ5LWJiMjMtNWVkMDEwNzdjZTgwL3Jlc291cmNlR3JvdXBzL29uZXNkazQyMjQvcHJvdmlkZXJzL01pY3Jvc29mdC5OZXR3b3JrL3B1YmxpY0lQQWRkcmVzc2VzL29uZXNkazY4OTQ/YXBpLXZlcnNpb249MjAxNy0wNi0wMQ==",
-=======
       "RequestUri": "/subscriptions/2c224e7e-3ef5-431d-a57b-e71f4662e3a6/resourceGroups/onesdk6270/providers/Microsoft.Network/publicIPAddresses/onesdk4201?api-version=2017-03-01",
       "EncodedRequestUri": "L3N1YnNjcmlwdGlvbnMvMmMyMjRlN2UtM2VmNS00MzFkLWE1N2ItZTcxZjQ2NjJlM2E2L3Jlc291cmNlR3JvdXBzL29uZXNkazYyNzAvcHJvdmlkZXJzL01pY3Jvc29mdC5OZXR3b3JrL3B1YmxpY0lQQWRkcmVzc2VzL29uZXNkazQyMDE/YXBpLXZlcnNpb249MjAxNy0wMy0wMQ==",
->>>>>>> 0fa1fc22
       "RequestMethod": "GET",
       "RequestBody": "",
       "RequestHeaders": {
@@ -349,13 +282,8 @@
       "StatusCode": 200
     },
     {
-<<<<<<< HEAD
-      "RequestUri": "/subscriptions/9532a63e-f2eb-4649-bb23-5ed01077ce80/resourceGroups/onesdk4224/providers/Microsoft.Network/publicIPAddresses/onesdk6894?api-version=2017-06-01",
-      "EncodedRequestUri": "L3N1YnNjcmlwdGlvbnMvOTUzMmE2M2UtZjJlYi00NjQ5LWJiMjMtNWVkMDEwNzdjZTgwL3Jlc291cmNlR3JvdXBzL29uZXNkazQyMjQvcHJvdmlkZXJzL01pY3Jvc29mdC5OZXR3b3JrL3B1YmxpY0lQQWRkcmVzc2VzL29uZXNkazY4OTQ/YXBpLXZlcnNpb249MjAxNy0wNi0wMQ==",
-=======
       "RequestUri": "/subscriptions/2c224e7e-3ef5-431d-a57b-e71f4662e3a6/resourceGroups/onesdk6270/providers/Microsoft.Network/publicIPAddresses/onesdk4201?api-version=2017-03-01",
       "EncodedRequestUri": "L3N1YnNjcmlwdGlvbnMvMmMyMjRlN2UtM2VmNS00MzFkLWE1N2ItZTcxZjQ2NjJlM2E2L3Jlc291cmNlR3JvdXBzL29uZXNkazYyNzAvcHJvdmlkZXJzL01pY3Jvc29mdC5OZXR3b3JrL3B1YmxpY0lQQWRkcmVzc2VzL29uZXNkazQyMDE/YXBpLXZlcnNpb249MjAxNy0wMy0wMQ==",
->>>>>>> 0fa1fc22
       "RequestMethod": "GET",
       "RequestBody": "",
       "RequestHeaders": {
@@ -418,13 +346,8 @@
       "StatusCode": 200
     },
     {
-<<<<<<< HEAD
-      "RequestUri": "/subscriptions/9532a63e-f2eb-4649-bb23-5ed01077ce80/resourceGroups/onesdk4224/providers/Microsoft.Network/publicIPAddresses/onesdk6894?api-version=2017-06-01",
-      "EncodedRequestUri": "L3N1YnNjcmlwdGlvbnMvOTUzMmE2M2UtZjJlYi00NjQ5LWJiMjMtNWVkMDEwNzdjZTgwL3Jlc291cmNlR3JvdXBzL29uZXNkazQyMjQvcHJvdmlkZXJzL01pY3Jvc29mdC5OZXR3b3JrL3B1YmxpY0lQQWRkcmVzc2VzL29uZXNkazY4OTQ/YXBpLXZlcnNpb249MjAxNy0wNi0wMQ==",
-=======
       "RequestUri": "/subscriptions/2c224e7e-3ef5-431d-a57b-e71f4662e3a6/resourceGroups/onesdk6270/providers/Microsoft.Network/publicIPAddresses/onesdk4201?api-version=2017-03-01",
       "EncodedRequestUri": "L3N1YnNjcmlwdGlvbnMvMmMyMjRlN2UtM2VmNS00MzFkLWE1N2ItZTcxZjQ2NjJlM2E2L3Jlc291cmNlR3JvdXBzL29uZXNkazYyNzAvcHJvdmlkZXJzL01pY3Jvc29mdC5OZXR3b3JrL3B1YmxpY0lQQWRkcmVzc2VzL29uZXNkazQyMDE/YXBpLXZlcnNpb249MjAxNy0wMy0wMQ==",
->>>>>>> 0fa1fc22
       "RequestMethod": "GET",
       "RequestBody": "",
       "RequestHeaders": {
@@ -487,13 +410,8 @@
       "StatusCode": 200
     },
     {
-<<<<<<< HEAD
-      "RequestUri": "/subscriptions/9532a63e-f2eb-4649-bb23-5ed01077ce80/resourceGroups/onesdk4224/providers/Microsoft.Network/publicIPAddresses/onesdk6894?api-version=2017-06-01",
-      "EncodedRequestUri": "L3N1YnNjcmlwdGlvbnMvOTUzMmE2M2UtZjJlYi00NjQ5LWJiMjMtNWVkMDEwNzdjZTgwL3Jlc291cmNlR3JvdXBzL29uZXNkazQyMjQvcHJvdmlkZXJzL01pY3Jvc29mdC5OZXR3b3JrL3B1YmxpY0lQQWRkcmVzc2VzL29uZXNkazY4OTQ/YXBpLXZlcnNpb249MjAxNy0wNi0wMQ==",
-=======
       "RequestUri": "/subscriptions/2c224e7e-3ef5-431d-a57b-e71f4662e3a6/resourceGroups/onesdk6270/providers/Microsoft.Network/publicIPAddresses/onesdk4201?api-version=2017-03-01",
       "EncodedRequestUri": "L3N1YnNjcmlwdGlvbnMvMmMyMjRlN2UtM2VmNS00MzFkLWE1N2ItZTcxZjQ2NjJlM2E2L3Jlc291cmNlR3JvdXBzL29uZXNkazYyNzAvcHJvdmlkZXJzL01pY3Jvc29mdC5OZXR3b3JrL3B1YmxpY0lQQWRkcmVzc2VzL29uZXNkazQyMDE/YXBpLXZlcnNpb249MjAxNy0wMy0wMQ==",
->>>>>>> 0fa1fc22
       "RequestMethod": "GET",
       "RequestBody": "",
       "RequestHeaders": {
@@ -550,13 +468,8 @@
       "StatusCode": 200
     },
     {
-<<<<<<< HEAD
-      "RequestUri": "/subscriptions/9532a63e-f2eb-4649-bb23-5ed01077ce80/resourceGroups/onesdk4224/providers/Microsoft.Network/publicIPAddresses/onesdk6894?api-version=2017-06-01",
-      "EncodedRequestUri": "L3N1YnNjcmlwdGlvbnMvOTUzMmE2M2UtZjJlYi00NjQ5LWJiMjMtNWVkMDEwNzdjZTgwL3Jlc291cmNlR3JvdXBzL29uZXNkazQyMjQvcHJvdmlkZXJzL01pY3Jvc29mdC5OZXR3b3JrL3B1YmxpY0lQQWRkcmVzc2VzL29uZXNkazY4OTQ/YXBpLXZlcnNpb249MjAxNy0wNi0wMQ==",
-=======
       "RequestUri": "/subscriptions/2c224e7e-3ef5-431d-a57b-e71f4662e3a6/resourceGroups/onesdk6270/providers/Microsoft.Network/publicIPAddresses/onesdk4201?api-version=2017-03-01",
       "EncodedRequestUri": "L3N1YnNjcmlwdGlvbnMvMmMyMjRlN2UtM2VmNS00MzFkLWE1N2ItZTcxZjQ2NjJlM2E2L3Jlc291cmNlR3JvdXBzL29uZXNkazYyNzAvcHJvdmlkZXJzL01pY3Jvc29mdC5OZXR3b3JrL3B1YmxpY0lQQWRkcmVzc2VzL29uZXNkazQyMDE/YXBpLXZlcnNpb249MjAxNy0wMy0wMQ==",
->>>>>>> 0fa1fc22
       "RequestMethod": "GET",
       "RequestBody": "",
       "RequestHeaders": {
@@ -619,13 +532,8 @@
       "StatusCode": 200
     },
     {
-<<<<<<< HEAD
-      "RequestUri": "/subscriptions/9532a63e-f2eb-4649-bb23-5ed01077ce80/resourceGroups/onesdk4224/providers/Microsoft.Network/publicIPAddresses/onesdk6894?api-version=2017-06-01",
-      "EncodedRequestUri": "L3N1YnNjcmlwdGlvbnMvOTUzMmE2M2UtZjJlYi00NjQ5LWJiMjMtNWVkMDEwNzdjZTgwL3Jlc291cmNlR3JvdXBzL29uZXNkazQyMjQvcHJvdmlkZXJzL01pY3Jvc29mdC5OZXR3b3JrL3B1YmxpY0lQQWRkcmVzc2VzL29uZXNkazY4OTQ/YXBpLXZlcnNpb249MjAxNy0wNi0wMQ==",
-=======
       "RequestUri": "/subscriptions/2c224e7e-3ef5-431d-a57b-e71f4662e3a6/resourceGroups/onesdk6270/providers/Microsoft.Network/publicIPAddresses/onesdk4201?api-version=2017-03-01",
       "EncodedRequestUri": "L3N1YnNjcmlwdGlvbnMvMmMyMjRlN2UtM2VmNS00MzFkLWE1N2ItZTcxZjQ2NjJlM2E2L3Jlc291cmNlR3JvdXBzL29uZXNkazYyNzAvcHJvdmlkZXJzL01pY3Jvc29mdC5OZXR3b3JrL3B1YmxpY0lQQWRkcmVzc2VzL29uZXNkazQyMDE/YXBpLXZlcnNpb249MjAxNy0wMy0wMQ==",
->>>>>>> 0fa1fc22
       "RequestMethod": "GET",
       "RequestBody": "",
       "RequestHeaders": {
@@ -688,13 +596,8 @@
       "StatusCode": 200
     },
     {
-<<<<<<< HEAD
-      "RequestUri": "/subscriptions/9532a63e-f2eb-4649-bb23-5ed01077ce80/resourceGroups/onesdk4224/providers/Microsoft.Network/publicIPAddresses/onesdk6894?api-version=2017-06-01",
-      "EncodedRequestUri": "L3N1YnNjcmlwdGlvbnMvOTUzMmE2M2UtZjJlYi00NjQ5LWJiMjMtNWVkMDEwNzdjZTgwL3Jlc291cmNlR3JvdXBzL29uZXNkazQyMjQvcHJvdmlkZXJzL01pY3Jvc29mdC5OZXR3b3JrL3B1YmxpY0lQQWRkcmVzc2VzL29uZXNkazY4OTQ/YXBpLXZlcnNpb249MjAxNy0wNi0wMQ==",
-=======
       "RequestUri": "/subscriptions/2c224e7e-3ef5-431d-a57b-e71f4662e3a6/resourceGroups/onesdk6270/providers/Microsoft.Network/publicIPAddresses/onesdk4201?api-version=2017-03-01",
       "EncodedRequestUri": "L3N1YnNjcmlwdGlvbnMvMmMyMjRlN2UtM2VmNS00MzFkLWE1N2ItZTcxZjQ2NjJlM2E2L3Jlc291cmNlR3JvdXBzL29uZXNkazYyNzAvcHJvdmlkZXJzL01pY3Jvc29mdC5OZXR3b3JrL3B1YmxpY0lQQWRkcmVzc2VzL29uZXNkazQyMDE/YXBpLXZlcnNpb249MjAxNy0wMy0wMQ==",
->>>>>>> 0fa1fc22
       "RequestMethod": "PUT",
       "RequestBody": "{\r\n  \"properties\": {\r\n    \"publicIPAllocationMethod\": \"Dynamic\",\r\n    \"dnsSettings\": {\r\n      \"domainNameLabel\": \"onesdk456\"\r\n    }\r\n  },\r\n  \"location\": \"West US\"\r\n}",
       "RequestHeaders": {
@@ -738,11 +641,7 @@
           "113cf0a9-6fe1-4a5f-8ddf-3efad176e498"
         ],
         "Azure-AsyncOperation": [
-<<<<<<< HEAD
-          "https://management.azure.com/subscriptions/9532a63e-f2eb-4649-bb23-5ed01077ce80/providers/Microsoft.Network/locations/westus/operations/9d11526f-a971-402f-8004-9e56bc1a5841?api-version=2017-06-01"
-=======
           "https://management.azure.com/subscriptions/2c224e7e-3ef5-431d-a57b-e71f4662e3a6/providers/Microsoft.Network/locations/westus.validation/operations/113cf0a9-6fe1-4a5f-8ddf-3efad176e498?api-version=2017-03-01"
->>>>>>> 0fa1fc22
         ],
         "Strict-Transport-Security": [
           "max-age=31536000; includeSubDomains"
@@ -770,13 +669,8 @@
       "StatusCode": 201
     },
     {
-<<<<<<< HEAD
-      "RequestUri": "/subscriptions/9532a63e-f2eb-4649-bb23-5ed01077ce80/resourceGroups/onesdk4224/providers/Microsoft.Network/publicIPAddresses/onesdk6894?api-version=2017-06-01",
-      "EncodedRequestUri": "L3N1YnNjcmlwdGlvbnMvOTUzMmE2M2UtZjJlYi00NjQ5LWJiMjMtNWVkMDEwNzdjZTgwL3Jlc291cmNlR3JvdXBzL29uZXNkazQyMjQvcHJvdmlkZXJzL01pY3Jvc29mdC5OZXR3b3JrL3B1YmxpY0lQQWRkcmVzc2VzL29uZXNkazY4OTQ/YXBpLXZlcnNpb249MjAxNy0wNi0wMQ==",
-=======
       "RequestUri": "/subscriptions/2c224e7e-3ef5-431d-a57b-e71f4662e3a6/resourceGroups/onesdk6270/providers/Microsoft.Network/publicIPAddresses/onesdk4201?api-version=2017-03-01",
       "EncodedRequestUri": "L3N1YnNjcmlwdGlvbnMvMmMyMjRlN2UtM2VmNS00MzFkLWE1N2ItZTcxZjQ2NjJlM2E2L3Jlc291cmNlR3JvdXBzL29uZXNkazYyNzAvcHJvdmlkZXJzL01pY3Jvc29mdC5OZXR3b3JrL3B1YmxpY0lQQWRkcmVzc2VzL29uZXNkazQyMDE/YXBpLXZlcnNpb249MjAxNy0wMy0wMQ==",
->>>>>>> 0fa1fc22
       "RequestMethod": "PUT",
       "RequestBody": "{\r\n  \"properties\": {\r\n    \"publicIPAllocationMethod\": \"Dynamic\",\r\n    \"publicIPAddressVersion\": \"IPv4\",\r\n    \"dnsSettings\": {\r\n      \"domainNameLabel\": \"onesdk7700\",\r\n      \"fqdn\": \"onesdk456.westus.validation.cloudapp.azure.com\"\r\n    },\r\n    \"ipAddress\": \"Not Assigned\",\r\n    \"idleTimeoutInMinutes\": 4,\r\n    \"resourceGuid\": \"b6fc2fa9-ce32-4bdf-a31c-2d39eb4dd1f0\",\r\n    \"provisioningState\": \"Succeeded\"\r\n  },\r\n  \"etag\": \"W/\\\"b91527fe-3024-413c-84ba-30951b80d365\\\"\",\r\n  \"id\": \"/subscriptions/2c224e7e-3ef5-431d-a57b-e71f4662e3a6/resourceGroups/onesdk6270/providers/Microsoft.Network/publicIPAddresses/onesdk4201\",\r\n  \"location\": \"westus\"\r\n}",
       "RequestHeaders": {
@@ -820,11 +714,7 @@
           "33d4c0b5-9197-4f83-808f-c35d4a504248"
         ],
         "Azure-AsyncOperation": [
-<<<<<<< HEAD
-          "https://management.azure.com/subscriptions/9532a63e-f2eb-4649-bb23-5ed01077ce80/providers/Microsoft.Network/locations/westus/operations/b74c31d8-3f67-4414-8c3f-ababa66e2589?api-version=2017-06-01"
-=======
           "https://management.azure.com/subscriptions/2c224e7e-3ef5-431d-a57b-e71f4662e3a6/providers/Microsoft.Network/locations/westus.validation/operations/33d4c0b5-9197-4f83-808f-c35d4a504248?api-version=2017-03-01"
->>>>>>> 0fa1fc22
         ],
         "Strict-Transport-Security": [
           "max-age=31536000; includeSubDomains"
@@ -852,13 +742,8 @@
       "StatusCode": 200
     },
     {
-<<<<<<< HEAD
-      "RequestUri": "/subscriptions/9532a63e-f2eb-4649-bb23-5ed01077ce80/providers/Microsoft.Network/locations/westus/operations/9d11526f-a971-402f-8004-9e56bc1a5841?api-version=2017-06-01",
-      "EncodedRequestUri": "L3N1YnNjcmlwdGlvbnMvOTUzMmE2M2UtZjJlYi00NjQ5LWJiMjMtNWVkMDEwNzdjZTgwL3Byb3ZpZGVycy9NaWNyb3NvZnQuTmV0d29yay9sb2NhdGlvbnMvd2VzdHVzL29wZXJhdGlvbnMvOWQxMTUyNmYtYTk3MS00MDJmLTgwMDQtOWU1NmJjMWE1ODQxP2FwaS12ZXJzaW9uPTIwMTctMDYtMDE=",
-=======
       "RequestUri": "/subscriptions/2c224e7e-3ef5-431d-a57b-e71f4662e3a6/providers/Microsoft.Network/locations/westus.validation/operations/113cf0a9-6fe1-4a5f-8ddf-3efad176e498?api-version=2017-03-01",
       "EncodedRequestUri": "L3N1YnNjcmlwdGlvbnMvMmMyMjRlN2UtM2VmNS00MzFkLWE1N2ItZTcxZjQ2NjJlM2E2L3Byb3ZpZGVycy9NaWNyb3NvZnQuTmV0d29yay9sb2NhdGlvbnMvd2VzdHVzLnZhbGlkYXRpb24vb3BlcmF0aW9ucy8xMTNjZjBhOS02ZmUxLTRhNWYtOGRkZi0zZWZhZDE3NmU0OTg/YXBpLXZlcnNpb249MjAxNy0wMy0wMQ==",
->>>>>>> 0fa1fc22
       "RequestMethod": "GET",
       "RequestBody": "",
       "RequestHeaders": {
@@ -912,13 +797,8 @@
       "StatusCode": 200
     },
     {
-<<<<<<< HEAD
-      "RequestUri": "/subscriptions/9532a63e-f2eb-4649-bb23-5ed01077ce80/providers/Microsoft.Network/locations/westus/operations/b74c31d8-3f67-4414-8c3f-ababa66e2589?api-version=2017-06-01",
-      "EncodedRequestUri": "L3N1YnNjcmlwdGlvbnMvOTUzMmE2M2UtZjJlYi00NjQ5LWJiMjMtNWVkMDEwNzdjZTgwL3Byb3ZpZGVycy9NaWNyb3NvZnQuTmV0d29yay9sb2NhdGlvbnMvd2VzdHVzL29wZXJhdGlvbnMvYjc0YzMxZDgtM2Y2Ny00NDE0LThjM2YtYWJhYmE2NmUyNTg5P2FwaS12ZXJzaW9uPTIwMTctMDYtMDE=",
-=======
       "RequestUri": "/subscriptions/2c224e7e-3ef5-431d-a57b-e71f4662e3a6/providers/Microsoft.Network/locations/westus.validation/operations/33d4c0b5-9197-4f83-808f-c35d4a504248?api-version=2017-03-01",
       "EncodedRequestUri": "L3N1YnNjcmlwdGlvbnMvMmMyMjRlN2UtM2VmNS00MzFkLWE1N2ItZTcxZjQ2NjJlM2E2L3Byb3ZpZGVycy9NaWNyb3NvZnQuTmV0d29yay9sb2NhdGlvbnMvd2VzdHVzLnZhbGlkYXRpb24vb3BlcmF0aW9ucy8zM2Q0YzBiNS05MTk3LTRmODMtODA4Zi1jMzVkNGE1MDQyNDg/YXBpLXZlcnNpb249MjAxNy0wMy0wMQ==",
->>>>>>> 0fa1fc22
       "RequestMethod": "GET",
       "RequestBody": "",
       "RequestHeaders": {
@@ -972,13 +852,8 @@
       "StatusCode": 200
     },
     {
-<<<<<<< HEAD
-      "RequestUri": "/subscriptions/9532a63e-f2eb-4649-bb23-5ed01077ce80/resourceGroups/onesdk4224/providers/Microsoft.Network/publicIPAddresses/onesdk6894?api-version=2017-06-01",
-      "EncodedRequestUri": "L3N1YnNjcmlwdGlvbnMvOTUzMmE2M2UtZjJlYi00NjQ5LWJiMjMtNWVkMDEwNzdjZTgwL3Jlc291cmNlR3JvdXBzL29uZXNkazQyMjQvcHJvdmlkZXJzL01pY3Jvc29mdC5OZXR3b3JrL3B1YmxpY0lQQWRkcmVzc2VzL29uZXNkazY4OTQ/YXBpLXZlcnNpb249MjAxNy0wNi0wMQ==",
-=======
       "RequestUri": "/subscriptions/2c224e7e-3ef5-431d-a57b-e71f4662e3a6/resourceGroups/onesdk6270/providers/Microsoft.Network/publicIPAddresses/onesdk4201?api-version=2017-03-01",
       "EncodedRequestUri": "L3N1YnNjcmlwdGlvbnMvMmMyMjRlN2UtM2VmNS00MzFkLWE1N2ItZTcxZjQ2NjJlM2E2L3Jlc291cmNlR3JvdXBzL29uZXNkazYyNzAvcHJvdmlkZXJzL01pY3Jvc29mdC5OZXR3b3JrL3B1YmxpY0lQQWRkcmVzc2VzL29uZXNkazQyMDE/YXBpLXZlcnNpb249MjAxNy0wMy0wMQ==",
->>>>>>> 0fa1fc22
       "RequestMethod": "DELETE",
       "RequestBody": "",
       "RequestHeaders": {
@@ -1013,11 +888,7 @@
           "ab7517ce-c8e1-4318-9028-6f655df7dfe0"
         ],
         "Azure-AsyncOperation": [
-<<<<<<< HEAD
-          "https://management.azure.com/subscriptions/9532a63e-f2eb-4649-bb23-5ed01077ce80/providers/Microsoft.Network/locations/westus/operations/635ec172-9b65-4f0d-8404-f839af46c32b?api-version=2017-06-01"
-=======
           "https://management.azure.com/subscriptions/2c224e7e-3ef5-431d-a57b-e71f4662e3a6/providers/Microsoft.Network/locations/westus.validation/operations/ab7517ce-c8e1-4318-9028-6f655df7dfe0?api-version=2017-03-01"
->>>>>>> 0fa1fc22
         ],
         "Strict-Transport-Security": [
           "max-age=31536000; includeSubDomains"
@@ -1026,11 +897,7 @@
           "no-cache"
         ],
         "Location": [
-<<<<<<< HEAD
-          "https://management.azure.com/subscriptions/9532a63e-f2eb-4649-bb23-5ed01077ce80/providers/Microsoft.Network/locations/westus/operationResults/635ec172-9b65-4f0d-8404-f839af46c32b?api-version=2017-06-01"
-=======
           "https://management.azure.com/subscriptions/2c224e7e-3ef5-431d-a57b-e71f4662e3a6/providers/Microsoft.Network/locations/westus.validation/operationResults/ab7517ce-c8e1-4318-9028-6f655df7dfe0?api-version=2017-03-01"
->>>>>>> 0fa1fc22
         ],
         "Server": [
           "Microsoft-HTTPAPI/2.0",
@@ -1052,13 +919,8 @@
       "StatusCode": 202
     },
     {
-<<<<<<< HEAD
-      "RequestUri": "/subscriptions/9532a63e-f2eb-4649-bb23-5ed01077ce80/providers/Microsoft.Network/locations/westus/operations/635ec172-9b65-4f0d-8404-f839af46c32b?api-version=2017-06-01",
-      "EncodedRequestUri": "L3N1YnNjcmlwdGlvbnMvOTUzMmE2M2UtZjJlYi00NjQ5LWJiMjMtNWVkMDEwNzdjZTgwL3Byb3ZpZGVycy9NaWNyb3NvZnQuTmV0d29yay9sb2NhdGlvbnMvd2VzdHVzL29wZXJhdGlvbnMvNjM1ZWMxNzItOWI2NS00ZjBkLTg0MDQtZjgzOWFmNDZjMzJiP2FwaS12ZXJzaW9uPTIwMTctMDYtMDE=",
-=======
       "RequestUri": "/subscriptions/2c224e7e-3ef5-431d-a57b-e71f4662e3a6/providers/Microsoft.Network/locations/westus.validation/operations/ab7517ce-c8e1-4318-9028-6f655df7dfe0?api-version=2017-03-01",
       "EncodedRequestUri": "L3N1YnNjcmlwdGlvbnMvMmMyMjRlN2UtM2VmNS00MzFkLWE1N2ItZTcxZjQ2NjJlM2E2L3Byb3ZpZGVycy9NaWNyb3NvZnQuTmV0d29yay9sb2NhdGlvbnMvd2VzdHVzLnZhbGlkYXRpb24vb3BlcmF0aW9ucy9hYjc1MTdjZS1jOGUxLTQzMTgtOTAyOC02ZjY1NWRmN2RmZTA/YXBpLXZlcnNpb249MjAxNy0wMy0wMQ==",
->>>>>>> 0fa1fc22
       "RequestMethod": "GET",
       "RequestBody": "",
       "RequestHeaders": {
@@ -1173,13 +1035,8 @@
       "StatusCode": 200
     },
     {
-<<<<<<< HEAD
-      "RequestUri": "/subscriptions/9532a63e-f2eb-4649-bb23-5ed01077ce80/resourceGroups/onesdk4224/providers/Microsoft.Network/publicIPAddresses?api-version=2017-06-01",
-      "EncodedRequestUri": "L3N1YnNjcmlwdGlvbnMvOTUzMmE2M2UtZjJlYi00NjQ5LWJiMjMtNWVkMDEwNzdjZTgwL3Jlc291cmNlR3JvdXBzL29uZXNkazQyMjQvcHJvdmlkZXJzL01pY3Jvc29mdC5OZXR3b3JrL3B1YmxpY0lQQWRkcmVzc2VzP2FwaS12ZXJzaW9uPTIwMTctMDYtMDE=",
-=======
       "RequestUri": "/subscriptions/2c224e7e-3ef5-431d-a57b-e71f4662e3a6/resourceGroups/onesdk6270/providers/Microsoft.Network/publicIPAddresses?api-version=2017-03-01",
       "EncodedRequestUri": "L3N1YnNjcmlwdGlvbnMvMmMyMjRlN2UtM2VmNS00MzFkLWE1N2ItZTcxZjQ2NjJlM2E2L3Jlc291cmNlR3JvdXBzL29uZXNkazYyNzAvcHJvdmlkZXJzL01pY3Jvc29mdC5OZXR3b3JrL3B1YmxpY0lQQWRkcmVzc2VzP2FwaS12ZXJzaW9uPTIwMTctMDMtMDE=",
->>>>>>> 0fa1fc22
       "RequestMethod": "GET",
       "RequestBody": "",
       "RequestHeaders": {
