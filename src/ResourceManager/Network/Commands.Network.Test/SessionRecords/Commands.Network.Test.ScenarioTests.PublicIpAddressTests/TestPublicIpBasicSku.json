--- conflicted
+++ resolved
@@ -1,8 +1,8 @@
 {
   "Entries": [
     {
-      "RequestUri": "/subscriptions/6926fc75-ce7d-4c9e-a87f-c4e38c594eb5/providers/Microsoft.Network?api-version=2016-02-01",
-      "EncodedRequestUri": "L3N1YnNjcmlwdGlvbnMvNjkyNmZjNzUtY2U3ZC00YzllLWE4N2YtYzRlMzhjNTk0ZWI1L3Byb3ZpZGVycy9NaWNyb3NvZnQuTmV0d29yaz9hcGktdmVyc2lvbj0yMDE2LTAyLTAx",
+      "RequestUri": "/subscriptions/947d47b4-7883-4bb9-9d85-c5e8e2f572ce/providers/Microsoft.Network?api-version=2016-02-01",
+      "EncodedRequestUri": "L3N1YnNjcmlwdGlvbnMvOTQ3ZDQ3YjQtNzg4My00YmI5LTlkODUtYzVlOGUyZjU3MmNlL3Byb3ZpZGVycy9NaWNyb3NvZnQuTmV0d29yaz9hcGktdmVyc2lvbj0yMDE2LTAyLTAx",
       "RequestMethod": "GET",
       "RequestBody": "",
       "RequestHeaders": {
@@ -10,40 +10,24 @@
           "Microsoft.Azure.Management.Resources.ResourceManagementClient/2.0.0.0"
         ]
       },
-<<<<<<< HEAD
-      "ResponseBody": "{\r\n  \"id\": \"/subscriptions/6926fc75-ce7d-4c9e-a87f-c4e38c594eb5/providers/Microsoft.Network\",\r\n  \"namespace\": \"Microsoft.Network\",\r\n  \"authorizations\": [\r\n    {\r\n      \"applicationId\": \"2cf9eb86-36b5-49dc-86ae-9a63135dfa8c\",\r\n      \"roleDefinitionId\": \"13ba9ab4-19f0-4804-adc4-14ece36cc7a1\"\r\n    },\r\n    {\r\n      \"applicationId\": \"7c33bfcb-8d33-48d6-8e60-dc6404003489\",\r\n      \"roleDefinitionId\": \"ad6261e4-fa9a-4642-aa5f-104f1b67e9e3\"\r\n    },\r\n    {\r\n      \"applicationId\": \"1e3e4475-288f-4018-a376-df66fd7fac5f\",\r\n      \"roleDefinitionId\": \"1d538b69-3d87-4e56-8ff8-25786fd48261\"\r\n    },\r\n    {\r\n      \"applicationId\": \"a0be0c72-870e-46f0-9c49-c98333a996f7\",\r\n      \"roleDefinitionId\": \"7ce22727-ffce-45a9-930c-ddb2e56fa131\"\r\n    }\r\n  ],\r\n  \"resourceTypes\": [\r\n    {\r\n      \"resourceType\": \"virtualNetworks\",\r\n      \"locations\": [\r\n        \"East US\",\r\n        \"North Europe\",\r\n        \"West Europe\",\r\n        \"East Asia\",\r\n        \"Southeast Asia\",\r\n        \"North Central US\",\r\n        \"South Central US\",\r\n        \"Central US\",\r\n        \"East US 2\",\r\n        \"Japan East\",\r\n        \"Japan West\",\r\n        \"Brazil South\",\r\n        \"Australia East\",\r\n        \"Australia Southeast\",\r\n        \"Central India\",\r\n        \"South India\",\r\n        \"West India\",\r\n        \"Canada Central\",\r\n        \"Canada East\",\r\n        \"West Central US\",\r\n        \"West US 2\",\r\n        \"UK West\",\r\n        \"UK South\",\r\n        \"Korea Central\",\r\n        \"Korea South\",\r\n        \"West US\",\r\n        \"Central US EUAP\",\r\n        \"East US 2 EUAP\"\r\n      ],\r\n      \"apiVersions\": [\r\n        \"2017-11-01\",\r\n        \"2017-10-01\",\r\n        \"2017-09-01\",\r\n        \"2017-08-01\",\r\n        \"2017-06-01\",\r\n        \"2017-04-01\",\r\n        \"2017-03-01\",\r\n        \"2016-12-01\",\r\n        \"2016-11-01\",\r\n        \"2016-10-01\",\r\n        \"2016-09-01\",\r\n        \"2016-08-01\",\r\n        \"2016-07-01\",\r\n        \"2016-06-01\",\r\n        \"2016-03-30\",\r\n        \"2015-06-15\",\r\n        \"2015-05-01-preview\",\r\n        \"2014-12-01-preview\"\r\n      ],\r\n      \"capabilities\": \"CrossResourceGroupResourceMove, CrossSubscriptionResourceMove\"\r\n    },\r\n    {\r\n      \"resourceType\": \"publicIPAddresses\",\r\n      \"locations\": [\r\n        \"East US\",\r\n        \"North Europe\",\r\n        \"West Europe\",\r\n        \"East Asia\",\r\n        \"Southeast Asia\",\r\n        \"North Central US\",\r\n        \"South Central US\",\r\n        \"Central US\",\r\n        \"East US 2\",\r\n        \"Japan East\",\r\n        \"Japan West\",\r\n        \"Brazil South\",\r\n        \"Australia East\",\r\n        \"Australia Southeast\",\r\n        \"Central India\",\r\n        \"South India\",\r\n        \"West India\",\r\n        \"Canada Central\",\r\n        \"Canada East\",\r\n        \"West Central US\",\r\n        \"West US 2\",\r\n        \"UK West\",\r\n        \"UK South\",\r\n        \"Korea Central\",\r\n        \"Korea South\",\r\n        \"West US\",\r\n        \"Central US EUAP\",\r\n        \"East US 2 EUAP\"\r\n      ],\r\n      \"apiVersions\": [\r\n        \"2017-11-01\",\r\n        \"2017-10-01\",\r\n        \"2017-09-01\",\r\n        \"2017-08-01\",\r\n        \"2017-06-01\",\r\n        \"2017-04-01\",\r\n        \"2017-03-01\",\r\n        \"2016-12-01\",\r\n        \"2016-11-01\",\r\n        \"2016-10-01\",\r\n        \"2016-09-01\",\r\n        \"2016-08-01\",\r\n        \"2016-07-01\",\r\n        \"2016-06-01\",\r\n        \"2016-03-30\",\r\n        \"2015-06-15\",\r\n        \"2015-05-01-preview\",\r\n        \"2014-12-01-preview\"\r\n      ],\r\n      \"capabilities\": \"CrossResourceGroupResourceMove, CrossSubscriptionResourceMove\"\r\n    },\r\n    {\r\n      \"resourceType\": \"networkInterfaces\",\r\n      \"locations\": [\r\n        \"East US\",\r\n        \"North Europe\",\r\n        \"West Europe\",\r\n        \"East Asia\",\r\n        \"Southeast Asia\",\r\n        \"North Central US\",\r\n        \"South Central US\",\r\n        \"Central US\",\r\n        \"East US 2\",\r\n        \"Japan East\",\r\n        \"Japan West\",\r\n        \"Brazil South\",\r\n        \"Australia East\",\r\n        \"Australia Southeast\",\r\n        \"Central India\",\r\n        \"South India\",\r\n        \"West India\",\r\n        \"Canada Central\",\r\n        \"Canada East\",\r\n        \"West Central US\",\r\n        \"West US 2\",\r\n        \"UK West\",\r\n        \"UK South\",\r\n        \"Korea Central\",\r\n        \"Korea South\",\r\n        \"West US\",\r\n        \"Central US EUAP\",\r\n        \"East US 2 EUAP\"\r\n      ],\r\n      \"apiVersions\": [\r\n        \"2017-11-01\",\r\n        \"2017-10-01\",\r\n        \"2017-09-01\",\r\n        \"2017-08-01\",\r\n        \"2017-06-01\",\r\n        \"2017-04-01\",\r\n        \"2017-03-01\",\r\n        \"2016-12-01\",\r\n        \"2016-11-01\",\r\n        \"2016-10-01\",\r\n        \"2016-09-01\",\r\n        \"2016-08-01\",\r\n        \"2016-07-01\",\r\n        \"2016-06-01\",\r\n        \"2016-03-30\",\r\n        \"2015-06-15\",\r\n        \"2015-05-01-preview\",\r\n        \"2014-12-01-preview\"\r\n      ],\r\n      \"capabilities\": \"CrossResourceGroupResourceMove, CrossSubscriptionResourceMove\"\r\n    },\r\n    {\r\n      \"resourceType\": \"loadBalancers\",\r\n      \"locations\": [\r\n        \"East US\",\r\n        \"North Europe\",\r\n        \"West Europe\",\r\n        \"East Asia\",\r\n        \"Southeast Asia\",\r\n        \"North Central US\",\r\n        \"South Central US\",\r\n        \"Central US\",\r\n        \"East US 2\",\r\n        \"Japan East\",\r\n        \"Japan West\",\r\n        \"Brazil South\",\r\n        \"Australia East\",\r\n        \"Australia Southeast\",\r\n        \"Central India\",\r\n        \"South India\",\r\n        \"West India\",\r\n        \"Canada Central\",\r\n        \"Canada East\",\r\n        \"West Central US\",\r\n        \"West US 2\",\r\n        \"UK West\",\r\n        \"UK South\",\r\n        \"Korea Central\",\r\n        \"Korea South\",\r\n        \"West US\",\r\n        \"Central US EUAP\",\r\n        \"East US 2 EUAP\"\r\n      ],\r\n      \"apiVersions\": [\r\n        \"2017-11-01\",\r\n        \"2017-10-01\",\r\n        \"2017-09-01\",\r\n        \"2017-08-01\",\r\n        \"2017-06-01\",\r\n        \"2017-04-01\",\r\n        \"2017-03-01\",\r\n        \"2016-12-01\",\r\n        \"2016-11-01\",\r\n        \"2016-10-01\",\r\n        \"2016-09-01\",\r\n        \"2016-08-01\",\r\n        \"2016-07-01\",\r\n        \"2016-06-01\",\r\n        \"2016-03-30\",\r\n        \"2015-06-15\",\r\n        \"2015-05-01-preview\",\r\n        \"2014-12-01-preview\"\r\n      ],\r\n      \"capabilities\": \"CrossResourceGroupResourceMove, CrossSubscriptionResourceMove\"\r\n    },\r\n    {\r\n      \"resourceType\": \"networkSecurityGroups\",\r\n      \"locations\": [\r\n        \"East US\",\r\n        \"North Europe\",\r\n        \"West Europe\",\r\n        \"East Asia\",\r\n        \"Southeast Asia\",\r\n        \"North Central US\",\r\n        \"South Central US\",\r\n        \"Central US\",\r\n        \"East US 2\",\r\n        \"Japan East\",\r\n        \"Japan West\",\r\n        \"Brazil South\",\r\n        \"Australia East\",\r\n        \"Australia Southeast\",\r\n        \"Central India\",\r\n        \"South India\",\r\n        \"West India\",\r\n        \"Canada Central\",\r\n        \"Canada East\",\r\n        \"West Central US\",\r\n        \"West US 2\",\r\n        \"UK West\",\r\n        \"UK South\",\r\n        \"Korea Central\",\r\n        \"Korea South\",\r\n        \"West US\",\r\n        \"Central US EUAP\",\r\n        \"East US 2 EUAP\"\r\n      ],\r\n      \"apiVersions\": [\r\n        \"2017-11-01\",\r\n        \"2017-10-01\",\r\n        \"2017-09-01\",\r\n        \"2017-08-01\",\r\n        \"2017-06-01\",\r\n        \"2017-04-01\",\r\n        \"2017-03-01\",\r\n        \"2016-12-01\",\r\n        \"2016-11-01\",\r\n        \"2016-10-01\",\r\n        \"2016-09-01\",\r\n        \"2016-08-01\",\r\n        \"2016-07-01\",\r\n        \"2016-06-01\",\r\n        \"2016-03-30\",\r\n        \"2015-06-15\",\r\n        \"2015-05-01-preview\",\r\n        \"2014-12-01-preview\"\r\n      ],\r\n      \"capabilities\": \"CrossResourceGroupResourceMove, CrossSubscriptionResourceMove\"\r\n    },\r\n    {\r\n      \"resourceType\": \"applicationSecurityGroups\",\r\n      \"locations\": [\r\n        \"East US\",\r\n        \"North Europe\",\r\n        \"West Europe\",\r\n        \"East Asia\",\r\n        \"Southeast Asia\",\r\n        \"North Central US\",\r\n        \"South Central US\",\r\n        \"Central US\",\r\n        \"East US 2\",\r\n        \"Japan East\",\r\n        \"Japan West\",\r\n        \"Brazil South\",\r\n        \"Australia East\",\r\n        \"Australia Southeast\",\r\n        \"Central India\",\r\n        \"South India\",\r\n        \"West India\",\r\n        \"Canada Central\",\r\n        \"Canada East\",\r\n        \"West Central US\",\r\n        \"West US 2\",\r\n        \"UK West\",\r\n        \"UK South\",\r\n        \"Korea Central\",\r\n        \"Korea South\",\r\n        \"West US\",\r\n        \"Central US EUAP\",\r\n        \"East US 2 EUAP\"\r\n      ],\r\n      \"apiVersions\": [\r\n        \"2017-11-01\",\r\n        \"2017-10-01\",\r\n        \"2017-09-01\"\r\n      ],\r\n      \"capabilities\": \"CrossResourceGroupResourceMove, CrossSubscriptionResourceMove\"\r\n    },\r\n    {\r\n      \"resourceType\": \"routeTables\",\r\n      \"locations\": [\r\n        \"East US\",\r\n        \"North Europe\",\r\n        \"West Europe\",\r\n        \"East Asia\",\r\n        \"Southeast Asia\",\r\n        \"North Central US\",\r\n        \"South Central US\",\r\n        \"Central US\",\r\n        \"East US 2\",\r\n        \"Japan East\",\r\n        \"Japan West\",\r\n        \"Brazil South\",\r\n        \"Australia East\",\r\n        \"Australia Southeast\",\r\n        \"Central India\",\r\n        \"South India\",\r\n        \"West India\",\r\n        \"Canada Central\",\r\n        \"Canada East\",\r\n        \"West Central US\",\r\n        \"West US 2\",\r\n        \"UK West\",\r\n        \"UK South\",\r\n        \"Korea Central\",\r\n        \"Korea South\",\r\n        \"West US\",\r\n        \"Central US EUAP\",\r\n        \"East US 2 EUAP\"\r\n      ],\r\n      \"apiVersions\": [\r\n        \"2017-11-01\",\r\n        \"2017-10-01\",\r\n        \"2017-09-01\",\r\n        \"2017-08-01\",\r\n        \"2017-06-01\",\r\n        \"2017-04-01\",\r\n        \"2017-03-01\",\r\n        \"2016-12-01\",\r\n        \"2016-11-01\",\r\n        \"2016-10-01\",\r\n        \"2016-09-01\",\r\n        \"2016-08-01\",\r\n        \"2016-07-01\",\r\n        \"2016-06-01\",\r\n        \"2016-03-30\",\r\n        \"2015-06-15\",\r\n        \"2015-05-01-preview\",\r\n        \"2014-12-01-preview\"\r\n      ],\r\n      \"capabilities\": \"CrossResourceGroupResourceMove, CrossSubscriptionResourceMove\"\r\n    },\r\n    {\r\n      \"resourceType\": \"networkWatchers\",\r\n      \"locations\": [\r\n        \"East US\",\r\n        \"North Europe\",\r\n        \"West Europe\",\r\n        \"East Asia\",\r\n        \"Southeast Asia\",\r\n        \"North Central US\",\r\n        \"South Central US\",\r\n        \"Central US\",\r\n        \"East US 2\",\r\n        \"Japan East\",\r\n        \"Japan West\",\r\n        \"Brazil South\",\r\n        \"Australia East\",\r\n        \"Australia Southeast\",\r\n        \"Central India\",\r\n        \"South India\",\r\n        \"West India\",\r\n        \"Canada Central\",\r\n        \"Canada East\",\r\n        \"West Central US\",\r\n        \"West US 2\",\r\n        \"UK West\",\r\n        \"UK South\",\r\n        \"Korea Central\",\r\n        \"Korea South\",\r\n        \"West US\",\r\n        \"Central US EUAP\",\r\n        \"East US 2 EUAP\"\r\n      ],\r\n      \"apiVersions\": [\r\n        \"2017-11-01\",\r\n        \"2017-10-01\",\r\n        \"2017-09-01\",\r\n        \"2017-08-01\",\r\n        \"2017-06-01\",\r\n        \"2017-04-01\",\r\n        \"2017-03-01\",\r\n        \"2016-12-01\",\r\n        \"2016-11-01\",\r\n        \"2016-10-01\",\r\n        \"2016-09-01\",\r\n        \"2016-08-01\",\r\n        \"2016-07-01\",\r\n        \"2016-06-01\",\r\n        \"2016-03-30\"\r\n      ],\r\n      \"capabilities\": \"CrossResourceGroupResourceMove, CrossSubscriptionResourceMove\"\r\n    },\r\n    {\r\n      \"resourceType\": \"networkWatchers/connectionMonitors\",\r\n      \"locations\": [\r\n        \"East US\",\r\n        \"North Europe\",\r\n        \"West Europe\",\r\n        \"East Asia\",\r\n        \"Southeast Asia\",\r\n        \"North Central US\",\r\n        \"South Central US\",\r\n        \"Central US\",\r\n        \"East US 2\",\r\n        \"Japan East\",\r\n        \"Japan West\",\r\n        \"Brazil South\",\r\n        \"Australia East\",\r\n        \"Australia Southeast\",\r\n        \"Central India\",\r\n        \"South India\",\r\n        \"West India\",\r\n        \"Canada Central\",\r\n        \"Canada East\",\r\n        \"West Central US\",\r\n        \"West US 2\",\r\n        \"UK West\",\r\n        \"UK South\",\r\n        \"Korea Central\",\r\n        \"Korea South\",\r\n        \"West US\",\r\n        \"Central US EUAP\",\r\n        \"East US 2 EUAP\"\r\n      ],\r\n      \"apiVersions\": [\r\n        \"2017-11-01\",\r\n        \"2017-10-01\",\r\n        \"2017-09-01\"\r\n      ],\r\n      \"capabilities\": \"CrossResourceGroupResourceMove, CrossSubscriptionResourceMove\"\r\n    },\r\n    {\r\n      \"resourceType\": \"virtualNetworkGateways\",\r\n      \"locations\": [\r\n        \"East US\",\r\n        \"North Europe\",\r\n        \"West Europe\",\r\n        \"East Asia\",\r\n        \"Southeast Asia\",\r\n        \"North Central US\",\r\n        \"South Central US\",\r\n        \"Central US\",\r\n        \"East US 2\",\r\n        \"Japan East\",\r\n        \"Japan West\",\r\n        \"Brazil South\",\r\n        \"Australia East\",\r\n        \"Australia Southeast\",\r\n        \"Central India\",\r\n        \"South India\",\r\n        \"West India\",\r\n        \"Canada Central\",\r\n        \"Canada East\",\r\n        \"West Central US\",\r\n        \"West US 2\",\r\n        \"UK West\",\r\n        \"UK South\",\r\n        \"Korea Central\",\r\n        \"Korea South\",\r\n        \"West US\",\r\n        \"Central US EUAP\",\r\n        \"East US 2 EUAP\"\r\n      ],\r\n      \"apiVersions\": [\r\n        \"2017-11-01\",\r\n        \"2017-10-01\",\r\n        \"2017-09-01\",\r\n        \"2017-08-01\",\r\n        \"2017-06-01\",\r\n        \"2017-04-01\",\r\n        \"2017-03-01\",\r\n        \"2016-12-01\",\r\n        \"2016-11-01\",\r\n        \"2016-10-01\",\r\n        \"2016-09-01\",\r\n        \"2016-08-01\",\r\n        \"2016-07-01\",\r\n        \"2016-06-01\",\r\n        \"2016-03-30\",\r\n        \"2015-06-15\",\r\n        \"2015-05-01-preview\",\r\n        \"2014-12-01-preview\"\r\n      ],\r\n      \"capabilities\": \"CrossResourceGroupResourceMove, CrossSubscriptionResourceMove\"\r\n    },\r\n    {\r\n      \"resourceType\": \"localNetworkGateways\",\r\n      \"locations\": [\r\n        \"East US\",\r\n        \"North Europe\",\r\n        \"West Europe\",\r\n        \"East Asia\",\r\n        \"Southeast Asia\",\r\n        \"North Central US\",\r\n        \"South Central US\",\r\n        \"Central US\",\r\n        \"East US 2\",\r\n        \"Japan East\",\r\n        \"Japan West\",\r\n        \"Brazil South\",\r\n        \"Australia East\",\r\n        \"Australia Southeast\",\r\n        \"Central India\",\r\n        \"South India\",\r\n        \"West India\",\r\n        \"Canada Central\",\r\n        \"Canada East\",\r\n        \"West Central US\",\r\n        \"West US 2\",\r\n        \"UK West\",\r\n        \"UK South\",\r\n        \"Korea Central\",\r\n        \"Korea South\",\r\n        \"West US\",\r\n        \"Central US EUAP\",\r\n        \"East US 2 EUAP\"\r\n      ],\r\n      \"apiVersions\": [\r\n        \"2017-11-01\",\r\n        \"2017-10-01\",\r\n        \"2017-09-01\",\r\n        \"2017-08-01\",\r\n        \"2017-06-01\",\r\n        \"2017-04-01\",\r\n        \"2017-03-01\",\r\n        \"2016-12-01\",\r\n        \"2016-11-01\",\r\n        \"2016-10-01\",\r\n        \"2016-09-01\",\r\n        \"2016-08-01\",\r\n        \"2016-07-01\",\r\n        \"2016-06-01\",\r\n        \"2016-03-30\",\r\n        \"2015-06-15\",\r\n        \"2015-05-01-preview\",\r\n        \"2014-12-01-preview\"\r\n      ],\r\n      \"capabilities\": \"CrossResourceGroupResourceMove, CrossSubscriptionResourceMove\"\r\n    },\r\n    {\r\n      \"resourceType\": \"connections\",\r\n      \"locations\": [\r\n        \"East US\",\r\n        \"North Europe\",\r\n        \"West Europe\",\r\n        \"East Asia\",\r\n        \"Southeast Asia\",\r\n        \"North Central US\",\r\n        \"South Central US\",\r\n        \"Central US\",\r\n        \"East US 2\",\r\n        \"Japan East\",\r\n        \"Japan West\",\r\n        \"Brazil South\",\r\n        \"Australia East\",\r\n        \"Australia Southeast\",\r\n        \"Central India\",\r\n        \"South India\",\r\n        \"West India\",\r\n        \"Canada Central\",\r\n        \"Canada East\",\r\n        \"West Central US\",\r\n        \"West US 2\",\r\n        \"UK West\",\r\n        \"UK South\",\r\n        \"Korea Central\",\r\n        \"Korea South\",\r\n        \"West US\",\r\n        \"Central US EUAP\",\r\n        \"East US 2 EUAP\"\r\n      ],\r\n      \"apiVersions\": [\r\n        \"2017-11-01\",\r\n        \"2017-10-01\",\r\n        \"2017-09-01\",\r\n        \"2017-08-01\",\r\n        \"2017-06-01\",\r\n        \"2017-04-01\",\r\n        \"2017-03-01\",\r\n        \"2016-12-01\",\r\n        \"2016-11-01\",\r\n        \"2016-10-01\",\r\n        \"2016-09-01\",\r\n        \"2016-08-01\",\r\n        \"2016-07-01\",\r\n        \"2016-06-01\",\r\n        \"2016-03-30\",\r\n        \"2015-06-15\",\r\n        \"2015-05-01-preview\",\r\n        \"2014-12-01-preview\"\r\n      ],\r\n      \"capabilities\": \"CrossResourceGroupResourceMove, CrossSubscriptionResourceMove\"\r\n    },\r\n    {\r\n      \"resourceType\": \"applicationGateways\",\r\n      \"locations\": [\r\n        \"East US\",\r\n        \"North Europe\",\r\n        \"West Europe\",\r\n        \"East Asia\",\r\n        \"Southeast Asia\",\r\n        \"North Central US\",\r\n        \"South Central US\",\r\n        \"Central US\",\r\n        \"East US 2\",\r\n        \"Japan East\",\r\n        \"Japan West\",\r\n        \"Brazil South\",\r\n        \"Australia East\",\r\n        \"Australia Southeast\",\r\n        \"Central India\",\r\n        \"South India\",\r\n        \"West India\",\r\n        \"Canada Central\",\r\n        \"Canada East\",\r\n        \"West Central US\",\r\n        \"West US 2\",\r\n        \"UK West\",\r\n        \"UK South\",\r\n        \"Korea Central\",\r\n        \"Korea South\",\r\n        \"West US\",\r\n        \"Central US EUAP\",\r\n        \"East US 2 EUAP\"\r\n      ],\r\n      \"apiVersions\": [\r\n        \"2017-11-01\",\r\n        \"2017-10-01\",\r\n        \"2017-09-01\",\r\n        \"2017-08-01\",\r\n        \"2017-06-01\",\r\n        \"2017-04-01\",\r\n        \"2017-03-01\",\r\n        \"2016-12-01\",\r\n        \"2016-11-01\",\r\n        \"2016-10-01\",\r\n        \"2016-09-01\",\r\n        \"2016-08-01\",\r\n        \"2016-07-01\",\r\n        \"2016-06-01\",\r\n        \"2016-03-30\",\r\n        \"2015-06-15\",\r\n        \"2015-05-01-preview\",\r\n        \"2014-12-01-preview\"\r\n      ],\r\n      \"capabilities\": \"SystemAssignedResourceIdentity\"\r\n    },\r\n    {\r\n      \"resourceType\": \"locations\",\r\n      \"locations\": [],\r\n      \"apiVersions\": [\r\n        \"2017-11-01\",\r\n        \"2017-10-01\",\r\n        \"2017-09-01\",\r\n        \"2017-08-01\",\r\n        \"2017-06-01\",\r\n        \"2017-04-01\",\r\n        \"2017-03-01\",\r\n        \"2016-12-01\",\r\n        \"2016-11-01\",\r\n        \"2016-10-01\",\r\n        \"2016-09-01\",\r\n        \"2016-08-01\",\r\n        \"2016-07-01\",\r\n        \"2016-06-01\",\r\n        \"2016-03-30\",\r\n        \"2015-06-15\",\r\n        \"2015-05-01-preview\",\r\n        \"2014-12-01-preview\"\r\n      ]\r\n    },\r\n    {\r\n      \"resourceType\": \"locations/operations\",\r\n      \"locations\": [],\r\n      \"apiVersions\": [\r\n        \"2017-11-01\",\r\n        \"2017-10-01\",\r\n        \"2017-09-01\",\r\n        \"2017-08-01\",\r\n        \"2017-06-01\",\r\n        \"2017-04-01\",\r\n        \"2017-03-01\",\r\n        \"2016-12-01\",\r\n        \"2016-11-01\",\r\n        \"2016-10-01\",\r\n        \"2016-09-01\",\r\n        \"2016-08-01\",\r\n        \"2016-07-01\",\r\n        \"2016-06-01\",\r\n        \"2016-03-30\",\r\n        \"2015-06-15\",\r\n        \"2015-05-01-preview\",\r\n        \"2014-12-01-preview\"\r\n      ]\r\n    },\r\n    {\r\n      \"resourceType\": \"locations/operationResults\",\r\n      \"locations\": [],\r\n      \"apiVersions\": [\r\n        \"2017-11-01\",\r\n        \"2017-10-01\",\r\n        \"2017-09-01\",\r\n        \"2017-08-01\",\r\n        \"2017-06-01\",\r\n        \"2017-04-01\",\r\n        \"2017-03-01\",\r\n        \"2016-12-01\",\r\n        \"2016-11-01\",\r\n        \"2016-10-01\",\r\n        \"2016-09-01\",\r\n        \"2016-08-01\",\r\n        \"2016-07-01\",\r\n        \"2016-06-01\",\r\n        \"2016-03-30\",\r\n        \"2015-06-15\",\r\n        \"2015-05-01-preview\",\r\n        \"2014-12-01-preview\"\r\n      ]\r\n    },\r\n    {\r\n      \"resourceType\": \"locations/CheckDnsNameAvailability\",\r\n      \"locations\": [\r\n        \"East US\",\r\n        \"North Europe\",\r\n        \"West Europe\",\r\n        \"East Asia\",\r\n        \"Southeast Asia\",\r\n        \"North Central US\",\r\n        \"South Central US\",\r\n        \"Central US\",\r\n        \"East US 2\",\r\n        \"Japan East\",\r\n        \"Japan West\",\r\n        \"Brazil South\",\r\n        \"Australia East\",\r\n        \"Australia Southeast\",\r\n        \"Central India\",\r\n        \"South India\",\r\n        \"West India\",\r\n        \"Canada Central\",\r\n        \"Canada East\",\r\n        \"West Central US\",\r\n        \"West US 2\",\r\n        \"UK West\",\r\n        \"UK South\",\r\n        \"Korea Central\",\r\n        \"Korea South\",\r\n        \"West US\",\r\n        \"Central US EUAP\",\r\n        \"East US 2 EUAP\"\r\n      ],\r\n      \"apiVersions\": [\r\n        \"2017-11-01\",\r\n        \"2017-10-01\",\r\n        \"2017-09-01\",\r\n        \"2017-08-01\",\r\n        \"2017-06-01\",\r\n        \"2017-04-01\",\r\n        \"2017-03-01\",\r\n        \"2016-12-01\",\r\n        \"2016-11-01\",\r\n        \"2016-10-01\",\r\n        \"2016-09-01\",\r\n        \"2016-08-01\",\r\n        \"2016-07-01\",\r\n        \"2016-06-01\",\r\n        \"2016-03-30\",\r\n        \"2015-06-15\",\r\n        \"2015-05-01-preview\",\r\n        \"2014-12-01-preview\"\r\n      ]\r\n    },\r\n    {\r\n      \"resourceType\": \"locations/usages\",\r\n      \"locations\": [\r\n        \"East US\",\r\n        \"North Europe\",\r\n        \"West Europe\",\r\n        \"East Asia\",\r\n        \"Southeast Asia\",\r\n        \"North Central US\",\r\n        \"South Central US\",\r\n        \"Central US\",\r\n        \"East US 2\",\r\n        \"Japan East\",\r\n        \"Japan West\",\r\n        \"Brazil South\",\r\n        \"Australia East\",\r\n        \"Australia Southeast\",\r\n        \"Central India\",\r\n        \"South India\",\r\n        \"West India\",\r\n        \"Canada Central\",\r\n        \"Canada East\",\r\n        \"West Central US\",\r\n        \"West US 2\",\r\n        \"UK West\",\r\n        \"UK South\",\r\n        \"Korea Central\",\r\n        \"Korea South\",\r\n        \"West US\",\r\n        \"Central US EUAP\",\r\n        \"East US 2 EUAP\"\r\n      ],\r\n      \"apiVersions\": [\r\n        \"2017-11-01\",\r\n        \"2017-10-01\",\r\n        \"2017-09-01\",\r\n        \"2017-08-01\",\r\n        \"2017-06-01\",\r\n        \"2017-04-01\",\r\n        \"2017-03-01\",\r\n        \"2016-12-01\",\r\n        \"2016-11-01\",\r\n        \"2016-10-01\",\r\n        \"2016-09-01\",\r\n        \"2016-08-01\",\r\n        \"2016-07-01\",\r\n        \"2016-06-01\",\r\n        \"2016-03-30\",\r\n        \"2015-06-15\",\r\n        \"2015-05-01-preview\",\r\n        \"2014-12-01-preview\"\r\n      ]\r\n    },\r\n    {\r\n      \"resourceType\": \"locations/virtualNetworkAvailableEndpointServices\",\r\n      \"locations\": [\r\n        \"East US\",\r\n        \"North Europe\",\r\n        \"West Europe\",\r\n        \"East Asia\",\r\n        \"Southeast Asia\",\r\n        \"North Central US\",\r\n        \"South Central US\",\r\n        \"Central US\",\r\n        \"East US 2\",\r\n        \"Japan East\",\r\n        \"Japan West\",\r\n        \"Brazil South\",\r\n        \"Australia East\",\r\n        \"Australia Southeast\",\r\n        \"Central India\",\r\n        \"South India\",\r\n        \"West India\",\r\n        \"Canada Central\",\r\n        \"Canada East\",\r\n        \"West Central US\",\r\n        \"West US 2\",\r\n        \"UK West\",\r\n        \"UK South\",\r\n        \"Korea Central\",\r\n        \"Korea South\",\r\n        \"West US\",\r\n        \"Central US EUAP\",\r\n        \"East US 2 EUAP\"\r\n      ],\r\n      \"apiVersions\": [\r\n        \"2017-11-01\",\r\n        \"2017-10-01\",\r\n        \"2017-09-01\",\r\n        \"2017-08-01\",\r\n        \"2017-06-01\",\r\n        \"2017-04-01\"\r\n      ]\r\n    },\r\n    {\r\n      \"resourceType\": \"operations\",\r\n      \"locations\": [],\r\n      \"apiVersions\": [\r\n        \"2017-11-01\",\r\n        \"2017-10-01\",\r\n        \"2017-09-01\",\r\n        \"2017-08-01\",\r\n        \"2017-06-01\",\r\n        \"2017-04-01\",\r\n        \"2017-03-01\",\r\n        \"2016-12-01\",\r\n        \"2016-11-01\",\r\n        \"2016-10-01\",\r\n        \"2016-09-01\",\r\n        \"2016-08-01\",\r\n        \"2016-07-01\",\r\n        \"2016-06-01\",\r\n        \"2016-03-30\",\r\n        \"2015-06-15\",\r\n        \"2015-05-01-preview\",\r\n        \"2014-12-01-preview\"\r\n      ]\r\n    },\r\n    {\r\n      \"resourceType\": \"dnszones\",\r\n      \"locations\": [\r\n        \"global\"\r\n      ],\r\n      \"apiVersions\": [\r\n        \"2017-09-01\",\r\n        \"2016-04-01\",\r\n        \"2015-05-04-preview\"\r\n      ],\r\n      \"capabilities\": \"CrossResourceGroupResourceMove, CrossSubscriptionResourceMove\"\r\n    },\r\n    {\r\n      \"resourceType\": \"dnsOperationResults\",\r\n      \"locations\": [\r\n        \"global\"\r\n      ],\r\n      \"apiVersions\": [\r\n        \"2017-09-01\",\r\n        \"2016-04-01\"\r\n      ]\r\n    },\r\n    {\r\n      \"resourceType\": \"dnsOperationStatuses\",\r\n      \"locations\": [\r\n        \"global\"\r\n      ],\r\n      \"apiVersions\": [\r\n        \"2017-09-01\",\r\n        \"2016-04-01\"\r\n      ]\r\n    },\r\n    {\r\n      \"resourceType\": \"dnszones/A\",\r\n      \"locations\": [\r\n        \"global\"\r\n      ],\r\n      \"apiVersions\": [\r\n        \"2017-09-01\",\r\n        \"2016-04-01\",\r\n        \"2015-05-04-preview\"\r\n      ]\r\n    },\r\n    {\r\n      \"resourceType\": \"dnszones/AAAA\",\r\n      \"locations\": [\r\n        \"global\"\r\n      ],\r\n      \"apiVersions\": [\r\n        \"2017-09-01\",\r\n        \"2016-04-01\",\r\n        \"2015-05-04-preview\"\r\n      ]\r\n    },\r\n    {\r\n      \"resourceType\": \"dnszones/CNAME\",\r\n      \"locations\": [\r\n        \"global\"\r\n      ],\r\n      \"apiVersions\": [\r\n        \"2017-09-01\",\r\n        \"2016-04-01\",\r\n        \"2015-05-04-preview\"\r\n      ]\r\n    },\r\n    {\r\n      \"resourceType\": \"dnszones/PTR\",\r\n      \"locations\": [\r\n        \"global\"\r\n      ],\r\n      \"apiVersions\": [\r\n        \"2017-09-01\",\r\n        \"2016-04-01\",\r\n        \"2015-05-04-preview\"\r\n      ]\r\n    },\r\n    {\r\n      \"resourceType\": \"dnszones/MX\",\r\n      \"locations\": [\r\n        \"global\"\r\n      ],\r\n      \"apiVersions\": [\r\n        \"2017-09-01\",\r\n        \"2016-04-01\",\r\n        \"2015-05-04-preview\"\r\n      ]\r\n    },\r\n    {\r\n      \"resourceType\": \"dnszones/TXT\",\r\n      \"locations\": [\r\n        \"global\"\r\n      ],\r\n      \"apiVersions\": [\r\n        \"2017-09-01\",\r\n        \"2016-04-01\",\r\n        \"2015-05-04-preview\"\r\n      ]\r\n    },\r\n    {\r\n      \"resourceType\": \"dnszones/SRV\",\r\n      \"locations\": [\r\n        \"global\"\r\n      ],\r\n      \"apiVersions\": [\r\n        \"2017-09-01\",\r\n        \"2016-04-01\",\r\n        \"2015-05-04-preview\"\r\n      ]\r\n    },\r\n    {\r\n      \"resourceType\": \"dnszones/SOA\",\r\n      \"locations\": [\r\n        \"global\"\r\n      ],\r\n      \"apiVersions\": [\r\n        \"2017-09-01\",\r\n        \"2016-04-01\",\r\n        \"2015-05-04-preview\"\r\n      ]\r\n    },\r\n    {\r\n      \"resourceType\": \"dnszones/NS\",\r\n      \"locations\": [\r\n        \"global\"\r\n      ],\r\n      \"apiVersions\": [\r\n        \"2017-09-01\",\r\n        \"2016-04-01\",\r\n        \"2015-05-04-preview\"\r\n      ]\r\n    },\r\n    {\r\n      \"resourceType\": \"dnszones/CAA\",\r\n      \"locations\": [\r\n        \"global\"\r\n      ],\r\n      \"apiVersions\": [\r\n        \"2017-09-01\"\r\n      ]\r\n    },\r\n    {\r\n      \"resourceType\": \"dnszones/recordsets\",\r\n      \"locations\": [\r\n        \"global\"\r\n      ],\r\n      \"apiVersions\": [\r\n        \"2017-09-01\",\r\n        \"2016-04-01\",\r\n        \"2015-05-04-preview\"\r\n      ]\r\n    },\r\n    {\r\n      \"resourceType\": \"dnszones/all\",\r\n      \"locations\": [\r\n        \"global\"\r\n      ],\r\n      \"apiVersions\": [\r\n        \"2017-09-01\",\r\n        \"2016-04-01\",\r\n        \"2015-05-04-preview\"\r\n      ]\r\n    },\r\n    {\r\n      \"resourceType\": \"trafficmanagerprofiles\",\r\n      \"locations\": [\r\n        \"global\"\r\n      ],\r\n      \"apiVersions\": [\r\n        \"2017-05-01\",\r\n        \"2017-03-01\",\r\n        \"2015-11-01\",\r\n        \"2015-04-28-preview\"\r\n      ],\r\n      \"capabilities\": \"CrossResourceGroupResourceMove, CrossSubscriptionResourceMove\"\r\n    },\r\n    {\r\n      \"resourceType\": \"checkTrafficManagerNameAvailability\",\r\n      \"locations\": [\r\n        \"global\"\r\n      ],\r\n      \"apiVersions\": [\r\n        \"2017-05-01\",\r\n        \"2017-03-01\",\r\n        \"2015-11-01\",\r\n        \"2015-04-28-preview\"\r\n      ]\r\n    },\r\n    {\r\n      \"resourceType\": \"trafficManagerUserMetricsKeys\",\r\n      \"locations\": [\r\n        \"global\"\r\n      ],\r\n      \"apiVersions\": [\r\n        \"2017-09-01-preview\"\r\n      ]\r\n    },\r\n    {\r\n      \"resourceType\": \"trafficManagerGeographicHierarchies\",\r\n      \"locations\": [\r\n        \"global\"\r\n      ],\r\n      \"apiVersions\": [\r\n        \"2017-05-01\",\r\n        \"2017-03-01\"\r\n      ]\r\n    },\r\n    {\r\n      \"resourceType\": \"expressRouteCircuits\",\r\n      \"locations\": [\r\n        \"East US\",\r\n        \"North Europe\",\r\n        \"West Europe\",\r\n        \"East Asia\",\r\n        \"Southeast Asia\",\r\n        \"North Central US\",\r\n        \"South Central US\",\r\n        \"Central US\",\r\n        \"East US 2\",\r\n        \"Japan East\",\r\n        \"Japan West\",\r\n        \"Brazil South\",\r\n        \"Australia East\",\r\n        \"Australia Southeast\",\r\n        \"Central India\",\r\n        \"South India\",\r\n        \"West India\",\r\n        \"Canada Central\",\r\n        \"Canada East\",\r\n        \"West Central US\",\r\n        \"West US 2\",\r\n        \"UK West\",\r\n        \"UK South\",\r\n        \"Korea Central\",\r\n        \"Korea South\",\r\n        \"West US\",\r\n        \"Central US EUAP\",\r\n        \"East US 2 EUAP\"\r\n      ],\r\n      \"apiVersions\": [\r\n        \"2017-11-01\",\r\n        \"2017-10-01\",\r\n        \"2017-09-01\",\r\n        \"2017-08-01\",\r\n        \"2017-06-01\",\r\n        \"2017-04-01\",\r\n        \"2017-03-01\",\r\n        \"2016-12-01\",\r\n        \"2016-11-01\",\r\n        \"2016-10-01\",\r\n        \"2016-09-01\",\r\n        \"2016-08-01\",\r\n        \"2016-07-01\",\r\n        \"2016-06-01\",\r\n        \"2016-03-30\",\r\n        \"2015-06-15\",\r\n        \"2015-05-01-preview\",\r\n        \"2014-12-01-preview\"\r\n      ],\r\n      \"capabilities\": \"None\"\r\n    },\r\n    {\r\n      \"resourceType\": \"expressRouteServiceProviders\",\r\n      \"locations\": [],\r\n      \"apiVersions\": [\r\n        \"2017-11-01\",\r\n        \"2017-10-01\",\r\n        \"2017-09-01\",\r\n        \"2017-08-01\",\r\n        \"2017-06-01\",\r\n        \"2017-04-01\",\r\n        \"2017-03-01\",\r\n        \"2016-12-01\",\r\n        \"2016-11-01\",\r\n        \"2016-10-01\",\r\n        \"2016-09-01\",\r\n        \"2016-08-01\",\r\n        \"2016-07-01\",\r\n        \"2016-06-01\",\r\n        \"2016-03-30\",\r\n        \"2015-06-15\",\r\n        \"2015-05-01-preview\",\r\n        \"2014-12-01-preview\"\r\n      ]\r\n    },\r\n    {\r\n      \"resourceType\": \"applicationGatewayAvailableWafRuleSets\",\r\n      \"locations\": [],\r\n      \"apiVersions\": [\r\n        \"2017-11-01\",\r\n        \"2017-10-01\",\r\n        \"2017-09-01\",\r\n        \"2017-08-01\",\r\n        \"2017-06-01\",\r\n        \"2017-04-01\",\r\n        \"2017-03-01\"\r\n      ]\r\n    },\r\n    {\r\n      \"resourceType\": \"applicationGatewayAvailableSslOptions\",\r\n      \"locations\": [],\r\n      \"apiVersions\": [\r\n        \"2017-11-01\",\r\n        \"2017-10-01\",\r\n        \"2017-09-01\",\r\n        \"2017-08-01\",\r\n        \"2017-06-01\"\r\n      ]\r\n    },\r\n    {\r\n      \"resourceType\": \"routeFilters\",\r\n      \"locations\": [\r\n        \"East US\",\r\n        \"North Europe\",\r\n        \"West Europe\",\r\n        \"East Asia\",\r\n        \"Southeast Asia\",\r\n        \"North Central US\",\r\n        \"South Central US\",\r\n        \"Central US\",\r\n        \"East US 2\",\r\n        \"Japan East\",\r\n        \"Japan West\",\r\n        \"Brazil South\",\r\n        \"Australia East\",\r\n        \"Australia Southeast\",\r\n        \"Central India\",\r\n        \"South India\",\r\n        \"West India\",\r\n        \"Canada Central\",\r\n        \"Canada East\",\r\n        \"West Central US\",\r\n        \"West US 2\",\r\n        \"UK West\",\r\n        \"UK South\",\r\n        \"Korea Central\",\r\n        \"Korea South\",\r\n        \"West US\",\r\n        \"Central US EUAP\",\r\n        \"East US 2 EUAP\"\r\n      ],\r\n      \"apiVersions\": [\r\n        \"2017-11-01\",\r\n        \"2017-10-01\",\r\n        \"2017-09-01\",\r\n        \"2017-08-01\",\r\n        \"2017-06-01\",\r\n        \"2017-04-01\",\r\n        \"2017-03-01\",\r\n        \"2016-12-01\"\r\n      ],\r\n      \"capabilities\": \"None\"\r\n    },\r\n    {\r\n      \"resourceType\": \"bgpServiceCommunities\",\r\n      \"locations\": [],\r\n      \"apiVersions\": [\r\n        \"2017-11-01\",\r\n        \"2017-10-01\",\r\n        \"2017-09-01\",\r\n        \"2017-08-01\",\r\n        \"2017-06-01\",\r\n        \"2017-04-01\",\r\n        \"2017-03-01\",\r\n        \"2016-12-01\"\r\n      ]\r\n    },\r\n    {\r\n      \"resourceType\": \"virtualWans\",\r\n      \"locations\": [\r\n        \"West US\"\r\n      ],\r\n      \"apiVersions\": [\r\n        \"2017-11-01\",\r\n        \"2017-10-01\",\r\n        \"2017-09-01\"\r\n      ],\r\n      \"capabilities\": \"CrossResourceGroupResourceMove, CrossSubscriptionResourceMove\"\r\n    },\r\n    {\r\n      \"resourceType\": \"vpnSites\",\r\n      \"locations\": [\r\n        \"West US\"\r\n      ],\r\n      \"apiVersions\": [\r\n        \"2017-11-01\",\r\n        \"2017-10-01\",\r\n        \"2017-09-01\"\r\n      ],\r\n      \"capabilities\": \"CrossResourceGroupResourceMove, CrossSubscriptionResourceMove\"\r\n    },\r\n    {\r\n      \"resourceType\": \"virtualHubs\",\r\n      \"locations\": [\r\n        \"West US\"\r\n      ],\r\n      \"apiVersions\": [\r\n        \"2017-11-01\",\r\n        \"2017-10-01\",\r\n        \"2017-09-01\"\r\n      ],\r\n      \"capabilities\": \"CrossResourceGroupResourceMove, CrossSubscriptionResourceMove\"\r\n    }\r\n  ],\r\n  \"registrationState\": \"Registered\"\r\n}",
-      "ResponseHeaders": {
-        "Content-Length": [
-          "19128"
-=======
       "ResponseBody": "{\r\n  \"id\": \"/subscriptions/947d47b4-7883-4bb9-9d85-c5e8e2f572ce/providers/Microsoft.Network\",\r\n  \"namespace\": \"Microsoft.Network\",\r\n  \"authorizations\": [\r\n    {\r\n      \"applicationId\": \"2cf9eb86-36b5-49dc-86ae-9a63135dfa8c\",\r\n      \"roleDefinitionId\": \"13ba9ab4-19f0-4804-adc4-14ece36cc7a1\"\r\n    },\r\n    {\r\n      \"applicationId\": \"7c33bfcb-8d33-48d6-8e60-dc6404003489\",\r\n      \"roleDefinitionId\": \"ad6261e4-fa9a-4642-aa5f-104f1b67e9e3\"\r\n    },\r\n    {\r\n      \"applicationId\": \"1e3e4475-288f-4018-a376-df66fd7fac5f\",\r\n      \"roleDefinitionId\": \"1d538b69-3d87-4e56-8ff8-25786fd48261\"\r\n    },\r\n    {\r\n      \"applicationId\": \"a0be0c72-870e-46f0-9c49-c98333a996f7\",\r\n      \"roleDefinitionId\": \"7ce22727-ffce-45a9-930c-ddb2e56fa131\"\r\n    }\r\n  ],\r\n  \"resourceTypes\": [\r\n    {\r\n      \"resourceType\": \"virtualNetworks\",\r\n      \"locations\": [\r\n        \"East US\",\r\n        \"North Europe\",\r\n        \"West Europe\",\r\n        \"East Asia\",\r\n        \"Southeast Asia\",\r\n        \"North Central US\",\r\n        \"South Central US\",\r\n        \"Central US\",\r\n        \"East US 2\",\r\n        \"Japan East\",\r\n        \"Japan West\",\r\n        \"Brazil South\",\r\n        \"Australia East\",\r\n        \"Australia Southeast\",\r\n        \"Central India\",\r\n        \"South India\",\r\n        \"West India\",\r\n        \"Canada Central\",\r\n        \"Canada East\",\r\n        \"West Central US\",\r\n        \"West US 2\",\r\n        \"UK West\",\r\n        \"UK South\",\r\n        \"Korea Central\",\r\n        \"Korea South\",\r\n        \"West US\",\r\n        \"Central US EUAP\",\r\n        \"East US 2 EUAP\"\r\n      ],\r\n      \"apiVersions\": [\r\n        \"2017-11-01\",\r\n        \"2017-10-01\",\r\n        \"2017-09-01\",\r\n        \"2017-08-01\",\r\n        \"2017-06-01\",\r\n        \"2017-04-01\",\r\n        \"2017-03-01\",\r\n        \"2016-12-01\",\r\n        \"2016-11-01\",\r\n        \"2016-10-01\",\r\n        \"2016-09-01\",\r\n        \"2016-08-01\",\r\n        \"2016-07-01\",\r\n        \"2016-06-01\",\r\n        \"2016-03-30\",\r\n        \"2015-06-15\",\r\n        \"2015-05-01-preview\",\r\n        \"2014-12-01-preview\"\r\n      ],\r\n      \"capabilities\": \"CrossResourceGroupResourceMove, CrossSubscriptionResourceMove\"\r\n    },\r\n    {\r\n      \"resourceType\": \"publicIPAddresses\",\r\n      \"locations\": [\r\n        \"East US\",\r\n        \"North Europe\",\r\n        \"West Europe\",\r\n        \"East Asia\",\r\n        \"Southeast Asia\",\r\n        \"North Central US\",\r\n        \"South Central US\",\r\n        \"Central US\",\r\n        \"East US 2\",\r\n        \"Japan East\",\r\n        \"Japan West\",\r\n        \"Brazil South\",\r\n        \"Australia East\",\r\n        \"Australia Southeast\",\r\n        \"Central India\",\r\n        \"South India\",\r\n        \"West India\",\r\n        \"Canada Central\",\r\n        \"Canada East\",\r\n        \"West Central US\",\r\n        \"West US 2\",\r\n        \"UK West\",\r\n        \"UK South\",\r\n        \"Korea Central\",\r\n        \"Korea South\",\r\n        \"West US\",\r\n        \"Central US EUAP\",\r\n        \"East US 2 EUAP\"\r\n      ],\r\n      \"apiVersions\": [\r\n        \"2017-11-01\",\r\n        \"2017-10-01\",\r\n        \"2017-09-01\",\r\n        \"2017-08-01\",\r\n        \"2017-06-01\",\r\n        \"2017-04-01\",\r\n        \"2017-03-01\",\r\n        \"2016-12-01\",\r\n        \"2016-11-01\",\r\n        \"2016-10-01\",\r\n        \"2016-09-01\",\r\n        \"2016-08-01\",\r\n        \"2016-07-01\",\r\n        \"2016-06-01\",\r\n        \"2016-03-30\",\r\n        \"2015-06-15\",\r\n        \"2015-05-01-preview\",\r\n        \"2014-12-01-preview\"\r\n      ],\r\n      \"capabilities\": \"CrossResourceGroupResourceMove, CrossSubscriptionResourceMove\"\r\n    },\r\n    {\r\n      \"resourceType\": \"networkInterfaces\",\r\n      \"locations\": [\r\n        \"East US\",\r\n        \"North Europe\",\r\n        \"West Europe\",\r\n        \"East Asia\",\r\n        \"Southeast Asia\",\r\n        \"North Central US\",\r\n        \"South Central US\",\r\n        \"Central US\",\r\n        \"East US 2\",\r\n        \"Japan East\",\r\n        \"Japan West\",\r\n        \"Brazil South\",\r\n        \"Australia East\",\r\n        \"Australia Southeast\",\r\n        \"Central India\",\r\n        \"South India\",\r\n        \"West India\",\r\n        \"Canada Central\",\r\n        \"Canada East\",\r\n        \"West Central US\",\r\n        \"West US 2\",\r\n        \"UK West\",\r\n        \"UK South\",\r\n        \"Korea Central\",\r\n        \"Korea South\",\r\n        \"West US\",\r\n        \"Central US EUAP\",\r\n        \"East US 2 EUAP\"\r\n      ],\r\n      \"apiVersions\": [\r\n        \"2017-11-01\",\r\n        \"2017-10-01\",\r\n        \"2017-09-01\",\r\n        \"2017-08-01\",\r\n        \"2017-06-01\",\r\n        \"2017-04-01\",\r\n        \"2017-03-01\",\r\n        \"2016-12-01\",\r\n        \"2016-11-01\",\r\n        \"2016-10-01\",\r\n        \"2016-09-01\",\r\n        \"2016-08-01\",\r\n        \"2016-07-01\",\r\n        \"2016-06-01\",\r\n        \"2016-03-30\",\r\n        \"2015-06-15\",\r\n        \"2015-05-01-preview\",\r\n        \"2014-12-01-preview\"\r\n      ],\r\n      \"capabilities\": \"CrossResourceGroupResourceMove, CrossSubscriptionResourceMove\"\r\n    },\r\n    {\r\n      \"resourceType\": \"loadBalancers\",\r\n      \"locations\": [\r\n        \"East US\",\r\n        \"North Europe\",\r\n        \"West Europe\",\r\n        \"East Asia\",\r\n        \"Southeast Asia\",\r\n        \"North Central US\",\r\n        \"South Central US\",\r\n        \"Central US\",\r\n        \"East US 2\",\r\n        \"Japan East\",\r\n        \"Japan West\",\r\n        \"Brazil South\",\r\n        \"Australia East\",\r\n        \"Australia Southeast\",\r\n        \"Central India\",\r\n        \"South India\",\r\n        \"West India\",\r\n        \"Canada Central\",\r\n        \"Canada East\",\r\n        \"West Central US\",\r\n        \"West US 2\",\r\n        \"UK West\",\r\n        \"UK South\",\r\n        \"Korea Central\",\r\n        \"Korea South\",\r\n        \"West US\",\r\n        \"Central US EUAP\",\r\n        \"East US 2 EUAP\"\r\n      ],\r\n      \"apiVersions\": [\r\n        \"2017-11-01\",\r\n        \"2017-10-01\",\r\n        \"2017-09-01\",\r\n        \"2017-08-01\",\r\n        \"2017-06-01\",\r\n        \"2017-04-01\",\r\n        \"2017-03-01\",\r\n        \"2016-12-01\",\r\n        \"2016-11-01\",\r\n        \"2016-10-01\",\r\n        \"2016-09-01\",\r\n        \"2016-08-01\",\r\n        \"2016-07-01\",\r\n        \"2016-06-01\",\r\n        \"2016-03-30\",\r\n        \"2015-06-15\",\r\n        \"2015-05-01-preview\",\r\n        \"2014-12-01-preview\"\r\n      ],\r\n      \"capabilities\": \"CrossResourceGroupResourceMove, CrossSubscriptionResourceMove\"\r\n    },\r\n    {\r\n      \"resourceType\": \"networkSecurityGroups\",\r\n      \"locations\": [\r\n        \"East US\",\r\n        \"North Europe\",\r\n        \"West Europe\",\r\n        \"East Asia\",\r\n        \"Southeast Asia\",\r\n        \"North Central US\",\r\n        \"South Central US\",\r\n        \"Central US\",\r\n        \"East US 2\",\r\n        \"Japan East\",\r\n        \"Japan West\",\r\n        \"Brazil South\",\r\n        \"Australia East\",\r\n        \"Australia Southeast\",\r\n        \"Central India\",\r\n        \"South India\",\r\n        \"West India\",\r\n        \"Canada Central\",\r\n        \"Canada East\",\r\n        \"West Central US\",\r\n        \"West US 2\",\r\n        \"UK West\",\r\n        \"UK South\",\r\n        \"Korea Central\",\r\n        \"Korea South\",\r\n        \"West US\",\r\n        \"Central US EUAP\",\r\n        \"East US 2 EUAP\"\r\n      ],\r\n      \"apiVersions\": [\r\n        \"2017-11-01\",\r\n        \"2017-10-01\",\r\n        \"2017-09-01\",\r\n        \"2017-08-01\",\r\n        \"2017-06-01\",\r\n        \"2017-04-01\",\r\n        \"2017-03-01\",\r\n        \"2016-12-01\",\r\n        \"2016-11-01\",\r\n        \"2016-10-01\",\r\n        \"2016-09-01\",\r\n        \"2016-08-01\",\r\n        \"2016-07-01\",\r\n        \"2016-06-01\",\r\n        \"2016-03-30\",\r\n        \"2015-06-15\",\r\n        \"2015-05-01-preview\",\r\n        \"2014-12-01-preview\"\r\n      ],\r\n      \"capabilities\": \"CrossResourceGroupResourceMove, CrossSubscriptionResourceMove\"\r\n    },\r\n    {\r\n      \"resourceType\": \"applicationSecurityGroups\",\r\n      \"locations\": [\r\n        \"East US\",\r\n        \"North Europe\",\r\n        \"West Europe\",\r\n        \"East Asia\",\r\n        \"Southeast Asia\",\r\n        \"North Central US\",\r\n        \"South Central US\",\r\n        \"Central US\",\r\n        \"East US 2\",\r\n        \"Japan East\",\r\n        \"Japan West\",\r\n        \"Brazil South\",\r\n        \"Australia East\",\r\n        \"Australia Southeast\",\r\n        \"Central India\",\r\n        \"South India\",\r\n        \"West India\",\r\n        \"Canada Central\",\r\n        \"Canada East\",\r\n        \"West Central US\",\r\n        \"West US 2\",\r\n        \"UK West\",\r\n        \"UK South\",\r\n        \"Korea Central\",\r\n        \"Korea South\",\r\n        \"West US\",\r\n        \"Central US EUAP\",\r\n        \"East US 2 EUAP\"\r\n      ],\r\n      \"apiVersions\": [\r\n        \"2017-11-01\",\r\n        \"2017-10-01\",\r\n        \"2017-09-01\"\r\n      ],\r\n      \"capabilities\": \"CrossResourceGroupResourceMove, CrossSubscriptionResourceMove\"\r\n    },\r\n    {\r\n      \"resourceType\": \"routeTables\",\r\n      \"locations\": [\r\n        \"East US\",\r\n        \"North Europe\",\r\n        \"West Europe\",\r\n        \"East Asia\",\r\n        \"Southeast Asia\",\r\n        \"North Central US\",\r\n        \"South Central US\",\r\n        \"Central US\",\r\n        \"East US 2\",\r\n        \"Japan East\",\r\n        \"Japan West\",\r\n        \"Brazil South\",\r\n        \"Australia East\",\r\n        \"Australia Southeast\",\r\n        \"Central India\",\r\n        \"South India\",\r\n        \"West India\",\r\n        \"Canada Central\",\r\n        \"Canada East\",\r\n        \"West Central US\",\r\n        \"West US 2\",\r\n        \"UK West\",\r\n        \"UK South\",\r\n        \"Korea Central\",\r\n        \"Korea South\",\r\n        \"West US\",\r\n        \"Central US EUAP\",\r\n        \"East US 2 EUAP\"\r\n      ],\r\n      \"apiVersions\": [\r\n        \"2017-11-01\",\r\n        \"2017-10-01\",\r\n        \"2017-09-01\",\r\n        \"2017-08-01\",\r\n        \"2017-06-01\",\r\n        \"2017-04-01\",\r\n        \"2017-03-01\",\r\n        \"2016-12-01\",\r\n        \"2016-11-01\",\r\n        \"2016-10-01\",\r\n        \"2016-09-01\",\r\n        \"2016-08-01\",\r\n        \"2016-07-01\",\r\n        \"2016-06-01\",\r\n        \"2016-03-30\",\r\n        \"2015-06-15\",\r\n        \"2015-05-01-preview\",\r\n        \"2014-12-01-preview\"\r\n      ],\r\n      \"capabilities\": \"CrossResourceGroupResourceMove, CrossSubscriptionResourceMove\"\r\n    },\r\n    {\r\n      \"resourceType\": \"networkWatchers\",\r\n      \"locations\": [\r\n        \"East US\",\r\n        \"North Europe\",\r\n        \"West Europe\",\r\n        \"East Asia\",\r\n        \"Southeast Asia\",\r\n        \"North Central US\",\r\n        \"South Central US\",\r\n        \"Central US\",\r\n        \"East US 2\",\r\n        \"Japan East\",\r\n        \"Japan West\",\r\n        \"Brazil South\",\r\n        \"Australia East\",\r\n        \"Australia Southeast\",\r\n        \"Central India\",\r\n        \"South India\",\r\n        \"West India\",\r\n        \"Canada Central\",\r\n        \"Canada East\",\r\n        \"West Central US\",\r\n        \"West US 2\",\r\n        \"UK West\",\r\n        \"UK South\",\r\n        \"Korea Central\",\r\n        \"Korea South\",\r\n        \"West US\",\r\n        \"Central US EUAP\",\r\n        \"East US 2 EUAP\"\r\n      ],\r\n      \"apiVersions\": [\r\n        \"2017-11-01\",\r\n        \"2017-10-01\",\r\n        \"2017-09-01\",\r\n        \"2017-08-01\",\r\n        \"2017-06-01\",\r\n        \"2017-04-01\",\r\n        \"2017-03-01\",\r\n        \"2016-12-01\",\r\n        \"2016-11-01\",\r\n        \"2016-10-01\",\r\n        \"2016-09-01\",\r\n        \"2016-08-01\",\r\n        \"2016-07-01\",\r\n        \"2016-06-01\",\r\n        \"2016-03-30\"\r\n      ],\r\n      \"capabilities\": \"CrossResourceGroupResourceMove, CrossSubscriptionResourceMove\"\r\n    },\r\n    {\r\n      \"resourceType\": \"networkWatchers/connectionMonitors\",\r\n      \"locations\": [\r\n        \"East US\",\r\n        \"North Europe\",\r\n        \"West Europe\",\r\n        \"East Asia\",\r\n        \"Southeast Asia\",\r\n        \"North Central US\",\r\n        \"South Central US\",\r\n        \"Central US\",\r\n        \"East US 2\",\r\n        \"Japan East\",\r\n        \"Japan West\",\r\n        \"Brazil South\",\r\n        \"Australia East\",\r\n        \"Australia Southeast\",\r\n        \"Central India\",\r\n        \"South India\",\r\n        \"West India\",\r\n        \"Canada Central\",\r\n        \"Canada East\",\r\n        \"West Central US\",\r\n        \"West US 2\",\r\n        \"UK West\",\r\n        \"UK South\",\r\n        \"Korea Central\",\r\n        \"Korea South\",\r\n        \"West US\",\r\n        \"Central US EUAP\",\r\n        \"East US 2 EUAP\"\r\n      ],\r\n      \"apiVersions\": [\r\n        \"2017-11-01\",\r\n        \"2017-10-01\",\r\n        \"2017-09-01\"\r\n      ],\r\n      \"capabilities\": \"CrossResourceGroupResourceMove, CrossSubscriptionResourceMove\"\r\n    },\r\n    {\r\n      \"resourceType\": \"virtualNetworkGateways\",\r\n      \"locations\": [\r\n        \"East US\",\r\n        \"North Europe\",\r\n        \"West Europe\",\r\n        \"East Asia\",\r\n        \"Southeast Asia\",\r\n        \"North Central US\",\r\n        \"South Central US\",\r\n        \"Central US\",\r\n        \"East US 2\",\r\n        \"Japan East\",\r\n        \"Japan West\",\r\n        \"Brazil South\",\r\n        \"Australia East\",\r\n        \"Australia Southeast\",\r\n        \"Central India\",\r\n        \"South India\",\r\n        \"West India\",\r\n        \"Canada Central\",\r\n        \"Canada East\",\r\n        \"West Central US\",\r\n        \"West US 2\",\r\n        \"UK West\",\r\n        \"UK South\",\r\n        \"Korea Central\",\r\n        \"Korea South\",\r\n        \"West US\",\r\n        \"Central US EUAP\",\r\n        \"East US 2 EUAP\"\r\n      ],\r\n      \"apiVersions\": [\r\n        \"2017-11-01\",\r\n        \"2017-10-01\",\r\n        \"2017-09-01\",\r\n        \"2017-08-01\",\r\n        \"2017-06-01\",\r\n        \"2017-04-01\",\r\n        \"2017-03-01\",\r\n        \"2016-12-01\",\r\n        \"2016-11-01\",\r\n        \"2016-10-01\",\r\n        \"2016-09-01\",\r\n        \"2016-08-01\",\r\n        \"2016-07-01\",\r\n        \"2016-06-01\",\r\n        \"2016-03-30\",\r\n        \"2015-06-15\",\r\n        \"2015-05-01-preview\",\r\n        \"2014-12-01-preview\"\r\n      ],\r\n      \"capabilities\": \"CrossResourceGroupResourceMove, CrossSubscriptionResourceMove\"\r\n    },\r\n    {\r\n      \"resourceType\": \"localNetworkGateways\",\r\n      \"locations\": [\r\n        \"East US\",\r\n        \"North Europe\",\r\n        \"West Europe\",\r\n        \"East Asia\",\r\n        \"Southeast Asia\",\r\n        \"North Central US\",\r\n        \"South Central US\",\r\n        \"Central US\",\r\n        \"East US 2\",\r\n        \"Japan East\",\r\n        \"Japan West\",\r\n        \"Brazil South\",\r\n        \"Australia East\",\r\n        \"Australia Southeast\",\r\n        \"Central India\",\r\n        \"South India\",\r\n        \"West India\",\r\n        \"Canada Central\",\r\n        \"Canada East\",\r\n        \"West Central US\",\r\n        \"West US 2\",\r\n        \"UK West\",\r\n        \"UK South\",\r\n        \"Korea Central\",\r\n        \"Korea South\",\r\n        \"West US\",\r\n        \"Central US EUAP\",\r\n        \"East US 2 EUAP\"\r\n      ],\r\n      \"apiVersions\": [\r\n        \"2017-11-01\",\r\n        \"2017-10-01\",\r\n        \"2017-09-01\",\r\n        \"2017-08-01\",\r\n        \"2017-06-01\",\r\n        \"2017-04-01\",\r\n        \"2017-03-01\",\r\n        \"2016-12-01\",\r\n        \"2016-11-01\",\r\n        \"2016-10-01\",\r\n        \"2016-09-01\",\r\n        \"2016-08-01\",\r\n        \"2016-07-01\",\r\n        \"2016-06-01\",\r\n        \"2016-03-30\",\r\n        \"2015-06-15\",\r\n        \"2015-05-01-preview\",\r\n        \"2014-12-01-preview\"\r\n      ],\r\n      \"capabilities\": \"CrossResourceGroupResourceMove, CrossSubscriptionResourceMove\"\r\n    },\r\n    {\r\n      \"resourceType\": \"connections\",\r\n      \"locations\": [\r\n        \"East US\",\r\n        \"North Europe\",\r\n        \"West Europe\",\r\n        \"East Asia\",\r\n        \"Southeast Asia\",\r\n        \"North Central US\",\r\n        \"South Central US\",\r\n        \"Central US\",\r\n        \"East US 2\",\r\n        \"Japan East\",\r\n        \"Japan West\",\r\n        \"Brazil South\",\r\n        \"Australia East\",\r\n        \"Australia Southeast\",\r\n        \"Central India\",\r\n        \"South India\",\r\n        \"West India\",\r\n        \"Canada Central\",\r\n        \"Canada East\",\r\n        \"West Central US\",\r\n        \"West US 2\",\r\n        \"UK West\",\r\n        \"UK South\",\r\n        \"Korea Central\",\r\n        \"Korea South\",\r\n        \"West US\",\r\n        \"Central US EUAP\",\r\n        \"East US 2 EUAP\"\r\n      ],\r\n      \"apiVersions\": [\r\n        \"2017-11-01\",\r\n        \"2017-10-01\",\r\n        \"2017-09-01\",\r\n        \"2017-08-01\",\r\n        \"2017-06-01\",\r\n        \"2017-04-01\",\r\n        \"2017-03-01\",\r\n        \"2016-12-01\",\r\n        \"2016-11-01\",\r\n        \"2016-10-01\",\r\n        \"2016-09-01\",\r\n        \"2016-08-01\",\r\n        \"2016-07-01\",\r\n        \"2016-06-01\",\r\n        \"2016-03-30\",\r\n        \"2015-06-15\",\r\n        \"2015-05-01-preview\",\r\n        \"2014-12-01-preview\"\r\n      ],\r\n      \"capabilities\": \"CrossResourceGroupResourceMove, CrossSubscriptionResourceMove\"\r\n    },\r\n    {\r\n      \"resourceType\": \"applicationGateways\",\r\n      \"locations\": [\r\n        \"East US\",\r\n        \"North Europe\",\r\n        \"West Europe\",\r\n        \"East Asia\",\r\n        \"Southeast Asia\",\r\n        \"North Central US\",\r\n        \"South Central US\",\r\n        \"Central US\",\r\n        \"East US 2\",\r\n        \"Japan East\",\r\n        \"Japan West\",\r\n        \"Brazil South\",\r\n        \"Australia East\",\r\n        \"Australia Southeast\",\r\n        \"Central India\",\r\n        \"South India\",\r\n        \"West India\",\r\n        \"Canada Central\",\r\n        \"Canada East\",\r\n        \"West Central US\",\r\n        \"West US 2\",\r\n        \"UK West\",\r\n        \"UK South\",\r\n        \"Korea Central\",\r\n        \"Korea South\",\r\n        \"West US\",\r\n        \"Central US EUAP\",\r\n        \"East US 2 EUAP\"\r\n      ],\r\n      \"apiVersions\": [\r\n        \"2017-11-01\",\r\n        \"2017-10-01\",\r\n        \"2017-09-01\",\r\n        \"2017-08-01\",\r\n        \"2017-06-01\",\r\n        \"2017-04-01\",\r\n        \"2017-03-01\",\r\n        \"2016-12-01\",\r\n        \"2016-11-01\",\r\n        \"2016-10-01\",\r\n        \"2016-09-01\",\r\n        \"2016-08-01\",\r\n        \"2016-07-01\",\r\n        \"2016-06-01\",\r\n        \"2016-03-30\",\r\n        \"2015-06-15\",\r\n        \"2015-05-01-preview\",\r\n        \"2014-12-01-preview\"\r\n      ],\r\n      \"capabilities\": \"SystemAssignedResourceIdentity\"\r\n    },\r\n    {\r\n      \"resourceType\": \"locations\",\r\n      \"locations\": [],\r\n      \"apiVersions\": [\r\n        \"2017-11-01\",\r\n        \"2017-10-01\",\r\n        \"2017-09-01\",\r\n        \"2017-08-01\",\r\n        \"2017-06-01\",\r\n        \"2017-04-01\",\r\n        \"2017-03-01\",\r\n        \"2016-12-01\",\r\n        \"2016-11-01\",\r\n        \"2016-10-01\",\r\n        \"2016-09-01\",\r\n        \"2016-08-01\",\r\n        \"2016-07-01\",\r\n        \"2016-06-01\",\r\n        \"2016-03-30\",\r\n        \"2015-06-15\",\r\n        \"2015-05-01-preview\",\r\n        \"2014-12-01-preview\"\r\n      ]\r\n    },\r\n    {\r\n      \"resourceType\": \"locations/operations\",\r\n      \"locations\": [],\r\n      \"apiVersions\": [\r\n        \"2017-11-01\",\r\n        \"2017-10-01\",\r\n        \"2017-09-01\",\r\n        \"2017-08-01\",\r\n        \"2017-06-01\",\r\n        \"2017-04-01\",\r\n        \"2017-03-01\",\r\n        \"2016-12-01\",\r\n        \"2016-11-01\",\r\n        \"2016-10-01\",\r\n        \"2016-09-01\",\r\n        \"2016-08-01\",\r\n        \"2016-07-01\",\r\n        \"2016-06-01\",\r\n        \"2016-03-30\",\r\n        \"2015-06-15\",\r\n        \"2015-05-01-preview\",\r\n        \"2014-12-01-preview\"\r\n      ]\r\n    },\r\n    {\r\n      \"resourceType\": \"locations/operationResults\",\r\n      \"locations\": [],\r\n      \"apiVersions\": [\r\n        \"2017-11-01\",\r\n        \"2017-10-01\",\r\n        \"2017-09-01\",\r\n        \"2017-08-01\",\r\n        \"2017-06-01\",\r\n        \"2017-04-01\",\r\n        \"2017-03-01\",\r\n        \"2016-12-01\",\r\n        \"2016-11-01\",\r\n        \"2016-10-01\",\r\n        \"2016-09-01\",\r\n        \"2016-08-01\",\r\n        \"2016-07-01\",\r\n        \"2016-06-01\",\r\n        \"2016-03-30\",\r\n        \"2015-06-15\",\r\n        \"2015-05-01-preview\",\r\n        \"2014-12-01-preview\"\r\n      ]\r\n    },\r\n    {\r\n      \"resourceType\": \"locations/CheckDnsNameAvailability\",\r\n      \"locations\": [\r\n        \"East US\",\r\n        \"North Europe\",\r\n        \"West Europe\",\r\n        \"East Asia\",\r\n        \"Southeast Asia\",\r\n        \"North Central US\",\r\n        \"South Central US\",\r\n        \"Central US\",\r\n        \"East US 2\",\r\n        \"Japan East\",\r\n        \"Japan West\",\r\n        \"Brazil South\",\r\n        \"Australia East\",\r\n        \"Australia Southeast\",\r\n        \"Central India\",\r\n        \"South India\",\r\n        \"West India\",\r\n        \"Canada Central\",\r\n        \"Canada East\",\r\n        \"West Central US\",\r\n        \"West US 2\",\r\n        \"UK West\",\r\n        \"UK South\",\r\n        \"Korea Central\",\r\n        \"Korea South\",\r\n        \"West US\",\r\n        \"Central US EUAP\",\r\n        \"East US 2 EUAP\"\r\n      ],\r\n      \"apiVersions\": [\r\n        \"2017-11-01\",\r\n        \"2017-10-01\",\r\n        \"2017-09-01\",\r\n        \"2017-08-01\",\r\n        \"2017-06-01\",\r\n        \"2017-04-01\",\r\n        \"2017-03-01\",\r\n        \"2016-12-01\",\r\n        \"2016-11-01\",\r\n        \"2016-10-01\",\r\n        \"2016-09-01\",\r\n        \"2016-08-01\",\r\n        \"2016-07-01\",\r\n        \"2016-06-01\",\r\n        \"2016-03-30\",\r\n        \"2015-06-15\",\r\n        \"2015-05-01-preview\",\r\n        \"2014-12-01-preview\"\r\n      ]\r\n    },\r\n    {\r\n      \"resourceType\": \"locations/usages\",\r\n      \"locations\": [\r\n        \"East US\",\r\n        \"North Europe\",\r\n        \"West Europe\",\r\n        \"East Asia\",\r\n        \"Southeast Asia\",\r\n        \"North Central US\",\r\n        \"South Central US\",\r\n        \"Central US\",\r\n        \"East US 2\",\r\n        \"Japan East\",\r\n        \"Japan West\",\r\n        \"Brazil South\",\r\n        \"Australia East\",\r\n        \"Australia Southeast\",\r\n        \"Central India\",\r\n        \"South India\",\r\n        \"West India\",\r\n        \"Canada Central\",\r\n        \"Canada East\",\r\n        \"West Central US\",\r\n        \"West US 2\",\r\n        \"UK West\",\r\n        \"UK South\",\r\n        \"Korea Central\",\r\n        \"Korea South\",\r\n        \"West US\",\r\n        \"Central US EUAP\",\r\n        \"East US 2 EUAP\"\r\n      ],\r\n      \"apiVersions\": [\r\n        \"2017-11-01\",\r\n        \"2017-10-01\",\r\n        \"2017-09-01\",\r\n        \"2017-08-01\",\r\n        \"2017-06-01\",\r\n        \"2017-04-01\",\r\n        \"2017-03-01\",\r\n        \"2016-12-01\",\r\n        \"2016-11-01\",\r\n        \"2016-10-01\",\r\n        \"2016-09-01\",\r\n        \"2016-08-01\",\r\n        \"2016-07-01\",\r\n        \"2016-06-01\",\r\n        \"2016-03-30\",\r\n        \"2015-06-15\",\r\n        \"2015-05-01-preview\",\r\n        \"2014-12-01-preview\"\r\n      ]\r\n    },\r\n    {\r\n      \"resourceType\": \"locations/virtualNetworkAvailableEndpointServices\",\r\n      \"locations\": [\r\n        \"East US\",\r\n        \"North Europe\",\r\n        \"West Europe\",\r\n        \"East Asia\",\r\n        \"Southeast Asia\",\r\n        \"North Central US\",\r\n        \"South Central US\",\r\n        \"Central US\",\r\n        \"East US 2\",\r\n        \"Japan East\",\r\n        \"Japan West\",\r\n        \"Brazil South\",\r\n        \"Australia East\",\r\n        \"Australia Southeast\",\r\n        \"Central India\",\r\n        \"South India\",\r\n        \"West India\",\r\n        \"Canada Central\",\r\n        \"Canada East\",\r\n        \"West Central US\",\r\n        \"West US 2\",\r\n        \"UK West\",\r\n        \"UK South\",\r\n        \"Korea Central\",\r\n        \"Korea South\",\r\n        \"West US\",\r\n        \"Central US EUAP\",\r\n        \"East US 2 EUAP\"\r\n      ],\r\n      \"apiVersions\": [\r\n        \"2017-11-01\",\r\n        \"2017-10-01\",\r\n        \"2017-09-01\",\r\n        \"2017-08-01\",\r\n        \"2017-06-01\",\r\n        \"2017-04-01\"\r\n      ]\r\n    },\r\n    {\r\n      \"resourceType\": \"operations\",\r\n      \"locations\": [],\r\n      \"apiVersions\": [\r\n        \"2017-11-01\",\r\n        \"2017-10-01\",\r\n        \"2017-09-01\",\r\n        \"2017-08-01\",\r\n        \"2017-06-01\",\r\n        \"2017-04-01\",\r\n        \"2017-03-01\",\r\n        \"2016-12-01\",\r\n        \"2016-11-01\",\r\n        \"2016-10-01\",\r\n        \"2016-09-01\",\r\n        \"2016-08-01\",\r\n        \"2016-07-01\",\r\n        \"2016-06-01\",\r\n        \"2016-03-30\",\r\n        \"2015-06-15\",\r\n        \"2015-05-01-preview\",\r\n        \"2014-12-01-preview\"\r\n      ]\r\n    },\r\n    {\r\n      \"resourceType\": \"trafficmanagerprofiles\",\r\n      \"locations\": [\r\n        \"global\"\r\n      ],\r\n      \"apiVersions\": [\r\n        \"2017-05-01\",\r\n        \"2017-03-01\",\r\n        \"2015-11-01\",\r\n        \"2015-04-28-preview\"\r\n      ],\r\n      \"capabilities\": \"CrossResourceGroupResourceMove, CrossSubscriptionResourceMove\"\r\n    },\r\n    {\r\n      \"resourceType\": \"checkTrafficManagerNameAvailability\",\r\n      \"locations\": [\r\n        \"global\"\r\n      ],\r\n      \"apiVersions\": [\r\n        \"2017-05-01\",\r\n        \"2017-03-01\",\r\n        \"2015-11-01\",\r\n        \"2015-04-28-preview\"\r\n      ]\r\n    },\r\n    {\r\n      \"resourceType\": \"trafficManagerUserMetricsKeys\",\r\n      \"locations\": [\r\n        \"global\"\r\n      ],\r\n      \"apiVersions\": [\r\n        \"2017-09-01-preview\"\r\n      ]\r\n    },\r\n    {\r\n      \"resourceType\": \"trafficManagerGeographicHierarchies\",\r\n      \"locations\": [\r\n        \"global\"\r\n      ],\r\n      \"apiVersions\": [\r\n        \"2017-05-01\",\r\n        \"2017-03-01\"\r\n      ]\r\n    },\r\n    {\r\n      \"resourceType\": \"expressRouteCircuits\",\r\n      \"locations\": [\r\n        \"East US\",\r\n        \"North Europe\",\r\n        \"West Europe\",\r\n        \"East Asia\",\r\n        \"Southeast Asia\",\r\n        \"North Central US\",\r\n        \"South Central US\",\r\n        \"Central US\",\r\n        \"East US 2\",\r\n        \"Japan East\",\r\n        \"Japan West\",\r\n        \"Brazil South\",\r\n        \"Australia East\",\r\n        \"Australia Southeast\",\r\n        \"Central India\",\r\n        \"South India\",\r\n        \"West India\",\r\n        \"Canada Central\",\r\n        \"Canada East\",\r\n        \"West Central US\",\r\n        \"West US 2\",\r\n        \"UK West\",\r\n        \"UK South\",\r\n        \"Korea Central\",\r\n        \"Korea South\",\r\n        \"West US\",\r\n        \"Central US EUAP\",\r\n        \"East US 2 EUAP\"\r\n      ],\r\n      \"apiVersions\": [\r\n        \"2017-11-01\",\r\n        \"2017-10-01\",\r\n        \"2017-09-01\",\r\n        \"2017-08-01\",\r\n        \"2017-06-01\",\r\n        \"2017-04-01\",\r\n        \"2017-03-01\",\r\n        \"2016-12-01\",\r\n        \"2016-11-01\",\r\n        \"2016-10-01\",\r\n        \"2016-09-01\",\r\n        \"2016-08-01\",\r\n        \"2016-07-01\",\r\n        \"2016-06-01\",\r\n        \"2016-03-30\",\r\n        \"2015-06-15\",\r\n        \"2015-05-01-preview\",\r\n        \"2014-12-01-preview\"\r\n      ],\r\n      \"capabilities\": \"None\"\r\n    },\r\n    {\r\n      \"resourceType\": \"expressRouteServiceProviders\",\r\n      \"locations\": [],\r\n      \"apiVersions\": [\r\n        \"2017-11-01\",\r\n        \"2017-10-01\",\r\n        \"2017-09-01\",\r\n        \"2017-08-01\",\r\n        \"2017-06-01\",\r\n        \"2017-04-01\",\r\n        \"2017-03-01\",\r\n        \"2016-12-01\",\r\n        \"2016-11-01\",\r\n        \"2016-10-01\",\r\n        \"2016-09-01\",\r\n        \"2016-08-01\",\r\n        \"2016-07-01\",\r\n        \"2016-06-01\",\r\n        \"2016-03-30\",\r\n        \"2015-06-15\",\r\n        \"2015-05-01-preview\",\r\n        \"2014-12-01-preview\"\r\n      ]\r\n    },\r\n    {\r\n      \"resourceType\": \"applicationGatewayAvailableWafRuleSets\",\r\n      \"locations\": [],\r\n      \"apiVersions\": [\r\n        \"2017-11-01\",\r\n        \"2017-10-01\",\r\n        \"2017-09-01\",\r\n        \"2017-08-01\",\r\n        \"2017-06-01\",\r\n        \"2017-04-01\",\r\n        \"2017-03-01\"\r\n      ]\r\n    },\r\n    {\r\n      \"resourceType\": \"applicationGatewayAvailableSslOptions\",\r\n      \"locations\": [],\r\n      \"apiVersions\": [\r\n        \"2017-11-01\",\r\n        \"2017-10-01\",\r\n        \"2017-09-01\",\r\n        \"2017-08-01\",\r\n        \"2017-06-01\"\r\n      ]\r\n    },\r\n    {\r\n      \"resourceType\": \"routeFilters\",\r\n      \"locations\": [\r\n        \"East US\",\r\n        \"North Europe\",\r\n        \"West Europe\",\r\n        \"East Asia\",\r\n        \"Southeast Asia\",\r\n        \"North Central US\",\r\n        \"South Central US\",\r\n        \"Central US\",\r\n        \"East US 2\",\r\n        \"Japan East\",\r\n        \"Japan West\",\r\n        \"Brazil South\",\r\n        \"Australia East\",\r\n        \"Australia Southeast\",\r\n        \"Central India\",\r\n        \"South India\",\r\n        \"West India\",\r\n        \"Canada Central\",\r\n        \"Canada East\",\r\n        \"West Central US\",\r\n        \"West US 2\",\r\n        \"UK West\",\r\n        \"UK South\",\r\n        \"Korea Central\",\r\n        \"Korea South\",\r\n        \"West US\",\r\n        \"Central US EUAP\",\r\n        \"East US 2 EUAP\"\r\n      ],\r\n      \"apiVersions\": [\r\n        \"2017-11-01\",\r\n        \"2017-10-01\",\r\n        \"2017-09-01\",\r\n        \"2017-08-01\",\r\n        \"2017-06-01\",\r\n        \"2017-04-01\",\r\n        \"2017-03-01\",\r\n        \"2016-12-01\"\r\n      ],\r\n      \"capabilities\": \"None\"\r\n    },\r\n    {\r\n      \"resourceType\": \"bgpServiceCommunities\",\r\n      \"locations\": [],\r\n      \"apiVersions\": [\r\n        \"2017-11-01\",\r\n        \"2017-10-01\",\r\n        \"2017-09-01\",\r\n        \"2017-08-01\",\r\n        \"2017-06-01\",\r\n        \"2017-04-01\",\r\n        \"2017-03-01\",\r\n        \"2016-12-01\"\r\n      ]\r\n    },\r\n    {\r\n      \"resourceType\": \"dnszones\",\r\n      \"locations\": [\r\n        \"global\"\r\n      ],\r\n      \"apiVersions\": [\r\n        \"2017-10-01\",\r\n        \"2017-09-15-preview\",\r\n        \"2017-09-01\",\r\n        \"2016-04-01\",\r\n        \"2015-11-30\",\r\n        \"2015-11-15-preview\",\r\n        \"2015-05-04-preview\"\r\n      ],\r\n      \"capabilities\": \"CrossResourceGroupResourceMove, CrossSubscriptionResourceMove\"\r\n    },\r\n    {\r\n      \"resourceType\": \"dnsOperationResults\",\r\n      \"locations\": [\r\n        \"global\"\r\n      ],\r\n      \"apiVersions\": [\r\n        \"2017-10-01\",\r\n        \"2017-09-15-preview\",\r\n        \"2017-09-01\",\r\n        \"2016-04-01\",\r\n        \"2015-11-30\",\r\n        \"2015-11-15-preview\"\r\n      ]\r\n    },\r\n    {\r\n      \"resourceType\": \"dnsOperationStatuses\",\r\n      \"locations\": [\r\n        \"global\"\r\n      ],\r\n      \"apiVersions\": [\r\n        \"2017-10-01\",\r\n        \"2017-09-15-preview\",\r\n        \"2017-09-01\",\r\n        \"2016-04-01\",\r\n        \"2015-11-30\",\r\n        \"2015-11-15-preview\"\r\n      ]\r\n    },\r\n    {\r\n      \"resourceType\": \"dnszones/A\",\r\n      \"locations\": [\r\n        \"global\"\r\n      ],\r\n      \"apiVersions\": [\r\n        \"2017-10-01\",\r\n        \"2017-09-15-preview\",\r\n        \"2017-09-01\",\r\n        \"2016-04-01\",\r\n        \"2015-11-30\",\r\n        \"2015-11-15-preview\",\r\n        \"2015-05-04-preview\"\r\n      ]\r\n    },\r\n    {\r\n      \"resourceType\": \"dnszones/AAAA\",\r\n      \"locations\": [\r\n        \"global\"\r\n      ],\r\n      \"apiVersions\": [\r\n        \"2017-10-01\",\r\n        \"2017-09-15-preview\",\r\n        \"2017-09-01\",\r\n        \"2016-04-01\",\r\n        \"2015-11-30\",\r\n        \"2015-11-15-preview\",\r\n        \"2015-05-04-preview\"\r\n      ]\r\n    },\r\n    {\r\n      \"resourceType\": \"dnszones/CNAME\",\r\n      \"locations\": [\r\n        \"global\"\r\n      ],\r\n      \"apiVersions\": [\r\n        \"2017-10-01\",\r\n        \"2017-09-15-preview\",\r\n        \"2017-09-01\",\r\n        \"2016-04-01\",\r\n        \"2015-11-30\",\r\n        \"2015-11-15-preview\",\r\n        \"2015-05-04-preview\"\r\n      ]\r\n    },\r\n    {\r\n      \"resourceType\": \"dnszones/PTR\",\r\n      \"locations\": [\r\n        \"global\"\r\n      ],\r\n      \"apiVersions\": [\r\n        \"2017-10-01\",\r\n        \"2017-09-15-preview\",\r\n        \"2017-09-01\",\r\n        \"2016-04-01\",\r\n        \"2015-11-30\",\r\n        \"2015-11-15-preview\",\r\n        \"2015-05-04-preview\"\r\n      ]\r\n    },\r\n    {\r\n      \"resourceType\": \"dnszones/MX\",\r\n      \"locations\": [\r\n        \"global\"\r\n      ],\r\n      \"apiVersions\": [\r\n        \"2017-10-01\",\r\n        \"2017-09-15-preview\",\r\n        \"2017-09-01\",\r\n        \"2016-04-01\",\r\n        \"2015-11-30\",\r\n        \"2015-11-15-preview\",\r\n        \"2015-05-04-preview\"\r\n      ]\r\n    },\r\n    {\r\n      \"resourceType\": \"dnszones/TXT\",\r\n      \"locations\": [\r\n        \"global\"\r\n      ],\r\n      \"apiVersions\": [\r\n        \"2017-10-01\",\r\n        \"2017-09-15-preview\",\r\n        \"2017-09-01\",\r\n        \"2016-04-01\",\r\n        \"2015-11-30\",\r\n        \"2015-11-15-preview\",\r\n        \"2015-05-04-preview\"\r\n      ]\r\n    },\r\n    {\r\n      \"resourceType\": \"dnszones/SRV\",\r\n      \"locations\": [\r\n        \"global\"\r\n      ],\r\n      \"apiVersions\": [\r\n        \"2017-10-01\",\r\n        \"2017-09-15-preview\",\r\n        \"2017-09-01\",\r\n        \"2016-04-01\",\r\n        \"2015-11-30\",\r\n        \"2015-11-15-preview\",\r\n        \"2015-05-04-preview\"\r\n      ]\r\n    },\r\n    {\r\n      \"resourceType\": \"dnszones/SOA\",\r\n      \"locations\": [\r\n        \"global\"\r\n      ],\r\n      \"apiVersions\": [\r\n        \"2017-10-01\",\r\n        \"2017-09-15-preview\",\r\n        \"2017-09-01\",\r\n        \"2016-04-01\",\r\n        \"2015-11-30\",\r\n        \"2015-11-15-preview\",\r\n        \"2015-05-04-preview\"\r\n      ]\r\n    },\r\n    {\r\n      \"resourceType\": \"dnszones/NS\",\r\n      \"locations\": [\r\n        \"global\"\r\n      ],\r\n      \"apiVersions\": [\r\n        \"2017-10-01\",\r\n        \"2017-09-15-preview\",\r\n        \"2017-09-01\",\r\n        \"2016-04-01\",\r\n        \"2015-11-30\",\r\n        \"2015-11-15-preview\",\r\n        \"2015-05-04-preview\"\r\n      ]\r\n    },\r\n    {\r\n      \"resourceType\": \"dnszones/CAA\",\r\n      \"locations\": [\r\n        \"global\"\r\n      ],\r\n      \"apiVersions\": [\r\n        \"2017-10-01\",\r\n        \"2017-09-15-preview\",\r\n        \"2017-09-01\"\r\n      ]\r\n    },\r\n    {\r\n      \"resourceType\": \"dnszones/recordsets\",\r\n      \"locations\": [\r\n        \"global\"\r\n      ],\r\n      \"apiVersions\": [\r\n        \"2017-10-01\",\r\n        \"2017-09-15-preview\",\r\n        \"2017-09-01\",\r\n        \"2016-04-01\",\r\n        \"2015-11-30\",\r\n        \"2015-11-15-preview\",\r\n        \"2015-05-04-preview\"\r\n      ]\r\n    },\r\n    {\r\n      \"resourceType\": \"dnszones/all\",\r\n      \"locations\": [\r\n        \"global\"\r\n      ],\r\n      \"apiVersions\": [\r\n        \"2017-10-01\",\r\n        \"2017-09-15-preview\",\r\n        \"2017-09-01\",\r\n        \"2016-04-01\",\r\n        \"2015-11-30\",\r\n        \"2015-11-15-preview\",\r\n        \"2015-05-04-preview\"\r\n      ]\r\n    },\r\n    {\r\n      \"resourceType\": \"virtualWans\",\r\n      \"locations\": [\r\n        \"West US\"\r\n      ],\r\n      \"apiVersions\": [\r\n        \"2017-11-01\",\r\n        \"2017-10-01\",\r\n        \"2017-09-01\"\r\n      ],\r\n      \"capabilities\": \"CrossResourceGroupResourceMove, CrossSubscriptionResourceMove\"\r\n    },\r\n    {\r\n      \"resourceType\": \"vpnSites\",\r\n      \"locations\": [\r\n        \"West US\"\r\n      ],\r\n      \"apiVersions\": [\r\n        \"2017-11-01\",\r\n        \"2017-10-01\",\r\n        \"2017-09-01\"\r\n      ],\r\n      \"capabilities\": \"CrossResourceGroupResourceMove, CrossSubscriptionResourceMove\"\r\n    },\r\n    {\r\n      \"resourceType\": \"virtualHubs\",\r\n      \"locations\": [\r\n        \"West US\"\r\n      ],\r\n      \"apiVersions\": [\r\n        \"2017-11-01\",\r\n        \"2017-10-01\",\r\n        \"2017-09-01\"\r\n      ],\r\n      \"capabilities\": \"CrossResourceGroupResourceMove, CrossSubscriptionResourceMove\"\r\n    }\r\n  ],\r\n  \"registrationState\": \"Registered\"\r\n}",
       "ResponseHeaders": {
         "Content-Length": [
           "20114"
->>>>>>> 90e619ca
-        ],
-        "Content-Type": [
-          "application/json; charset=utf-8"
-        ],
-        "Expires": [
-          "-1"
-        ],
-        "Pragma": [
-          "no-cache"
-        ],
-        "x-ms-ratelimit-remaining-subscription-reads": [
-          "14993"
-        ],
-        "x-ms-request-id": [
-<<<<<<< HEAD
-          "d52064d1-f64b-4d6b-a4a7-94262d32fd09"
-        ],
-        "x-ms-correlation-request-id": [
-          "d52064d1-f64b-4d6b-a4a7-94262d32fd09"
-        ],
-        "x-ms-routing-request-id": [
-          "WESTUS2:20180116T040035Z:d52064d1-f64b-4d6b-a4a7-94262d32fd09"
-=======
+        ],
+        "Content-Type": [
+          "application/json; charset=utf-8"
+        ],
+        "Expires": [
+          "-1"
+        ],
+        "Pragma": [
+          "no-cache"
+        ],
+        "x-ms-ratelimit-remaining-subscription-reads": [
+          "14999"
+        ],
+        "x-ms-request-id": [
           "f7f29627-e136-496e-8ca0-b3f8810d47b0"
         ],
         "x-ms-correlation-request-id": [
@@ -51,32 +35,22 @@
         ],
         "x-ms-routing-request-id": [
           "UKSOUTH:20180123T111406Z:f7f29627-e136-496e-8ca0-b3f8810d47b0"
->>>>>>> 90e619ca
-        ],
-        "Strict-Transport-Security": [
-          "max-age=31536000; includeSubDomains"
-        ],
-        "Cache-Control": [
-          "no-cache"
-        ],
-        "Date": [
-<<<<<<< HEAD
-          "Tue, 16 Jan 2018 04:00:34 GMT"
-=======
+        ],
+        "Strict-Transport-Security": [
+          "max-age=31536000; includeSubDomains"
+        ],
+        "Cache-Control": [
+          "no-cache"
+        ],
+        "Date": [
           "Tue, 23 Jan 2018 11:14:05 GMT"
->>>>>>> 90e619ca
         ]
       },
       "StatusCode": 200
     },
     {
-<<<<<<< HEAD
-      "RequestUri": "/subscriptions/6926fc75-ce7d-4c9e-a87f-c4e38c594eb5/resourcegroups/ps6531?api-version=2016-02-01",
-      "EncodedRequestUri": "L3N1YnNjcmlwdGlvbnMvNjkyNmZjNzUtY2U3ZC00YzllLWE4N2YtYzRlMzhjNTk0ZWI1L3Jlc291cmNlZ3JvdXBzL3BzNjUzMT9hcGktdmVyc2lvbj0yMDE2LTAyLTAx",
-=======
       "RequestUri": "/subscriptions/947d47b4-7883-4bb9-9d85-c5e8e2f572ce/resourcegroups/ps6638?api-version=2016-02-01",
       "EncodedRequestUri": "L3N1YnNjcmlwdGlvbnMvOTQ3ZDQ3YjQtNzg4My00YmI5LTlkODUtYzVlOGUyZjU3MmNlL3Jlc291cmNlZ3JvdXBzL3BzNjYzOD9hcGktdmVyc2lvbj0yMDE2LTAyLTAx",
->>>>>>> 90e619ca
       "RequestMethod": "PUT",
       "RequestBody": "{\r\n  \"location\": \"West US\"\r\n}",
       "RequestHeaders": {
@@ -90,11 +64,7 @@
           "Microsoft.Azure.Management.Resources.ResourceManagementClient/2.0.0.0"
         ]
       },
-<<<<<<< HEAD
-      "ResponseBody": "{\r\n  \"id\": \"/subscriptions/6926fc75-ce7d-4c9e-a87f-c4e38c594eb5/resourceGroups/ps6531\",\r\n  \"name\": \"ps6531\",\r\n  \"location\": \"westus\",\r\n  \"properties\": {\r\n    \"provisioningState\": \"Succeeded\"\r\n  }\r\n}",
-=======
       "ResponseBody": "{\r\n  \"id\": \"/subscriptions/947d47b4-7883-4bb9-9d85-c5e8e2f572ce/resourceGroups/ps6638\",\r\n  \"name\": \"ps6638\",\r\n  \"location\": \"westus\",\r\n  \"properties\": {\r\n    \"provisioningState\": \"Succeeded\"\r\n  }\r\n}",
->>>>>>> 90e619ca
       "ResponseHeaders": {
         "Content-Length": [
           "165"
@@ -112,15 +82,6 @@
           "1199"
         ],
         "x-ms-request-id": [
-<<<<<<< HEAD
-          "90d316c6-ba20-457b-813f-ebfd2cd16b52"
-        ],
-        "x-ms-correlation-request-id": [
-          "90d316c6-ba20-457b-813f-ebfd2cd16b52"
-        ],
-        "x-ms-routing-request-id": [
-          "WESTUS2:20180116T040036Z:90d316c6-ba20-457b-813f-ebfd2cd16b52"
-=======
           "ef32e1dd-4ba1-4bcf-9250-2280c31cc9f8"
         ],
         "x-ms-correlation-request-id": [
@@ -128,55 +89,32 @@
         ],
         "x-ms-routing-request-id": [
           "UKSOUTH:20180123T111409Z:ef32e1dd-4ba1-4bcf-9250-2280c31cc9f8"
->>>>>>> 90e619ca
-        ],
-        "Strict-Transport-Security": [
-          "max-age=31536000; includeSubDomains"
-        ],
-        "Cache-Control": [
-          "no-cache"
-        ],
-        "Date": [
-<<<<<<< HEAD
-          "Tue, 16 Jan 2018 04:00:36 GMT"
-=======
+        ],
+        "Strict-Transport-Security": [
+          "max-age=31536000; includeSubDomains"
+        ],
+        "Cache-Control": [
+          "no-cache"
+        ],
+        "Date": [
           "Tue, 23 Jan 2018 11:14:08 GMT"
->>>>>>> 90e619ca
         ]
       },
       "StatusCode": 201
     },
     {
-<<<<<<< HEAD
-      "RequestUri": "/subscriptions/6926fc75-ce7d-4c9e-a87f-c4e38c594eb5/resourceGroups/ps6531/providers/Microsoft.Network/publicIPAddresses/ps9122?api-version=2017-10-01",
-      "EncodedRequestUri": "L3N1YnNjcmlwdGlvbnMvNjkyNmZjNzUtY2U3ZC00YzllLWE4N2YtYzRlMzhjNTk0ZWI1L3Jlc291cmNlR3JvdXBzL3BzNjUzMS9wcm92aWRlcnMvTWljcm9zb2Z0Lk5ldHdvcmsvcHVibGljSVBBZGRyZXNzZXMvcHM5MTIyP2FwaS12ZXJzaW9uPTIwMTctMTAtMDE=",
-=======
       "RequestUri": "/subscriptions/947d47b4-7883-4bb9-9d85-c5e8e2f572ce/resourceGroups/ps6638/providers/Microsoft.Network/publicIPAddresses/ps3677?api-version=2017-11-01",
       "EncodedRequestUri": "L3N1YnNjcmlwdGlvbnMvOTQ3ZDQ3YjQtNzg4My00YmI5LTlkODUtYzVlOGUyZjU3MmNlL3Jlc291cmNlR3JvdXBzL3BzNjYzOC9wcm92aWRlcnMvTWljcm9zb2Z0Lk5ldHdvcmsvcHVibGljSVBBZGRyZXNzZXMvcHMzNjc3P2FwaS12ZXJzaW9uPTIwMTctMTEtMDE=",
->>>>>>> 90e619ca
       "RequestMethod": "GET",
       "RequestBody": "",
       "RequestHeaders": {
         "x-ms-client-request-id": [
-<<<<<<< HEAD
-          "524d29a3-d3b3-4671-81d6-76a8264e7e21"
-=======
           "a1d70b79-7d66-48d6-92a7-dfd68ee36524"
->>>>>>> 90e619ca
         ],
         "accept-language": [
           "en-US"
         ],
         "User-Agent": [
-<<<<<<< HEAD
-          "FxVersion/4.7.2115.0",
-          "OSName/Windows10Enterprise",
-          "OSVersion/6.3.15063",
-          "Microsoft.Azure.Management.Network.NetworkManagementClient/16.1.0.0"
-        ]
-      },
-      "ResponseBody": "{\r\n  \"error\": {\r\n    \"code\": \"ResourceNotFound\",\r\n    \"message\": \"The Resource 'Microsoft.Network/publicIPAddresses/ps9122' under resource group 'ps6531' was not found.\"\r\n  }\r\n}",
-=======
           "FxVersion/4.7.2563.0",
           "OSName/Windows8.1Enterprise",
           "OSVersion/6.3.9600",
@@ -184,7 +122,6 @@
         ]
       },
       "ResponseBody": "{\r\n  \"error\": {\r\n    \"code\": \"ResourceNotFound\",\r\n    \"message\": \"The Resource 'Microsoft.Network/publicIPAddresses/ps3677' under resource group 'ps6638' was not found.\"\r\n  }\r\n}",
->>>>>>> 90e619ca
       "ResponseHeaders": {
         "Content-Length": [
           "152"
@@ -202,15 +139,6 @@
           "gateway"
         ],
         "x-ms-request-id": [
-<<<<<<< HEAD
-          "d87e45cf-2074-4215-bc3f-c980e5f77400"
-        ],
-        "x-ms-correlation-request-id": [
-          "d87e45cf-2074-4215-bc3f-c980e5f77400"
-        ],
-        "x-ms-routing-request-id": [
-          "WESTUS2:20180116T040037Z:d87e45cf-2074-4215-bc3f-c980e5f77400"
-=======
           "95fa51ab-9e6b-4a37-801b-e0b6b1b6554a"
         ],
         "x-ms-correlation-request-id": [
@@ -218,48 +146,26 @@
         ],
         "x-ms-routing-request-id": [
           "UKSOUTH:20180123T111410Z:95fa51ab-9e6b-4a37-801b-e0b6b1b6554a"
->>>>>>> 90e619ca
-        ],
-        "Strict-Transport-Security": [
-          "max-age=31536000; includeSubDomains"
-        ],
-        "Cache-Control": [
-          "no-cache"
-        ],
-        "Date": [
-<<<<<<< HEAD
-          "Tue, 16 Jan 2018 04:00:36 GMT"
-=======
+        ],
+        "Strict-Transport-Security": [
+          "max-age=31536000; includeSubDomains"
+        ],
+        "Cache-Control": [
+          "no-cache"
+        ],
+        "Date": [
           "Tue, 23 Jan 2018 11:14:09 GMT"
->>>>>>> 90e619ca
         ]
       },
       "StatusCode": 404
     },
     {
-<<<<<<< HEAD
-      "RequestUri": "/subscriptions/6926fc75-ce7d-4c9e-a87f-c4e38c594eb5/resourceGroups/ps6531/providers/Microsoft.Network/publicIPAddresses/ps9122?api-version=2017-10-01",
-      "EncodedRequestUri": "L3N1YnNjcmlwdGlvbnMvNjkyNmZjNzUtY2U3ZC00YzllLWE4N2YtYzRlMzhjNTk0ZWI1L3Jlc291cmNlR3JvdXBzL3BzNjUzMS9wcm92aWRlcnMvTWljcm9zb2Z0Lk5ldHdvcmsvcHVibGljSVBBZGRyZXNzZXMvcHM5MTIyP2FwaS12ZXJzaW9uPTIwMTctMTAtMDE=",
-=======
       "RequestUri": "/subscriptions/947d47b4-7883-4bb9-9d85-c5e8e2f572ce/resourceGroups/ps6638/providers/Microsoft.Network/publicIPAddresses/ps3677?api-version=2017-11-01",
       "EncodedRequestUri": "L3N1YnNjcmlwdGlvbnMvOTQ3ZDQ3YjQtNzg4My00YmI5LTlkODUtYzVlOGUyZjU3MmNlL3Jlc291cmNlR3JvdXBzL3BzNjYzOC9wcm92aWRlcnMvTWljcm9zb2Z0Lk5ldHdvcmsvcHVibGljSVBBZGRyZXNzZXMvcHMzNjc3P2FwaS12ZXJzaW9uPTIwMTctMTEtMDE=",
->>>>>>> 90e619ca
-      "RequestMethod": "GET",
-      "RequestBody": "",
-      "RequestHeaders": {
-        "User-Agent": [
-<<<<<<< HEAD
-          "FxVersion/4.7.2115.0",
-          "OSName/Windows10Enterprise",
-          "OSVersion/6.3.15063",
-          "Microsoft.Azure.Management.Network.NetworkManagementClient/16.1.0.0"
-        ]
-      },
-      "ResponseBody": "{\r\n  \"name\": \"ps9122\",\r\n  \"id\": \"/subscriptions/6926fc75-ce7d-4c9e-a87f-c4e38c594eb5/resourceGroups/ps6531/providers/Microsoft.Network/publicIPAddresses/ps9122\",\r\n  \"etag\": \"W/\\\"b890e86d-9ed7-4ce0-83f1-311d4e07eb7b\\\"\",\r\n  \"location\": \"westus\",\r\n  \"properties\": {\r\n    \"provisioningState\": \"Succeeded\",\r\n    \"resourceGuid\": \"4bf3d342-7f32-4fd4-aa9b-e98a1027958d\",\r\n    \"publicIPAddressVersion\": \"IPv4\",\r\n    \"publicIPAllocationMethod\": \"Dynamic\",\r\n    \"idleTimeoutInMinutes\": 4,\r\n    \"dnsSettings\": {\r\n      \"domainNameLabel\": \"ps6130\",\r\n      \"fqdn\": \"ps6130.westus.validation.cloudapp.azure.com\"\r\n    },\r\n    \"ipTags\": []\r\n  },\r\n  \"type\": \"Microsoft.Network/publicIPAddresses\",\r\n  \"sku\": {\r\n    \"name\": \"Basic\"\r\n  }\r\n}",
-      "ResponseHeaders": {
-        "Content-Length": [
-          "719"
-=======
+      "RequestMethod": "GET",
+      "RequestBody": "",
+      "RequestHeaders": {
+        "User-Agent": [
           "FxVersion/4.7.2563.0",
           "OSName/Windows8.1Enterprise",
           "OSVersion/6.3.9600",
@@ -270,23 +176,18 @@
       "ResponseHeaders": {
         "Content-Length": [
           "717"
->>>>>>> 90e619ca
-        ],
-        "Content-Type": [
-          "application/json; charset=utf-8"
-        ],
-        "Expires": [
-          "-1"
-        ],
-        "Pragma": [
-          "no-cache"
-        ],
-        "x-ms-request-id": [
-<<<<<<< HEAD
-          "18757d42-bd7c-411c-bcca-b7e60309266d"
-=======
+        ],
+        "Content-Type": [
+          "application/json; charset=utf-8"
+        ],
+        "Expires": [
+          "-1"
+        ],
+        "Pragma": [
+          "no-cache"
+        ],
+        "x-ms-request-id": [
           "2aa2144a-1467-4525-a014-3a0d9358beeb"
->>>>>>> 90e619ca
         ],
         "Strict-Transport-Security": [
           "max-age=31536000; includeSubDomains"
@@ -295,29 +196,13 @@
           "no-cache"
         ],
         "ETag": [
-<<<<<<< HEAD
-          "W/\"b890e86d-9ed7-4ce0-83f1-311d4e07eb7b\""
-=======
           "W/\"4dc53a71-d277-49ff-8b73-3b92153b9b81\""
->>>>>>> 90e619ca
         ],
         "Server": [
           "Microsoft-HTTPAPI/2.0",
           "Microsoft-HTTPAPI/2.0"
         ],
         "x-ms-ratelimit-remaining-subscription-reads": [
-<<<<<<< HEAD
-          "14988"
-        ],
-        "x-ms-correlation-request-id": [
-          "4434610a-6476-4934-bb0c-7ebfb5d88036"
-        ],
-        "x-ms-routing-request-id": [
-          "WESTUS2:20180116T040049Z:4434610a-6476-4934-bb0c-7ebfb5d88036"
-        ],
-        "Date": [
-          "Tue, 16 Jan 2018 04:00:49 GMT"
-=======
           "14997"
         ],
         "x-ms-correlation-request-id": [
@@ -328,45 +213,23 @@
         ],
         "Date": [
           "Tue, 23 Jan 2018 11:14:25 GMT"
->>>>>>> 90e619ca
         ]
       },
       "StatusCode": 200
     },
     {
-<<<<<<< HEAD
-      "RequestUri": "/subscriptions/6926fc75-ce7d-4c9e-a87f-c4e38c594eb5/resourceGroups/ps6531/providers/Microsoft.Network/publicIPAddresses/ps9122?api-version=2017-10-01",
-      "EncodedRequestUri": "L3N1YnNjcmlwdGlvbnMvNjkyNmZjNzUtY2U3ZC00YzllLWE4N2YtYzRlMzhjNTk0ZWI1L3Jlc291cmNlR3JvdXBzL3BzNjUzMS9wcm92aWRlcnMvTWljcm9zb2Z0Lk5ldHdvcmsvcHVibGljSVBBZGRyZXNzZXMvcHM5MTIyP2FwaS12ZXJzaW9uPTIwMTctMTAtMDE=",
-=======
       "RequestUri": "/subscriptions/947d47b4-7883-4bb9-9d85-c5e8e2f572ce/resourceGroups/ps6638/providers/Microsoft.Network/publicIPAddresses/ps3677?api-version=2017-11-01",
       "EncodedRequestUri": "L3N1YnNjcmlwdGlvbnMvOTQ3ZDQ3YjQtNzg4My00YmI5LTlkODUtYzVlOGUyZjU3MmNlL3Jlc291cmNlR3JvdXBzL3BzNjYzOC9wcm92aWRlcnMvTWljcm9zb2Z0Lk5ldHdvcmsvcHVibGljSVBBZGRyZXNzZXMvcHMzNjc3P2FwaS12ZXJzaW9uPTIwMTctMTEtMDE=",
->>>>>>> 90e619ca
       "RequestMethod": "GET",
       "RequestBody": "",
       "RequestHeaders": {
         "x-ms-client-request-id": [
-<<<<<<< HEAD
-          "ac1a6cb1-9154-4007-8c51-8798f2b6f989"
-=======
           "30162f0c-554d-48ce-a972-ca833d0dcb9f"
->>>>>>> 90e619ca
         ],
         "accept-language": [
           "en-US"
         ],
         "User-Agent": [
-<<<<<<< HEAD
-          "FxVersion/4.7.2115.0",
-          "OSName/Windows10Enterprise",
-          "OSVersion/6.3.15063",
-          "Microsoft.Azure.Management.Network.NetworkManagementClient/16.1.0.0"
-        ]
-      },
-      "ResponseBody": "{\r\n  \"name\": \"ps9122\",\r\n  \"id\": \"/subscriptions/6926fc75-ce7d-4c9e-a87f-c4e38c594eb5/resourceGroups/ps6531/providers/Microsoft.Network/publicIPAddresses/ps9122\",\r\n  \"etag\": \"W/\\\"b890e86d-9ed7-4ce0-83f1-311d4e07eb7b\\\"\",\r\n  \"location\": \"westus\",\r\n  \"properties\": {\r\n    \"provisioningState\": \"Succeeded\",\r\n    \"resourceGuid\": \"4bf3d342-7f32-4fd4-aa9b-e98a1027958d\",\r\n    \"publicIPAddressVersion\": \"IPv4\",\r\n    \"publicIPAllocationMethod\": \"Dynamic\",\r\n    \"idleTimeoutInMinutes\": 4,\r\n    \"dnsSettings\": {\r\n      \"domainNameLabel\": \"ps6130\",\r\n      \"fqdn\": \"ps6130.westus.validation.cloudapp.azure.com\"\r\n    },\r\n    \"ipTags\": []\r\n  },\r\n  \"type\": \"Microsoft.Network/publicIPAddresses\",\r\n  \"sku\": {\r\n    \"name\": \"Basic\"\r\n  }\r\n}",
-      "ResponseHeaders": {
-        "Content-Length": [
-          "719"
-=======
           "FxVersion/4.7.2563.0",
           "OSName/Windows8.1Enterprise",
           "OSVersion/6.3.9600",
@@ -377,23 +240,18 @@
       "ResponseHeaders": {
         "Content-Length": [
           "717"
->>>>>>> 90e619ca
-        ],
-        "Content-Type": [
-          "application/json; charset=utf-8"
-        ],
-        "Expires": [
-          "-1"
-        ],
-        "Pragma": [
-          "no-cache"
-        ],
-        "x-ms-request-id": [
-<<<<<<< HEAD
-          "1ea7decb-e7c5-444a-8275-aed3bc3b5351"
-=======
+        ],
+        "Content-Type": [
+          "application/json; charset=utf-8"
+        ],
+        "Expires": [
+          "-1"
+        ],
+        "Pragma": [
+          "no-cache"
+        ],
+        "x-ms-request-id": [
           "a170d0bd-e398-4dfd-af28-a3c29aa69bbb"
->>>>>>> 90e619ca
         ],
         "Strict-Transport-Security": [
           "max-age=31536000; includeSubDomains"
@@ -402,29 +260,13 @@
           "no-cache"
         ],
         "ETag": [
-<<<<<<< HEAD
-          "W/\"b890e86d-9ed7-4ce0-83f1-311d4e07eb7b\""
-=======
           "W/\"4dc53a71-d277-49ff-8b73-3b92153b9b81\""
->>>>>>> 90e619ca
         ],
         "Server": [
           "Microsoft-HTTPAPI/2.0",
           "Microsoft-HTTPAPI/2.0"
         ],
         "x-ms-ratelimit-remaining-subscription-reads": [
-<<<<<<< HEAD
-          "14987"
-        ],
-        "x-ms-correlation-request-id": [
-          "fbfc4e2f-1d7b-46ad-becd-1c07c69c1d03"
-        ],
-        "x-ms-routing-request-id": [
-          "WESTUS2:20180116T040049Z:fbfc4e2f-1d7b-46ad-becd-1c07c69c1d03"
-        ],
-        "Date": [
-          "Tue, 16 Jan 2018 04:00:49 GMT"
-=======
           "14996"
         ],
         "x-ms-correlation-request-id": [
@@ -435,45 +277,23 @@
         ],
         "Date": [
           "Tue, 23 Jan 2018 11:14:25 GMT"
->>>>>>> 90e619ca
         ]
       },
       "StatusCode": 200
     },
     {
-<<<<<<< HEAD
-      "RequestUri": "/subscriptions/6926fc75-ce7d-4c9e-a87f-c4e38c594eb5/resourceGroups/ps6531/providers/Microsoft.Network/publicIPAddresses/ps9122?api-version=2017-10-01",
-      "EncodedRequestUri": "L3N1YnNjcmlwdGlvbnMvNjkyNmZjNzUtY2U3ZC00YzllLWE4N2YtYzRlMzhjNTk0ZWI1L3Jlc291cmNlR3JvdXBzL3BzNjUzMS9wcm92aWRlcnMvTWljcm9zb2Z0Lk5ldHdvcmsvcHVibGljSVBBZGRyZXNzZXMvcHM5MTIyP2FwaS12ZXJzaW9uPTIwMTctMTAtMDE=",
-=======
       "RequestUri": "/subscriptions/947d47b4-7883-4bb9-9d85-c5e8e2f572ce/resourceGroups/ps6638/providers/Microsoft.Network/publicIPAddresses/ps3677?api-version=2017-11-01",
       "EncodedRequestUri": "L3N1YnNjcmlwdGlvbnMvOTQ3ZDQ3YjQtNzg4My00YmI5LTlkODUtYzVlOGUyZjU3MmNlL3Jlc291cmNlR3JvdXBzL3BzNjYzOC9wcm92aWRlcnMvTWljcm9zb2Z0Lk5ldHdvcmsvcHVibGljSVBBZGRyZXNzZXMvcHMzNjc3P2FwaS12ZXJzaW9uPTIwMTctMTEtMDE=",
->>>>>>> 90e619ca
       "RequestMethod": "GET",
       "RequestBody": "",
       "RequestHeaders": {
         "x-ms-client-request-id": [
-<<<<<<< HEAD
-          "c6babc92-e967-41c5-884d-13cf4a218a5f"
-=======
           "97729964-2cc7-4f95-9d04-3c70b9b6663a"
->>>>>>> 90e619ca
         ],
         "accept-language": [
           "en-US"
         ],
         "User-Agent": [
-<<<<<<< HEAD
-          "FxVersion/4.7.2115.0",
-          "OSName/Windows10Enterprise",
-          "OSVersion/6.3.15063",
-          "Microsoft.Azure.Management.Network.NetworkManagementClient/16.1.0.0"
-        ]
-      },
-      "ResponseBody": "{\r\n  \"name\": \"ps9122\",\r\n  \"id\": \"/subscriptions/6926fc75-ce7d-4c9e-a87f-c4e38c594eb5/resourceGroups/ps6531/providers/Microsoft.Network/publicIPAddresses/ps9122\",\r\n  \"etag\": \"W/\\\"b890e86d-9ed7-4ce0-83f1-311d4e07eb7b\\\"\",\r\n  \"location\": \"westus\",\r\n  \"properties\": {\r\n    \"provisioningState\": \"Succeeded\",\r\n    \"resourceGuid\": \"4bf3d342-7f32-4fd4-aa9b-e98a1027958d\",\r\n    \"publicIPAddressVersion\": \"IPv4\",\r\n    \"publicIPAllocationMethod\": \"Dynamic\",\r\n    \"idleTimeoutInMinutes\": 4,\r\n    \"dnsSettings\": {\r\n      \"domainNameLabel\": \"ps6130\",\r\n      \"fqdn\": \"ps6130.westus.validation.cloudapp.azure.com\"\r\n    },\r\n    \"ipTags\": []\r\n  },\r\n  \"type\": \"Microsoft.Network/publicIPAddresses\",\r\n  \"sku\": {\r\n    \"name\": \"Basic\"\r\n  }\r\n}",
-      "ResponseHeaders": {
-        "Content-Length": [
-          "719"
-=======
           "FxVersion/4.7.2563.0",
           "OSName/Windows8.1Enterprise",
           "OSVersion/6.3.9600",
@@ -484,23 +304,18 @@
       "ResponseHeaders": {
         "Content-Length": [
           "717"
->>>>>>> 90e619ca
-        ],
-        "Content-Type": [
-          "application/json; charset=utf-8"
-        ],
-        "Expires": [
-          "-1"
-        ],
-        "Pragma": [
-          "no-cache"
-        ],
-        "x-ms-request-id": [
-<<<<<<< HEAD
-          "317c0529-3942-45fb-a57d-4d640b61ee3b"
-=======
+        ],
+        "Content-Type": [
+          "application/json; charset=utf-8"
+        ],
+        "Expires": [
+          "-1"
+        ],
+        "Pragma": [
+          "no-cache"
+        ],
+        "x-ms-request-id": [
           "e3b293dd-2d00-42ce-acb8-d6eb6ffa6dc4"
->>>>>>> 90e619ca
         ],
         "Strict-Transport-Security": [
           "max-age=31536000; includeSubDomains"
@@ -509,29 +324,13 @@
           "no-cache"
         ],
         "ETag": [
-<<<<<<< HEAD
-          "W/\"b890e86d-9ed7-4ce0-83f1-311d4e07eb7b\""
-=======
           "W/\"4dc53a71-d277-49ff-8b73-3b92153b9b81\""
->>>>>>> 90e619ca
         ],
         "Server": [
           "Microsoft-HTTPAPI/2.0",
           "Microsoft-HTTPAPI/2.0"
         ],
         "x-ms-ratelimit-remaining-subscription-reads": [
-<<<<<<< HEAD
-          "14986"
-        ],
-        "x-ms-correlation-request-id": [
-          "e7093fd0-73f9-4efa-a791-c622d39e254f"
-        ],
-        "x-ms-routing-request-id": [
-          "WESTUS2:20180116T040049Z:e7093fd0-73f9-4efa-a791-c622d39e254f"
-        ],
-        "Date": [
-          "Tue, 16 Jan 2018 04:00:49 GMT"
-=======
           "14995"
         ],
         "x-ms-correlation-request-id": [
@@ -542,56 +341,29 @@
         ],
         "Date": [
           "Tue, 23 Jan 2018 11:14:26 GMT"
->>>>>>> 90e619ca
         ]
       },
       "StatusCode": 200
     },
     {
-<<<<<<< HEAD
-      "RequestUri": "/subscriptions/6926fc75-ce7d-4c9e-a87f-c4e38c594eb5/resourceGroups/ps6531/providers/Microsoft.Network/publicIPAddresses/ps9122?api-version=2017-10-01",
-      "EncodedRequestUri": "L3N1YnNjcmlwdGlvbnMvNjkyNmZjNzUtY2U3ZC00YzllLWE4N2YtYzRlMzhjNTk0ZWI1L3Jlc291cmNlR3JvdXBzL3BzNjUzMS9wcm92aWRlcnMvTWljcm9zb2Z0Lk5ldHdvcmsvcHVibGljSVBBZGRyZXNzZXMvcHM5MTIyP2FwaS12ZXJzaW9uPTIwMTctMTAtMDE=",
-      "RequestMethod": "PUT",
-      "RequestBody": "{\r\n  \"sku\": {\r\n    \"name\": \"Basic\"\r\n  },\r\n  \"properties\": {\r\n    \"publicIPAllocationMethod\": \"Dynamic\",\r\n    \"dnsSettings\": {\r\n      \"domainNameLabel\": \"ps6130\"\r\n    }\r\n  },\r\n  \"zones\": [],\r\n  \"location\": \"West US\"\r\n}",
-=======
       "RequestUri": "/subscriptions/947d47b4-7883-4bb9-9d85-c5e8e2f572ce/resourceGroups/ps6638/providers/Microsoft.Network/publicIPAddresses/ps3677?api-version=2017-11-01",
       "EncodedRequestUri": "L3N1YnNjcmlwdGlvbnMvOTQ3ZDQ3YjQtNzg4My00YmI5LTlkODUtYzVlOGUyZjU3MmNlL3Jlc291cmNlR3JvdXBzL3BzNjYzOC9wcm92aWRlcnMvTWljcm9zb2Z0Lk5ldHdvcmsvcHVibGljSVBBZGRyZXNzZXMvcHMzNjc3P2FwaS12ZXJzaW9uPTIwMTctMTEtMDE=",
       "RequestMethod": "PUT",
       "RequestBody": "{\r\n  \"sku\": {\r\n    \"name\": \"Basic\"\r\n  },\r\n  \"properties\": {\r\n    \"publicIPAllocationMethod\": \"Dynamic\",\r\n    \"dnsSettings\": {\r\n      \"domainNameLabel\": \"ps588\"\r\n    },\r\n    \"ipTags\": []\r\n  },\r\n  \"zones\": [],\r\n  \"location\": \"West US\"\r\n}",
->>>>>>> 90e619ca
-      "RequestHeaders": {
-        "Content-Type": [
-          "application/json; charset=utf-8"
-        ],
-        "Content-Length": [
-<<<<<<< HEAD
-          "217"
-        ],
-        "x-ms-client-request-id": [
-          "66efcd5a-2d69-477b-bed7-01046639a255"
-=======
+      "RequestHeaders": {
+        "Content-Type": [
+          "application/json; charset=utf-8"
+        ],
+        "Content-Length": [
           "235"
         ],
         "x-ms-client-request-id": [
           "73367cb5-8b08-478a-9a2a-1eac15b97b6a"
->>>>>>> 90e619ca
         ],
         "accept-language": [
           "en-US"
         ],
         "User-Agent": [
-<<<<<<< HEAD
-          "FxVersion/4.7.2115.0",
-          "OSName/Windows10Enterprise",
-          "OSVersion/6.3.15063",
-          "Microsoft.Azure.Management.Network.NetworkManagementClient/16.1.0.0"
-        ]
-      },
-      "ResponseBody": "{\r\n  \"name\": \"ps9122\",\r\n  \"id\": \"/subscriptions/6926fc75-ce7d-4c9e-a87f-c4e38c594eb5/resourceGroups/ps6531/providers/Microsoft.Network/publicIPAddresses/ps9122\",\r\n  \"etag\": \"W/\\\"12edbe1f-26d0-4125-bb08-08a75deb04f0\\\"\",\r\n  \"location\": \"westus\",\r\n  \"properties\": {\r\n    \"provisioningState\": \"Updating\",\r\n    \"resourceGuid\": \"4bf3d342-7f32-4fd4-aa9b-e98a1027958d\",\r\n    \"publicIPAddressVersion\": \"IPv4\",\r\n    \"publicIPAllocationMethod\": \"Dynamic\",\r\n    \"idleTimeoutInMinutes\": 4,\r\n    \"dnsSettings\": {\r\n      \"domainNameLabel\": \"ps6130\",\r\n      \"fqdn\": \"ps6130.westus.validation.cloudapp.azure.com\"\r\n    },\r\n    \"ipTags\": []\r\n  },\r\n  \"type\": \"Microsoft.Network/publicIPAddresses\",\r\n  \"sku\": {\r\n    \"name\": \"Basic\"\r\n  }\r\n}",
-      "ResponseHeaders": {
-        "Content-Length": [
-          "718"
-=======
           "FxVersion/4.7.2563.0",
           "OSName/Windows8.1Enterprise",
           "OSVersion/6.3.9600",
@@ -602,7 +374,6 @@
       "ResponseHeaders": {
         "Content-Length": [
           "716"
->>>>>>> 90e619ca
         ],
         "Content-Type": [
           "application/json; charset=utf-8"
@@ -617,17 +388,10 @@
           "3"
         ],
         "x-ms-request-id": [
-<<<<<<< HEAD
-          "003ca2dd-d90e-49c7-bc34-9b0266f045e5"
-        ],
-        "Azure-AsyncOperation": [
-          "https://management.azure.com/subscriptions/6926fc75-ce7d-4c9e-a87f-c4e38c594eb5/providers/Microsoft.Network/locations/westus.validation/operations/003ca2dd-d90e-49c7-bc34-9b0266f045e5?api-version=2017-10-01"
-=======
           "6b7366ea-e4bf-45a3-ae19-217435918a30"
         ],
         "Azure-AsyncOperation": [
           "https://management.azure.com/subscriptions/947d47b4-7883-4bb9-9d85-c5e8e2f572ce/providers/Microsoft.Network/locations/westus.validation/operations/6b7366ea-e4bf-45a3-ae19-217435918a30?api-version=2017-11-01"
->>>>>>> 90e619ca
         ],
         "Strict-Transport-Security": [
           "max-age=31536000; includeSubDomains"
@@ -643,15 +407,6 @@
           "1199"
         ],
         "x-ms-correlation-request-id": [
-<<<<<<< HEAD
-          "93a9c868-bdaf-4443-9310-fe74aa8eb685"
-        ],
-        "x-ms-routing-request-id": [
-          "WESTUS2:20180116T040039Z:93a9c868-bdaf-4443-9310-fe74aa8eb685"
-        ],
-        "Date": [
-          "Tue, 16 Jan 2018 04:00:38 GMT"
-=======
           "42afaa7c-0e88-45c8-b084-33faecf0f18f"
         ],
         "x-ms-routing-request-id": [
@@ -659,34 +414,21 @@
         ],
         "Date": [
           "Tue, 23 Jan 2018 11:14:14 GMT"
->>>>>>> 90e619ca
         ]
       },
       "StatusCode": 201
     },
     {
-<<<<<<< HEAD
-      "RequestUri": "/subscriptions/6926fc75-ce7d-4c9e-a87f-c4e38c594eb5/providers/Microsoft.Network/locations/westus.validation/operations/003ca2dd-d90e-49c7-bc34-9b0266f045e5?api-version=2017-10-01",
-      "EncodedRequestUri": "L3N1YnNjcmlwdGlvbnMvNjkyNmZjNzUtY2U3ZC00YzllLWE4N2YtYzRlMzhjNTk0ZWI1L3Byb3ZpZGVycy9NaWNyb3NvZnQuTmV0d29yay9sb2NhdGlvbnMvd2VzdHVzLnZhbGlkYXRpb24vb3BlcmF0aW9ucy8wMDNjYTJkZC1kOTBlLTQ5YzctYmMzNC05YjAyNjZmMDQ1ZTU/YXBpLXZlcnNpb249MjAxNy0xMC0wMQ==",
-=======
       "RequestUri": "/subscriptions/947d47b4-7883-4bb9-9d85-c5e8e2f572ce/providers/Microsoft.Network/locations/westus.validation/operations/6b7366ea-e4bf-45a3-ae19-217435918a30?api-version=2017-11-01",
       "EncodedRequestUri": "L3N1YnNjcmlwdGlvbnMvOTQ3ZDQ3YjQtNzg4My00YmI5LTlkODUtYzVlOGUyZjU3MmNlL3Byb3ZpZGVycy9NaWNyb3NvZnQuTmV0d29yay9sb2NhdGlvbnMvd2VzdHVzLnZhbGlkYXRpb24vb3BlcmF0aW9ucy82YjczNjZlYS1lNGJmLTQ1YTMtYWUxOS0yMTc0MzU5MThhMzA/YXBpLXZlcnNpb249MjAxNy0xMS0wMQ==",
->>>>>>> 90e619ca
-      "RequestMethod": "GET",
-      "RequestBody": "",
-      "RequestHeaders": {
-        "User-Agent": [
-<<<<<<< HEAD
-          "FxVersion/4.7.2115.0",
-          "OSName/Windows10Enterprise",
-          "OSVersion/6.3.15063",
-          "Microsoft.Azure.Management.Network.NetworkManagementClient/16.1.0.0"
-=======
+      "RequestMethod": "GET",
+      "RequestBody": "",
+      "RequestHeaders": {
+        "User-Agent": [
           "FxVersion/4.7.2563.0",
           "OSName/Windows8.1Enterprise",
           "OSVersion/6.3.9600",
           "Microsoft.Azure.Management.Network.NetworkManagementClient/17.0.0.0"
->>>>>>> 90e619ca
         ]
       },
       "ResponseBody": "{\r\n  \"status\": \"Succeeded\"\r\n}",
@@ -704,11 +446,7 @@
           "no-cache"
         ],
         "x-ms-request-id": [
-<<<<<<< HEAD
-          "87017551-4413-4d94-841a-d3640a0ac53c"
-=======
           "be92892a-1425-42d1-8fbd-34c592c8c3e4"
->>>>>>> 90e619ca
         ],
         "Strict-Transport-Security": [
           "max-age=31536000; includeSubDomains"
@@ -721,18 +459,6 @@
           "Microsoft-HTTPAPI/2.0"
         ],
         "x-ms-ratelimit-remaining-subscription-reads": [
-<<<<<<< HEAD
-          "14989"
-        ],
-        "x-ms-correlation-request-id": [
-          "35559688-d157-42c1-b99a-70a980dbb207"
-        ],
-        "x-ms-routing-request-id": [
-          "WESTUS2:20180116T040049Z:35559688-d157-42c1-b99a-70a980dbb207"
-        ],
-        "Date": [
-          "Tue, 16 Jan 2018 04:00:49 GMT"
-=======
           "14998"
         ],
         "x-ms-correlation-request-id": [
@@ -743,45 +469,23 @@
         ],
         "Date": [
           "Tue, 23 Jan 2018 11:14:25 GMT"
->>>>>>> 90e619ca
         ]
       },
       "StatusCode": 200
     },
     {
-<<<<<<< HEAD
-      "RequestUri": "/subscriptions/6926fc75-ce7d-4c9e-a87f-c4e38c594eb5/resourceGroups/ps6531/providers/Microsoft.Network/publicIPAddresses?api-version=2017-10-01",
-      "EncodedRequestUri": "L3N1YnNjcmlwdGlvbnMvNjkyNmZjNzUtY2U3ZC00YzllLWE4N2YtYzRlMzhjNTk0ZWI1L3Jlc291cmNlR3JvdXBzL3BzNjUzMS9wcm92aWRlcnMvTWljcm9zb2Z0Lk5ldHdvcmsvcHVibGljSVBBZGRyZXNzZXM/YXBpLXZlcnNpb249MjAxNy0xMC0wMQ==",
-=======
       "RequestUri": "/subscriptions/947d47b4-7883-4bb9-9d85-c5e8e2f572ce/resourceGroups/ps6638/providers/Microsoft.Network/publicIPAddresses?api-version=2017-11-01",
       "EncodedRequestUri": "L3N1YnNjcmlwdGlvbnMvOTQ3ZDQ3YjQtNzg4My00YmI5LTlkODUtYzVlOGUyZjU3MmNlL3Jlc291cmNlR3JvdXBzL3BzNjYzOC9wcm92aWRlcnMvTWljcm9zb2Z0Lk5ldHdvcmsvcHVibGljSVBBZGRyZXNzZXM/YXBpLXZlcnNpb249MjAxNy0xMS0wMQ==",
->>>>>>> 90e619ca
       "RequestMethod": "GET",
       "RequestBody": "",
       "RequestHeaders": {
         "x-ms-client-request-id": [
-<<<<<<< HEAD
-          "12fcb69d-15a4-46d2-9fc2-c5c899457c1a"
-=======
           "827c1ed6-a2b2-436e-a989-76b1532da81e"
->>>>>>> 90e619ca
         ],
         "accept-language": [
           "en-US"
         ],
         "User-Agent": [
-<<<<<<< HEAD
-          "FxVersion/4.7.2115.0",
-          "OSName/Windows10Enterprise",
-          "OSVersion/6.3.15063",
-          "Microsoft.Azure.Management.Network.NetworkManagementClient/16.1.0.0"
-        ]
-      },
-      "ResponseBody": "{\r\n  \"value\": [\r\n    {\r\n      \"name\": \"ps9122\",\r\n      \"id\": \"/subscriptions/6926fc75-ce7d-4c9e-a87f-c4e38c594eb5/resourceGroups/ps6531/providers/Microsoft.Network/publicIPAddresses/ps9122\",\r\n      \"etag\": \"W/\\\"b890e86d-9ed7-4ce0-83f1-311d4e07eb7b\\\"\",\r\n      \"location\": \"westus\",\r\n      \"properties\": {\r\n        \"provisioningState\": \"Succeeded\",\r\n        \"resourceGuid\": \"4bf3d342-7f32-4fd4-aa9b-e98a1027958d\",\r\n        \"publicIPAddressVersion\": \"IPv4\",\r\n        \"publicIPAllocationMethod\": \"Dynamic\",\r\n        \"idleTimeoutInMinutes\": 4,\r\n        \"dnsSettings\": {\r\n          \"domainNameLabel\": \"ps6130\",\r\n          \"fqdn\": \"ps6130.westus.validation.cloudapp.azure.com\"\r\n        },\r\n        \"ipTags\": []\r\n      },\r\n      \"type\": \"Microsoft.Network/publicIPAddresses\",\r\n      \"sku\": {\r\n        \"name\": \"Basic\"\r\n      }\r\n    }\r\n  ]\r\n}",
-      "ResponseHeaders": {
-        "Content-Length": [
-          "832"
-=======
           "FxVersion/4.7.2563.0",
           "OSName/Windows8.1Enterprise",
           "OSVersion/6.3.9600",
@@ -792,23 +496,18 @@
       "ResponseHeaders": {
         "Content-Length": [
           "830"
->>>>>>> 90e619ca
-        ],
-        "Content-Type": [
-          "application/json; charset=utf-8"
-        ],
-        "Expires": [
-          "-1"
-        ],
-        "Pragma": [
-          "no-cache"
-        ],
-        "x-ms-request-id": [
-<<<<<<< HEAD
-          "15f72ccf-6541-4375-aa84-91edc36f5753"
-=======
+        ],
+        "Content-Type": [
+          "application/json; charset=utf-8"
+        ],
+        "Expires": [
+          "-1"
+        ],
+        "Pragma": [
+          "no-cache"
+        ],
+        "x-ms-request-id": [
           "68338890-2d24-4b04-91d8-5703b307100e"
->>>>>>> 90e619ca
         ],
         "Strict-Transport-Security": [
           "max-age=31536000; includeSubDomains"
@@ -821,18 +520,6 @@
           "Microsoft-HTTPAPI/2.0"
         ],
         "x-ms-ratelimit-remaining-subscription-reads": [
-<<<<<<< HEAD
-          "14985"
-        ],
-        "x-ms-correlation-request-id": [
-          "5db3b4f5-587e-4ec7-a23a-880133b0b8db"
-        ],
-        "x-ms-routing-request-id": [
-          "WESTUS2:20180116T040050Z:5db3b4f5-587e-4ec7-a23a-880133b0b8db"
-        ],
-        "Date": [
-          "Tue, 16 Jan 2018 04:00:49 GMT"
-=======
           "14994"
         ],
         "x-ms-correlation-request-id": [
@@ -843,44 +530,27 @@
         ],
         "Date": [
           "Tue, 23 Jan 2018 11:14:26 GMT"
->>>>>>> 90e619ca
         ]
       },
       "StatusCode": 200
     },
     {
-<<<<<<< HEAD
-      "RequestUri": "/subscriptions/6926fc75-ce7d-4c9e-a87f-c4e38c594eb5/resourceGroups/ps6531/providers/Microsoft.Network/publicIPAddresses?api-version=2017-10-01",
-      "EncodedRequestUri": "L3N1YnNjcmlwdGlvbnMvNjkyNmZjNzUtY2U3ZC00YzllLWE4N2YtYzRlMzhjNTk0ZWI1L3Jlc291cmNlR3JvdXBzL3BzNjUzMS9wcm92aWRlcnMvTWljcm9zb2Z0Lk5ldHdvcmsvcHVibGljSVBBZGRyZXNzZXM/YXBpLXZlcnNpb249MjAxNy0xMC0wMQ==",
-=======
       "RequestUri": "/subscriptions/947d47b4-7883-4bb9-9d85-c5e8e2f572ce/resourceGroups/ps6638/providers/Microsoft.Network/publicIPAddresses?api-version=2017-11-01",
       "EncodedRequestUri": "L3N1YnNjcmlwdGlvbnMvOTQ3ZDQ3YjQtNzg4My00YmI5LTlkODUtYzVlOGUyZjU3MmNlL3Jlc291cmNlR3JvdXBzL3BzNjYzOC9wcm92aWRlcnMvTWljcm9zb2Z0Lk5ldHdvcmsvcHVibGljSVBBZGRyZXNzZXM/YXBpLXZlcnNpb249MjAxNy0xMS0wMQ==",
->>>>>>> 90e619ca
       "RequestMethod": "GET",
       "RequestBody": "",
       "RequestHeaders": {
         "x-ms-client-request-id": [
-<<<<<<< HEAD
-          "45e4819b-cddf-4b80-b11a-6fa7a8302dcb"
-=======
           "d4bd56b0-c88b-45c1-ba89-441e438abea2"
->>>>>>> 90e619ca
         ],
         "accept-language": [
           "en-US"
         ],
         "User-Agent": [
-<<<<<<< HEAD
-          "FxVersion/4.7.2115.0",
-          "OSName/Windows10Enterprise",
-          "OSVersion/6.3.15063",
-          "Microsoft.Azure.Management.Network.NetworkManagementClient/16.1.0.0"
-=======
           "FxVersion/4.7.2563.0",
           "OSName/Windows8.1Enterprise",
           "OSVersion/6.3.9600",
           "Microsoft.Azure.Management.Network.NetworkManagementClient/17.0.0.0"
->>>>>>> 90e619ca
         ]
       },
       "ResponseBody": "{\r\n  \"value\": []\r\n}",
@@ -898,11 +568,7 @@
           "no-cache"
         ],
         "x-ms-request-id": [
-<<<<<<< HEAD
-          "c501900b-255e-4968-9a2a-25de09a81e49"
-=======
           "bba6b974-d988-4916-b218-400f8b86e53f"
->>>>>>> 90e619ca
         ],
         "Strict-Transport-Security": [
           "max-age=31536000; includeSubDomains"
@@ -915,18 +581,6 @@
           "Microsoft-HTTPAPI/2.0"
         ],
         "x-ms-ratelimit-remaining-subscription-reads": [
-<<<<<<< HEAD
-          "14983"
-        ],
-        "x-ms-correlation-request-id": [
-          "9d51a9b2-3810-45ce-8425-c9608885be5d"
-        ],
-        "x-ms-routing-request-id": [
-          "WESTUS2:20180116T040100Z:9d51a9b2-3810-45ce-8425-c9608885be5d"
-        ],
-        "Date": [
-          "Tue, 16 Jan 2018 04:01:00 GMT"
-=======
           "14992"
         ],
         "x-ms-correlation-request-id": [
@@ -937,44 +591,27 @@
         ],
         "Date": [
           "Tue, 23 Jan 2018 11:14:37 GMT"
->>>>>>> 90e619ca
         ]
       },
       "StatusCode": 200
     },
     {
-<<<<<<< HEAD
-      "RequestUri": "/subscriptions/6926fc75-ce7d-4c9e-a87f-c4e38c594eb5/resourceGroups/ps6531/providers/Microsoft.Network/publicIPAddresses/ps9122?api-version=2017-10-01",
-      "EncodedRequestUri": "L3N1YnNjcmlwdGlvbnMvNjkyNmZjNzUtY2U3ZC00YzllLWE4N2YtYzRlMzhjNTk0ZWI1L3Jlc291cmNlR3JvdXBzL3BzNjUzMS9wcm92aWRlcnMvTWljcm9zb2Z0Lk5ldHdvcmsvcHVibGljSVBBZGRyZXNzZXMvcHM5MTIyP2FwaS12ZXJzaW9uPTIwMTctMTAtMDE=",
-=======
       "RequestUri": "/subscriptions/947d47b4-7883-4bb9-9d85-c5e8e2f572ce/resourceGroups/ps6638/providers/Microsoft.Network/publicIPAddresses/ps3677?api-version=2017-11-01",
       "EncodedRequestUri": "L3N1YnNjcmlwdGlvbnMvOTQ3ZDQ3YjQtNzg4My00YmI5LTlkODUtYzVlOGUyZjU3MmNlL3Jlc291cmNlR3JvdXBzL3BzNjYzOC9wcm92aWRlcnMvTWljcm9zb2Z0Lk5ldHdvcmsvcHVibGljSVBBZGRyZXNzZXMvcHMzNjc3P2FwaS12ZXJzaW9uPTIwMTctMTEtMDE=",
->>>>>>> 90e619ca
       "RequestMethod": "DELETE",
       "RequestBody": "",
       "RequestHeaders": {
         "x-ms-client-request-id": [
-<<<<<<< HEAD
-          "8ede50fb-8df3-4e5d-b78d-e81c93193650"
-=======
           "d0f0eb89-6f56-4b22-8af4-bc6ad22e37f1"
->>>>>>> 90e619ca
         ],
         "accept-language": [
           "en-US"
         ],
         "User-Agent": [
-<<<<<<< HEAD
-          "FxVersion/4.7.2115.0",
-          "OSName/Windows10Enterprise",
-          "OSVersion/6.3.15063",
-          "Microsoft.Azure.Management.Network.NetworkManagementClient/16.1.0.0"
-=======
           "FxVersion/4.7.2563.0",
           "OSName/Windows8.1Enterprise",
           "OSVersion/6.3.9600",
           "Microsoft.Azure.Management.Network.NetworkManagementClient/17.0.0.0"
->>>>>>> 90e619ca
         ]
       },
       "ResponseBody": "",
@@ -992,17 +629,10 @@
           "10"
         ],
         "x-ms-request-id": [
-<<<<<<< HEAD
-          "b02b3320-b8ec-46b2-9374-c72bcad0e399"
-        ],
-        "Azure-AsyncOperation": [
-          "https://management.azure.com/subscriptions/6926fc75-ce7d-4c9e-a87f-c4e38c594eb5/providers/Microsoft.Network/locations/westus.validation/operations/b02b3320-b8ec-46b2-9374-c72bcad0e399?api-version=2017-10-01"
-=======
           "edd7d838-8125-454f-80f8-ad38ba498691"
         ],
         "Azure-AsyncOperation": [
           "https://management.azure.com/subscriptions/947d47b4-7883-4bb9-9d85-c5e8e2f572ce/providers/Microsoft.Network/locations/westus.validation/operations/edd7d838-8125-454f-80f8-ad38ba498691?api-version=2017-11-01"
->>>>>>> 90e619ca
         ],
         "Strict-Transport-Security": [
           "max-age=31536000; includeSubDomains"
@@ -1011,11 +641,7 @@
           "no-cache"
         ],
         "Location": [
-<<<<<<< HEAD
-          "https://management.azure.com/subscriptions/6926fc75-ce7d-4c9e-a87f-c4e38c594eb5/providers/Microsoft.Network/locations/westus.validation/operationResults/b02b3320-b8ec-46b2-9374-c72bcad0e399?api-version=2017-10-01"
-=======
           "https://management.azure.com/subscriptions/947d47b4-7883-4bb9-9d85-c5e8e2f572ce/providers/Microsoft.Network/locations/westus.validation/operationResults/edd7d838-8125-454f-80f8-ad38ba498691?api-version=2017-11-01"
->>>>>>> 90e619ca
         ],
         "Server": [
           "Microsoft-HTTPAPI/2.0",
@@ -1025,15 +651,6 @@
           "1198"
         ],
         "x-ms-correlation-request-id": [
-<<<<<<< HEAD
-          "11017d17-70d4-4142-9384-55e586ed76ae"
-        ],
-        "x-ms-routing-request-id": [
-          "WESTUS2:20180116T040050Z:11017d17-70d4-4142-9384-55e586ed76ae"
-        ],
-        "Date": [
-          "Tue, 16 Jan 2018 04:00:50 GMT"
-=======
           "b89f1d43-57a2-4f0d-adad-f4db55bc25b5"
         ],
         "x-ms-routing-request-id": [
@@ -1041,34 +658,21 @@
         ],
         "Date": [
           "Tue, 23 Jan 2018 11:14:27 GMT"
->>>>>>> 90e619ca
         ]
       },
       "StatusCode": 202
     },
     {
-<<<<<<< HEAD
-      "RequestUri": "/subscriptions/6926fc75-ce7d-4c9e-a87f-c4e38c594eb5/providers/Microsoft.Network/locations/westus.validation/operations/b02b3320-b8ec-46b2-9374-c72bcad0e399?api-version=2017-10-01",
-      "EncodedRequestUri": "L3N1YnNjcmlwdGlvbnMvNjkyNmZjNzUtY2U3ZC00YzllLWE4N2YtYzRlMzhjNTk0ZWI1L3Byb3ZpZGVycy9NaWNyb3NvZnQuTmV0d29yay9sb2NhdGlvbnMvd2VzdHVzLnZhbGlkYXRpb24vb3BlcmF0aW9ucy9iMDJiMzMyMC1iOGVjLTQ2YjItOTM3NC1jNzJiY2FkMGUzOTk/YXBpLXZlcnNpb249MjAxNy0xMC0wMQ==",
-=======
       "RequestUri": "/subscriptions/947d47b4-7883-4bb9-9d85-c5e8e2f572ce/providers/Microsoft.Network/locations/westus.validation/operations/edd7d838-8125-454f-80f8-ad38ba498691?api-version=2017-11-01",
       "EncodedRequestUri": "L3N1YnNjcmlwdGlvbnMvOTQ3ZDQ3YjQtNzg4My00YmI5LTlkODUtYzVlOGUyZjU3MmNlL3Byb3ZpZGVycy9NaWNyb3NvZnQuTmV0d29yay9sb2NhdGlvbnMvd2VzdHVzLnZhbGlkYXRpb24vb3BlcmF0aW9ucy9lZGQ3ZDgzOC04MTI1LTQ1NGYtODBmOC1hZDM4YmE0OTg2OTE/YXBpLXZlcnNpb249MjAxNy0xMS0wMQ==",
->>>>>>> 90e619ca
-      "RequestMethod": "GET",
-      "RequestBody": "",
-      "RequestHeaders": {
-        "User-Agent": [
-<<<<<<< HEAD
-          "FxVersion/4.7.2115.0",
-          "OSName/Windows10Enterprise",
-          "OSVersion/6.3.15063",
-          "Microsoft.Azure.Management.Network.NetworkManagementClient/16.1.0.0"
-=======
+      "RequestMethod": "GET",
+      "RequestBody": "",
+      "RequestHeaders": {
+        "User-Agent": [
           "FxVersion/4.7.2563.0",
           "OSName/Windows8.1Enterprise",
           "OSVersion/6.3.9600",
           "Microsoft.Azure.Management.Network.NetworkManagementClient/17.0.0.0"
->>>>>>> 90e619ca
         ]
       },
       "ResponseBody": "{\r\n  \"status\": \"Succeeded\"\r\n}",
@@ -1086,11 +690,7 @@
           "no-cache"
         ],
         "x-ms-request-id": [
-<<<<<<< HEAD
-          "89e8ebf1-f641-4aeb-906e-1714715f7872"
-=======
           "ab784fa5-8dc6-4c8d-bc9e-4b6fd7778fe6"
->>>>>>> 90e619ca
         ],
         "Strict-Transport-Security": [
           "max-age=31536000; includeSubDomains"
@@ -1103,18 +703,6 @@
           "Microsoft-HTTPAPI/2.0"
         ],
         "x-ms-ratelimit-remaining-subscription-reads": [
-<<<<<<< HEAD
-          "14984"
-        ],
-        "x-ms-correlation-request-id": [
-          "d9a71f4d-fc1d-48af-b04f-75f8fe66db53"
-        ],
-        "x-ms-routing-request-id": [
-          "WESTUS2:20180116T040100Z:d9a71f4d-fc1d-48af-b04f-75f8fe66db53"
-        ],
-        "Date": [
-          "Tue, 16 Jan 2018 04:01:00 GMT"
-=======
           "14993"
         ],
         "x-ms-correlation-request-id": [
@@ -1125,19 +713,13 @@
         ],
         "Date": [
           "Tue, 23 Jan 2018 11:14:37 GMT"
->>>>>>> 90e619ca
         ]
       },
       "StatusCode": 200
     },
     {
-<<<<<<< HEAD
-      "RequestUri": "/subscriptions/6926fc75-ce7d-4c9e-a87f-c4e38c594eb5/resourcegroups/ps6531?api-version=2016-02-01",
-      "EncodedRequestUri": "L3N1YnNjcmlwdGlvbnMvNjkyNmZjNzUtY2U3ZC00YzllLWE4N2YtYzRlMzhjNTk0ZWI1L3Jlc291cmNlZ3JvdXBzL3BzNjUzMT9hcGktdmVyc2lvbj0yMDE2LTAyLTAx",
-=======
       "RequestUri": "/subscriptions/947d47b4-7883-4bb9-9d85-c5e8e2f572ce/resourcegroups/ps6638?api-version=2016-02-01",
       "EncodedRequestUri": "L3N1YnNjcmlwdGlvbnMvOTQ3ZDQ3YjQtNzg4My00YmI5LTlkODUtYzVlOGUyZjU3MmNlL3Jlc291cmNlZ3JvdXBzL3BzNjYzOD9hcGktdmVyc2lvbj0yMDE2LTAyLTAx",
->>>>>>> 90e619ca
       "RequestMethod": "DELETE",
       "RequestBody": "",
       "RequestHeaders": {
@@ -1163,15 +745,6 @@
           "1198"
         ],
         "x-ms-request-id": [
-<<<<<<< HEAD
-          "26425252-9b48-40fd-8455-9a8412d297f0"
-        ],
-        "x-ms-correlation-request-id": [
-          "26425252-9b48-40fd-8455-9a8412d297f0"
-        ],
-        "x-ms-routing-request-id": [
-          "WESTUS2:20180116T040101Z:26425252-9b48-40fd-8455-9a8412d297f0"
-=======
           "cafa628c-e62c-4a28-91b2-160ab1b88c83"
         ],
         "x-ms-correlation-request-id": [
@@ -1179,38 +752,25 @@
         ],
         "x-ms-routing-request-id": [
           "UKSOUTH:20180123T111441Z:cafa628c-e62c-4a28-91b2-160ab1b88c83"
->>>>>>> 90e619ca
-        ],
-        "Strict-Transport-Security": [
-          "max-age=31536000; includeSubDomains"
-        ],
-        "Cache-Control": [
-          "no-cache"
-        ],
-        "Date": [
-<<<<<<< HEAD
-          "Tue, 16 Jan 2018 04:01:00 GMT"
-        ],
-        "Location": [
-          "https://management.azure.com/subscriptions/6926fc75-ce7d-4c9e-a87f-c4e38c594eb5/operationresults/eyJqb2JJZCI6IlJFU09VUkNFR1JPVVBERUxFVElPTkpPQi1QUzY1MzEtV0VTVFVTIiwiam9iTG9jYXRpb24iOiJ3ZXN0dXMifQ?api-version=2016-02-01"
-=======
+        ],
+        "Strict-Transport-Security": [
+          "max-age=31536000; includeSubDomains"
+        ],
+        "Cache-Control": [
+          "no-cache"
+        ],
+        "Date": [
           "Tue, 23 Jan 2018 11:14:40 GMT"
         ],
         "Location": [
           "https://management.azure.com/subscriptions/947d47b4-7883-4bb9-9d85-c5e8e2f572ce/operationresults/eyJqb2JJZCI6IlJFU09VUkNFR1JPVVBERUxFVElPTkpPQi1QUzY2MzgtV0VTVFVTIiwiam9iTG9jYXRpb24iOiJ3ZXN0dXMifQ?api-version=2016-02-01"
->>>>>>> 90e619ca
         ]
       },
       "StatusCode": 202
     },
     {
-<<<<<<< HEAD
-      "RequestUri": "/subscriptions/6926fc75-ce7d-4c9e-a87f-c4e38c594eb5/operationresults/eyJqb2JJZCI6IlJFU09VUkNFR1JPVVBERUxFVElPTkpPQi1QUzY1MzEtV0VTVFVTIiwiam9iTG9jYXRpb24iOiJ3ZXN0dXMifQ?api-version=2016-02-01",
-      "EncodedRequestUri": "L3N1YnNjcmlwdGlvbnMvNjkyNmZjNzUtY2U3ZC00YzllLWE4N2YtYzRlMzhjNTk0ZWI1L29wZXJhdGlvbnJlc3VsdHMvZXlKcWIySkpaQ0k2SWxKRlUwOVZVa05GUjFKUFZWQkVSVXhGVkVsUFRrcFBRaTFRVXpZMU16RXRWMFZUVkZWVElpd2lhbTlpVEc5allYUnBiMjRpT2lKM1pYTjBkWE1pZlE/YXBpLXZlcnNpb249MjAxNi0wMi0wMQ==",
-=======
       "RequestUri": "/subscriptions/947d47b4-7883-4bb9-9d85-c5e8e2f572ce/operationresults/eyJqb2JJZCI6IlJFU09VUkNFR1JPVVBERUxFVElPTkpPQi1QUzY2MzgtV0VTVFVTIiwiam9iTG9jYXRpb24iOiJ3ZXN0dXMifQ?api-version=2016-02-01",
       "EncodedRequestUri": "L3N1YnNjcmlwdGlvbnMvOTQ3ZDQ3YjQtNzg4My00YmI5LTlkODUtYzVlOGUyZjU3MmNlL29wZXJhdGlvbnJlc3VsdHMvZXlKcWIySkpaQ0k2SWxKRlUwOVZVa05GUjFKUFZWQkVSVXhGVkVsUFRrcFBRaTFRVXpZMk16Z3RWMFZUVkZWVElpd2lhbTlpVEc5allYUnBiMjRpT2lKM1pYTjBkWE1pZlE/YXBpLXZlcnNpb249MjAxNi0wMi0wMQ==",
->>>>>>> 90e619ca
       "RequestMethod": "GET",
       "RequestBody": "",
       "RequestHeaders": {
@@ -1236,18 +796,6 @@
           "15"
         ],
         "x-ms-ratelimit-remaining-subscription-reads": [
-<<<<<<< HEAD
-          "14992"
-        ],
-        "x-ms-request-id": [
-          "ab7172d0-596e-4849-ad1d-3cd7c98a6522"
-        ],
-        "x-ms-correlation-request-id": [
-          "ab7172d0-596e-4849-ad1d-3cd7c98a6522"
-        ],
-        "x-ms-routing-request-id": [
-          "WESTUS2:20180116T040101Z:ab7172d0-596e-4849-ad1d-3cd7c98a6522"
-=======
           "14998"
         ],
         "x-ms-request-id": [
@@ -1312,38 +860,25 @@
         ],
         "x-ms-routing-request-id": [
           "UKSOUTH:20180123T111456Z:27fcca4d-9162-4882-a0c6-c319985fe2ce"
->>>>>>> 90e619ca
-        ],
-        "Strict-Transport-Security": [
-          "max-age=31536000; includeSubDomains"
-        ],
-        "Cache-Control": [
-          "no-cache"
-        ],
-        "Date": [
-<<<<<<< HEAD
-          "Tue, 16 Jan 2018 04:01:00 GMT"
-        ],
-        "Location": [
-          "https://management.azure.com/subscriptions/6926fc75-ce7d-4c9e-a87f-c4e38c594eb5/operationresults/eyJqb2JJZCI6IlJFU09VUkNFR1JPVVBERUxFVElPTkpPQi1QUzY1MzEtV0VTVFVTIiwiam9iTG9jYXRpb24iOiJ3ZXN0dXMifQ?api-version=2016-02-01"
-=======
+        ],
+        "Strict-Transport-Security": [
+          "max-age=31536000; includeSubDomains"
+        ],
+        "Cache-Control": [
+          "no-cache"
+        ],
+        "Date": [
           "Tue, 23 Jan 2018 11:14:56 GMT"
         ],
         "Location": [
           "https://management.azure.com/subscriptions/947d47b4-7883-4bb9-9d85-c5e8e2f572ce/operationresults/eyJqb2JJZCI6IlJFU09VUkNFR1JPVVBERUxFVElPTkpPQi1QUzY2MzgtV0VTVFVTIiwiam9iTG9jYXRpb24iOiJ3ZXN0dXMifQ?api-version=2016-02-01"
->>>>>>> 90e619ca
         ]
       },
       "StatusCode": 202
     },
     {
-<<<<<<< HEAD
-      "RequestUri": "/subscriptions/6926fc75-ce7d-4c9e-a87f-c4e38c594eb5/operationresults/eyJqb2JJZCI6IlJFU09VUkNFR1JPVVBERUxFVElPTkpPQi1QUzY1MzEtV0VTVFVTIiwiam9iTG9jYXRpb24iOiJ3ZXN0dXMifQ?api-version=2016-02-01",
-      "EncodedRequestUri": "L3N1YnNjcmlwdGlvbnMvNjkyNmZjNzUtY2U3ZC00YzllLWE4N2YtYzRlMzhjNTk0ZWI1L29wZXJhdGlvbnJlc3VsdHMvZXlKcWIySkpaQ0k2SWxKRlUwOVZVa05GUjFKUFZWQkVSVXhGVkVsUFRrcFBRaTFRVXpZMU16RXRWMFZUVkZWVElpd2lhbTlpVEc5allYUnBiMjRpT2lKM1pYTjBkWE1pZlE/YXBpLXZlcnNpb249MjAxNi0wMi0wMQ==",
-=======
       "RequestUri": "/subscriptions/947d47b4-7883-4bb9-9d85-c5e8e2f572ce/operationresults/eyJqb2JJZCI6IlJFU09VUkNFR1JPVVBERUxFVElPTkpPQi1QUzY2MzgtV0VTVFVTIiwiam9iTG9jYXRpb24iOiJ3ZXN0dXMifQ?api-version=2016-02-01",
       "EncodedRequestUri": "L3N1YnNjcmlwdGlvbnMvOTQ3ZDQ3YjQtNzg4My00YmI5LTlkODUtYzVlOGUyZjU3MmNlL29wZXJhdGlvbnJlc3VsdHMvZXlKcWIySkpaQ0k2SWxKRlUwOVZVa05GUjFKUFZWQkVSVXhGVkVsUFRrcFBRaTFRVXpZMk16Z3RWMFZUVkZWVElpd2lhbTlpVEc5allYUnBiMjRpT2lKM1pYTjBkWE1pZlE/YXBpLXZlcnNpb249MjAxNi0wMi0wMQ==",
->>>>>>> 90e619ca
       "RequestMethod": "GET",
       "RequestBody": "",
       "RequestHeaders": {
@@ -1369,18 +904,9 @@
           "15"
         ],
         "x-ms-ratelimit-remaining-subscription-reads": [
-          "14991"
-        ],
-        "x-ms-request-id": [
-<<<<<<< HEAD
-          "88290d42-4b78-4630-9ae6-f6180525d7c1"
-        ],
-        "x-ms-correlation-request-id": [
-          "88290d42-4b78-4630-9ae6-f6180525d7c1"
-        ],
-        "x-ms-routing-request-id": [
-          "WESTUS2:20180116T040116Z:88290d42-4b78-4630-9ae6-f6180525d7c1"
-=======
+          "14996"
+        ],
+        "x-ms-request-id": [
           "6db86cfe-5efc-47a0-818e-57a609a61d90"
         ],
         "x-ms-correlation-request-id": [
@@ -1388,38 +914,25 @@
         ],
         "x-ms-routing-request-id": [
           "UKSOUTH:20180123T111512Z:6db86cfe-5efc-47a0-818e-57a609a61d90"
->>>>>>> 90e619ca
-        ],
-        "Strict-Transport-Security": [
-          "max-age=31536000; includeSubDomains"
-        ],
-        "Cache-Control": [
-          "no-cache"
-        ],
-        "Date": [
-<<<<<<< HEAD
-          "Tue, 16 Jan 2018 04:01:16 GMT"
-        ],
-        "Location": [
-          "https://management.azure.com/subscriptions/6926fc75-ce7d-4c9e-a87f-c4e38c594eb5/operationresults/eyJqb2JJZCI6IlJFU09VUkNFR1JPVVBERUxFVElPTkpPQi1QUzY1MzEtV0VTVFVTIiwiam9iTG9jYXRpb24iOiJ3ZXN0dXMifQ?api-version=2016-02-01"
-=======
+        ],
+        "Strict-Transport-Security": [
+          "max-age=31536000; includeSubDomains"
+        ],
+        "Cache-Control": [
+          "no-cache"
+        ],
+        "Date": [
           "Tue, 23 Jan 2018 11:15:11 GMT"
         ],
         "Location": [
           "https://management.azure.com/subscriptions/947d47b4-7883-4bb9-9d85-c5e8e2f572ce/operationresults/eyJqb2JJZCI6IlJFU09VUkNFR1JPVVBERUxFVElPTkpPQi1QUzY2MzgtV0VTVFVTIiwiam9iTG9jYXRpb24iOiJ3ZXN0dXMifQ?api-version=2016-02-01"
->>>>>>> 90e619ca
         ]
       },
       "StatusCode": 202
     },
     {
-<<<<<<< HEAD
-      "RequestUri": "/subscriptions/6926fc75-ce7d-4c9e-a87f-c4e38c594eb5/operationresults/eyJqb2JJZCI6IlJFU09VUkNFR1JPVVBERUxFVElPTkpPQi1QUzY1MzEtV0VTVFVTIiwiam9iTG9jYXRpb24iOiJ3ZXN0dXMifQ?api-version=2016-02-01",
-      "EncodedRequestUri": "L3N1YnNjcmlwdGlvbnMvNjkyNmZjNzUtY2U3ZC00YzllLWE4N2YtYzRlMzhjNTk0ZWI1L29wZXJhdGlvbnJlc3VsdHMvZXlKcWIySkpaQ0k2SWxKRlUwOVZVa05GUjFKUFZWQkVSVXhGVkVsUFRrcFBRaTFRVXpZMU16RXRWMFZUVkZWVElpd2lhbTlpVEc5allYUnBiMjRpT2lKM1pYTjBkWE1pZlE/YXBpLXZlcnNpb249MjAxNi0wMi0wMQ==",
-=======
       "RequestUri": "/subscriptions/947d47b4-7883-4bb9-9d85-c5e8e2f572ce/operationresults/eyJqb2JJZCI6IlJFU09VUkNFR1JPVVBERUxFVElPTkpPQi1QUzY2MzgtV0VTVFVTIiwiam9iTG9jYXRpb24iOiJ3ZXN0dXMifQ?api-version=2016-02-01",
       "EncodedRequestUri": "L3N1YnNjcmlwdGlvbnMvOTQ3ZDQ3YjQtNzg4My00YmI5LTlkODUtYzVlOGUyZjU3MmNlL29wZXJhdGlvbnJlc3VsdHMvZXlKcWIySkpaQ0k2SWxKRlUwOVZVa05GUjFKUFZWQkVSVXhGVkVsUFRrcFBRaTFRVXpZMk16Z3RWMFZUVkZWVElpd2lhbTlpVEc5allYUnBiMjRpT2lKM1pYTjBkWE1pZlE/YXBpLXZlcnNpb249MjAxNi0wMi0wMQ==",
->>>>>>> 90e619ca
       "RequestMethod": "GET",
       "RequestBody": "",
       "RequestHeaders": {
@@ -1442,18 +955,9 @@
           "no-cache"
         ],
         "x-ms-ratelimit-remaining-subscription-reads": [
-          "14990"
-        ],
-        "x-ms-request-id": [
-<<<<<<< HEAD
-          "9bba90bb-2681-425c-9a25-aba2c32f3032"
-        ],
-        "x-ms-correlation-request-id": [
-          "9bba90bb-2681-425c-9a25-aba2c32f3032"
-        ],
-        "x-ms-routing-request-id": [
-          "WESTUS2:20180116T040131Z:9bba90bb-2681-425c-9a25-aba2c32f3032"
-=======
+          "14995"
+        ],
+        "x-ms-request-id": [
           "154e50a6-f17c-44d2-b8ca-413d294ad483"
         ],
         "x-ms-correlation-request-id": [
@@ -1461,20 +965,15 @@
         ],
         "x-ms-routing-request-id": [
           "UKSOUTH:20180123T111527Z:154e50a6-f17c-44d2-b8ca-413d294ad483"
->>>>>>> 90e619ca
-        ],
-        "Strict-Transport-Security": [
-          "max-age=31536000; includeSubDomains"
-        ],
-        "Cache-Control": [
-          "no-cache"
-        ],
-        "Date": [
-<<<<<<< HEAD
-          "Tue, 16 Jan 2018 04:01:31 GMT"
-=======
+        ],
+        "Strict-Transport-Security": [
+          "max-age=31536000; includeSubDomains"
+        ],
+        "Cache-Control": [
+          "no-cache"
+        ],
+        "Date": [
           "Tue, 23 Jan 2018 11:15:26 GMT"
->>>>>>> 90e619ca
         ]
       },
       "StatusCode": 200
@@ -1482,18 +981,12 @@
   ],
   "Names": {
     "Test-PublicIpAddressCRUD-BasicSku": [
-<<<<<<< HEAD
-      "ps6531",
-      "ps9122",
-      "ps6130"
-=======
       "ps6638",
       "ps3677",
       "ps588"
->>>>>>> 90e619ca
     ]
   },
   "Variables": {
-    "SubscriptionId": "6926fc75-ce7d-4c9e-a87f-c4e38c594eb5"
+    "SubscriptionId": "947d47b4-7883-4bb9-9d85-c5e8e2f572ce"
   }
 }