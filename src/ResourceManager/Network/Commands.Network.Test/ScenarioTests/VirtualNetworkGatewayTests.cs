﻿// ----------------------------------------------------------------------------------
//
// Copyright Microsoft Corporation
// Licensed under the Apache License, Version 2.0 (the "License");
// you may not use this file except in compliance with the License.
// You may obtain a copy of the License at
// http://www.apache.org/licenses/LICENSE-2.0
// Unless required by applicable law or agreed to in writing, software
// distributed under the License is distributed on an "AS IS" BASIS,
// WITHOUT WARRANTIES OR CONDITIONS OF ANY KIND, either express or implied.
// See the License for the specific language governing permissions and
// limitations under the License.
// ----------------------------------------------------------------------------------

using System;
using Microsoft.WindowsAzure.Commands.ScenarioTest;
using Xunit;
using Microsoft.Azure.ServiceManagemenet.Common.Models;
using Xunit.Abstractions;

namespace Commands.Network.Test.ScenarioTests
{
    public class VirtualNetworkGatewayTests : Microsoft.WindowsAzure.Commands.Test.Utilities.Common.RMTestBase
    {
        public VirtualNetworkGatewayTests(ITestOutputHelper output)
        {
            XunitTracingInterceptor.AddToContext(new XunitTracingInterceptor(output));
        }

        [Fact]
        [Trait(Category.AcceptanceType, Category.CheckIn)]
        [Trait(Category.Owner, Category.brooklynft)]
        public void TestVirtualNetworkExpressRouteGatewayCRUD()
        {
            NetworkResourcesController.NewInstance.RunPsTest("Test-VirtualNetworkExpressRouteGatewayCRUD");
        }

        [Fact]
        [Trait(Category.AcceptanceType, Category.CheckIn)]
        [Trait(Category.Owner, Category.brooklynft)]
        public void TestVirtualNetworkGatewayCRUD()
        {
            NetworkResourcesController.NewInstance.RunPsTest("Test-VirtualNetworkGatewayCRUD");
        }

        [Fact]
        [Trait(Category.AcceptanceType, Category.CheckIn)]
        [Trait(Category.Owner, Category.brooklynft)]
        public void TestVirtualNetworkGatewayP2SAndSKU()
        {
            NetworkResourcesController.NewInstance.RunPsTest("Test-VirtualNetworkGatewayP2SAndSKU");
        }

        [Fact]
        [Trait(Category.Owner, Category.brooklynft)]
        public void TestSetVirtualNetworkGatewayCRUD()
        {
            NetworkResourcesController.NewInstance.RunPsTest("Test-SetVirtualNetworkGatewayCRUD");
        }

        [Fact]
        [Trait(Category.Owner, Category.brooklynft)]
        public void VirtualNetworkGatewayActiveActiveFeatureTest()
        {
            NetworkResourcesController.NewInstance.RunPsTest("Test-VirtualNetworkGatewayActiveActiveFeatureOperations");
        }

        [Fact]
        [Trait("Re-record", "ClientRuntime changes")]
        [Trait(Category.Owner, Category.brooklynft)]
        public void VirtualNetworkGatewayRouteApiTest()
        {
            NetworkResourcesController.NewInstance.RunPsTest("Test-VirtualNetworkGatewayBgpRouteApi");
        }

<<<<<<< HEAD
        [Fact]
=======
        [Fact(Skip ="Recorded with an older version of network, rerecord #4631")]
        [Trait(Category.Owner, Category.brooklynft)]
>>>>>>> 3400374e
        public void TestVirtualNetworkGatewayP2SVpnProfile()
        {
            NetworkResourcesController.NewInstance.RunPsTest(string.Format(
                "Test-VirtualNetworkGatewayGenerateVpnProfile -baseDir '{0}'", AppDomain.CurrentDomain.BaseDirectory));
        }

        [Fact]
        [Trait(Category.AcceptanceType, Category.CheckIn)]
        [Trait(Category.Owner, Category.brooklynft)]
        public void VirtualNetworkGatewayIkeV2Test()
        {
            NetworkResourcesController.NewInstance.RunPsTest("Test-VirtualNetworkGatewayIkeV2");
        }

        [Fact]
        [Trait(Category.AcceptanceType, Category.CheckIn)]
        public void VirtualNetworkGatewayVpnCustomIpsecPolicySetTest()
        {
            NetworkResourcesController.NewInstance.RunPsTest("Test-VirtualNetworkGatewayVpnCustomIpsecPolicySet");
        }
    }
}<|MERGE_RESOLUTION|>--- conflicted
+++ resolved
@@ -66,19 +66,14 @@
         }
 
         [Fact]
-        [Trait("Re-record", "ClientRuntime changes")]
         [Trait(Category.Owner, Category.brooklynft)]
         public void VirtualNetworkGatewayRouteApiTest()
         {
             NetworkResourcesController.NewInstance.RunPsTest("Test-VirtualNetworkGatewayBgpRouteApi");
         }
 
-<<<<<<< HEAD
         [Fact]
-=======
-        [Fact(Skip ="Recorded with an older version of network, rerecord #4631")]
         [Trait(Category.Owner, Category.brooklynft)]
->>>>>>> 3400374e
         public void TestVirtualNetworkGatewayP2SVpnProfile()
         {
             NetworkResourcesController.NewInstance.RunPsTest(string.Format(
