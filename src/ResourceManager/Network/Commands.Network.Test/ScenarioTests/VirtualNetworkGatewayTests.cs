--- conflicted
+++ resolved
@@ -21,17 +21,7 @@
 {
     public class VirtualNetworkGatewayTests : Microsoft.WindowsAzure.Commands.Test.Utilities.Common.RMTestBase
     {
-<<<<<<< HEAD
-        [Fact(Skip = "Rerecord tests")]
-=======
-        public VirtualNetworkGatewayTests(ITestOutputHelper output)
-        {
-            XunitTracingInterceptor.AddToContext(new XunitTracingInterceptor(output));
-        }
-
-        [Fact]
->>>>>>> cb21555c
-        [Trait(Category.AcceptanceType, Category.CheckIn)]
+        [Fact(Skip = "Rerecord tests")]        [Trait(Category.AcceptanceType, Category.CheckIn)]
         public void TestVirtualNetworkExpressRouteGatewayCRUD()
         {
             NetworkResourcesController.NewInstance.RunPsTest("Test-VirtualNetworkExpressRouteGatewayCRUD");
