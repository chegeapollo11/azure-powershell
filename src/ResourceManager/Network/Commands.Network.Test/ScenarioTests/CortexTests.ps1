--- conflicted
+++ resolved
@@ -113,14 +113,10 @@
 		Assert-AreEqual $vpnConnectionName $vpnConnection.Name
 		Assert-AreEqual 30 $vpnConnection.ConnectionBandwidth
 
-<<<<<<< HEAD
-        # Create a HubVirtualNetworkConnection
-=======
         $vpnConnections = Get-AzureRmVpnConnection -ResourceGroupName $rgName -ParentResourceName $vpnGatewayName
         Assert-NotNull $vpnConnections
 
 		# Create a HubVirtualNetworkConnection
->>>>>>> d43bc90f
 		$remoteVirtualNetwork = New-AzureRmVirtualNetwork -ResourceGroupName $rgName -Name $remoteVirtualNetworkName -Location $rglocation -AddressPrefix "10.0.1.0/24"
 		$createdHubVnetConnection = New-AzureRmVirtualHubVnetConnection -ResourceGroupName $rgName -VirtualHubName $virtualHubName -Name $hubVnetConnectionName -RemoteVirtualNetwork $remoteVirtualNetwork
 		$hubVnetConnection = Get-AzureRmVirtualHubVnetConnection -ResourceGroupName $rgName -VirtualHubName $virtualHubName -Name $hubVnetConnectionName
@@ -247,85 +243,3 @@
 	}
 }
 
-function Test-CortexExpressRouteCRUD
-{
-    # Setup
-    $rgName = Get-ResourceName
-    # ExpressRoute gateways have been enabled only in westcentralus region
-    $rglocation = "westcentralus"
-
-    $virtualWanName = Get-ResourceName
-    $virtualHubName = Get-ResourceName
-    $expressRouteGatewayName = Get-ResourceName
-    $circuitName = Get-ResourceName
-    $expressRouteConnectionName = Get-ResourceName
-
-    try
-    {
-        # Create the resource group
-        $resourceGroup = New-AzureRmResourceGroup -Name $rgName -Location $rglocation
-
-        # Create the Virtual Wan
-        $createdVirtualWan = New-AzureRmVirtualWan -ResourceGroupName $rgName -Name $virtualWanName -Location $rglocation -AllowVnetToVnetTraffic -AllowBranchToBranchTraffic
-        $virtualWan = Get-AzureRmVirtualWan -ResourceGroupName $rgName -Name $virtualWanName
-        Write-Debug "Created Virtual WAN $virtualWan.Name successfully"
-
-        $createdVirtualHub = New-AzureRmVirtualHub -ResourceGroupName $rgName -Name $virtualHubName -Location $rglocation -AddressPrefix "10.8.0.0/24" -VirtualWan $virtualWan
-        $virtualHub = Get-AzureRmVirtualHub -ResourceGroupName $rgName -Name $virtualHubName
-        Write-Debug "Created Virtual Hub virtualHub.Name successfully"
-
-        # Create the ExpressRouteGateway
-        $createdExpressRouteGateway = New-AzureRmExpressRouteGateway -ResourceGroupName $rgName -Name $expressRouteGatewayName -VirtualHub $virtualHub -MinScaleUnits 2
-        Write-Debug "Created ExpressRoute Gateway $expressRouteGatewayName successfully"
-        $expressRouteGateway = Get-AzureRmExpressRouteGateway -ResourceGroupName $rgName -Name $expressRouteGatewayName
-        Assert-NotNull $expressRouteGateway
-        Write-Debug "Retrieved ExpressRoute Gateway $expressRouteGatewayName successfully"
-
-        # List the ExpressRouteGateway
-        $expressRouteGateways = Get-AzureRmExpressRouteGateway
-        Assert-NotNull $expressRouteGateways
-        Assert-True { $expressRouteGateways.Count -gt 0 }
-
-        $expressRouteGateways = Get-AzureRmExpressRouteGateway -ResourceGroupName $rgName
-        Assert-NotNull $expressRouteGateways
-        Assert-True { $expressRouteGateways.Count -gt 0 }
-
-        # Create the ExpressRouteCircuit with peering to which the connection needs to be established to
-        $peering = New-AzureRmExpressRouteCircuitPeeringConfig -Name AzurePrivatePeering -PeeringType AzurePrivatePeering -PeerASN 100 -PrimaryPeerAddressPrefix "10.2.3.4/30" -SecondaryPeerAddressPrefix "11.2.3.4/30" -VlanId 22
-        $circuit = New-AzureRmExpressRouteCircuit -Name $circuitName -Location $rglocation -ResourceGroupName $rgname -SkuTier Standard -SkuFamily MeteredData  -ServiceProviderName "Zayo" -PeeringLocation "Denver" -BandwidthInMbps 200 -Peering $peering
-        Write-Debug "Created ExpressRoute Circuit with Private Peering $circuitName successfully"
-
-        # Get Express Route Circuit Resource
-        $circuitResult = Get-AzureRmExpressRouteCircuit -Name $circuitName -ResourceGroupName $rgname
-        $peeringResult = Get-AzureRmExpressRouteCircuitPeeringConfig -Name AzurePrivatePeering -ExpressRouteCircuit $circuitResult
-        Write-Debug "Created ExpressRoute Circuit with Private Peering $circuitName successfully"
-
-        # Create the ExpressRoute Connection
-        $createdExpressRouteConnection = New-AzureRmExpressRouteConnection -ResourceGroupName $rgName -ExpressRouteGatewayName $expressRouteGatewayName -Name $expressRouteConnectionName -ExpressRouteCircuitPeeringId $peeringResult.Id -RoutingWeight 10
-        Write-Debug "Created ExpressRoute Connection with Private Peering $expressRouteConnectionName successfully"
-        $createdExpressRouteConnection = Set-AzureRmExpressRouteConnection -ResourceGroupName $rgName -ExpressRouteGatewayName $expressRouteGatewayName -Name $expressRouteConnectionName -RoutingWeight 30
-        Write-Debug "Updated ExpressRoute Connection with Private Peering $expressRouteConnectionName successfully"
-        $expressRouteConnection = Get-AzureRmExpressRouteConnection -ResourceGroupName $rgName -ExpressRouteGatewayName $expressRouteGatewayName -Name $expressRouteConnectionName
-        Assert-NotNull $expressRouteConnection
-        Write-Debug "Retrieved ExpressRoute Connection with Private Peering $expressRouteConnectionName successfully"
-        Assert-AreEqual $expressRouteConnectionName $expressRouteConnection.Name
-        Assert-AreEqual 30 $expressRouteConnection.RoutingWeight
-
-        # Clean up
-        Remove-AzureRmExpressRouteConnection -ResourceGroupName $rgName -ExpressRouteGatewayName $expressRouteGatewayName -Name $expressRouteConnectionName -Force
-        Assert-ThrowsContains { Get-AzureRmExpressRouteConnection -ResourceGroupName $rgName -ExpressRouteGatewayName $expressRouteGatewayName -Name $expressRouteConnectionName } "NotFound"
-
-        Remove-AzureRmExpressRouteGateway -ResourceGroupName $rgName -Name $expressRouteGatewayName -Force
-        Assert-ThrowsContains { Get-AzureRmExpressRouteGateway -ResourceGroupName $rgName -Name $expressRouteGatewayName } "NotFound"
-
-        Remove-AzureRmVirtualHub -ResourceGroupName $rgName -Name $virtualHubName -Force
-        Assert-ThrowsContains { Get-AzureRmVirtualHub -ResourceGroupName $rgName -Name $virtualHubName } "NotFound"
-
-        Remove-AzureRmVirtualWan -ResourceGroupName $rgName -Name $virtualWanName -Force
-        Assert-ThrowsContains { Get-AzureRmVirtualWan -ResourceGroupName $rgName -Name $virtualWanName } "NotFound"
-    }
-    finally
-    {
-        Clean-ResourceGroup $rgname
-    }
-}