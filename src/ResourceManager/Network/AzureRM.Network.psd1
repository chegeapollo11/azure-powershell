#
# Module manifest for module 'PSGet_AzureRM.Network'
#
# Generated by: Microsoft Corporation
#
# Generated on: 4/24/2018
#

@{

# Script module or binary module file associated with this manifest.
# RootModule = ''

# Version number of this module.
ModuleVersion = '6.0.0'

# Supported PSEditions
# CompatiblePSEditions = @()

# ID used to uniquely identify this module
GUID = 'eb75c732-e274-4a20-b502-e9958e63484a'

# Author of this module
Author = 'Microsoft Corporation'

# Company or vendor of this module
CompanyName = 'Microsoft Corporation'

# Copyright statement for this module
Copyright = 'Microsoft Corporation. All rights reserved.'

# Description of the functionality provided by this module
Description = 'Microsoft Azure PowerShell - Network service cmdlets for Azure Resource Manager'

# Minimum version of the Windows PowerShell engine required by this module
PowerShellVersion = '5.0'

# Name of the Windows PowerShell host required by this module
# PowerShellHostName = ''

# Minimum version of the Windows PowerShell host required by this module
# PowerShellHostVersion = ''

# Minimum version of Microsoft .NET Framework required by this module. This prerequisite is valid for the PowerShell Desktop edition only.
DotNetFrameworkVersion = '4.5.2'

# Minimum version of the common language runtime (CLR) required by this module. This prerequisite is valid for the PowerShell Desktop edition only.
CLRVersion = '4.0'

# Processor architecture (None, X86, Amd64) required by this module
# ProcessorArchitecture = ''

# Modules that must be imported into the global environment prior to importing this module
RequiredModules = @(@{ModuleName = 'AzureRM.Profile'; ModuleVersion = '5.0.0'; })

# Assemblies that must be loaded prior to importing this module
RequiredAssemblies = '.\AutoMapper.dll', '.\Microsoft.Azure.Management.Network.dll'

# Script files (.ps1) that are run in the caller's environment prior to importing this module.
# ScriptsToProcess = @()

# Type files (.ps1xml) to be loaded when importing this module
# TypesToProcess = @()

# Format files (.ps1xml) to be loaded when importing this module
FormatsToProcess = '.\Microsoft.Azure.Commands.Network.format.ps1xml'

# Modules to import as nested modules of the module specified in RootModule/ModuleToProcess
NestedModules = @('.\Microsoft.Azure.Commands.Network.dll')

# Functions to export from this module, for best performance, do not use wildcards and do not delete the entry, use an empty array if there are no functions to export.
FunctionsToExport = @()

# Cmdlets to export from this module, for best performance, do not use wildcards and do not delete the entry, use an empty array if there are no cmdlets to export.
CmdletsToExport = 'Add-AzureRmApplicationGatewayAuthenticationCertificate', 
               'Get-AzureRmApplicationGatewayAuthenticationCertificate', 
               'New-AzureRmApplicationGatewayAuthenticationCertificate', 
               'Remove-AzureRmApplicationGatewayAuthenticationCertificate', 
               'Set-AzureRmApplicationGatewayAuthenticationCertificate', 
               'Get-AzureRmApplicationGatewayAvailableWafRuleSets', 
               'Get-AzureRmApplicationGatewayAvailableSslOptions', 
               'Add-AzureRmApplicationGatewayBackendAddressPool', 
               'Get-AzureRmApplicationGatewayBackendAddressPool', 
               'New-AzureRmApplicationGatewayBackendAddressPool', 
               'Remove-AzureRmApplicationGatewayBackendAddressPool', 
               'Set-AzureRmApplicationGatewayBackendAddressPool', 
               'Add-AzureRmApplicationGatewayBackendHttpSettings', 
               'Get-AzureRmApplicationGatewayBackendHttpSettings', 
               'New-AzureRmApplicationGatewayBackendHttpSettings', 
               'Remove-AzureRmApplicationGatewayBackendHttpSettings', 
               'Set-AzureRmApplicationGatewayBackendHttpSettings', 
               'Get-AzureRmApplicationGatewayConnectionDraining', 
               'New-AzureRmApplicationGatewayConnectionDraining', 
               'Remove-AzureRmApplicationGatewayConnectionDraining', 
               'Set-AzureRmApplicationGatewayConnectionDraining', 
               'Get-AzureRmApplicationGatewayWebApplicationFirewallConfiguration', 
               'New-AzureRmApplicationGatewayWebApplicationFirewallConfiguration', 
               'Set-AzureRmApplicationGatewayWebApplicationFirewallConfiguration', 
               'New-AzureRmApplicationGatewayFirewallDisabledRuleGroupConfig', 
               'Add-AzureRmApplicationGatewayFrontendIPConfig', 
               'Get-AzureRmApplicationGatewayFrontendIPConfig', 
               'New-AzureRmApplicationGatewayFrontendIPConfig', 
               'Remove-AzureRmApplicationGatewayFrontendIPConfig', 
               'Set-AzureRmApplicationGatewayFrontendIPConfig', 
               'Add-AzureRmApplicationGatewayFrontendPort', 
               'Get-AzureRmApplicationGatewayFrontendPort', 
               'New-AzureRmApplicationGatewayFrontendPort', 
               'Remove-AzureRmApplicationGatewayFrontendPort', 
               'Set-AzureRmApplicationGatewayFrontendPort', 
               'Add-AzureRmApplicationGatewayIPConfiguration', 
               'Get-AzureRmApplicationGatewayIPConfiguration', 
               'New-AzureRmApplicationGatewayIPConfiguration', 
               'Remove-AzureRmApplicationGatewayIPConfiguration', 
               'Set-AzureRmApplicationGatewayIPConfiguration', 
               'Get-AzureRmApplicationGatewayBackendHealth', 
               'Get-AzureRmApplicationGateway', 
               'Add-AzureRmApplicationGatewayHttpListener', 
               'Get-AzureRmApplicationGatewayHttpListener', 
               'New-AzureRmApplicationGatewayHttpListener', 
               'Remove-AzureRmApplicationGatewayHttpListener', 
               'Set-AzureRmApplicationGatewayHttpListener', 
               'New-AzureRmApplicationGateway', 
               'New-AzureRmApplicationGatewayPathRuleConfig', 
               'Add-AzureRmApplicationGatewayProbeConfig', 
               'Get-AzureRmApplicationGatewayProbeConfig', 
               'New-AzureRmApplicationGatewayProbeConfig', 
               'Remove-AzureRmApplicationGatewayProbeConfig', 
               'Set-AzureRmApplicationGatewayProbeConfig', 
               'New-AzureRmApplicationGatewayProbeHealthResponseMatch', 
               'Remove-AzureRmApplicationGateway', 
               'Add-AzureRmApplicationGatewayRequestRoutingRule', 
               'Get-AzureRmApplicationGatewayRequestRoutingRule', 
               'New-AzureRmApplicationGatewayRequestRoutingRule', 
               'Remove-AzureRmApplicationGatewayRequestRoutingRule', 
               'Set-AzureRmApplicationGatewayRequestRoutingRule', 
               'Add-AzureRmApplicationGatewayRedirectConfiguration', 
               'Get-AzureRmApplicationGatewayRedirectConfiguration', 
               'New-AzureRmApplicationGatewayRedirectConfiguration', 
               'Remove-AzureRmApplicationGatewayRedirectConfiguration', 
               'Set-AzureRmApplicationGatewayRedirectConfiguration', 
               'Set-AzureRmApplicationGateway', 'Get-AzureRmApplicationGatewaySku', 
               'New-AzureRmApplicationGatewaySku', 
               'Set-AzureRmApplicationGatewaySku', 
               'Add-AzureRmApplicationGatewaySslCertificate', 
               'Get-AzureRmApplicationGatewaySslCertificate', 
               'New-AzureRmApplicationGatewaySslCertificate', 
               'Remove-AzureRmApplicationGatewaySslCertificate', 
               'Set-AzureRmApplicationGatewaySslCertificate', 
               'Get-AzureRmApplicationGatewaySslPolicy', 
               'New-AzureRmApplicationGatewaySslPolicy', 
               'Remove-AzureRmApplicationGatewaySslPolicy', 
               'Set-AzureRmApplicationGatewaySslPolicy', 
               'Get-AzureRmApplicationGatewaySslPredefinedPolicy', 
               'Start-AzureRmApplicationGateway', 'Stop-AzureRmApplicationGateway', 
               'Add-AzureRmApplicationGatewayUrlPathMapConfig', 
               'Get-AzureRmApplicationGatewayUrlPathMapConfig', 
               'New-AzureRmApplicationGatewayUrlPathMapConfig', 
               'Remove-AzureRmApplicationGatewayUrlPathMapConfig', 
               'Set-AzureRmApplicationGatewayUrlPathMapConfig', 
               'Add-AzureRmExpressRouteCircuitAuthorization', 
               'Get-AzureRmExpressRouteCircuitAuthorization', 
               'New-AzureRmExpressRouteCircuitAuthorization', 
               'Remove-AzureRmExpressRouteCircuitAuthorization', 
               'Move-AzureRmExpressRouteCircuit', 
               'Get-AzureRmExpressRouteCircuitARPTable', 
               'Get-AzureRmExpressRouteCircuitRouteTable', 
               'Get-AzureRmExpressRouteCircuitRouteTableSummary', 
               'Get-AzureRmExpressRouteCircuitStats', 
               'Add-AzureRmLoadBalancerInboundNatPoolConfig', 
               'Get-AzureRmLoadBalancerInboundNatPoolConfig', 
               'New-AzureRmLoadBalancerInboundNatPoolConfig', 
               'Remove-AzureRmLoadBalancerInboundNatPoolConfig', 
               'Set-AzureRmLoadBalancerInboundNatPoolConfig', 
               'Get-AzureRmExpressRouteCircuit', 'New-AzureRmExpressRouteCircuit', 
               'Add-AzureRmExpressRouteCircuitPeeringConfig', 
               'Get-AzureRmExpressRouteCircuitPeeringConfig', 
               'New-AzureRmExpressRouteCircuitPeeringConfig', 
               'Remove-AzureRmExpressRouteCircuitPeeringConfig', 
               'Set-AzureRmExpressRouteCircuitPeeringConfig', 
               'Remove-AzureRmExpressRouteCircuit', 
               'Set-AzureRmExpressRouteCircuit', 
               'Get-AzureRmEffectiveNetworkSecurityGroup', 
               'Get-AzureRmEffectiveRouteTable', 
               'Add-AzureRmNetworkInterfaceIpConfig', 
               'Get-AzureRmNetworkInterfaceIpConfig', 
               'New-AzureRmNetworkInterfaceIpConfig', 
               'Remove-AzureRmNetworkInterfaceIpConfig', 
               'Set-AzureRmNetworkInterfaceIpConfig', 'New-AzureRmNetworkWatcher', 
               'Get-AzureRmNetworkWatcher', 'Remove-AzureRmNetworkWatcher', 
               'New-AzureRmNetworkWatcherPacketCapture', 
               'Get-AzureRmNetworkWatcherPacketCapture', 
               'Stop-AzureRmNetworkWatcherPacketCapture', 
               'Remove-AzureRmNetworkWatcherPacketCapture', 
               'New-AzureRmPacketCaptureFilterConfig', 
               'Get-AzureRmNetworkWatcherTopology', 
               'Get-AzureRmNetworkWatcherSecurityGroupView', 
               'Test-AzureRmNetworkWatcherIPFlow', 
               'Get-AzureRmNetworkWatcherNextHop', 
               'Start-AzureRmNetworkWatcherResourceTroubleshooting', 
               'Get-AzureRmNetworkWatcherTroubleshootingResult', 
               'Get-AzureRmNetworkWatcherFlowLogStatus', 
               'Set-AzureRmNetworkWatcherConfigFlowLog', 
               'Test-AzureRmNetworkWatcherConnectivity', 
               'Get-AzureRmNetworkWatcherReachabilityReport', 
               'Get-AzureRmNetworkWatcherReachabilityProvidersList', 
               'New-AzureRmNetworkWatcherConnectionMonitor', 
               'Set-AzureRmNetworkWatcherConnectionMonitor', 
               'Start-AzureRmNetworkWatcherConnectionMonitor', 
               'Stop-AzureRmNetworkWatcherConnectionMonitor', 
               'Remove-AzureRmNetworkWatcherConnectionMonitor', 
               'Get-AzureRmNetworkWatcherConnectionMonitor', 
               'Get-AzureRmNetworkWatcherConnectionMonitorReport', 
               'Get-AzureRmExpressRouteServiceProvider', 
               'Test-AzureRmPrivateIPAddressAvailability', 
               'Get-AzureRmPublicIpAddress', 'New-AzureRmPublicIpAddress', 
               'Remove-AzureRmPublicIpAddress', 'Set-AzureRmPublicIpAddress', 
               'Get-AzureRmRouteTable', 'New-AzureRmRouteTable', 
               'Remove-AzureRmRouteTable', 'Add-AzureRmRouteConfig', 
               'Get-AzureRmRouteConfig', 'New-AzureRmRouteConfig', 
               'Remove-AzureRmRouteConfig', 'Set-AzureRmRouteConfig', 
               'Set-AzureRmRouteTable', 'Set-AzureRmVirtualNetworkGateway', 
               'Get-AzureRmVirtualNetworkGateway', 
               'New-AzureRmVirtualNetworkGateway', 
               'Get-AzureRmVpnClientRootCertificate', 
               'Get-AzureRmVpnClientRevokedCertificate', 
               'Add-AzureRmVpnClientRootCertificate', 
               'Add-AzureRmVpnClientRevokedCertificate', 
               'New-AzureRmVpnClientRootCertificate', 
               'New-AzureRmVpnClientRevokedCertificate', 
               'Resize-AzureRmVirtualNetworkGateway', 
               'Remove-AzureRmVpnClientRevokedCertificate', 
               'Remove-AzureRmVpnClientRootCertificate', 
               'Set-AzureRmVirtualNetworkGatewayVpnClientConfig', 
               'Get-AzureRmVpnClientPackage', 'New-AzureRmVpnClientConfiguration', 
               'Get-AzureRmVpnClientConfiguration', 
               'New-AzureRmVirtualNetworkGatewayIpConfig', 
               'Add-AzureRmVirtualNetworkGatewayIpConfig', 
               'Remove-AzureRmVirtualNetworkGatewayIpConfig', 
               'Remove-AzureRmVirtualNetworkGateway', 
               'Reset-AzureRmVirtualNetworkGateway', 
               'Set-AzureRmVirtualNetworkGatewayDefaultSite', 
               'Remove-AzureRmVirtualNetworkGatewayDefaultSite', 
               'Remove-AzureRmLocalNetworkGateway', 
               'Get-AzureRmLocalNetworkGateway', 'New-AzureRmLocalNetworkGateway', 
               'Set-AzureRmLocalNetworkGateway', 
               'Get-AzureRmVirtualNetworkGatewayConnection', 
               'Get-AzureRmVirtualNetworkGatewayConnectionSharedKey', 
               'New-AzureRmVirtualNetworkGatewayConnection', 
               'Remove-AzureRmVirtualNetworkGatewayConnection', 
               'Reset-AzureRmVirtualNetworkGatewayConnectionSharedKey', 
               'Set-AzureRmVirtualNetworkGatewayConnectionSharedKey', 
               'Set-AzureRmVirtualNetworkGatewayConnection', 
               'New-AzureRmIpsecPolicy', 
               'Get-AzureRmLoadBalancerBackendAddressPoolConfig', 
               'Add-AzureRmLoadBalancerBackendAddressPoolConfig', 
               'New-AzureRmLoadBalancerBackendAddressPoolConfig', 
               'Remove-AzureRmLoadBalancerBackendAddressPoolConfig', 
               'Set-AzureRmLoadBalancerFrontendIpConfig', 
               'Get-AzureRmLoadBalancerFrontendIpConfig', 
               'Add-AzureRmLoadBalancerFrontendIpConfig', 
               'New-AzureRmLoadBalancerFrontendIpConfig', 
               'Remove-AzureRmLoadBalancerFrontendIpConfig', 
               'Get-AzureRmLoadBalancer', 
               'Set-AzureRmLoadBalancerInboundNatRuleConfig', 
               'Get-AzureRmLoadBalancerInboundNatRuleConfig', 
               'Add-AzureRmLoadBalancerInboundNatRuleConfig', 
               'New-AzureRmLoadBalancerInboundNatRuleConfig', 
               'Remove-AzureRmLoadBalancerInboundNatRuleConfig', 
               'Get-AzureRmBgpServiceCommunity', 'Get-AzureRmRouteFilter', 
               'Set-AzureRmRouteFilter', 'Remove-AzureRmRouteFilter', 
               'New-AzureRmRouteFilter', 'Get-AzureRmRouteFilterRuleConfig', 
               'Add-AzureRmRouteFilterRuleConfig', 
               'Remove-AzureRmRouteFilterRuleConfig', 
               'Set-AzureRmRouteFilterRuleConfig', 
               'New-AzureRmRouteFilterRuleConfig', 
               'Set-AzureRmLoadBalancerRuleConfig', 
               'Get-AzureRmLoadBalancerRuleConfig', 
               'Add-AzureRmLoadBalancerRuleConfig', 
               'New-AzureRmLoadBalancerRuleConfig', 
               'Remove-AzureRmLoadBalancerRuleConfig', 'New-AzureRmLoadBalancer', 
               'Set-AzureRmLoadBalancerProbeConfig', 
               'Get-AzureRmLoadBalancerProbeConfig', 
               'Add-AzureRmLoadBalancerProbeConfig', 
               'New-AzureRmLoadBalancerProbeConfig', 
               'Remove-AzureRmLoadBalancerProbeConfig', 
               'Remove-AzureRmLoadBalancer', 'Set-AzureRmLoadBalancer', 
               'Remove-AzureRmNetworkInterface', 'Get-AzureRmNetworkInterface', 
               'New-AzureRmNetworkInterface', 'Set-AzureRmNetworkInterface', 
               'Get-AzureRmNetworkSecurityGroup', 
               'New-AzureRmNetworkSecurityRuleConfig', 
               'Get-AzureRmNetworkSecurityRuleConfig', 
               'Remove-AzureRmNetworkSecurityRuleConfig', 
               'Set-AzureRmNetworkSecurityRuleConfig', 
               'Add-AzureRmNetworkSecurityRuleConfig', 
               'New-AzureRmNetworkSecurityGroup', 
               'Remove-AzureRmNetworkSecurityGroup', 
               'Set-AzureRmNetworkSecurityGroup', 'Test-AzureRmDnsAvailability', 
               'Add-AzureRmVirtualNetworkPeering', 
               'Get-AzureRmVirtualNetworkPeering', 
               'Remove-AzureRmVirtualNetworkPeering', 
               'Set-AzureRmVirtualNetworkPeering', 'Remove-AzureRmVirtualNetwork', 
               'Set-AzureRmVirtualNetwork', 
               'Remove-AzureRmVirtualNetworkSubnetConfig', 
               'Set-AzureRmVirtualNetworkSubnetConfig', 
               'Get-AzureRmVirtualNetworkSubnetConfig', 
               'Add-AzureRmVirtualNetworkSubnetConfig', 
               'New-AzureRmVirtualNetworkSubnetConfig', 
               'Get-AzureRmVirtualNetwork', 'New-AzureRmVirtualNetwork', 
               'Get-AzureRmVirtualNetworkGatewayBgpPeerStatus', 
               'Get-AzureRmVirtualNetworkGatewayAdvertisedRoute', 
               'Get-AzureRmVirtualNetworkGatewayLearnedRoute', 
               'Get-AzureRmNetworkUsage', 'Get-AzureRmVirtualNetworkUsageList', 
               'Get-AzureRmVirtualNetworkAvailableEndpointService', 
               'Get-AzureRmVirtualNetworkGatewaySupportedVpnDevice', 
               'Get-AzureRmVirtualNetworkGatewayConnectionVpnDeviceConfigScript', 
               'New-AzureRmApplicationSecurityGroup', 
<<<<<<< HEAD
               'Remove-AzureRmApplicationSecurityGroup', 
               'Get-AzureRmApplicationSecurityGroup', 'New-AzureRmPublicIpTag',
			   'New-AzureRMNetworkWatcherProtocolConfiguration'
=======
               'Remove-AzureRmApplicationSecurityGroup',
               'Get-AzureRmApplicationSecurityGroup',
               'New-AzureRmPublicIpTag',
               'New-AzureRmDdosProtectionPlan',
               'Get-AzureRmDdosProtectionPlan',
               'Remove-AzureRmDdosProtectionPlan'
>>>>>>> 3b39a6d4

# Variables to export from this module
# VariablesToExport = @()

# Aliases to export from this module, for best performance, do not use wildcards and do not delete the entry, use an empty array if there are no aliases to export.
AliasesToExport = 'List-AzureRmApplicationGatewayAvailableWafRuleSets', 
               'List-AzureRmApplicationGatewayAvailableSslOptions', 
               'List-AzureRmApplicationGatewaySslPredefinedPolicy'

# DSC resources to export from this module
# DscResourcesToExport = @()

# List of all modules packaged with this module
# ModuleList = @()

# List of all files packaged with this module
# FileList = @()

# Private data to pass to the module specified in RootModule/ModuleToProcess. This may also contain a PSData hashtable with additional module metadata used by PowerShell.
PrivateData = @{

    PSData = @{

        # Tags applied to this module. These help with module discovery in online galleries.
        Tags = 'Azure','ResourceManager','ARM','Network','VirtualNetwork'

        # A URL to the license for this module.
        LicenseUri = 'https://aka.ms/azps-license'

        # A URL to the main website for this project.
        ProjectUri = 'https://github.com/Azure/azure-powershell'

        # A URL to an icon representing this module.
        # IconUri = ''

        # ReleaseNotes of this module
        ReleaseNotes = '* Set minimum dependency of module to PowerShell 5.0
* Add support for DDoS protection plan resource
* Introduced multiple breaking changes
    - Please refer to the migration guide for more information'

        # Prerelease string of this module
        # Prerelease = ''

        # Flag to indicate whether the module requires explicit user acceptance for install/update
        # RequireLicenseAcceptance = $false

        # External dependent modules of this module
        # ExternalModuleDependencies = @()

    } # End of PSData hashtable
    
 } # End of PrivateData hashtable

# HelpInfo URI of this module
# HelpInfoURI = ''

# Default prefix for commands exported from this module. Override the default prefix using Import-Module -Prefix.
# DefaultCommandPrefix = ''

}
<|MERGE_RESOLUTION|>--- conflicted
+++ resolved
@@ -314,18 +314,13 @@
                'Get-AzureRmVirtualNetworkGatewaySupportedVpnDevice', 
                'Get-AzureRmVirtualNetworkGatewayConnectionVpnDeviceConfigScript', 
                'New-AzureRmApplicationSecurityGroup', 
-<<<<<<< HEAD
-               'Remove-AzureRmApplicationSecurityGroup', 
-               'Get-AzureRmApplicationSecurityGroup', 'New-AzureRmPublicIpTag',
-			   'New-AzureRMNetworkWatcherProtocolConfiguration'
-=======
                'Remove-AzureRmApplicationSecurityGroup',
                'Get-AzureRmApplicationSecurityGroup',
                'New-AzureRmPublicIpTag',
                'New-AzureRmDdosProtectionPlan',
                'Get-AzureRmDdosProtectionPlan',
-               'Remove-AzureRmDdosProtectionPlan'
->>>>>>> 3b39a6d4
+               'Remove-AzureRmDdosProtectionPlan',
+	       'New-AzureRMNetworkWatcherProtocolConfiguration'
 
 # Variables to export from this module
 # VariablesToExport = @()
