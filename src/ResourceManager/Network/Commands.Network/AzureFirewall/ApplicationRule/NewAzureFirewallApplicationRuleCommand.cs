﻿// ----------------------------------------------------------------------------------
//
// Copyright Microsoft Corporation
// Licensed under the Apache License, Version 2.0 (the "License");
// you may not use this file except in compliance with the License.
// You may obtain a copy of the License at
// http://www.apache.org/licenses/LICENSE-2.0
// Unless required by applicable law or agreed to in writing, software
// distributed under the License is distributed on an "AS IS" BASIS,
// WITHOUT WARRANTIES OR CONDITIONS OF ANY KIND, either express or implied.
// See the License for the specific language governing permissions and
// limitations under the License.
// ----------------------------------------------------------------------------------

using System;
using System.Collections.Generic;
using System.Linq;
using System.Management.Automation;
using Microsoft.Azure.Commands.Network.Models;

namespace Microsoft.Azure.Commands.Network
{
    [Cmdlet(VerbsCommon.New, ResourceManager.Common.AzureRMConstants.AzureRMPrefix + "FirewallApplicationRule", SupportsShouldProcess = true), OutputType(typeof(PSAzureFirewallApplicationRule))]
    public class NewAzureFirewallApplicationRuleCommand : NetworkBaseCmdlet
    {
        [Parameter(
            Mandatory = true,
            HelpMessage = "The name of the Application Rule")]
        [ValidateNotNullOrEmpty]
        public virtual string Name { get; set; }

        [Parameter(
            Mandatory = false,
            HelpMessage = "The description of the rule")]
        [ValidateNotNullOrEmpty]
        public string Description { get; set; }

        [Parameter(
            Mandatory = false,
            HelpMessage = "The source addresses of the rule")]
        [ValidateNotNullOrEmpty]
        public List<string> SourceAddress { get; set; }

        [Parameter(
            Mandatory = false,
            HelpMessage = "The target FQDNs of the rule")]
        [ValidateNotNullOrEmpty]
        public List<string> TargetFqdn { get; set; }

        [Parameter(
            Mandatory = false,
            HelpMessage = "The FQDN Tags of the rule")]
        [ValidateNotNullOrEmpty]
        public List<string> FqdnTag { get; set; }

        [Parameter(
            Mandatory = false,
            HelpMessage = "The protocols of the rule")]
        [ValidateNotNullOrEmpty]
        public List<string> Protocol { get; set; }

        public override void Execute()
        {
            base.Execute();

<<<<<<< HEAD
=======
            if (FqdnTag == null)
            {
                if (TargetFqdn == null)
                {
                    throw new ArgumentException($"Either {nameof(TargetFqdn)} or {nameof(FqdnTag)} must be specified for a rule.");
                }
            }
            else
            {
                if (TargetFqdn != null)
                {
                    throw new ArgumentException($"{nameof(TargetFqdn)} and {nameof(FqdnTag)} cannot be specified in the same rule.");
                }

                // We do not allow user protocols in this case
                if (Protocol != null)
                {
                    throw new ArgumentException($"Protocol parameter is not allowed when using {nameof(FqdnTag)}.");
                }

                this.Protocol = new List<string> { "http", "https" };
                FqdnTag = AzureFirewallFqdnTagHelper.MapUserInputToAllowedFqdnTags(FqdnTag);
            }

>>>>>>> 9d8fe725
            var protocolsAsWeExpectThem = MapUserProtocolsToFirewallProtocols(Protocol);

            var applicationRule = new PSAzureFirewallApplicationRule
            {
                Name = this.Name,
                Description = this.Description,
                SourceAddresses = this.SourceAddress,
                Protocols = protocolsAsWeExpectThem,
                TargetFqdns = this.TargetFqdn,
                FqdnTags = this.FqdnTag
            };
            WriteObject(applicationRule);
        }

        private List<PSAzureFirewallApplicationRuleProtocol> MapUserProtocolsToFirewallProtocols(List<string> userProtocols)
        {
            return userProtocols.Select(PSAzureFirewallApplicationRuleProtocol.MapUserInputToApplicationRuleProtocol).ToList();
        }
    }
}<|MERGE_RESOLUTION|>--- conflicted
+++ resolved
@@ -63,8 +63,6 @@
         {
             base.Execute();
 
-<<<<<<< HEAD
-=======
             if (FqdnTag == null)
             {
                 if (TargetFqdn == null)
@@ -89,7 +87,6 @@
                 FqdnTag = AzureFirewallFqdnTagHelper.MapUserInputToAllowedFqdnTags(FqdnTag);
             }
 
->>>>>>> 9d8fe725
             var protocolsAsWeExpectThem = MapUserProtocolsToFirewallProtocols(Protocol);
 
             var applicationRule = new PSAzureFirewallApplicationRule
