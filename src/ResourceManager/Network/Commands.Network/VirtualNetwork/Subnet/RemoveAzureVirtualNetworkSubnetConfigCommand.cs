--- conflicted
+++ resolved
@@ -19,12 +19,8 @@
 
 namespace Microsoft.Azure.Commands.Network
 {
-<<<<<<< HEAD
     [CmdletOutputBreakingChange(typeof(PSVirtualNetwork), DeprecatedOutputProperties = new string[] { "EnableVmProtection" })]
-    [Cmdlet(VerbsCommon.Remove, "AzureRmVirtualNetworkSubnetConfig"), OutputType(typeof(PSVirtualNetwork))]
-=======
     [Cmdlet("Remove", ResourceManager.Common.AzureRMConstants.AzureRMPrefix + "VirtualNetworkSubnetConfig"), OutputType(typeof(PSVirtualNetwork))]
->>>>>>> 229cecaa
     public class RemoveAzureVirtualNetworkSubnetConfigCommand : NetworkBaseCmdlet
     {
         [Parameter(
