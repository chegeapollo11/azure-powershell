﻿// ----------------------------------------------------------------------------------
//
// Copyright Microsoft Corporation
// Licensed under the Apache License, Version 2.0 (the "License");
// you may not use this file except in compliance with the License.
// You may obtain a copy of the License at
// http://www.apache.org/licenses/LICENSE-2.0
// Unless required by applicable law or agreed to in writing, software
// distributed under the License is distributed on an "AS IS" BASIS,
// WITHOUT WARRANTIES OR CONDITIONS OF ANY KIND, either express or implied.
// See the License for the specific language governing permissions and
// limitations under the License.
// ----------------------------------------------------------------------------------

using AutoMapper;
using Microsoft.Azure.Commands.Network.Models;
using Microsoft.Azure.Commands.ResourceManager.Common.ArgumentCompleters;
using Microsoft.Azure.Commands.ResourceManager.Common.Tags;
using Microsoft.Azure.Management.Network;
using System.Collections;
using System.Collections.Generic;
using System.Management.Automation;
using MNM = Microsoft.Azure.Management.Network.Models;
using Microsoft.WindowsAzure.Commands.Common.CustomAttributes;

namespace Microsoft.Azure.Commands.Network
{
<<<<<<< HEAD
    [CmdletOutputBreakingChange(typeof(PSVirtualNetwork), DeprecatedOutputProperties = new string[] { "EnableVmProtection" })]
    [Cmdlet(VerbsCommon.New, "AzureRmVirtualNetwork", SupportsShouldProcess = true),
        OutputType(typeof(PSVirtualNetwork))]
=======
    [Cmdlet("New", ResourceManager.Common.AzureRMConstants.AzureRMPrefix + "VirtualNetwork", SupportsShouldProcess = true),OutputType(typeof(PSVirtualNetwork))]
>>>>>>> f006be80
    public class NewAzureVirtualNetworkCommand : VirtualNetworkBaseCmdlet
    {
        [Alias("ResourceName")]
        [Parameter(
            Mandatory = true,
            ValueFromPipelineByPropertyName = true,
            HelpMessage = "The resource name.")]
        [ValidateNotNullOrEmpty]
        public virtual string Name { get; set; }

        [Parameter(
            Mandatory = true,
            ValueFromPipelineByPropertyName = true,
            HelpMessage = "The resource group name.")]
        [ResourceGroupCompleter]
        [ValidateNotNullOrEmpty]
        public virtual string ResourceGroupName { get; set; }

        [Parameter(
         Mandatory = true,
         ValueFromPipelineByPropertyName = true,
         HelpMessage = "location.")]
        [LocationCompleter("Microsoft.Network/virtualNetworks")]
        [ValidateNotNullOrEmpty]
        public virtual string Location { get; set; }

        [Parameter(
            Mandatory = true,
            ValueFromPipelineByPropertyName = true,
            HelpMessage = "The address prefixes of the virtual network")]
        [ValidateNotNullOrEmpty]
        public List<string> AddressPrefix { get; set; }

        [Parameter(
            Mandatory = false,
            ValueFromPipelineByPropertyName = true,
            HelpMessage = "The list of Dns Servers")]
        public List<string> DnsServer { get; set; }

        [Parameter(
             Mandatory = false,
             ValueFromPipelineByPropertyName = true,
             HelpMessage = "The list of subnets")]
        public List<PSSubnet> Subnet { get; set; }

        [Parameter(
            Mandatory = false,
            ValueFromPipelineByPropertyName = true,
            HelpMessage = "A hashtable which represents resource tags.")]
        public Hashtable Tag { get; set; }

        [Parameter(
            Mandatory = false,
            HelpMessage = "A switch parameter which represents whether DDoS protection is enabled or not. It can only be turned on if a DDoS Protection Plan is associated with the virtual network.")]
        public SwitchParameter EnableDdosProtection { get; set; }

        [Parameter(
            Mandatory = false,
            ValueFromPipelineByPropertyName = true,
            HelpMessage = "Reference to the DDoS protection plan resource associated with the virtual network.")]
        public string DdosProtectionPlanId { get; set; }

#if !NETSTANDARD
        [CmdletParameterBreakingChange("EnableVmProtection", ChangeDescription = "The EnableVMProtection setting is no longer supported. Setting this parameter has no impact. This parameter will be removed in a future release. Please remove it from your scripts")]
        [Parameter(
           Mandatory = false,
           ValueFromPipelineByPropertyName = true,
           HelpMessage = "A switch parameter which represents if Vm protection is enabled or not.")]
        public SwitchParameter EnableVmProtection { get; set; }
#endif

        [Parameter(
            Mandatory = false,
            HelpMessage = "Do not ask for confirmation if you want to overrite a resource")]
        public SwitchParameter Force { get; set; }

        [Parameter(Mandatory = false, HelpMessage = "Run cmdlet in the background")]
        public SwitchParameter AsJob { get; set; }

        public override void Execute()
        {
            base.Execute();
            var present = this.IsVirtualNetworkPresent(this.ResourceGroupName, this.Name);
            ConfirmAction(
                Force.IsPresent,
                string.Format(Properties.Resources.OverwritingResource, Name),
                Properties.Resources.CreatingResourceMessage,
                Name,
                () =>
                {
                    var virtualNetwork = CreateVirtualNetwork();
                    WriteObject(virtualNetwork);
                },
                () => present);
        }

        private PSVirtualNetwork CreateVirtualNetwork()
        {
            var vnet = new PSVirtualNetwork();
            vnet.Name = this.Name;
            vnet.ResourceGroupName = this.ResourceGroupName;
            vnet.Location = this.Location;
            vnet.AddressSpace = new PSAddressSpace();
            vnet.AddressSpace.AddressPrefixes = this.AddressPrefix;

            if (this.DnsServer != null)
            {
                vnet.DhcpOptions = new PSDhcpOptions();
                vnet.DhcpOptions.DnsServers = this.DnsServer;
            }

            vnet.Subnets = this.Subnet;
            vnet.EnableDdosProtection = this.EnableDdosProtection;
            
            if (!string.IsNullOrEmpty(this.DdosProtectionPlanId))
            {
                vnet.DdosProtectionPlan = new PSResourceId();
                vnet.DdosProtectionPlan.Id = this.DdosProtectionPlanId;
            }

            // Map to the sdk object
            var vnetModel = NetworkResourceManagerProfile.Mapper.Map<MNM.VirtualNetwork>(vnet);
            vnetModel.Tags = TagsConversionHelper.CreateTagDictionary(this.Tag, validate: true);

            // Execute the Create VirtualNetwork call
            this.VirtualNetworkClient.CreateOrUpdate(this.ResourceGroupName, this.Name, vnetModel);

            var getVirtualNetwork = this.GetVirtualNetwork(this.ResourceGroupName, this.Name);

            return getVirtualNetwork;
        }
    }
}<|MERGE_RESOLUTION|>--- conflicted
+++ resolved
@@ -25,13 +25,8 @@
 
 namespace Microsoft.Azure.Commands.Network
 {
-<<<<<<< HEAD
     [CmdletOutputBreakingChange(typeof(PSVirtualNetwork), DeprecatedOutputProperties = new string[] { "EnableVmProtection" })]
-    [Cmdlet(VerbsCommon.New, "AzureRmVirtualNetwork", SupportsShouldProcess = true),
-        OutputType(typeof(PSVirtualNetwork))]
-=======
     [Cmdlet("New", ResourceManager.Common.AzureRMConstants.AzureRMPrefix + "VirtualNetwork", SupportsShouldProcess = true),OutputType(typeof(PSVirtualNetwork))]
->>>>>>> f006be80
     public class NewAzureVirtualNetworkCommand : VirtualNetworkBaseCmdlet
     {
         [Alias("ResourceName")]
