﻿// ----------------------------------------------------------------------------------
//
// Copyright Microsoft Corporation
// Licensed under the Apache License, Version 2.0 (the "License");
// you may not use this file except in compliance with the License.
// You may obtain a copy of the License at
// http://www.apache.org/licenses/LICENSE-2.0
// Unless required by applicable law or agreed to in writing, software
// distributed under the License is distributed on an "AS IS" BASIS,
// WITHOUT WARRANTIES OR CONDITIONS OF ANY KIND, either express or implied.
// See the License for the specific language governing permissions and
// limitations under the License.
// ----------------------------------------------------------------------------------

using AutoMapper;
using Microsoft.Azure.Commands.Network.Models;
using Microsoft.Azure.Commands.ResourceManager.Common.ArgumentCompleters;
using Microsoft.Azure.Commands.ResourceManager.Common.Tags;
using Microsoft.Azure.Management.Network;
using System.Net;
using System.Management.Automation;
using MNM = Microsoft.Azure.Management.Network.Models;
using Microsoft.Azure.Management.Internal.Network.Common;

namespace Microsoft.Azure.Commands.Network
{
    [Cmdlet(VerbsCommon.Set, "AzureRmNetworkWatcherConfigFlowLog", SupportsShouldProcess = true, DefaultParameterSetName = SetFlowlogByResourceWithoutTA), OutputType(typeof(PSFlowLog))]
    public class SetAzureNetworkWatcherConfigFlowLogCommand : NetworkWatcherBaseCmdlet
    {
        private const string SetFlowlogByResourceWithTAByResource = "SetFlowlogByResourceWithTAByResource";
        private const string SetFlowlogByResourceWithTAByDetails = "SetFlowlogByResourceWithTAByDetails";
        private const string SetFlowlogByResourceWithoutTA = "SetFlowlogByResourceWithoutTA";
        private const string SetFlowlogByNameWithTAByResource = "SetFlowlogByNameWithTAByResource";
        private const string SetFlowlogByNameWithTAByDetails = "SetFlowlogByNameWithTAByDetails";
        private const string SetFlowlogByNameWithoutTA = "SetFlowlogByNameWithoutTA";
        private const string SetFlowlogByLocationWithTAByResource = "SetFlowlogByLocationWithTAByResource";
        private const string SetFlowlogByLocationWithTAByDetails = "SetFlowlogByLocationWithTAByDetails";
        private const string SetFlowlogByLocationWithoutTA = "SetFlowlogByLocationWithoutTA";
        private const string SetFlowlogByResource = "SetFlowlogByResource";
        private const string SetFlowlogByLocation = "SetFlowlogByLocation";
        private const string WithTA = "WithTA";
        private const string TAByDetails = "TAByDetails";

        [Parameter(
             Mandatory = true,
             ValueFromPipeline = true,
             HelpMessage = "The network watcher resource.",
             ParameterSetName = SetFlowlogByResourceWithTAByResource)]
        [Parameter(
             Mandatory = true,
             ValueFromPipeline = true,
             HelpMessage = "The network watcher resource.",
             ParameterSetName = SetFlowlogByResourceWithTAByDetails)]
        [Parameter(
             Mandatory = true,
             ValueFromPipeline = true,
             HelpMessage = "The network watcher resource.",
             ParameterSetName = SetFlowlogByResourceWithoutTA)]
        [ValidateNotNull]
        public PSNetworkWatcher NetworkWatcher { get; set; }

        [Alias("Name")]
        [Parameter(
            Mandatory = true,
            ValueFromPipeline = true,
            HelpMessage = "The name of network watcher.",
            ParameterSetName = SetFlowlogByNameWithTAByResource)]
        [Parameter(
            Mandatory = true,
            ValueFromPipeline = true,
            HelpMessage = "The name of network watcher.",
            ParameterSetName = SetFlowlogByNameWithTAByDetails)]
        [Parameter(
            Mandatory = true,
            ValueFromPipeline = true,
            HelpMessage = "The name of network watcher.",
            ParameterSetName = SetFlowlogByNameWithoutTA)]
        [ValidateNotNullOrEmpty]
        public string NetworkWatcherName { get; set; }

        [Parameter(
            Mandatory = true,
            ValueFromPipelineByPropertyName = true,
            HelpMessage = "The name of the network watcher resource group.",
            ParameterSetName = SetFlowlogByNameWithTAByResource)]
        [Parameter(
            Mandatory = true,
            ValueFromPipelineByPropertyName = true,
            HelpMessage = "The name of the network watcher resource group.",
            ParameterSetName = SetFlowlogByNameWithTAByDetails)]
        [Parameter(
            Mandatory = true,
            ValueFromPipelineByPropertyName = true,
            HelpMessage = "The name of the network watcher resource group.",
            ParameterSetName = SetFlowlogByNameWithoutTA)]
        [ResourceGroupCompleter]
        [ValidateNotNullOrEmpty]
        public string ResourceGroupName { get; set; }

        [Parameter(
            Mandatory = true,
            HelpMessage = "Location of the network watcher.",
            ParameterSetName = "SetByLocation")]
        [LocationCompleter("Microsoft.Network/networkWatchers")]
        [ValidateNotNull]
        public string Location { get; set; }

        [Parameter(
            Mandatory = true,
            ValueFromPipelineByPropertyName = true,
            HelpMessage = "Location of the network watcher.",
            ParameterSetName = SetFlowlogByLocationWithTAByResource)]
        [Parameter(
            Mandatory = true,
            ValueFromPipelineByPropertyName = true,
            HelpMessage = "Location of the network watcher.",
            ParameterSetName = SetFlowlogByLocationWithTAByDetails)]
        [Parameter(
            Mandatory = true,
            ValueFromPipelineByPropertyName = true,
            HelpMessage = "Location of the network watcher.",
            ParameterSetName = SetFlowlogByLocationWithoutTA)]
        [LocationCompleter("Microsoft.Network/networkWatchers")]
        [ValidateNotNull]
        public string Location { get; set; }

        [Parameter(
            Mandatory = true,
            ValueFromPipelineByPropertyName = true,
            HelpMessage = "The target resource ID.")]
        [ValidateNotNullOrEmpty]
        public string TargetResourceId { get; set; }

        [Parameter(
            Mandatory = true,
            ValueFromPipelineByPropertyName = true,
            HelpMessage = "Flag to enable/disable flow logging.")]
        [ValidateNotNullOrEmpty]
        public bool EnableFlowLog { get; set; }

        [Parameter(
            Mandatory = true,
            ValueFromPipelineByPropertyName = true,
            HelpMessage = "ID of the storage account which is used to store the flow log.")]
        [ValidateNotNullOrEmpty]
        public string StorageAccountId { get; set; }

        [Parameter(
            Mandatory = false,
            ValueFromPipelineByPropertyName = true,
            HelpMessage = "Flag to enable/disable retention.")]
        [ValidateNotNull]
        public bool EnableRetention { get; set; }

        [Parameter(
            Mandatory = false,
            ValueFromPipelineByPropertyName = true,
            HelpMessage = "Number of days to retain flow log records.")]
        [ValidateNotNull]
        [ValidateRange(1, int.MaxValue)]
        public int RetentionInDays { get; set; }

        [Parameter(Mandatory = false, HelpMessage = "Run cmdlet in the background")]
        public SwitchParameter AsJob { get; set; }

        [Alias("EnableTA")]
        [Parameter(
            Mandatory = false,
            HelpMessage = "Flag to enable/disable retention.",
            ParameterSetName = SetFlowlogByResourceWithTAByResource)]
        [Parameter(
            Mandatory = false,
            HelpMessage = "Flag to enable/disable retention.",
            ParameterSetName = SetFlowlogByResourceWithTAByDetails)]
        [Parameter(
            Mandatory = false,
            HelpMessage = "Flag to enable/disable retention.",
            ParameterSetName = SetFlowlogByNameWithTAByResource)]
        [Parameter(
            Mandatory = false,
            HelpMessage = "Flag to enable/disable retention.",
            ParameterSetName = SetFlowlogByNameWithTAByDetails)]
        [Parameter(
            Mandatory = false,
            HelpMessage = "Flag to enable/disable retention.",
            ParameterSetName = SetFlowlogByLocationWithTAByResource)]
        [Parameter(
            Mandatory = false,
            HelpMessage = "Flag to enable/disable retention.",
            ParameterSetName = SetFlowlogByLocationWithTAByDetails)]
        [ValidateNotNull]
        public SwitchParameter EnableTrafficAnalytics { get; set; }

        [Parameter(
            Mandatory = true,
            ValueFromPipelineByPropertyName = true,
            HelpMessage = "Subscription of the WS which is used to store the traffic analytics data.",
            ParameterSetName = SetFlowlogByResourceWithTAByDetails)]
        [Parameter(
            Mandatory = true,
            ValueFromPipelineByPropertyName = true,
            HelpMessage = "Subscription of the WS which is used to store the traffic analytics data.",
            ParameterSetName = SetFlowlogByNameWithTAByDetails)]
        [Parameter(
            Mandatory = true,
            ValueFromPipelineByPropertyName = true,
            HelpMessage = "Subscription of the WS which is used to store the traffic analytics data.",
            ParameterSetName = SetFlowlogByLocationWithTAByDetails)]
        [ValidateNotNullOrEmpty]
        public string WorkspaceResourceId { get; set; }


        [Parameter(
            Mandatory = true,
            ValueFromPipelineByPropertyName = true,
            HelpMessage = "GUID of the WS which is used to store the traffic analytics data.",
            ParameterSetName = SetFlowlogByResourceWithTAByDetails)]
        [Parameter(
            Mandatory = true,
            ValueFromPipelineByPropertyName = true,
            HelpMessage = "GUID of the WS which is used to store the traffic analytics data.",
            ParameterSetName = SetFlowlogByNameWithTAByDetails)]
        [Parameter(
            Mandatory = true,
            ValueFromPipelineByPropertyName = true,
            HelpMessage = "Subscription of the WS which is used to store the traffic analytics data.",
            ParameterSetName = SetFlowlogByLocationWithTAByDetails)]
        [ValidateNotNullOrEmpty]
        public string WorkspaceGUID { get; set; }

        [Parameter(
            Mandatory = true,
            ValueFromPipelineByPropertyName = true,
            HelpMessage = "Azure Region of the WS which is used to store the traffic analytics data.",
            ParameterSetName = SetFlowlogByResourceWithTAByDetails)]
        [Parameter(
            Mandatory = true,
            ValueFromPipelineByPropertyName = true,
            HelpMessage = "Azure Region of the WS which is used to store the traffic analytics data.",
            ParameterSetName = SetFlowlogByNameWithTAByDetails)]
        [Parameter(
            Mandatory = true,
            ValueFromPipelineByPropertyName = true,
            HelpMessage = "Subscription of the WS which is used to store the traffic analytics data.",
            ParameterSetName = SetFlowlogByLocationWithTAByDetails)]
        [ValidateNotNullOrEmpty]
        public string WorkspaceLocation { get; set; }

        [Parameter(
            Mandatory = true,
            ValueFromPipelineByPropertyName = true,
            HelpMessage = "The WS object which is used to store the traffic analytics data.",
            ParameterSetName = SetFlowlogByResourceWithTAByResource)]
        [Parameter(
            Mandatory = true,
            ValueFromPipeline = true,
            HelpMessage = "The WS object which is used to store the traffic analytics data.",
            ParameterSetName = SetFlowlogByNameWithTAByResource)]
        [Parameter(
            Mandatory = true,
            ValueFromPipeline = true,
            HelpMessage = "The WS object which is used to store the traffic analytics data.",
            ParameterSetName = SetFlowlogByLocationWithTAByResource)]
        [ValidateNotNull]
        public IOperationalInsightWorkspace Workspace { get; set; }

        public override void Execute()
        {
            base.Execute();
            string resourceGroupName;
            string name;
            string WorkspaceResourceId;
            string WorkspaceGUID;
            string WorkspaceLocation;


            if (ParameterSetName.Contains(SetFlowlogByLocation))
            {
                var networkWatcher = this.GetNetworkWatcherByLocation(this.Location);

<<<<<<< HEAD
            if (string.Equals(this.ParameterSetName, "SetByLocation", StringComparison.OrdinalIgnoreCase))
            {
                var networkWatcher = this.GetNetworkWatcherByLocation(this.Location);

                if (networkWatcher == null)
                {
                    throw new ArgumentException("There is no network watcher in location {0}", this.Location);
=======
                if (networkWatcher == null)
                {
                    throw new System.ArgumentException("There is no network watcher in location {0}", this.Location);
>>>>>>> c53de442
                }

                resourceGroupName = NetworkBaseCmdlet.GetResourceGroup(networkWatcher.Id);
                name = networkWatcher.Name;
            }
<<<<<<< HEAD
            else if (ParameterSetName.Contains("SetByResource"))
=======
            else if (ParameterSetName.Contains(SetFlowlogByResource))
>>>>>>> c53de442
            {
                resourceGroupName = this.NetworkWatcher.ResourceGroupName;
                name = this.NetworkWatcher.Name;
            }
            else
            {
                resourceGroupName = this.ResourceGroupName;
                name = this.NetworkWatcherName;
            }

            ConfirmAction(
                Properties.Resources.CreatingResourceMessage,
                "FlowLogConfig",
                () =>
                {
                    MNM.FlowLogInformation parameters = new MNM.FlowLogInformation();
                    parameters.TargetResourceId = this.TargetResourceId;
                    parameters.Enabled = this.EnableFlowLog;
                    parameters.StorageId = this.StorageAccountId;

                    if (this.EnableRetention == true || this.EnableRetention == false)
                    {
                        parameters.RetentionPolicy = new MNM.RetentionPolicyParameters();
                        parameters.RetentionPolicy.Enabled = this.EnableRetention;
                        parameters.RetentionPolicy.Days = this.RetentionInDays;
                    }

                    if (ParameterSetName.Contains(WithTA))
                    {
                        parameters.FlowAnalyticsConfiguration = new MNM.TrafficAnalyticsProperties();
                        parameters.FlowAnalyticsConfiguration.NetworkWatcherFlowAnalyticsConfiguration = new MNM.TrafficAnalyticsConfigurationProperties();

                        parameters.FlowAnalyticsConfiguration.NetworkWatcherFlowAnalyticsConfiguration.Enabled = this.EnableTrafficAnalytics.IsPresent;

                        if (ParameterSetName.Contains(TAByDetails))
                        {
                            string[] workspaceDetailsComponents = this.WorkspaceResourceId.Split('/');

                            //Expected format : /subscriptions/-WorkspaceSubscriptionId-/resourcegroups/-WorkspaceResourceGroup-/providers/microsoft.operationalinsights/workspaces/-this.WorkspaceName-
                            if (workspaceDetailsComponents.Length != 9)
                            {
                                throw new System.ArgumentException("The given workspace resource id is not in format of: /subscriptions/-WorkspaceSubscriptionId-/resourcegroups/-WorkspaceResourceGroup-/providers/microsoft.operationalinsights/workspaces/-this.WorkspaceName-.");
                            }

                            WorkspaceResourceId = this.WorkspaceResourceId;
                            WorkspaceGUID = this.WorkspaceGUID;
                            WorkspaceLocation = this.WorkspaceLocation;
                        }
                        else
                        {

                            WorkspaceResourceId = this.Workspace.ResourceId;
                            WorkspaceGUID = this.Workspace.CustomerId.ToString();
                            WorkspaceLocation = this.Workspace.Location;

                        }

                        parameters.FlowAnalyticsConfiguration.NetworkWatcherFlowAnalyticsConfiguration.WorkspaceResourceId = WorkspaceResourceId;
                        parameters.FlowAnalyticsConfiguration.NetworkWatcherFlowAnalyticsConfiguration.WorkspaceId = WorkspaceGUID;
                        parameters.FlowAnalyticsConfiguration.NetworkWatcherFlowAnalyticsConfiguration.WorkspaceRegion = WorkspaceLocation;                        
                    }

                    PSFlowLog flowLog = new PSFlowLog();
                    flowLog = SetFlowLogConfig(resourceGroupName, name, parameters);

                    WriteObject(flowLog);
                });
        }
        public PSFlowLog SetFlowLogConfig(string resourceGroupName, string name, MNM.FlowLogInformation parameters)
        {
            MNM.FlowLogInformation flowLog = this.NetworkWatcherClient.SetFlowLogConfiguration(resourceGroupName, name, parameters);
            PSFlowLog psFlowLog = NetworkResourceManagerProfile.Mapper.Map<PSFlowLog>(flowLog);

            return psFlowLog;
        }

    }
}<|MERGE_RESOLUTION|>--- conflicted
+++ resolved
@@ -278,29 +278,15 @@
             {
                 var networkWatcher = this.GetNetworkWatcherByLocation(this.Location);
 
-<<<<<<< HEAD
-            if (string.Equals(this.ParameterSetName, "SetByLocation", StringComparison.OrdinalIgnoreCase))
-            {
-                var networkWatcher = this.GetNetworkWatcherByLocation(this.Location);
-
-                if (networkWatcher == null)
-                {
-                    throw new ArgumentException("There is no network watcher in location {0}", this.Location);
-=======
                 if (networkWatcher == null)
                 {
                     throw new System.ArgumentException("There is no network watcher in location {0}", this.Location);
->>>>>>> c53de442
                 }
 
                 resourceGroupName = NetworkBaseCmdlet.GetResourceGroup(networkWatcher.Id);
                 name = networkWatcher.Name;
             }
-<<<<<<< HEAD
-            else if (ParameterSetName.Contains("SetByResource"))
-=======
             else if (ParameterSetName.Contains(SetFlowlogByResource))
->>>>>>> c53de442
             {
                 resourceGroupName = this.NetworkWatcher.ResourceGroupName;
                 name = this.NetworkWatcher.Name;
