﻿// ----------------------------------------------------------------------------------
//
// Copyright Microsoft Corporation
// Licensed under the Apache License, Version 2.0 (the "License");
// you may not use this file except in compliance with the License.
// You may obtain a copy of the License at
// http://www.apache.org/licenses/LICENSE-2.0
// Unless required by applicable law or agreed to in writing, software
// distributed under the License is distributed on an "AS IS" BASIS,
// WITHOUT WARRANTIES OR CONDITIONS OF ANY KIND, either express or implied.
// See the License for the specific language governing permissions and
// limitations under the License.
// ----------------------------------------------------------------------------------

namespace Microsoft.Azure.Commands.Network
{
    using AutoMapper;
    using System;
    using System.Collections;
    using System.Collections.Generic;
    using System.Security;
    using WindowsAzure.Commands.Common;
    using CNM = Microsoft.Azure.Commands.Network.Models;
    using MNM = Microsoft.Azure.Management.Network.Models;
    using Microsoft.WindowsAzure.Commands.Utilities.Common;

    public class NetworkResourceManagerProfile : Profile
    {
        private static IMapper _mapper = null;

        private static readonly object _lock = new object();

        public static IMapper Mapper
        {
            get
            {
                lock(_lock)
                {
                    if (_mapper == null)
                    {
                        Initialize();
                    }

                    return _mapper;
                }
            }
        }

        public override string ProfileName
        {
            get { return "NetworkResourceManagerProfile"; }
        }

        private static void Initialize()
        {
            var config = new MapperConfiguration(cfg => {
                cfg.AddProfile<NetworkResourceManagerProfile>();
                cfg.CreateMap<CNM.PSResourceId, MNM.SubResource>();
                cfg.CreateMap<MNM.SubResource, CNM.PSResourceId>();

                // Route Filter 
                cfg.CreateMap<CNM.PSRouteFilter, MNM.RouteFilter>();
                cfg.CreateMap<MNM.RouteFilter, CNM.PSRouteFilter>();
                cfg.CreateMap<CNM.PSRouteFilterRule, MNM.RouteFilterRule>();
                cfg.CreateMap<MNM.RouteFilterRule, CNM.PSRouteFilterRule>();

                // Bgp Service Community
                cfg.CreateMap<CNM.PSBgpServiceCommunity, MNM.BgpServiceCommunity>();
                cfg.CreateMap<CNM.PSBgpCommunity, MNM.BGPCommunity>();
                cfg.CreateMap<MNM.BgpServiceCommunity, CNM.PSBgpServiceCommunity>();
                cfg.CreateMap<MNM.BGPCommunity, CNM.PSBgpCommunity>();

                // Subnet
                // CNM to MNM
                cfg.CreateMap<CNM.PSDhcpOptions, MNM.DhcpOptions>();
                cfg.CreateMap<CNM.PSSubnet, MNM.Subnet>();
                cfg.CreateMap<CNM.PSIPConfiguration, MNM.IPConfiguration>();
                cfg.CreateMap<CNM.PSResourceNavigationLink, MNM.ResourceNavigationLink>();
                cfg.CreateMap<CNM.PSServiceEndpoint, MNM.ServiceEndpointPropertiesFormat>();

                // MNM to CNM
                cfg.CreateMap<MNM.DhcpOptions, CNM.PSDhcpOptions>();
                cfg.CreateMap<MNM.Subnet, CNM.PSSubnet>();
                cfg.CreateMap<MNM.IPConfiguration, CNM.PSIPConfiguration>();
                cfg.CreateMap<MNM.ResourceNavigationLink, CNM.PSResourceNavigationLink>();
                cfg.CreateMap<MNM.ServiceEndpointPropertiesFormat, CNM.PSServiceEndpoint>();

                // TestPrivateIpAddressAvailability
                // CNM to MNM
                cfg.CreateMap<CNM.PSIPAddressAvailabilityResult, MNM.IPAddressAvailabilityResult>();

                // MNM to CNM
                cfg.CreateMap<MNM.IPAddressAvailabilityResult, CNM.PSIPAddressAvailabilityResult>();
                
                // Avaliable endpoint services
                // CNM to MNM
                cfg.CreateMap<CNM.PSEndpointServiceResult, MNM.EndpointServiceResult>();

                // MNM to CNM
                cfg.CreateMap<MNM.EndpointServiceResult, CNM.PSEndpointServiceResult>();

                // VirtualNetwork Peering
                cfg.CreateMap<CNM.PSVirtualNetworkPeering, MNM.VirtualNetworkPeering>();

                cfg.CreateMap<MNM.VirtualNetworkPeering, CNM.PSVirtualNetworkPeering>();

                // VirtualNetwork
                // CNM to MNM
                cfg.CreateMap<CNM.PSAddressSpace, MNM.AddressSpace>();
                cfg.CreateMap<CNM.PSVirtualNetwork, MNM.VirtualNetwork>();
                cfg.CreateMap<CNM.PSVirtualNetworkUsage, MNM.VirtualNetworkUsage>();
                cfg.CreateMap<CNM.PSUsageName, MNM.VirtualNetworkUsageName>();

                // MNM to CNM
                cfg.CreateMap<MNM.AddressSpace, CNM.PSAddressSpace>();
                cfg.CreateMap<MNM.VirtualNetwork, CNM.PSVirtualNetwork>();
                cfg.CreateMap<MNM.VirtualNetworkUsage, CNM.PSVirtualNetworkUsage>();
                cfg.CreateMap<MNM.VirtualNetworkUsageName, CNM.PSUsageName>();

                // PublicIpAddress
                // CNM to MNM
                cfg.CreateMap<CNM.PSPublicIpAddress, MNM.PublicIPAddress>();
                cfg.CreateMap<CNM.PSPublicIpTag, MNM.IpTag>();
                cfg.CreateMap<CNM.PSPublicIpAddressSku, MNM.PublicIPAddressSku>();
                cfg.CreateMap<CNM.PSPublicIpAddressDnsSettings, MNM.PublicIPAddressDnsSettings>();

                // MNM to CNM
                cfg.CreateMap<MNM.PublicIPAddress, CNM.PSPublicIpAddress>();
                cfg.CreateMap<MNM.IpTag, CNM.PSPublicIpTag>();
                cfg.CreateMap<MNM.PublicIPAddressSku, CNM.PSPublicIpAddressSku>();
                cfg.CreateMap<MNM.PublicIPAddressDnsSettings, CNM.PSPublicIpAddressDnsSettings>();

                // NetworkInterface
                // CNM to MNM
                cfg.CreateMap<CNM.PSNetworkInterface, MNM.NetworkInterface>();
                cfg.CreateMap<CNM.PSNetworkInterfaceDnsSettings, MNM.NetworkInterfaceDnsSettings>();
                cfg.CreateMap<CNM.PSNetworkInterfaceIPConfiguration, MNM.NetworkInterfaceIPConfiguration>();

                // MNM to CNM
                cfg.CreateMap<MNM.NetworkInterface, CNM.PSNetworkInterface>();
                cfg.CreateMap<MNM.NetworkInterfaceDnsSettings, CNM.PSNetworkInterfaceDnsSettings>();
                cfg.CreateMap<MNM.NetworkInterfaceIPConfiguration, CNM.PSNetworkInterfaceIPConfiguration>();

                // Usage
                cfg.CreateMap<CNM.PSUsage, MNM.Usage>();
                cfg.CreateMap<MNM.Usage, CNM.PSUsage>();
                cfg.CreateMap<CNM.PSUsageName, MNM.UsageName>();
                cfg.CreateMap<MNM.UsageName, CNM.PSUsageName>();

                // NetworkWatcher
                // CNM to MNM
                cfg.CreateMap<CNM.PSNetworkWatcher, MNM.NetworkWatcher>();

                // MNM to CNM
                cfg.CreateMap<MNM.NetworkWatcher, CNM.PSNetworkWatcher>();

                // PacketCapture
                // CNM to MNM
                cfg.CreateMap<CNM.PSPacketCapture, MNM.PacketCaptureParameters>();
                cfg.CreateMap<CNM.PSPacketCaptureResult, MNM.PacketCaptureResult>();
                cfg.CreateMap<CNM.PSStorageLocation, MNM.PacketCaptureStorageLocation>();
                cfg.CreateMap<CNM.PSPacketCaptureFilter, MNM.PacketCaptureFilter>();
                cfg.CreateMap<CNM.PSPacketCaptureStatus, MNM.PacketCaptureQueryStatusResult>();

                // MNM to CNM
                cfg.CreateMap<MNM.PacketCaptureParameters, CNM.PSPacketCapture>();
                cfg.CreateMap<MNM.PacketCaptureResult, CNM.PSPacketCaptureResult>();
                cfg.CreateMap<MNM.PacketCaptureStorageLocation, CNM.PSStorageLocation>();
                cfg.CreateMap<MNM.PacketCaptureFilter, CNM.PSPacketCaptureFilter>();
                cfg.CreateMap<MNM.PacketCaptureQueryStatusResult, CNM.PSPacketCaptureStatus>();

                // Topology
                // CNM to MNM
                cfg.CreateMap<CNM.PSTopology, MNM.Topology>();
                cfg.CreateMap<CNM.PSTopologyResource, MNM.TopologyResource>();
                cfg.CreateMap<CNM.PSTopologyAssociation, MNM.TopologyAssociation>();

                // MNM to CNM
                cfg.CreateMap<MNM.Topology, CNM.PSTopology>();
                cfg.CreateMap<MNM.TopologyResource, CNM.PSTopologyResource>();
                cfg.CreateMap<MNM.TopologyAssociation, CNM.PSTopologyAssociation>();

                // ViewNsgRules
                // CNM to MNM
                cfg.CreateMap<CNM.PSSecurityGroupNetworkInterface, MNM.SecurityGroupNetworkInterface>();
                cfg.CreateMap<CNM.PSSecurityRuleAssociations, MNM.SecurityRuleAssociations>();
                cfg.CreateMap<CNM.PSNetworkInterfaceAssociation, MNM.NetworkInterfaceAssociation>();
                cfg.CreateMap<CNM.PSSubnetAssociation, MNM.SubnetAssociation>();

                // MNM to CNM
                cfg.CreateMap<MNM.SecurityGroupNetworkInterface, CNM.PSSecurityGroupNetworkInterface>();
                cfg.CreateMap<MNM.SecurityRuleAssociations, CNM.PSSecurityRuleAssociations>();
                cfg.CreateMap<MNM.NetworkInterfaceAssociation, CNM.PSNetworkInterfaceAssociation>();
                cfg.CreateMap<MNM.SubnetAssociation, CNM.PSSubnetAssociation>();

                // IpFlowVerify
                // CNM to MNM
                cfg.CreateMap<CNM.PSIPFlowVerifyResult, MNM.VerificationIPFlowResult>();

                // MNM to CNM
                cfg.CreateMap<MNM.VerificationIPFlowResult, CNM.PSIPFlowVerifyResult>();

                // NextHop
                // CNM to MNM
                cfg.CreateMap<CNM.PSNextHopResult, MNM.NextHopResult>();

                // MNM to CNM
                cfg.CreateMap<MNM.NextHopResult, CNM.PSNextHopResult>();

                // Troubleshoot
                // CNM to MNM
                cfg.CreateMap<CNM.PSTroubleshootResult, MNM.TroubleshootingResult>();
                cfg.CreateMap<CNM.PSTroubleshootDetails, MNM.TroubleshootingDetails>();
                cfg.CreateMap<CNM.PSTroubleshootRecommendedActions, MNM.TroubleshootingRecommendedActions>();

                // MNM to CNM
                cfg.CreateMap<MNM.TroubleshootingResult, CNM.PSTroubleshootResult>();
                cfg.CreateMap<MNM.TroubleshootingDetails, CNM.PSTroubleshootDetails>();
                cfg.CreateMap<MNM.TroubleshootingRecommendedActions, CNM.PSTroubleshootRecommendedActions>();

                // FlowLog
                // CNM to MNM
                cfg.CreateMap<CNM.PSFlowLog, MNM.FlowLogInformation>();
                cfg.CreateMap<CNM.PSRetentionPolicyParameters, MNM.RetentionPolicyParameters>();

                // MNM to CNM
                cfg.CreateMap<MNM.FlowLogInformation, CNM.PSFlowLog>();
                cfg.CreateMap<MNM.RetentionPolicyParameters, CNM.PSRetentionPolicyParameters>();

                // CheckConnectivity
                // CNM to MNM
                cfg.CreateMap<CNM.PSConnectivityInformation, MNM.ConnectivityInformation>();
                cfg.CreateMap<CNM.PSConnectivityHop, MNM.ConnectivityHop>();
                cfg.CreateMap<CNM.PSConnectivityIssue, MNM.ConnectivityIssue>();

                // MNM to CNM
                cfg.CreateMap<MNM.ConnectivityInformation, CNM.PSConnectivityInformation>();
                cfg.CreateMap<MNM.ConnectivityHop, CNM.PSConnectivityHop>();
                cfg.CreateMap<MNM.ConnectivityIssue, CNM.PSConnectivityIssue>();
                
                // AvailableProvidersList
                // CNM to MNM
                cfg.CreateMap<CNM.PSAvailableProvidersList, MNM.AvailableProvidersList>();
                cfg.CreateMap<CNM.PSAvailableProvidersListCountry, MNM.AvailableProvidersListCountry>();
                cfg.CreateMap<CNM.PSAvailableProvidersListState, MNM.AvailableProvidersListState>();
                cfg.CreateMap<CNM.PSAvailableProvidersListCity, MNM.AvailableProvidersListCity>();

                // MNM to CNM
                cfg.CreateMap<MNM.AvailableProvidersList, CNM.PSAvailableProvidersList>();
                cfg.CreateMap<MNM.AvailableProvidersListCountry, CNM.PSAvailableProvidersListCountry>();
                cfg.CreateMap<MNM.AvailableProvidersListState, CNM.PSAvailableProvidersListState>();
                cfg.CreateMap<MNM.AvailableProvidersListCity, CNM.PSAvailableProvidersListCity>();

                // AzureReachabilityReport
                // CNM to MNM
                cfg.CreateMap<CNM.PSAzureReachabilityReport, MNM.AzureReachabilityReport>();
                cfg.CreateMap<CNM.PSAzureReachabilityReportLocation, MNM.AzureReachabilityReportLocation>();
                cfg.CreateMap<CNM.PSAzureReachabilityReportItem, MNM.AzureReachabilityReportItem>();
                cfg.CreateMap<CNM.PSAzureReachabilityReportLatencyInfo, MNM.AzureReachabilityReportLatencyInfo>();

                // MNM to CNM
                cfg.CreateMap<MNM.AzureReachabilityReport, CNM.PSAzureReachabilityReport>();
                cfg.CreateMap<MNM.AzureReachabilityReportLocation, CNM.PSAzureReachabilityReportLocation>();
                cfg.CreateMap<MNM.AzureReachabilityReportItem, CNM.PSAzureReachabilityReportItem>();
                cfg.CreateMap<MNM.AzureReachabilityReportLatencyInfo, CNM.PSAzureReachabilityReportLatencyInfo>();

                // ConnectionMonitor
                // CNM to MNM
                cfg.CreateMap<CNM.PSConnectionMonitor, MNM.ConnectionMonitor>();
                cfg.CreateMap<CNM.PSConnectionMonitorSource, MNM.ConnectionMonitorSource>();
                cfg.CreateMap<CNM.PSConnectionMonitorDestination, MNM.ConnectionMonitorDestination>();
                cfg.CreateMap<CNM.PSConnectionMonitorParameters, MNM.ConnectionMonitorParameters>();
                cfg.CreateMap<CNM.PSConnectionMonitorResult, MNM.ConnectionMonitorResult>();
                cfg.CreateMap<CNM.PSConnectionMonitorQueryResult, MNM.ConnectionMonitorQueryResult>();
                cfg.CreateMap<CNM.PSConnectionStateSnapshot, MNM.ConnectionStateSnapshot>();

                // MNM to CNM
                cfg.CreateMap<MNM.ConnectionMonitor, CNM.PSConnectionMonitor>();
                cfg.CreateMap<MNM.ConnectionMonitorSource, CNM.PSConnectionMonitorSource>();
                cfg.CreateMap<MNM.ConnectionMonitorDestination, CNM.PSConnectionMonitorDestination>();
                cfg.CreateMap<MNM.ConnectionMonitorParameters, CNM.PSConnectionMonitorParameters>();
                cfg.CreateMap<MNM.ConnectionMonitorResult, CNM.PSConnectionMonitorResult>();
                cfg.CreateMap<MNM.ConnectionMonitorQueryResult, CNM.PSConnectionMonitorQueryResult>();
                cfg.CreateMap<MNM.ConnectionStateSnapshot, CNM.PSConnectionStateSnapshot>();

                // LoadBalancer
                // CNM to MNM
                cfg.CreateMap<CNM.PSLoadBalancer, MNM.LoadBalancer>();
                cfg.CreateMap<CNM.PSLoadBalancerSku, MNM.LoadBalancerSku>();

                // MNM to CNM
                cfg.CreateMap<MNM.LoadBalancer, CNM.PSLoadBalancer>();
                cfg.CreateMap<MNM.LoadBalancerSku, CNM.PSLoadBalancerSku>();

                // FrontendIpConfiguration
                // CNM to MNM
                cfg.CreateMap<CNM.PSFrontendIPConfiguration, MNM.FrontendIPConfiguration>();

                // MNM to CNM
                cfg.CreateMap<MNM.FrontendIPConfiguration, CNM.PSFrontendIPConfiguration>();

                // BackendAddressPool
                // CNM to MNM
                cfg.CreateMap<CNM.PSBackendAddressPool, MNM.BackendAddressPool>();

                // MNM to CNM
                cfg.CreateMap<MNM.BackendAddressPool, CNM.PSBackendAddressPool>();

                // LoadBalancingRule
                // CNM to MNM
                cfg.CreateMap<CNM.PSLoadBalancingRule, MNM.LoadBalancingRule>();

                // MNM to CNM
                cfg.CreateMap<MNM.LoadBalancingRule, CNM.PSLoadBalancingRule>();

                // Probes
                // CNM to MNM
                cfg.CreateMap<CNM.PSProbe, MNM.Probe>();

                // MNM to CNM
                cfg.CreateMap<MNM.Probe, CNM.PSProbe>();

                // InboundNatRules
                // CNM to MNM
                cfg.CreateMap<CNM.PSInboundNatRule, MNM.InboundNatRule>();

                // MNM to CNM
                cfg.CreateMap<MNM.InboundNatRule, CNM.PSInboundNatRule>();

                // InboundNatPools
                // CNM to MNM
                cfg.CreateMap<CNM.PSInboundNatPool, MNM.InboundNatPool>();

                // MNM to CNM
                cfg.CreateMap<MNM.InboundNatPool, CNM.PSInboundNatPool>();

                // NetworkSecurityGroups
                // CNM to MNM
                cfg.CreateMap<CNM.PSNetworkSecurityGroup, MNM.NetworkSecurityGroup>();

                // MNM to CNM
                cfg.CreateMap<MNM.NetworkSecurityGroup, CNM.PSNetworkSecurityGroup>();

                // NetworkSecrityRule
                // CNM to MNM
                cfg.CreateMap<CNM.PSSecurityRule, MNM.SecurityRule>()
                    .AfterMap((src, dest) =>
                    {
                        if (GeneralUtilities.HasSingleElement(src.SourcePortRange))
                        {
                            dest.SourcePortRange = src.SourcePortRange[0];
                        }
                        else
                        {
                            dest.SourcePortRanges = src.SourcePortRange;
                            dest.SourcePortRange = null;
                        }

                        if (GeneralUtilities.HasSingleElement(src.DestinationPortRange))
                        {
                            dest.DestinationPortRange = src.DestinationPortRange[0];
                        }
                        else
                        {
                            dest.DestinationPortRanges = src.DestinationPortRange;
                            dest.DestinationPortRange = null;
                        }

                        if (GeneralUtilities.HasSingleElement(src.SourceAddressPrefix))
                        {
                            dest.SourceAddressPrefix = src.SourceAddressPrefix[0];
                        }
                        else
                        {
                            dest.SourceAddressPrefixes = src.SourceAddressPrefix;
                            dest.SourceAddressPrefix = null;
                        }

                        if (GeneralUtilities.HasSingleElement(src.DestinationAddressPrefix))
                        {
                            dest.DestinationAddressPrefix = src.DestinationAddressPrefix[0];
                        }
                        else
                        {
                            dest.DestinationAddressPrefixes = src.DestinationAddressPrefix;
                            dest.DestinationAddressPrefix = null;
                        }
                    });

                cfg.CreateMap<MNM.SecurityRule, CNM.PSSecurityRule>()
                    .AfterMap((src, dest) =>
                    {
                        dest.SourcePortRange = GeneralUtilities.HasMoreThanOneElement(src.SourcePortRanges) ? src.SourcePortRanges : (!string.IsNullOrWhiteSpace(src.SourcePortRange) ? new List<string> { src.SourcePortRange } : new List<string>());
                        dest.DestinationPortRange = GeneralUtilities.HasMoreThanOneElement(src.DestinationPortRanges) ? src.DestinationPortRanges : (!string.IsNullOrWhiteSpace(src.DestinationPortRange) ? new List <string> { src.DestinationPortRange } : new List<string>());
                        dest.SourceAddressPrefix = GeneralUtilities.HasMoreThanOneElement(src.SourceAddressPrefixes) ? src.SourceAddressPrefixes : (!string.IsNullOrWhiteSpace(src.SourceAddressPrefix)? new List<string> { src.SourceAddressPrefix } : new List<string>());
                        dest.DestinationAddressPrefix = GeneralUtilities.HasMoreThanOneElement(src.DestinationAddressPrefixes) ? src.DestinationAddressPrefixes : (!string.IsNullOrWhiteSpace(src.DestinationAddressPrefix) ? new List<string> { src.DestinationAddressPrefix } : new List<string>());
                    });

                // RouteTable
                // CNM to MNM
                cfg.CreateMap<CNM.PSRouteTable, MNM.RouteTable>();

                // MNM to CNM
                cfg.CreateMap<MNM.RouteTable, CNM.PSRouteTable>();

                // Route
                // CNM to MNM
                cfg.CreateMap<CNM.PSRoute, MNM.Route>();

                // MNM to CNM
                cfg.CreateMap<MNM.Route, CNM.PSRoute>();

                // EffectiveRouteTable
                // CNM to MNM
                cfg.CreateMap<CNM.PSEffectiveRoute, MNM.EffectiveRoute>();

                // MNM to CNM
                cfg.CreateMap<MNM.EffectiveRoute, CNM.PSEffectiveRoute>();

                // EffectiveNetworkSecurityGroup
                // CNM to MNM
                cfg.CreateMap<CNM.PSEffectiveNetworkSecurityGroup, MNM.EffectiveNetworkSecurityGroup>();
                cfg.CreateMap<CNM.PSEffectiveNetworkSecurityGroupAssociation, MNM.EffectiveNetworkSecurityGroupAssociation>();
                cfg.CreateMap<CNM.PSEffectiveSecurityRule, MNM.EffectiveNetworkSecurityRule>()
                    .AfterMap((src, dest) =>
                     {
                         if (GeneralUtilities.HasSingleElement(src.SourcePortRange))
                         {
                             dest.SourcePortRange = src.SourcePortRange[0];
                         }
                         else
                         {
                             dest.SourcePortRanges = src.SourcePortRange;
                             dest.SourcePortRange = null;
                         }

                         if (GeneralUtilities.HasSingleElement(src.DestinationPortRange))
                         {
                             dest.DestinationPortRange = src.DestinationPortRange[0];
                         }
                         else
                         {
                             dest.DestinationPortRanges = src.DestinationPortRange;
                             dest.DestinationPortRange = null;
                         }

                         if (GeneralUtilities.HasSingleElement(src.SourceAddressPrefix))
                         {
                             dest.SourceAddressPrefix = src.SourceAddressPrefix[0];
                         }
                         else
                         {
                             dest.SourceAddressPrefixes = src.SourceAddressPrefix;
                             dest.SourceAddressPrefix = null;
                         }

                         if (GeneralUtilities.HasSingleElement(src.DestinationAddressPrefix))
                         {
                             dest.DestinationAddressPrefix = src.DestinationAddressPrefix[0];
                         }
                         else
                         {
                             dest.DestinationAddressPrefixes = src.DestinationAddressPrefix;
                             dest.DestinationAddressPrefix = null;
                         }
                     });
                
                // MNM to CNM
                cfg.CreateMap<MNM.EffectiveNetworkSecurityGroup, CNM.PSEffectiveNetworkSecurityGroup>();
                cfg.CreateMap<MNM.EffectiveNetworkSecurityGroupAssociation, CNM.PSEffectiveNetworkSecurityGroupAssociation>();
                cfg.CreateMap<MNM.EffectiveNetworkSecurityRule, CNM.PSEffectiveSecurityRule>()
                    .AfterMap((src, dest) =>
                    {
                        dest.SourcePortRange = GeneralUtilities.HasMoreThanOneElement(src.SourcePortRanges) ? src.SourcePortRanges : (!string.IsNullOrWhiteSpace(src.SourcePortRange) ? new List<string> { src.SourcePortRange } : new List<string>());
                        dest.DestinationPortRange = GeneralUtilities.HasMoreThanOneElement(src.DestinationPortRanges) ? src.DestinationPortRanges : (!string.IsNullOrWhiteSpace(src.DestinationPortRange) ? new List<string> { src.DestinationPortRange } : new List<string>());
                        dest.SourceAddressPrefix = GeneralUtilities.HasMoreThanOneElement(src.SourceAddressPrefixes) ? src.SourceAddressPrefixes : (!string.IsNullOrWhiteSpace(src.SourceAddressPrefix) ? new List<string> { src.SourceAddressPrefix } : new List<string>());
                        dest.DestinationAddressPrefix = GeneralUtilities.HasMoreThanOneElement(src.DestinationAddressPrefixes) ? src.DestinationAddressPrefixes : (!string.IsNullOrWhiteSpace(src.DestinationAddressPrefix) ? new List<string> { src.DestinationAddressPrefix } : new List<string>());
                    });

                // ExpressRouteCircuit
                // CNM to MNM
                cfg.CreateMap<CNM.PSExpressRouteCircuit, MNM.ExpressRouteCircuit>();
                cfg.CreateMap<CNM.PSServiceProviderProperties, MNM.ExpressRouteCircuitServiceProviderProperties>();
                cfg.CreateMap<CNM.PSExpressRouteCircuitSku, MNM.ExpressRouteCircuitSku>();
                cfg.CreateMap<CNM.PSPeering, MNM.ExpressRouteCircuitPeering>();
                cfg.CreateMap<CNM.PSExpressRouteCircuitAuthorization, MNM.ExpressRouteCircuitAuthorization>();
                cfg.CreateMap<CNM.PSExpressRouteCircuitConnection, MNM.ExpressRouteCircuitConnection>();

                // MNM to CNM
                cfg.CreateMap<MNM.ExpressRouteCircuit, CNM.PSExpressRouteCircuit>();
                cfg.CreateMap<MNM.ExpressRouteCircuitServiceProviderProperties, CNM.PSServiceProviderProperties>();
                cfg.CreateMap<MNM.ExpressRouteCircuitSku, CNM.PSExpressRouteCircuitSku>();
                cfg.CreateMap<MNM.ExpressRouteCircuitPeering, CNM.PSPeering>();
                cfg.CreateMap<MNM.ExpressRouteCircuitAuthorization, CNM.PSExpressRouteCircuitAuthorization>();
                cfg.CreateMap<CNM.PSExpressRouteCircuitStats, MNM.ExpressRouteCircuitStats>();
                cfg.CreateMap<CNM.PSExpressRouteCircuitArpTable, MNM.ExpressRouteCircuitArpTable>();
                cfg.CreateMap<CNM.PSExpressRouteCircuitRoutesTable, MNM.ExpressRouteCircuitRoutesTable>();
                cfg.CreateMap<CNM.PSExpressRouteCircuitRoutesTableSummary, MNM.ExpressRouteCircuitRoutesTableSummary>();
                cfg.CreateMap<MNM.ExpressRouteCircuitConnection, CNM.PSExpressRouteCircuitConnection>();

                // ExpressRouteCircuitPeering
                // CNM to MNM
                cfg.CreateMap<CNM.PSPeering, MNM.ExpressRouteCircuitPeering>();
                cfg.CreateMap<CNM.PSPeeringConfig, MNM.ExpressRouteCircuitPeeringConfig>();
                cfg.CreateMap<CNM.PSIpv6PeeringConfig, MNM.Ipv6ExpressRouteCircuitPeeringConfig>();

                // MNM to CNM
                cfg.CreateMap<MNM.ExpressRouteCircuitPeering, CNM.PSPeering>();
                cfg.CreateMap<MNM.ExpressRouteCircuitPeeringConfig, CNM.PSPeeringConfig>();
                cfg.CreateMap<MNM.Ipv6ExpressRouteCircuitPeeringConfig, CNM.PSIpv6PeeringConfig>();

                // Express Route Circuit Connection 
                // CNM to MNM
                cfg.CreateMap<CNM.PSExpressRouteCircuitConnection, MNM.ExpressRouteCircuitConnection>();

                // MNM to CNM 
                cfg.CreateMap<MNM.ExpressRouteCircuitConnection, CNM.PSExpressRouteCircuitConnection>();

                // ExpressRouteServiceProvider
                // CNM to MNM
                cfg.CreateMap<CNM.PSExpressRouteServiceProvider, MNM.ExpressRouteServiceProvider>();
                cfg.CreateMap<CNM.PSExpressRouteServiceProviderBandwidthsOffered, MNM.ExpressRouteServiceProviderBandwidthsOffered>();

                // MNM to CNM
                cfg.CreateMap<MNM.ExpressRouteServiceProvider, CNM.PSExpressRouteServiceProvider>();
                cfg.CreateMap<MNM.ExpressRouteServiceProviderBandwidthsOffered, CNM.PSExpressRouteServiceProviderBandwidthsOffered>();
                cfg.CreateMap<MNM.ExpressRouteCircuitStats, CNM.PSExpressRouteCircuitStats>();
                cfg.CreateMap<MNM.ExpressRouteCircuitArpTable, CNM.PSExpressRouteCircuitArpTable>();
                cfg.CreateMap<MNM.ExpressRouteCircuitRoutesTable, CNM.PSExpressRouteCircuitRoutesTable>();
                cfg.CreateMap<MNM.ExpressRouteCircuitRoutesTableSummary, CNM.PSExpressRouteCircuitRoutesTableSummary>();

                // ExoressRouteCircuitAuthorization
                // CNM to MNM
                cfg.CreateMap<CNM.PSExpressRouteCircuitAuthorization, MNM.ExpressRouteCircuitAuthorization>();

                // MNM to CNM
                cfg.CreateMap<MNM.ExpressRouteCircuitAuthorization, CNM.PSExpressRouteCircuitAuthorization>();


                // Gateways
                // CNM to MNM
                cfg.CreateMap<CNM.PSVirtualNetworkGateway, MNM.VirtualNetworkGateway>();
                cfg.CreateMap<CNM.PSConnectionResetSharedKey, MNM.ConnectionResetSharedKey>();
                cfg.CreateMap<CNM.PSConnectionSharedKey, MNM.ConnectionSharedKey>();
                cfg.CreateMap<CNM.PSLocalNetworkGateway, MNM.LocalNetworkGateway>();
                cfg.CreateMap<CNM.PSVirtualNetworkGatewayConnection, MNM.VirtualNetworkGatewayConnection>();
                cfg.CreateMap<CNM.PSIpsecPolicy, MNM.IpsecPolicy>();
                cfg.CreateMap<CNM.PSVirtualNetworkGatewayIpConfiguration, MNM.VirtualNetworkGatewayIPConfiguration>();
                cfg.CreateMap<CNM.PSTunnelConnectionHealth, MNM.TunnelConnectionHealth>();
                cfg.CreateMap<CNM.PSVirtualNetworkGatewaySku, MNM.VirtualNetworkGatewaySku>();
                cfg.CreateMap<CNM.PSVpnClientConfiguration, MNM.VpnClientConfiguration>();
                cfg.CreateMap<CNM.PSVpnClientParameters, MNM.VpnClientParameters>();
                cfg.CreateMap<CNM.PSVpnClientRevokedCertificate, MNM.VpnClientRevokedCertificate>();
                cfg.CreateMap<CNM.PSVpnClientRootCertificate, MNM.VpnClientRootCertificate>();
                cfg.CreateMap<CNM.PSBgpSettings, MNM.BgpSettings>();
                cfg.CreateMap<CNM.PSBGPPeerStatus, MNM.BgpPeerStatus>();
                cfg.CreateMap<CNM.PSGatewayRoute, MNM.GatewayRoute>();

                // MNM to CNM
                cfg.CreateMap<MNM.VirtualNetworkGateway, CNM.PSVirtualNetworkGateway>();
                cfg.CreateMap<MNM.ConnectionResetSharedKey, CNM.PSConnectionResetSharedKey>();
                cfg.CreateMap<MNM.ConnectionSharedKey, CNM.PSConnectionSharedKey>();
                cfg.CreateMap<MNM.LocalNetworkGateway, CNM.PSLocalNetworkGateway>();
                cfg.CreateMap<MNM.VirtualNetworkGatewayConnection, CNM.PSVirtualNetworkGatewayConnection>();
                cfg.CreateMap<MNM.IpsecPolicy, CNM.PSIpsecPolicy>();
                cfg.CreateMap<MNM.VirtualNetworkGatewayIPConfiguration, CNM.PSVirtualNetworkGatewayIpConfiguration>();
                cfg.CreateMap<MNM.TunnelConnectionHealth, CNM.PSTunnelConnectionHealth>();
                cfg.CreateMap<MNM.VirtualNetworkGatewaySku, CNM.PSVirtualNetworkGatewaySku>();
                cfg.CreateMap<MNM.VpnClientConfiguration, CNM.PSVpnClientConfiguration>();
                cfg.CreateMap<MNM.VpnClientParameters, CNM.PSVpnClientParameters>();
                cfg.CreateMap<MNM.VpnClientRevokedCertificate, CNM.PSVpnClientRevokedCertificate>();
                cfg.CreateMap<MNM.VpnClientRootCertificate, CNM.PSVpnClientRootCertificate>();
                cfg.CreateMap<MNM.BgpSettings, CNM.PSBgpSettings>();
                cfg.CreateMap<MNM.BgpPeerStatus, CNM.PSBGPPeerStatus>();
                cfg.CreateMap<MNM.GatewayRoute, CNM.PSGatewayRoute>();

                // Application Gateways
                // CNM to MNM
                cfg.CreateMap<CNM.PSApplicationGateway, MNM.ApplicationGateway>();
                cfg.CreateMap<CNM.PSApplicationGatewaySku, MNM.ApplicationGatewaySku>();
                cfg.CreateMap<CNM.PSApplicationGatewaySslPolicy, MNM.ApplicationGatewaySslPolicy>()
                    .AfterMap((src, dest) =>
                    {
                        dest.CipherSuites = src.CipherSuites == null ? null : dest.CipherSuites;
                        dest.DisabledSslProtocols = src.DisabledSslProtocols == null ? null : dest.DisabledSslProtocols;
                    });
                cfg.CreateMap<CNM.PSApplicationGatewayPathRule, MNM.ApplicationGatewayPathRule>();
                cfg.CreateMap<CNM.PSApplicationGatewayUrlPathMap, MNM.ApplicationGatewayUrlPathMap>();
                cfg.CreateMap<CNM.PSApplicationGatewayProbeHealthResponseMatch, MNM.ApplicationGatewayProbeHealthResponseMatch>()
                    .AfterMap((src, dest) => dest.StatusCodes = (src.StatusCodes == null) ? null : dest.StatusCodes);
                cfg.CreateMap<CNM.PSApplicationGatewayProbe, MNM.ApplicationGatewayProbe>();
                cfg.CreateMap<CNM.PSApplicationGatewayBackendAddress, MNM.ApplicationGatewayBackendAddress>();
                cfg.CreateMap<CNM.PSApplicationGatewayBackendAddressPool, MNM.ApplicationGatewayBackendAddressPool>();
                cfg.CreateMap<CNM.PSApplicationGatewayBackendHttpSettings, MNM.ApplicationGatewayBackendHttpSettings>();
                cfg.CreateMap<CNM.PSApplicationGatewayFrontendIPConfiguration, MNM.ApplicationGatewayFrontendIPConfiguration>();
                cfg.CreateMap<CNM.PSApplicationGatewayFrontendPort, MNM.ApplicationGatewayFrontendPort>();
                cfg.CreateMap<CNM.PSApplicationGatewaySslCertificate, MNM.ApplicationGatewaySslCertificate>().ForMember(
                    dest => dest.Password,
                    opt => opt.ResolveUsing(src => src.Password?.ConvertToString()));
                cfg.CreateMap<CNM.PSApplicationGatewayHttpListener, MNM.ApplicationGatewayHttpListener>();
                cfg.CreateMap<CNM.PSApplicationGatewayIPConfiguration, MNM.ApplicationGatewayIPConfiguration>();
                cfg.CreateMap<CNM.PSApplicationGatewayRequestRoutingRule, MNM.ApplicationGatewayRequestRoutingRule>();
                cfg.CreateMap<CNM.PSApplicationGatewayRedirectConfiguration, MNM.ApplicationGatewayRedirectConfiguration>();
                cfg.CreateMap<CNM.PSApplicationGatewayAuthenticationCertificate, MNM.ApplicationGatewayAuthenticationCertificate>();
                cfg.CreateMap<CNM.PSBackendAddressPool, MNM.BackendAddressPool>();
                cfg.CreateMap<CNM.PSApplicationGatewayBackendHealth, MNM.ApplicationGatewayBackendHealth>();
                cfg.CreateMap<CNM.PSApplicationGatewayBackendHealthPool, MNM.ApplicationGatewayBackendHealthPool>();
                cfg.CreateMap<CNM.PSApplicationGatewayBackendHealthHttpSettings, MNM.ApplicationGatewayBackendHealthHttpSettings>();
                cfg.CreateMap<CNM.PSApplicationGatewayBackendHealthServer, MNM.ApplicationGatewayBackendHealthServer>();
                cfg.CreateMap<CNM.PSApplicationGatewayWebApplicationFirewallConfiguration, MNM.ApplicationGatewayWebApplicationFirewallConfiguration>();
                cfg.CreateMap<CNM.PSApplicationGatewayConnectionDraining, MNM.ApplicationGatewayConnectionDraining>();
                cfg.CreateMap<CNM.PSApplicationGatewayFirewallDisabledRuleGroup, MNM.ApplicationGatewayFirewallDisabledRuleGroup>()
                    .AfterMap((src, dest) => dest.Rules = (src.Rules == null) ? null : dest.Rules);
                cfg.CreateMap<CNM.PSApplicationGatewayAvailableWafRuleSetsResult, MNM.ApplicationGatewayAvailableWafRuleSetsResult>();
                cfg.CreateMap<CNM.PSApplicationGatewayFirewallRule, MNM.ApplicationGatewayFirewallRule>();
                cfg.CreateMap<CNM.PSApplicationGatewayFirewallRuleGroup, MNM.ApplicationGatewayFirewallRuleGroup>();
                cfg.CreateMap<CNM.PSApplicationGatewayFirewallRuleSet, MNM.ApplicationGatewayFirewallRuleSet>();
                cfg.CreateMap<CNM.PSApplicationGatewayAvailableSslOptions, MNM.ApplicationGatewayAvailableSslOptions>();
                cfg.CreateMap<CNM.PSApplicationGatewaySslPredefinedPolicy, MNM.ApplicationGatewaySslPredefinedPolicy>();

                // MNM to CNM
                cfg.CreateMap<MNM.ApplicationGateway, CNM.PSApplicationGateway>();
                cfg.CreateMap<MNM.ApplicationGatewaySku, CNM.PSApplicationGatewaySku>();
                cfg.CreateMap<MNM.ApplicationGatewaySslPolicy, CNM.PSApplicationGatewaySslPolicy>()
                    .AfterMap((src, dest) =>
                    {
                        dest.CipherSuites = src.CipherSuites == null ? null : dest.CipherSuites;
                        dest.DisabledSslProtocols = src.DisabledSslProtocols == null ? null : dest.DisabledSslProtocols;
                    });
                cfg.CreateMap<MNM.ApplicationGatewayPathRule, CNM.PSApplicationGatewayPathRule>();
                cfg.CreateMap<MNM.ApplicationGatewayUrlPathMap, CNM.PSApplicationGatewayUrlPathMap>();
                cfg.CreateMap<MNM.ApplicationGatewayProbeHealthResponseMatch, CNM.PSApplicationGatewayProbeHealthResponseMatch>()
                    .AfterMap((src, dest) => dest.StatusCodes = (src.StatusCodes == null) ? null : dest.StatusCodes);
                cfg.CreateMap<MNM.ApplicationGatewayProbe, CNM.PSApplicationGatewayProbe>();
                cfg.CreateMap<MNM.ApplicationGatewayBackendAddress, CNM.PSApplicationGatewayBackendAddress>();
                cfg.CreateMap<MNM.ApplicationGatewayBackendAddressPool, CNM.PSApplicationGatewayBackendAddressPool>();
                cfg.CreateMap<MNM.ApplicationGatewayBackendHttpSettings, CNM.PSApplicationGatewayBackendHttpSettings>();
                cfg.CreateMap<MNM.ApplicationGatewayFrontendIPConfiguration, CNM.PSApplicationGatewayFrontendIPConfiguration>();
                cfg.CreateMap<MNM.ApplicationGatewaySslCertificate, CNM.PSApplicationGatewaySslCertificate>().ForMember(
                    dest => dest.Password,
                    opt => opt.ResolveUsing(src => src.Password?.ConvertToSecureString()));
                cfg.CreateMap<MNM.ApplicationGatewayFrontendPort, CNM.PSApplicationGatewayFrontendPort>();
                cfg.CreateMap<MNM.ApplicationGatewayHttpListener, CNM.PSApplicationGatewayHttpListener>();
                cfg.CreateMap<MNM.ApplicationGatewayIPConfiguration, CNM.PSApplicationGatewayIPConfiguration>();
                cfg.CreateMap<MNM.ApplicationGatewayRequestRoutingRule, CNM.PSApplicationGatewayRequestRoutingRule>();
                cfg.CreateMap<MNM.ApplicationGatewayRedirectConfiguration, CNM.PSApplicationGatewayRedirectConfiguration>();
                cfg.CreateMap<MNM.ApplicationGatewayAuthenticationCertificate, CNM.PSApplicationGatewayAuthenticationCertificate>();
                cfg.CreateMap<MNM.BackendAddressPool, CNM.PSBackendAddressPool>();
                cfg.CreateMap<MNM.ApplicationGatewayBackendHealth, CNM.PSApplicationGatewayBackendHealth>();
                cfg.CreateMap<MNM.ApplicationGatewayBackendHealthPool, CNM.PSApplicationGatewayBackendHealthPool>();
                cfg.CreateMap<MNM.ApplicationGatewayBackendHealthHttpSettings, CNM.PSApplicationGatewayBackendHealthHttpSettings>();
                cfg.CreateMap<MNM.ApplicationGatewayBackendHealthServer, CNM.PSApplicationGatewayBackendHealthServer>();
                cfg.CreateMap<MNM.ApplicationGatewayWebApplicationFirewallConfiguration, CNM.PSApplicationGatewayWebApplicationFirewallConfiguration>();
                cfg.CreateMap<MNM.ApplicationGatewayConnectionDraining, CNM.PSApplicationGatewayConnectionDraining>();
                cfg.CreateMap<MNM.ApplicationGatewayFirewallDisabledRuleGroup, CNM.PSApplicationGatewayFirewallDisabledRuleGroup>()
                    .AfterMap((src, dest) => dest.Rules = (src.Rules == null) ? null : dest.Rules);
                cfg.CreateMap<MNM.ApplicationGatewayAvailableWafRuleSetsResult, CNM.PSApplicationGatewayAvailableWafRuleSetsResult>();
                cfg.CreateMap<MNM.ApplicationGatewayFirewallRule, CNM.PSApplicationGatewayFirewallRule>();
                cfg.CreateMap<MNM.ApplicationGatewayFirewallRuleGroup, CNM.PSApplicationGatewayFirewallRuleGroup>();
                cfg.CreateMap<MNM.ApplicationGatewayFirewallRuleSet, CNM.PSApplicationGatewayFirewallRuleSet>();
                cfg.CreateMap<MNM.ApplicationGatewayAvailableSslOptions, CNM.PSApplicationGatewayAvailableSslOptions>();
                cfg.CreateMap<MNM.ApplicationGatewaySslPredefinedPolicy, CNM.PSApplicationGatewaySslPredefinedPolicy>();

                // Application Security Groups
                // CNM to MNM
                cfg.CreateMap<CNM.PSApplicationSecurityGroup, MNM.ApplicationSecurityGroup>();

                // MNM to CNM
                cfg.CreateMap<MNM.ApplicationSecurityGroup, CNM.PSApplicationSecurityGroup>();

<<<<<<< HEAD
                // Secure Gateways
                // CNM to MNM
                cfg.CreateMap<CNM.PSSecureGateway, MNM.SecureGateway>();
                cfg.CreateMap<CNM.PSSecureGatewaySku, MNM.SecureGatewaySku>();
                cfg.CreateMap<CNM.PSSecureGatewayIpConfiguration, MNM.SecureGatewayIPConfiguration>();
                cfg.CreateMap<CNM.PSSecureGatewayApplicationRuleCollection, MNM.SecureGatewayApplicationRuleCollection>();
                cfg.CreateMap<CNM.PSSecureGatewayNetworkRuleCollection, MNM.SecureGatewayNetworkRuleCollection>();
                cfg.CreateMap<CNM.PSSecureGatewayApplicationRule, MNM.SecureGatewayApplicationRule>();
                cfg.CreateMap<CNM.PSSecureGatewayNetworkRule, MNM.SecureGatewayNetworkRule>();
                cfg.CreateMap<CNM.PSSecureGatewayApplicationRuleAction, MNM.SecureGatewayApplicationRuleAction>();
                cfg.CreateMap<CNM.PSSecureGatewayNetworkRuleAction, MNM.SecureGatewayNetworkRuleAction>();
                cfg.CreateMap<CNM.PSSecureGatewayApplicationRuleProtocol, MNM.SecureGatewayApplicationRuleProtocol>();

                // MNM to CNM
                cfg.CreateMap<MNM.SecureGateway, CNM.PSSecureGateway>();
                cfg.CreateMap<MNM.SecureGatewaySku, CNM.PSSecureGatewaySku>();
                cfg.CreateMap<MNM.SecureGatewayIPConfiguration, CNM.PSSecureGatewayIpConfiguration>();
                cfg.CreateMap<MNM.SecureGatewayApplicationRuleCollection, CNM.PSSecureGatewayApplicationRuleCollection>();
                cfg.CreateMap<MNM.SecureGatewayNetworkRuleCollection, CNM.PSSecureGatewayNetworkRuleCollection>();
                cfg.CreateMap<MNM.SecureGatewayApplicationRule, CNM.PSSecureGatewayApplicationRule>();
                cfg.CreateMap<MNM.SecureGatewayNetworkRule, CNM.PSSecureGatewayNetworkRule>();
                cfg.CreateMap<MNM.SecureGatewayApplicationRuleAction, CNM.PSSecureGatewayApplicationRuleAction>();
                cfg.CreateMap<MNM.SecureGatewayNetworkRuleAction, CNM.PSSecureGatewayNetworkRuleAction>();
                cfg.CreateMap<MNM.SecureGatewayApplicationRuleProtocol, CNM.PSSecureGatewayApplicationRuleProtocol>();
=======
                //// DDoS protection plan

                // CNM to MNM
                cfg.CreateMap<CNM.PSDdosProtectionPlan, MNM.DdosProtectionPlan>();

                // MNM to CNM
                cfg.CreateMap<MNM.DdosProtectionPlan, CNM.PSDdosProtectionPlan>();
>>>>>>> 9b9145a6
            });

            _mapper = config.CreateMapper();
        }
    }
}<|MERGE_RESOLUTION|>--- conflicted
+++ resolved
@@ -668,7 +668,14 @@
                 // MNM to CNM
                 cfg.CreateMap<MNM.ApplicationSecurityGroup, CNM.PSApplicationSecurityGroup>();
 
-<<<<<<< HEAD
+                //// DDoS protection plan
+
+                // CNM to MNM
+                cfg.CreateMap<CNM.PSDdosProtectionPlan, MNM.DdosProtectionPlan>();
+
+                // MNM to CNM
+                cfg.CreateMap<MNM.DdosProtectionPlan, CNM.PSDdosProtectionPlan>();
+
                 // Secure Gateways
                 // CNM to MNM
                 cfg.CreateMap<CNM.PSSecureGateway, MNM.SecureGateway>();
@@ -693,15 +700,7 @@
                 cfg.CreateMap<MNM.SecureGatewayApplicationRuleAction, CNM.PSSecureGatewayApplicationRuleAction>();
                 cfg.CreateMap<MNM.SecureGatewayNetworkRuleAction, CNM.PSSecureGatewayNetworkRuleAction>();
                 cfg.CreateMap<MNM.SecureGatewayApplicationRuleProtocol, CNM.PSSecureGatewayApplicationRuleProtocol>();
-=======
-                //// DDoS protection plan
-
-                // CNM to MNM
-                cfg.CreateMap<CNM.PSDdosProtectionPlan, MNM.DdosProtectionPlan>();
-
-                // MNM to CNM
-                cfg.CreateMap<MNM.DdosProtectionPlan, CNM.PSDdosProtectionPlan>();
->>>>>>> 9b9145a6
+
             });
 
             _mapper = config.CreateMapper();
