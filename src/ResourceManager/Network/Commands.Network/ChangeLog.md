--- conflicted
+++ resolved
@@ -19,7 +19,6 @@
 --->
 ## Current Release
 * Minor changes for upcoming AzureRM to Az transition
-<<<<<<< HEAD
 * Added support for the configuring RewriteRuleSets in the Application Gateway
     - New cmdlets added:
         - Add-AzureRmApplicationGatewayRewriteRuleSet
@@ -37,9 +36,6 @@
         - New-AzureRmApplicationGatewayPathRuleConfig
         - Add-AzureRmApplicationGatewayUrlPathMapConfig
         - New-AzureRmApplicationGatewayUrlPathMapConfig
-
-=======
->>>>>>> 535a087c
 
 ## Version 6.11.0
 * Added cmdlet New-AzureRmApplicationGatewayCustomError, Add-AzureRmApplicationGatewayCustomError, Get-AzureRmApplicationGatewayCustomError, Set-AzureRmApplicationGatewayCustomError, Remove-AzureRmApplicationGatewayCustomError, Add-AzureRmApplicationGatewayHttpListenerCustomError, Get-AzureRmApplicationGatewayHttpListenerCustomError, Set-AzureRmApplicationGatewayHttpListenerCustomError, Remove-AzureRmApplicationGatewayHttpListenerCustomError
