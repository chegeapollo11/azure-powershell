<!--
    Please leave this section at the top of the change log.

    Changes for the current release should go under the section titled "Current Release", and should adhere to the following format:

    ## Current Release
    * Overview of change #1
        - Additional information about change #1
    * Overview of change #2
        - Additional information about change #2
        - Additional information about change #2
    * Overview of change #3
    * Overview of change #4
        - Additional information about change #4

    ## YYYY.MM.DD - Version X.Y.Z (Previous Release)
    * Overview of change #1
        - Additional information about change #1
-->
## Current Release
<<<<<<< HEAD
* Updated cmdlets to include piping scenarios
=======
* Fix issue with Default Resource Group in CloudShell
>>>>>>> 65f18f8a

## Version 4.2.0
* Fixed example for Set-AzureRmKeyVaultAccessPolicy

## Version 4.1.1
* Corrected usage of 'Login-AzureRmAccount' to use 'Connect-AzureRmAccount'

## Version 4.1.0
* Added Location Completer to -Location parameters allowing tab completion through valid Locations
* Added ResourceGroup Completer to -ResourceGroup parameters allowing tab completion through resource groups in current subscription
* Added -AsJob support for long-running KeyVault cmdlets. Allows selected cmdlets to run in the background and return a job to track and control progress.
    * Affected cmdlet is: Remove-AzureRmKeyVault
* Fixed bug in Set-AzureRmKeyVaultAccessPolicy where the AAD filter was setting SPN to the provided UPN, rather than setting the UPN
   - See the following issue for more information: https://github.com/Azure/azure-powershell/issues/5201

## Version 4.0.1
* Fixed assembly loading issue that caused some cmdlets to fail when executing

## Version 4.0.0
* Add support for online help
    - Run Get-Help with the -Online parameter to open the online help in your default Internet browser
    
## Version 3.4.1
* Deprecating the PurgeDisabled flag from Key, Secret and Certificate attributes, respectively.
  * The flag is being superseded by the RecoveryLevel attribute.

## Version 3.4.0
* New/updated Cmdlets to support soft-delete for KeyVault certificates
  * Get-AzureKeyVaultCertificate
  * Remove-AzureKeyVaultCertificate
  * Undo-AzureKeyVaultCertificateRemoval

## Version 3.3.1

## Version 3.3.0

## Version 3.2.1

## Version 3.2.0
* Remove email address from the directory query when -UserPrincipalName is specified to the Set-AzureRMKeyVaultAccessPolicy and Remove-AzureRMKeyVaultAccessPolicy cmdlets.
  - Both Cmdlets now have an -EmailAddress parameter that can be used instead of the -UserPrincipalName parameter when querying for email address is appropriate.  If there are more than one matching email addresses in the directory then the Cmdlet will fail.

## Version 3.1.0
* New Cmdlets to support KeyVault Managed Storage Account Keys
  * Get-AzureKeyVaultManagedStorageAccount
  * Add-AzureKeyVaultManagedStorageAccount
  * Remove-AzureKeyVaultManagedStorageAccount
  * Update-AzureKeyVaultManagedStorageAccount
  * Update-AzureKeyVaultManagedStorageAccountKey
  * Get-AzureKeyVaultManagedStorageSasDefinition
  * Set-AzureKeyVaultManagedStorageSasDefinition
  * Remove-AzureKeyVaultManagedStorageSasDefinition

## Version 3.0.1

## Version 3.0.0
* Adding backup/restore support for KeyVault secrets
    - Secrets can be backed up and restored, matching the functionality currently supported for Keys

* Backup cmdlets for Keys and Secrets now accept a corresponding object as an input parameter
    - The caller may chain retrieval and backup operations: Get-AzureKeyVaultKey -VaultName myVault -Name myKey | Backup-AzureKeyVaultKey

* Backup cmdlets now support a -Force switch to overwrite an existing file
    - Note that attempting to overwrite an existing file will no longer throw, and will instead prompt the user for a choice on how to proceed.

## Version 2.8.0

## Version 2.7.0

## Version 2.6.0

## Version 2.5.0

## Version 2.4.0

## Version 2.3.0<|MERGE_RESOLUTION|>--- conflicted
+++ resolved
@@ -18,11 +18,8 @@
         - Additional information about change #1
 -->
 ## Current Release
-<<<<<<< HEAD
 * Updated cmdlets to include piping scenarios
-=======
 * Fix issue with Default Resource Group in CloudShell
->>>>>>> 65f18f8a
 
 ## Version 4.2.0
 * Fixed example for Set-AzureRmKeyVaultAccessPolicy
