--- conflicted
+++ resolved
@@ -18,12 +18,9 @@
         - Additional information about change #1
 -->
 ## Current Release
-<<<<<<< HEAD
 * Fixed formatting of OutputType in help files
-=======
 
 ## Version 5.0.2
->>>>>>> b3048d7a
 * Fix issue where no Tags are being returned when Get-AzureRmKeyVault -Tag is run
 
 ## Version 5.0.1
