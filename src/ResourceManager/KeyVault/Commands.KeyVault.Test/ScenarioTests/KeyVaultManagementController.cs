--- conflicted
+++ resolved
@@ -25,7 +25,6 @@
 using System.Diagnostics;
 using System.IO;
 using System.Linq;
-<<<<<<< HEAD
 using LegacyTest = Microsoft.Azure.Test;
 using LegacyRMClient = Microsoft.Azure.Management.Resources;
 using RM = Microsoft.Azure.Management.ResourceManager;
@@ -39,12 +38,6 @@
     using TestBase = Microsoft.Azure.Test.TestBase;
     using TestUtilities = Microsoft.Azure.Test.TestUtilities;
 
-=======
-using Microsoft.Azure.Management.Internal.Resources;
-
-namespace Microsoft.Azure.Commands.KeyVault.Test
-{
->>>>>>> 0b38e6b3
     public class KeyVaultManagementController
     {
         private readonly EnvironmentSetupHelper _helper;
@@ -53,7 +46,6 @@
         private const string DomainKey = "Domain";
         private const string SubscriptionIdKey = "SubscriptionId";
 
-<<<<<<< HEAD
         public LegacyRMClient.ResourceManagementClient ResourceManagementClient { get; private set; }
 
         public Management.Internal.Resources.ResourceManagementClient NewResourceManagementClient { get; private set; }
@@ -61,9 +53,6 @@
         public RM.ResourceManagementClient ResourceClient { get; private set; }
 
         public SubscriptionClient SubscriptionClient { get; private set; }
-=======
-        public ResourceManagementClient NewResourceManagementClient { get; private set; }
->>>>>>> 0b38e6b3
 
         public KeyVaultManagementClient KeyVaultManagementClient { get; private set; }
 
@@ -125,16 +114,10 @@
                 _helper.SetupModules(AzureModule.AzureResourceManager,
                     "ScenarioTests\\Common.ps1",
                     "Scripts\\ControlPlane\\" + callingClassName + ".ps1",
-<<<<<<< HEAD
                     helper.RMProfileModule,
                     helper.RMResourceModule,
                     helper.GetRMModulePath("AzureRM.KeyVault.psd1"),
                     helper.RMNetworkModule);
-=======
-                    _helper.RMProfileModule,
-                    _helper.RMResourceModule,
-                    _helper.GetRMModulePath("AzureRM.KeyVault.psd1"));
->>>>>>> 0b38e6b3
 
                 try
                 {
@@ -158,19 +141,15 @@
         private void SetupManagementClients(MockContext context)
         {
             NewResourceManagementClient = GetResourceManagementClient(context);
-<<<<<<< HEAD
             ResourceClient = GetResourceClient(context);
             NetworkManagementClient = GetNetworkManagementClient(context);
             SubscriptionClient = GetSubscriptionClient();
             GalleryClient = GetGalleryClient();
             AuthorizationManagementClient = GetAuthorizationManagementClient();
-=======
->>>>>>> 0b38e6b3
             GraphClient = GetGraphClient(context);
             KeyVaultManagementClient = GetKeyVaultManagementClient(context);
             _helper.SetupManagementClients(
                 NewResourceManagementClient,
-<<<<<<< HEAD
                 ResourceClient,
                 NetworkManagementClient,
                 SubscriptionClient,
@@ -194,10 +173,6 @@
         private LegacyRMClient.ResourceManagementClient GetResourceManagementClient()
         {
             return LegacyTest.TestBase.GetServiceClient<LegacyRMClient.ResourceManagementClient>(this.csmTestFactory);
-=======
-                KeyVaultManagementClient,
-                GraphClient);
->>>>>>> 0b38e6b3
         }
 
         private ResourceManagementClient GetResourceManagementClient(MockContext context)
