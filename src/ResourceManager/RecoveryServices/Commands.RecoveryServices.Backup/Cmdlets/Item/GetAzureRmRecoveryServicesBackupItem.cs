--- conflicted
+++ resolved
@@ -26,14 +26,8 @@
     /// according to the filters passed via the cmdlet parameters.
     /// </summary>
     [Cmdlet(VerbsCommon.Get, "AzureRmRecoveryServicesBackupItem",
-<<<<<<< HEAD
         DefaultParameterSetName = GetItemsForContainerParamSet), OutputType(typeof(ItemBase))]
-    public class GetAzureRmRecoveryServicesBackupItem : RecoveryServicesBackupCmdletBase
-=======
-        DefaultParameterSetName = GetItemsForContainerParamSet), OutputType(typeof(ItemBase),
-            typeof(IList<ItemBase>))]
     public class GetAzureRmRecoveryServicesBackupItem : RSBackupVaultCmdletBase
->>>>>>> 12da7cd8
     {
         internal const string GetItemsForContainerParamSet = "GetItemsForContainer";
         internal const string GetItemsForVaultParamSet = "GetItemsForVault";
