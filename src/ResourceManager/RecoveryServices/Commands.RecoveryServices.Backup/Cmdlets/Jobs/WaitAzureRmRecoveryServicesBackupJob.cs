﻿// ----------------------------------------------------------------------------------
//
// Copyright Microsoft Corporation
// Licensed under the Apache License, Version 2.0 (the "License");
// you may not use this file except in compliance with the License.
// You may obtain a copy of the License at
// http://www.apache.org/licenses/LICENSE-2.0
// Unless required by applicable law or agreed to in writing, software
// distributed under the License is distributed on an "AS IS" BASIS,
// WITHOUT WARRANTIES OR CONDITIONS OF ANY KIND, either express or implied.
// See the License for the specific language governing permissions and
// limitations under the License.
// ----------------------------------------------------------------------------------

using System;
using System.Collections.Generic;
using System.Management.Automation;
using Microsoft.Azure.Commands.RecoveryServices.Backup.Cmdlets.Models;
using Microsoft.Azure.Commands.RecoveryServices.Backup.Helpers;
using Microsoft.Azure.Commands.RecoveryServices.Backup.Properties;
using Microsoft.Azure.Management.Internal.Resources.Utilities.Models;
using Microsoft.WindowsAzure.Commands.Utilities.Common;

namespace Microsoft.Azure.Commands.RecoveryServices.Backup.Cmdlets
{
    /// <summary>
    /// Waits for the given job to finish its operation and returns the corresponding job object.
    /// </summary>
<<<<<<< HEAD
    [Cmdlet("Wait", "AzureRmRecoveryServicesBackupJob"), OutputType(typeof(JobBase))]
    public class WaitAzureRmRecoveryServicesBackupJob : RecoveryServicesBackupCmdletBase
=======
    [Cmdlet("Wait", "AzureRmRecoveryServicesBackupJob"), OutputType(typeof(JobBase), typeof(IList<JobBase>))]
    public class WaitAzureRmRecoveryServicesBackupJob : RSBackupVaultCmdletBase
>>>>>>> 34d7ea83
    {
        /// <summary>
        /// Job or List of jobs until end of which the cmdlet should wait.
        /// </summary>
        [Parameter(Mandatory = true, HelpMessage = ParamHelpMsgs.Job.WaitJobOrListFilter,
            ValueFromPipeline = true, Position = 1)]
        [ValidateNotNull]
        public object Job { get; set; }

        /// <summary>
        /// Maximum time to wait before aborting wait in seconds.
        /// </summary>
        [Parameter(Mandatory = false, HelpMessage = ParamHelpMsgs.Job.WaitJobTimeoutFilter, Position = 2)]
        public long? Timeout { get; set; }

        public override void ExecuteCmdlet()
        {
            ExecutionBlock(() =>
            {
                base.ExecuteCmdlet();

                ResourceIdentifier resourceIdentifier = new ResourceIdentifier(VaultId);
                string vaultName = resourceIdentifier.ResourceName;
                string resourceGroupName = resourceIdentifier.ResourceGroupName;

                List<string> jobsToWaitOn = new List<string>();
                List<JobBase> finalJobs = new List<JobBase>();

                object castedObj;
                if (GetCastedObjFromPSObj<JobBase>(Job, out castedObj))
                {
                    JobBase justJob = castedObj as JobBase;
                    jobsToWaitOn.Add(justJob.JobId);
                }
                else if (GetCastedObjFromPSObj<List<JobBase>>(Job, out castedObj))
                {
                    List<JobBase> jobsList = castedObj as List<JobBase>;
                    foreach (var job in jobsList)
                    {
                        jobsToWaitOn.Add(job.JobId);
                    }
                }
                else if (Job.GetType() == typeof(object[]))
                {
                    object[] castedJobsList = Job as object[];
                    object castedJob;
                    foreach (var job in castedJobsList)
                    {
                        if (GetCastedObjFromPSObj<JobBase>(job, out castedJob))
                        {
                            jobsToWaitOn.Add((castedJob as JobBase).JobId);
                        }
                        else
                        {
                            throw new Exception(string.Format(Resources.JobWaitJobInvalidInput,
                                Job.GetType().FullName));
                        }
                    }
                }
                else
                {
                    // not a valid object. throw exception.
                    throw new Exception(string.Format(Resources.JobWaitJobInvalidInput,
                        Job.GetType().FullName));
                }

                // now wait until timeout happens or all jobs complete execution
                DateTime waitBeginning = DateTime.UtcNow;

                while (true)
                {
                    if (Timeout.HasValue)
                    {
                        if (DateTime.UtcNow.Subtract(waitBeginning) >=
                            TimeSpan.FromSeconds(Timeout.Value))
                        {
                            break;
                        }
                    }

                    bool hasUnfinishedJob = false;
                    finalJobs.Clear();
                    for (int i = 0; i < jobsToWaitOn.Count; i++)
                    {
                        string jobId = jobsToWaitOn[i];
                        var updatedJob = JobConversions.GetPSJob(
                            ServiceClientAdapter.GetJob(
                                jobId,
                                vaultName: vaultName,
                                resourceGroupName: resourceGroupName));

                        if (IsJobInProgress(updatedJob))
                        {
                            hasUnfinishedJob = true;
                        }
                        else
                        {
                            // removing finished job from list
                            jobsToWaitOn.RemoveAt(i);
                            i--;
                        }

                        finalJobs.Add(updatedJob);
                    }

                    if (!hasUnfinishedJob)
                    {
                        break;
                    }

                    // sleep for 30 seconds before checking again
                    TestMockSupport.Delay(30 * 1000);
                }

                WriteObject(finalJobs, enumerateCollection: true);
            });
        }

        /// <summary>
        /// Gets casted object of type T from the input object obj if possible.
        /// </summary>
        /// <typeparam name="T">Type into which the object has to be casted.</typeparam>
        /// <param name="obj">Object to be casted.</param>
        /// <param name="castedJob">Object after casting.</param>
        /// <returns></returns>
        private bool GetCastedObjFromPSObj<T>(object obj, out object castedJob) where T : class
        {
            if (obj is PSObject)
            {
                obj = ((PSObject)obj).ImmediateBaseObject;
            }

            castedJob = obj as T;

            if (castedJob == null)
            {
                return false;
            }
            return true;
        }

        /// <summary>
        /// Checks if the job is already in progress.
        /// TODO: Move the following function to a common helper file later when
        ///       more functions of this type are required.
        /// </summary>
        /// <param name="job">Job to check if it is in progress.</param>
        /// <returns></returns>
        private bool IsJobInProgress(JobBase job)
        {
            if (job.Status.CompareTo("InProgress") == 0 ||
                job.Status.CompareTo("Cancelling") == 0)
            {
                return true;
            }
            return false;
        }
    }
}<|MERGE_RESOLUTION|>--- conflicted
+++ resolved
@@ -26,13 +26,8 @@
     /// <summary>
     /// Waits for the given job to finish its operation and returns the corresponding job object.
     /// </summary>
-<<<<<<< HEAD
     [Cmdlet("Wait", "AzureRmRecoveryServicesBackupJob"), OutputType(typeof(JobBase))]
-    public class WaitAzureRmRecoveryServicesBackupJob : RecoveryServicesBackupCmdletBase
-=======
-    [Cmdlet("Wait", "AzureRmRecoveryServicesBackupJob"), OutputType(typeof(JobBase), typeof(IList<JobBase>))]
     public class WaitAzureRmRecoveryServicesBackupJob : RSBackupVaultCmdletBase
->>>>>>> 34d7ea83
     {
         /// <summary>
         /// Job or List of jobs until end of which the cmdlet should wait.
