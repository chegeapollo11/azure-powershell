<!--
    Please leave this section at the top of the change log.

    Changes for the current release should go under the section titled "Current Release", and should adhere to the following format:

    ## Current Release
    * Overview of change #1
        - Additional information about change #1
    * Overview of change #2
        - Additional information about change #2
        - Additional information about change #2
    * Overview of change #3
    * Overview of change #4
        - Additional information about change #4

    ## YYYY.MM.DD - Version X.Y.Z (Previous Release)
    * Overview of change #1
        - Additional information about change #1
-->
## Current Release
<<<<<<< HEAD
* Added SDK support to check backup status cmdlet.
* TargetStorageAccountName is now mandatory for managed disk restores.
* Removed StorageAccountName and StorageAccountResourceGroupName parameters in AzureFileShareRestore.
=======

## Version 1.0.0
* General availability of `Az.RecoveryServices` module
>>>>>>> 0a22fb6e
<|MERGE_RESOLUTION|>--- conflicted
+++ resolved
@@ -18,12 +18,9 @@
         - Additional information about change #1
 -->
 ## Current Release
-<<<<<<< HEAD
 * Added SDK support to check backup status cmdlet.
 * TargetStorageAccountName is now mandatory for managed disk restores.
 * Removed StorageAccountName and StorageAccountResourceGroupName parameters in AzureFileShareRestore.
-=======
 
 ## Version 1.0.0
-* General availability of `Az.RecoveryServices` module
->>>>>>> 0a22fb6e
+* General availability of `Az.RecoveryServices` module