﻿<Project Sdk="Microsoft.NET.Sdk">

  <Import Project="$(ProjectDir)..\..\..\..\tools\Common.Netcore.Dependencies.targets" />

  <PropertyGroup>
    <TargetFramework>netstandard2.0</TargetFramework>
    <AssemblyName>Microsoft.Azure.Commands.Management.Storage</AssemblyName>
    <GenerateAssemblyInfo>false</GenerateAssemblyInfo>
    <CopyLocalLockFileAssemblies>true</CopyLocalLockFileAssemblies>
    <AppendTargetFrameworkToOutputPath>false</AppendTargetFrameworkToOutputPath>
    <OutputPath>$(ProjectDir)..\..\..\Package\$(Configuration)\ResourceManager\AzureResourceManager\Az.Storage\</OutputPath>
    <TreatWarningsAsErrors>true</TreatWarningsAsErrors>
    <WarningsAsErrors />
  </PropertyGroup>

  <PropertyGroup Condition="'$(Configuration)|$(Platform)'=='Debug|AnyCPU'">
    <DelaySign>false</DelaySign>
    <DefineConstants>TRACE;DEBUG;NETSTANDARD</DefineConstants>
  </PropertyGroup>

  <PropertyGroup Condition="'$(Configuration)|$(Platform)'=='Release|AnyCPU'">
    <DocumentationFile></DocumentationFile>
    <SignAssembly>true</SignAssembly>
    <DelaySign>true</DelaySign>
    <AssemblyOriginatorKeyFile>MSSharedLibKey.snk</AssemblyOriginatorKeyFile>
    <DefineConstants>TRACE;RELEASE;NETSTANDARD;SIGN</DefineConstants>
  </PropertyGroup>

  <ItemGroup>
<<<<<<< HEAD
    <PackageReference Include="Microsoft.Azure.Management.Storage" Version="8.2.0-preview" />
  </ItemGroup>

  <ItemGroup>
    <None Include="AzureRM.Storage.Netcore.psd1" Link="AzureRM.Storage.Netcore.psd1">
=======
    <None Include="Az.Storage.psd1">
>>>>>>> 6ec3ca34
      <CopyToOutputDirectory>PreserveNewest</CopyToOutputDirectory>
    </None>
  </ItemGroup>

  <ItemGroup>
<<<<<<< HEAD
    <PackageReference Include="Microsoft.Azure.Management.Storage" Version="8.2.0-preview" />
    <PackageReference Include="WindowsAzure.Storage" Version="9.3.0" />
  </ItemGroup>

  <ItemGroup>
    <ProjectReference Include="..\..\..\Common\Commands.Common.Authentication.Abstractions\Common.Authentication.Abstractions.Netcore.csproj" />
    <ProjectReference Include="..\..\..\Common\Commands.Common.Storage\Common.Storage.Netcore.csproj" />
    <ProjectReference Include="..\..\..\Common\Commands.Common\Common.Netcore.csproj" />
    <ProjectReference Include="..\..\Common\Commands.ResourceManager.Common\Common.ResourceManager.Netcore.csproj" />
=======
    <PackageReference Include="Microsoft.Azure.Management.Storage" Version="8.1.0-preview" />
    <PackageReference Include="WindowsAzure.Storage" Version="9.3.0" />
>>>>>>> 6ec3ca34
  </ItemGroup>
   
  <ItemGroup>
    <None Update="Microsoft.Azure.Commands.Management.Storage.format.ps1xml">
      <CopyToOutputDirectory>PreserveNewest</CopyToOutputDirectory>
    </None>
  </ItemGroup>
   
  <ItemGroup>
    <Content Include="help\**\*" CopyToOutputDirectory="PreserveNewest" />
  </ItemGroup>
   
  <ItemGroup>
    <Compile Remove="Resources.Designer.cs" />
  </ItemGroup>

  <ItemGroup>
    <Compile Include="$(StorageToolsPath)Adapters\ARM.Storage.6\ARMStorageProvider.cs" Link="Common\ARMStorageProvider.cs" />
    <Compile Include="$(StorageToolsPath)Adapters\ARM.Storage.6\ARMStorageService.cs" Link="Common\ARMStorageService.cs" />
    <Compile Include="$(StorageToolsPath)Adapters\WindowsAzure.Storage.6\AzureContextAdapterExtensions.cs" Link="Common\AzureContextAdapterExtensions.cs" />
    <Compile Include="$(StorageToolsPath)Adapters\WindowsAzure.Storage.6\AzureStorageContext.cs" Link="Common\AzureStorageContext.cs" />
    <Compile Include="$(StorageToolsPath)Adapters\WindowsAzure.Storage.6\LazyAzureStorageContext.cs" Link="Common\LazyAzureStorageContext.cs" />
  </ItemGroup>

  <ItemGroup>
    <EmbeddedResource Include="Resources.Designer.cs" />
  </ItemGroup>

</Project><|MERGE_RESOLUTION|>--- conflicted
+++ resolved
@@ -27,36 +27,19 @@
   </PropertyGroup>
 
   <ItemGroup>
-<<<<<<< HEAD
-    <PackageReference Include="Microsoft.Azure.Management.Storage" Version="8.2.0-preview" />
+    <None Include="Az.Storage.psd1">
   </ItemGroup>
 
   <ItemGroup>
-    <None Include="AzureRM.Storage.Netcore.psd1" Link="AzureRM.Storage.Netcore.psd1">
-=======
-    <None Include="Az.Storage.psd1">
->>>>>>> 6ec3ca34
       <CopyToOutputDirectory>PreserveNewest</CopyToOutputDirectory>
     </None>
   </ItemGroup>
 
   <ItemGroup>
-<<<<<<< HEAD
-    <PackageReference Include="Microsoft.Azure.Management.Storage" Version="8.2.0-preview" />
+    <PackageReference Include="Microsoft.Azure.Management.Storage" Version="8.1.0-preview" />
     <PackageReference Include="WindowsAzure.Storage" Version="9.3.0" />
   </ItemGroup>
 
-  <ItemGroup>
-    <ProjectReference Include="..\..\..\Common\Commands.Common.Authentication.Abstractions\Common.Authentication.Abstractions.Netcore.csproj" />
-    <ProjectReference Include="..\..\..\Common\Commands.Common.Storage\Common.Storage.Netcore.csproj" />
-    <ProjectReference Include="..\..\..\Common\Commands.Common\Common.Netcore.csproj" />
-    <ProjectReference Include="..\..\Common\Commands.ResourceManager.Common\Common.ResourceManager.Netcore.csproj" />
-=======
-    <PackageReference Include="Microsoft.Azure.Management.Storage" Version="8.1.0-preview" />
-    <PackageReference Include="WindowsAzure.Storage" Version="9.3.0" />
->>>>>>> 6ec3ca34
-  </ItemGroup>
-   
   <ItemGroup>
     <None Update="Microsoft.Azure.Commands.Management.Storage.format.ps1xml">
       <CopyToOutputDirectory>PreserveNewest</CopyToOutputDirectory>
@@ -67,10 +50,6 @@
     <Content Include="help\**\*" CopyToOutputDirectory="PreserveNewest" />
   </ItemGroup>
    
-  <ItemGroup>
-    <Compile Remove="Resources.Designer.cs" />
-  </ItemGroup>
-
   <ItemGroup>
     <Compile Include="$(StorageToolsPath)Adapters\ARM.Storage.6\ARMStorageProvider.cs" Link="Common\ARMStorageProvider.cs" />
     <Compile Include="$(StorageToolsPath)Adapters\ARM.Storage.6\ARMStorageService.cs" Link="Common\ARMStorageService.cs" />
