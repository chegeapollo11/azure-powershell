﻿// ----------------------------------------------------------------------------------
//
// Copyright Microsoft Corporation
// Licensed under the Apache License, Version 2.0 (the "License");
// you may not use this file except in compliance with the License.
// You may obtain a copy of the License at
// http://www.apache.org/licenses/LICENSE-2.0
// Unless required by applicable law or agreed to in writing, software
// distributed under the License is distributed on an "AS IS" BASIS,
// WITHOUT WARRANTIES OR CONDITIONS OF ANY KIND, either express or implied.
// See the License for the specific language governing permissions and
// limitations under the License.
// ----------------------------------------------------------------------------------

using System.Reflection;
using System.Runtime.CompilerServices;
using System.Runtime.InteropServices;

// General Information about an assembly is controlled through the following 
// set of attributes. Change these attribute values to modify the information
// associated with an assembly.
[assembly: AssemblyTitle("Commands.Management.Storage")]
[assembly: AssemblyDescription("")]
[assembly: AssemblyConfiguration("")]
[assembly: AssemblyCompany("")]
[assembly: AssemblyProduct("Commands.Management.Storage")]
[assembly: AssemblyCopyright("Copyright ©  2015")]
[assembly: AssemblyTrademark("")]
[assembly: AssemblyCulture("")]

// Setting ComVisible to false makes the types in this assembly not visible 
// to COM components.  If you need to access a type in this assembly from 
// COM, set the ComVisible attribute to true on that type.
[assembly: ComVisible(false)]

// The following GUID is for the ID of the typelib if this project is exposed to COM
[assembly: Guid("15fc0119-dd3b-4167-b458-7202c89d397d")]

// Version information for an assembly consists of the following four values:
//
//      Major Version
//      Minor Version 
//      Build Number
//      Revision
//
// You can specify all the values or you can default the Build and Revision Numbers 
// by using the '*' as shown below:

<<<<<<< HEAD
[assembly: AssemblyVersion("6.0.0")]
[assembly: AssemblyFileVersion("6.0.0")]
=======
[assembly: AssemblyVersion("1.0.0")]
[assembly: AssemblyFileVersion("1.0.0")]
>>>>>>> f0cfffd7
<|MERGE_RESOLUTION|>--- conflicted
+++ resolved
@@ -46,10 +46,5 @@
 // You can specify all the values or you can default the Build and Revision Numbers 
 // by using the '*' as shown below:
 
-<<<<<<< HEAD
-[assembly: AssemblyVersion("6.0.0")]
-[assembly: AssemblyFileVersion("6.0.0")]
-=======
 [assembly: AssemblyVersion("1.0.0")]
-[assembly: AssemblyFileVersion("1.0.0")]
->>>>>>> f0cfffd7
+[assembly: AssemblyFileVersion("1.0.0")]