---
external help file: Microsoft.Azure.Commands.Management.Storage.dll-Help.xml
ms.assetid: 4D7EEDD7-89D4-4B1E-A9A1-B301E759CE72
online version: 
schema: 2.0.0
---

# Set-AzureRmStorageAccount

## SYNOPSIS
Modifies a Storage account.

## SYNTAX

```
<<<<<<< HEAD
Set-AzureRmStorageAccount [-ResourceGroupName] <String> [-Name] <String> [-Force] [-SkuName <String>]
 [-AccessTier <String>] [-CustomDomainName <String>] [-UseSubDomain <Boolean>]
 [-EnableEncryptionService <EncryptionSupportServiceEnum>]
 [-DisableEncryptionService <EncryptionSupportServiceEnum>] [-Tag <Hashtable>] [-WhatIf] [-Confirm]
 [<CommonParameters>]
=======
Set-AzureRmStorageAccount [-ResourceGroupName] <String> [-Name] <String> [-Force] [[-SkuName] <String>]
 [[-AccessTier] <String>] [[-CustomDomainName] <String>] [[-UseSubDomain] <Boolean>]
 [[-EnableEncryptionService] <EncryptionSupportServiceEnum>]
 [[-DisableEncryptionService] <EncryptionSupportServiceEnum>] [[-Tag] <Hashtable>]
 [-EnableHttpsTrafficOnly <Boolean>] [-InformationAction <ActionPreference>] [-InformationVariable <String>]
 [-WhatIf] [-Confirm] [<CommonParameters>]
>>>>>>> 6568286d
```

## DESCRIPTION
The **Set-AzureRmStorageAccount** cmdlet modifies an Azure Storage account.
You can use this cmdlet to modify the account type, update a customer domain, or set tags on a Storage account.

## EXAMPLES

### Example 1: Set the Storage account type
```
PS C:\>Set-AzureRmStorageAccount -ResourceGroupName "MyResourceGroup" -AccountName "MyStorageAccount" -Type "Standard_RAGRS"
```

This command sets the Storage account type to Standard_RAGRS.

### Example 2: Set a custom domain for a Storage account
```
PS C:\>Set-AzureRmStorageAccount -ResourceGroupName "MyResourceGroup" -AccountName "MyStorageAccount" -CustomDomainName "www.contoso.com" -UseSubDomain $True
```

This command sets a custom domain for a Storage account.

### Example 3: Enable encryption on Blob and File Services
```
PS C:\>Set-AzureRmStorageAccount -ResourceGroupName "MyResourceGroup" -AccountName "MyStorageAccount" -EnableEncryptionService "Blob,File"
```

This command enables Storage Service encryption on Blob and File for a Storage account.

### Example 4: Set the access tier value
```
PS C:\>Set-AzureRmStorageAccount -ResourceGroupName "MyResourceGroup" -AccountName "MyStorageAccount" -AccessTier Cool
```

The command sets the Access Tier value to be cool.

## PARAMETERS

### -AccessTier
Specifies the access tier of the Storage account that this cmdlet modifies.
The acceptable values for this parameter are: Hot and Cool.

If you change the access tier, it may result in additional charges.
For more information, see Azure Blob Storage: Hot and cool storage tiershttp://go.microsoft.com/fwlink/?LinkId=786482 (http://go.microsoft.com/fwlink/?LinkId=786482).
If the kind of Storage account is Storage, do not specify this parameter.

```yaml
Type: String
Parameter Sets: (All)
Aliases: 
Accepted values: Hot, Cool

Required: False
Position: Named
Default value: None
Accept pipeline input: False
Accept wildcard characters: False
```

### -CustomDomainName
Specifies the name of the custom domain.

```yaml
Type: String
Parameter Sets: (All)
Aliases: 

Required: False
Position: Named
Default value: None
Accept pipeline input: False
Accept wildcard characters: False
```

### -DisableEncryptionService
Indicates whether this cmdlet disables Storage Service encryption on the Storage Service.
Azure Blob and Azure File Services are supported.

```yaml
Type: EncryptionSupportServiceEnum
Parameter Sets: (All)
Aliases: 
Accepted values: None, Blob, File

Required: False
Position: Named
Default value: None
Accept pipeline input: False
Accept wildcard characters: False
```

### -EnableEncryptionService
Indicates whether this cmdlet enables Storage Service encryption on the Storage Service.
Azure Blob and Azure File Services are supported.

```yaml
Type: EncryptionSupportServiceEnum
Parameter Sets: (All)
Aliases: 
Accepted values: None, Blob, File

Required: False
Position: Named
Default value: None
Accept pipeline input: False
Accept wildcard characters: False
```

### -Force
If you change the access tier, it may result in additional charges.
For more information, see Azure Blob Storage: Hot and cool storage tiershttp://go.microsoft.com/fwlink/?LinkId=786482 (http://go.microsoft.com/fwlink/?LinkId=786482).
If the kind of Storage account is Storage, do not specify this parameter.

```yaml
Type: SwitchParameter
Parameter Sets: (All)
Aliases: 

Required: False
Position: Named
Default value: None
Accept pipeline input: False
Accept wildcard characters: False
```

### -Name
Specifies the name of the Storage account to create.

```yaml
Type: String
Parameter Sets: (All)
Aliases: StorageAccountName, AccountName

Required: True
Position: 1
Default value: None
Accept pipeline input: True (ByPropertyName)
Accept wildcard characters: False
```

### -ResourceGroupName
Specifies the name of the resource group in which to modify the Storage account.

```yaml
Type: String
Parameter Sets: (All)
Aliases: 

Required: True
Position: 0
Default value: None
Accept pipeline input: True (ByPropertyName)
Accept wildcard characters: False
```

### -SkuName
Specifies the SKU name of the storage account.
The acceptable values for this parameter are:

- Standard_LRS.
Locally-redundant storage. 
- Standard_ZRS.
Zone-redundant storage.
- Standard_GRS.
Geo-redundant storage. 
- Standard_RAGRS.
Read access geo-redundant storage. 
- Premium_LRS.
Premium locally-redundant storage.

You cannot change Standard_ZRS and Premium_LRS types to other account types.
You cannot change other account types to Standard_ZRS or Premium_LRS.

```yaml
Type: String
Parameter Sets: (All)
Aliases: StorageAccountType, AccountType, Type
Accepted values: Standard_LRS, Standard_ZRS, Standard_GRS, Standard_RAGRS, Premium_LRS

Required: False
Position: Named
Default value: None
Accept pipeline input: True (ByPropertyName)
Accept wildcard characters: False
```

### -Tag
If you specify a value of BlobStorage for the *Kind* parameter of the New-AzureRmStorageAccount cmdlet, you must specify a value for the *AccessTier* parameter.

If you specify a value of Storage for this *Kind* parameter, do not specify the *AccessTier* parameter.

```yaml
Type: Hashtable
Parameter Sets: (All)
Aliases: Tags

Required: False
<<<<<<< HEAD
=======
Position: 8
Default value: None
Accept pipeline input: True (ByPropertyName)
Accept wildcard characters: False
```

### -EnableHttpsTrafficOnly
Indicates whether or not the Storage Account only enable https traffic.```yaml
Type: Boolean
Parameter Sets: (All)
Aliases: 

Required: False
Position: Named
Default value: None
Accept pipeline input: True (ByPropertyName)
Accept wildcard characters: False
```

### -InformationAction
Specifies how this cmdlet responds to an information event.

The acceptable values for this parameter are:

- Continue
- Ignore
- Inquire
- SilentlyContinue
- Stop
- Suspend

```yaml
Type: ActionPreference
Parameter Sets: (All)
Aliases: infa

Required: False
>>>>>>> 6568286d
Position: Named
Default value: None
Accept pipeline input: True (ByPropertyName)
Accept wildcard characters: False
```

### -UseSubDomain
Indicates whether to enable indirect CName validation.

```yaml
Type: Boolean
Parameter Sets: (All)
Aliases: 

Required: False
Position: Named
Default value: None
Accept pipeline input: False
Accept wildcard characters: False
```

### -Confirm
Prompts you for confirmation before running the cmdlet.

```yaml
Type: SwitchParameter
Parameter Sets: (All)
Aliases: cf

Required: False
Position: Named
Default value: False
Accept pipeline input: False
Accept wildcard characters: False
```

### -WhatIf
Shows what would happen if the cmdlet runs.
The cmdlet is not run.

```yaml
Type: SwitchParameter
Parameter Sets: (All)
Aliases: wi

Required: False
Position: Named
Default value: False
Accept pipeline input: False
Accept wildcard characters: False
```

### CommonParameters
This cmdlet supports the common parameters: -Debug, -ErrorAction, -ErrorVariable, -InformationAction, -InformationVariable, -OutVariable, -OutBuffer, -PipelineVariable, -Verbose, -WarningAction, and -WarningVariable. For more information, see about_CommonParameters (http://go.microsoft.com/fwlink/?LinkID=113216).

## INPUTS

## OUTPUTS

## NOTES

## RELATED LINKS

[Get-AzureRmStorageAccount](./Get-AzureRmStorageAccount.md)

[New-AzureRmStorageAccount](./New-AzureRmStorageAccount.md)

[Remove-AzureRmStorageAccount](./Remove-AzureRmStorageAccount.md)

<|MERGE_RESOLUTION|>--- conflicted
+++ resolved
@@ -13,20 +13,12 @@
 ## SYNTAX
 
 ```
-<<<<<<< HEAD
-Set-AzureRmStorageAccount [-ResourceGroupName] <String> [-Name] <String> [-Force] [-SkuName <String>]
- [-AccessTier <String>] [-CustomDomainName <String>] [-UseSubDomain <Boolean>]
- [-EnableEncryptionService <EncryptionSupportServiceEnum>]
- [-DisableEncryptionService <EncryptionSupportServiceEnum>] [-Tag <Hashtable>] [-WhatIf] [-Confirm]
- [<CommonParameters>]
-=======
 Set-AzureRmStorageAccount [-ResourceGroupName] <String> [-Name] <String> [-Force] [[-SkuName] <String>]
  [[-AccessTier] <String>] [[-CustomDomainName] <String>] [[-UseSubDomain] <Boolean>]
  [[-EnableEncryptionService] <EncryptionSupportServiceEnum>]
  [[-DisableEncryptionService] <EncryptionSupportServiceEnum>] [[-Tag] <Hashtable>]
  [-EnableHttpsTrafficOnly <Boolean>] [-InformationAction <ActionPreference>] [-InformationVariable <String>]
  [-WhatIf] [-Confirm] [<CommonParameters>]
->>>>>>> 6568286d
 ```
 
 ## DESCRIPTION
@@ -65,73 +57,33 @@
 
 ## PARAMETERS
 
-### -AccessTier
-Specifies the access tier of the Storage account that this cmdlet modifies.
-The acceptable values for this parameter are: Hot and Cool.
-
-If you change the access tier, it may result in additional charges.
-For more information, see Azure Blob Storage: Hot and cool storage tiershttp://go.microsoft.com/fwlink/?LinkId=786482 (http://go.microsoft.com/fwlink/?LinkId=786482).
-If the kind of Storage account is Storage, do not specify this parameter.
-
-```yaml
-Type: String
-Parameter Sets: (All)
-Aliases: 
-Accepted values: Hot, Cool
-
-Required: False
-Position: Named
-Default value: None
-Accept pipeline input: False
-Accept wildcard characters: False
-```
-
-### -CustomDomainName
-Specifies the name of the custom domain.
-
-```yaml
-Type: String
-Parameter Sets: (All)
-Aliases: 
-
-Required: False
-Position: Named
-Default value: None
-Accept pipeline input: False
-Accept wildcard characters: False
-```
-
-### -DisableEncryptionService
-Indicates whether this cmdlet disables Storage Service encryption on the Storage Service.
-Azure Blob and Azure File Services are supported.
-
-```yaml
-Type: EncryptionSupportServiceEnum
-Parameter Sets: (All)
-Aliases: 
-Accepted values: None, Blob, File
-
-Required: False
-Position: Named
-Default value: None
-Accept pipeline input: False
-Accept wildcard characters: False
-```
-
-### -EnableEncryptionService
-Indicates whether this cmdlet enables Storage Service encryption on the Storage Service.
-Azure Blob and Azure File Services are supported.
-
-```yaml
-Type: EncryptionSupportServiceEnum
-Parameter Sets: (All)
-Aliases: 
-Accepted values: None, Blob, File
-
-Required: False
-Position: Named
-Default value: None
-Accept pipeline input: False
+### -ResourceGroupName
+Specifies the name of the resource group in which to modify the Storage account.
+
+```yaml
+Type: String
+Parameter Sets: (All)
+Aliases: 
+
+Required: True
+Position: 0
+Default value: None
+Accept pipeline input: True (ByPropertyName)
+Accept wildcard characters: False
+```
+
+### -Name
+Specifies the name of the Storage account to create.
+
+```yaml
+Type: String
+Parameter Sets: (All)
+Aliases: StorageAccountName, AccountName
+
+Required: True
+Position: 1
+Default value: None
+Accept pipeline input: True (ByPropertyName)
 Accept wildcard characters: False
 ```
 
@@ -149,36 +101,6 @@
 Position: Named
 Default value: None
 Accept pipeline input: False
-Accept wildcard characters: False
-```
-
-### -Name
-Specifies the name of the Storage account to create.
-
-```yaml
-Type: String
-Parameter Sets: (All)
-Aliases: StorageAccountName, AccountName
-
-Required: True
-Position: 1
-Default value: None
-Accept pipeline input: True (ByPropertyName)
-Accept wildcard characters: False
-```
-
-### -ResourceGroupName
-Specifies the name of the resource group in which to modify the Storage account.
-
-```yaml
-Type: String
-Parameter Sets: (All)
-Aliases: 
-
-Required: True
-Position: 0
-Default value: None
-Accept pipeline input: True (ByPropertyName)
 Accept wildcard characters: False
 ```
 
@@ -204,12 +126,93 @@
 Type: String
 Parameter Sets: (All)
 Aliases: StorageAccountType, AccountType, Type
-Accepted values: Standard_LRS, Standard_ZRS, Standard_GRS, Standard_RAGRS, Premium_LRS
-
-Required: False
-Position: Named
-Default value: None
-Accept pipeline input: True (ByPropertyName)
+
+Required: False
+Position: 2
+Default value: None
+Accept pipeline input: True (ByPropertyName)
+Accept wildcard characters: False
+```
+
+### -AccessTier
+Specifies the access tier of the Storage account that this cmdlet modifies.
+The acceptable values for this parameter are: Hot and Cool.
+
+If you change the access tier, it may result in additional charges.
+For more information, see Azure Blob Storage: Hot and cool storage tiershttp://go.microsoft.com/fwlink/?LinkId=786482 (http://go.microsoft.com/fwlink/?LinkId=786482).
+If the kind of Storage account is Storage, do not specify this parameter.
+
+```yaml
+Type: String
+Parameter Sets: (All)
+Aliases: 
+
+Required: False
+Position: 3
+Default value: None
+Accept pipeline input: False
+Accept wildcard characters: False
+```
+
+### -CustomDomainName
+Specifies the name of the custom domain.
+
+```yaml
+Type: String
+Parameter Sets: (All)
+Aliases: 
+
+Required: False
+Position: 4
+Default value: None
+Accept pipeline input: False
+Accept wildcard characters: False
+```
+
+### -UseSubDomain
+Indicates whether to enable indirect CName validation.
+
+```yaml
+Type: Boolean
+Parameter Sets: (All)
+Aliases: 
+
+Required: False
+Position: 5
+Default value: None
+Accept pipeline input: False
+Accept wildcard characters: False
+```
+
+### -EnableEncryptionService
+Indicates whether this cmdlet enables Storage Service encryption on the Storage Service.
+Azure Blob and Azure File Services are supported.
+
+```yaml
+Type: EncryptionSupportServiceEnum
+Parameter Sets: (All)
+Aliases: 
+
+Required: False
+Position: 6
+Default value: None
+Accept pipeline input: False
+Accept wildcard characters: False
+```
+
+### -DisableEncryptionService
+Indicates whether this cmdlet disables Storage Service encryption on the Storage Service.
+Azure Blob and Azure File Services are supported.
+
+```yaml
+Type: EncryptionSupportServiceEnum
+Parameter Sets: (All)
+Aliases: 
+
+Required: False
+Position: 7
+Default value: None
+Accept pipeline input: False
 Accept wildcard characters: False
 ```
 
@@ -224,8 +227,6 @@
 Aliases: Tags
 
 Required: False
-<<<<<<< HEAD
-=======
 Position: 8
 Default value: None
 Accept pipeline input: True (ByPropertyName)
@@ -263,20 +264,19 @@
 Aliases: infa
 
 Required: False
->>>>>>> 6568286d
-Position: Named
-Default value: None
-Accept pipeline input: True (ByPropertyName)
-Accept wildcard characters: False
-```
-
-### -UseSubDomain
-Indicates whether to enable indirect CName validation.
-
-```yaml
-Type: Boolean
-Parameter Sets: (All)
-Aliases: 
+Position: Named
+Default value: None
+Accept pipeline input: False
+Accept wildcard characters: False
+```
+
+### -InformationVariable
+Specifies an information variable.
+
+```yaml
+Type: String
+Parameter Sets: (All)
+Aliases: iv
 
 Required: False
 Position: Named
