﻿// ----------------------------------------------------------------------------------
//
// Copyright Microsoft Corporation
// Licensed under the Apache License, Version 2.0 (the "License");
// you may not use this file except in compliance with the License.
// You may obtain a copy of the License at
// http://www.apache.org/licenses/LICENSE-2.0
// Unless required by applicable law or agreed to in writing, software
// distributed under the License is distributed on an "AS IS" BASIS,
// WITHOUT WARRANTIES OR CONDITIONS OF ANY KIND, either express or implied.
// See the License for the specific language governing permissions and
// limitations under the License.
// ----------------------------------------------------------------------------------

using Microsoft.Azure.Commands.Management.Storage.Models;
using Microsoft.Azure.Commands.ResourceManager.Common.ArgumentCompleters;
using Microsoft.Azure.Management.Storage;
using Microsoft.Azure.Management.Storage.Models;
using Microsoft.WindowsAzure.Commands.Common.CustomAttributes;
using System.Collections.Generic;
using System.Management.Automation;

namespace Microsoft.Azure.Commands.Management.Storage.StorageAccount
{
    [GenericBreakingChange("Parameter 'Location' change from optional to required.")]
    [Cmdlet("Get", ResourceManager.Common.AzureRMConstants.AzureRMPrefix + "StorageUsage"), OutputType(typeof(PSUsage))]
    public class GetAzureStorageUsageCommand : StorageAccountBaseCmdlet
    {
        [Parameter(
<<<<<<< HEAD
        Mandatory = true,
        ValueFromPipelineByPropertyName = true,
        HelpMessage = "Storage Accounts Location.")]
=======
            Mandatory = true,
            ValueFromPipelineByPropertyName = true,
            HelpMessage = "Storage Accounts Location.")]
>>>>>>> 172b856a
        [LocationCompleter("Microsoft.Storage/storageAccounts")]
        [ValidateNotNullOrEmpty]
        public string Location { get; set; }

        public override void ExecuteCmdlet()
        {
            base.ExecuteCmdlet();

            //Get usage
            IEnumerable<Usage> usages = this.StorageClient.Usages.ListByLocation(Location);

            //Output usage
            foreach (var usage in usages)
            {
                WriteObject(new PSUsage()
                {
                    LocalizedName = usage.Name.LocalizedValue,
                    Name = usage.Name.Value,
                    Unit = usage.Unit,
                    CurrentValue = usage.CurrentValue,
                    Limit = usage.Limit
                });
            }
        }
    }
}<|MERGE_RESOLUTION|>--- conflicted
+++ resolved
@@ -27,15 +27,9 @@
     public class GetAzureStorageUsageCommand : StorageAccountBaseCmdlet
     {
         [Parameter(
-<<<<<<< HEAD
-        Mandatory = true,
-        ValueFromPipelineByPropertyName = true,
-        HelpMessage = "Storage Accounts Location.")]
-=======
             Mandatory = true,
             ValueFromPipelineByPropertyName = true,
             HelpMessage = "Storage Accounts Location.")]
->>>>>>> 172b856a
         [LocationCompleter("Microsoft.Storage/storageAccounts")]
         [ValidateNotNullOrEmpty]
         public string Location { get; set; }
