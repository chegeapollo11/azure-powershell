﻿<!--
    Please leave this section at the top of the change log.

    Changes for the current release should go under the section titled "Current Release", and should adhere to the following format:

    ## Current Release
    * Overview of change #1
        - Additional information about change #1
    * Overview of change #2
        - Additional information about change #2
        - Additional information about change #2
    * Overview of change #3
    * Overview of change #4
        - Additional information about change #4

    ## YYYY.MM.DD - Version X.Y.Z (Previous Release)
    * Overview of change #1
        - Additional information about change #1
-->
## Current Release

<<<<<<< HEAD
## Version 3.0.1
=======
* New Monitor settings 'MonitorIntervalInSeconds', 'MonitorTimeoutInSeconds', 'MonitorToleratedNumberOfFailures'
* New Monitor protocol 'TCP'
>>>>>>> f95ff832

## Version 3.0.0

## Version 2.8.0
* Support for the Geographic traffic routing method
    - New value 'Geographic' for the TrafficRoutingMethod parameter of New-AzureRmTrafficManagerProfile
    - New parameter 'GeoMapping' for the New-AzureRmTrafficManagerEndpoint and Add-AzureRmTrafficManagerEndpointConfig
    - Fix piping for Get-AzureRmTrafficManagerProfile when it returns a collection of profiles

## Version 2.7.0

## Version 2.6.0

## Version 2.5.0

## Version 2.4.0

## Version 2.3.0<|MERGE_RESOLUTION|>--- conflicted
+++ resolved
@@ -19,12 +19,10 @@
 -->
 ## Current Release
 
-<<<<<<< HEAD
-## Version 3.0.1
-=======
 * New Monitor settings 'MonitorIntervalInSeconds', 'MonitorTimeoutInSeconds', 'MonitorToleratedNumberOfFailures'
 * New Monitor protocol 'TCP'
->>>>>>> f95ff832
+
+## Version 3.0.1
 
 ## Version 3.0.0
 
