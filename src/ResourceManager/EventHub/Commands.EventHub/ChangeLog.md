<!--
    Please leave this section at the top of the change log.

    Changes for the current release should go under the section titled "Current Release", and should adhere to the following format:

    ## Current Release
    * Overview of change #1
        - Additional information about change #1
    * Overview of change #2
        - Additional information about change #2
        - Additional information about change #2
    * Overview of change #3
    * Overview of change #4
        - Additional information about change #4

    ## YYYY.MM.DD - Version X.Y.Z (Previous Release)
    * Overview of change #1
        - Additional information about change #1
-->
## Current Release
<<<<<<< HEAD
* Updated help files to include full parameter types.
=======

## Version 0.6.6
>>>>>>> fbff0e25
* Added a readonly property 'PendingReplicationOperationsCount' to PSEventHubDRConfigurationAttributes class, which gives the pending replication operations count while replication is in progress

## Version 0.6.5
* Fixed formatting of OutputType in help files
* Added Optional MaxCount parameter to List Operations cmdlet Get-AzureRmEventHub and Get-AzureRmEventHubConsumerGroup
* Fixed issue in New-AzureRmEventHub cmdlet where at least one parameter needed while creating New EventHub. Provided Default Parameter set.
* Added optional Parameter -KeyValue to New-AzureRmEventHubKey cmdlet, which enables user to provide KeyValue.

## Version 0.6.4
* Set minimum dependency of module to PowerShell 5.0
* Updated Help for cmdlets with missing examples

## Version 0.6.3
* Fixed AlternameName in New-AzureRmEventHubGeoDRConfiguration
* Updated to the latest version of the Azure ClientRuntime

## Version 0.6.2
* Fix issue with Default Resource Group in CloudShell

## Version 0.6.1
* Fix bug in Get-AzureRmEventHubGeoDRConfiguration help

## Version 0.6.0
* Added below new commands for Geo Disaster Recovery operations. 
	-Creating a new Alias(Disaster Recovery configuration): 
		- New-AzureRmEventHubGeoDRConfiguration [-ResourceGroupName] <String> [-Namespace] <String> [-Name] <String> [-PartnerNamespace] <String> [-WhatIf] [-Confirm]
	-Retrieve Alias(Disaster Recovery configuration) : 
		- Get-AzureRmEventHubGeoDRConfiguration [-ResourceGroupName] <String> [-Namespace] <String> [[-Name] <String>]
	-Disabling the Disaster Recovery and stops replicating changes from primary to secondary namespaces
		- Set-AzureRmEventHubGeoDRConfigurationBreakPair [-ResourceGroupName] <String> [-Namespace] <String> [-Name] <String>
	-Invoking Disaster Recovery failover and reconfigure the alias to point to the secondary namespace
		- Set-AzureRmEventHubGeoDRConfigurationFailOver [-ResourceGroupName] <String> [-Namespace] <String> [-Name] <String>
	-Deleting an Alias(Disaster Recovery configuration)
		- Remove-AzureRmEventHubGeoDRConfiguration [-ResourceGroupName] <String> [-Namespace] <String> [-Name] <String> [-WhatIf] [-Confirm]

* Added below new commands for checking the Namespace Name and GeoDr Configuration Name - Alias availability. 
	-Check the Availability of Namespace name or Alias(Disaster Recovery configuration) name: 
		- Test-AzureRmEventHubName [-ResourceGroupName] <String> [-Namespace] <String> [-AliasName] <String>
		
## Version 0.5.1
* Added Location Completer to -Location parameters allowing tab completion through valid Locations
* Added ResourceGroup Completer to -ResourceGroup parameters allowing tab completion through resource groups in current subscription
		
## Version 0.5.0
* NOTE: This is a breaking change release. Please see the migration guide (https://aka.ms/azps-migration-guide) for a full list of breaking changes introduced.
* Add support for online help
    - Run Get-Help with the -Online parameter to open the online help in your default Internet browser

## Version 0.4.7

## Version 0.4.6

## Version 0.4.4

## Version 0.4.3
* added ResourceGroup property to NamespaceAttributes
    - 'ResourceGroup' Gets the name of the resource group the Namespace is in

* updated commandlets with new parameter and parameter alias
	- below cmdlets updated with Parametersets for Namespace and EventHub for operation of AuthorizationRule

    - New-AzureRmEventHubAuthorizationRule
        - Adds a new AuthorizationRule to the existing NameSpace or EventHub.
    - Get-AzureRmEventHubAuthorizationRule
        - Gets AuthorizationRule / List of AuthorizationRules for the existing NameSpace or EventHub.
    - Set-AzureRmEventHubAuthorizationRule
        - Updates properties of existing AuthorizationRule of EventHub NameSpace.
    - Remove-AzureRmEventHubAuthorizationRule
        - Deletes the existing AuthorizationRule of existing NameSpace or EventHub.    
    - New-AzureRmEventHubKey
        - Generates a new Primary/Secondary Key for AuthorizationRule of existing NameSpace or EventHub.
    - Get-AzureRmEventHubKey
        - Gets Primary/Secondary Key for AuthorizationRule of existing NameSpace or EventHub.

## Version 0.4.2
		
## Version 0.4.1

## Version 0.4.0

## Version 0.3.1

## Version 0.3.0
* Bug fix : 
	- Fix for Set-AzureRmEventHubNamespace cmdlet error  - 'Tier' cannot be null, where it should be 'SkuName' 
    - Set-AzureRmEventHub - Fix 'Object reference not set to an instance of an object' error while updating EventHub  

## Version 0.2.0

## Version 0.1.0

## Version 0.0.3
* Future Breaking Change Notification: We've added a warning about removing property 'ResourceGroupName' from the returned NamespceAttributes from cmdlets New-AzureRmEventHubNamespace, Get-AzureRmEvnetHubNamespace and Set-AzureRmEvnetHubNamespace

## Version 0.0.2

## Version 0.0.1
* Adds commandlets for the Azure EventHub

    - New-AzureRmEventHubNamespace
        - Adds a New EventHub NameSpace in the existing Resource Group.
    - Get-AzureRmEventHubNamespace
        - Gets Eventhub NameSpace/list of NameSpaces of existing Resource Group.
    - Set-AzureRmEventHubNamespace
        - Updates properties of existing EventHub NameSpace.
    - Remove-AzureRmEventHubNamespace
        - Deletes the existing EventHub NameSpace.
    - New-AzureRmEventHubNamespaceAuthorizationRule
        - Adds a new AuthorizationRule to the existing EventHub NameSpace.
    - Get-AzureRmEventHubNamespaceAuthorizationRule
        - Gets AuthorizationRule / List of AuthorizationRules for the existing EventHub NameSpace.
    - Set-AzureRmEventHubNamespaceAuthorizationRule
        - Updates properties of existing AuthorizationRule of EventHub NameSpace.
    - New-AzureRmEventHubNamespaceKey
        - Generates a new Primary/Secondary Key for AuthorizationRule of existing EventHub NameSpace.
    - Get-AzureRmEventHubNamespaceKey
        - Gets Primary/Secondary Key for AuthorizationRule of existing EventHub NameSpace.
    - Remove-AzureRmEventHubNamespaceAuthorizationRule
        - Deletes the existing AuthorizationRule of EventHub NameSpace.
    - New-AzureRmEventHub
        - Adds a new EventHub to the existing NameSpace.
    - Get-AzureRmEventHub
        - Gets existing Queue/ List of EventHub of the existing NameSpace.
    - Set-AzureRmEventHub
        - Updates properties of existing EventHub of NameSpace.
    - Remove-AzureRmEventHub
        - Deletes existing EventHub of NameSpace.
    - New-AzureRmEventHubAuthorizationRule
        - Adds a new AuthorizationRule to the existing EventHub of NameSpace.
    - Get-AzureRmEventHubAuthorizationRule
        - Gets the AuthorizationRule / List of AuthorizationRules of the EventHub. 
    - Set-AzureRmEventHubAuthorizationRule
        - Updates the AuthorizationRule of the EventHub.
    - New-AzureRmEventHubKey
        - Generates a new Primary/Secondary Key for AuthorizationRule of existing EventHub.
    - Get-AzureRmEventHubKey
        - Gets Primary/Secondary Key for AuthorizationRule of existing EventHub.
    - Remove-AzureRmEventHubAuthorizationRule
        - Deletes the existing AuthorizationRule of EventHub.
    - New-AzureRmEventHubConsumerGroup
        - Adds a new ConsumerGroup to the existing EventHub
    - Get-AzureRmEventHubConsumerGroup
        - Gets existing ConsumerGroup/ List of ConsumerGroups of the existing EventHub.
    - Set-AzureRmEventHubConsumerGroup
        - Updates properties of existing ConsumerGroup of EventHub.
    - Remove-AzureRmEventHubConsumerGroup
        - Deletes existing ConsumerGroup of EventHub.<|MERGE_RESOLUTION|>--- conflicted
+++ resolved
@@ -18,12 +18,9 @@
         - Additional information about change #1
 -->
 ## Current Release
-<<<<<<< HEAD
 * Updated help files to include full parameter types.
-=======
 
 ## Version 0.6.6
->>>>>>> fbff0e25
 * Added a readonly property 'PendingReplicationOperationsCount' to PSEventHubDRConfigurationAttributes class, which gives the pending replication operations count while replication is in progress
 
 ## Version 0.6.5
