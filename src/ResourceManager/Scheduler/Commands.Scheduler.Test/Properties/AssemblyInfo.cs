﻿using System.Reflection;
using System.Runtime.CompilerServices;
using System.Runtime.InteropServices;
using Xunit;

// General Information about an assembly is controlled through the following 
// set of attributes. Change these attribute values to modify the information
// associated with an assembly.
[assembly: AssemblyTitle("Commands.Scheduler.Test")]
[assembly: AssemblyDescription("")]
[assembly: AssemblyConfiguration("")]
[assembly: AssemblyCompany("")]
[assembly: AssemblyProduct("Commands.Scheduler.Test")]
[assembly: AssemblyCopyright("Copyright ©  2016")]
[assembly: AssemblyTrademark("")]
[assembly: AssemblyCulture("")]

// Setting ComVisible to false makes the types in this assembly not visible 
// to COM components.  If you need to access a type in this assembly from 
// COM, set the ComVisible attribute to true on that type.
[assembly: ComVisible(false)]

// The following GUID is for the ID of the typelib if this project is exposed to COM
[assembly: Guid("bc0c8ccb-7914-4b51-ade6-794f0730511b")]

// Version information for an assembly consists of the following four values:
//
//      Major Version
//      Minor Version 
//      Build Number
//      Revision
//
// You can specify all the values or you can default the Build and Revision Numbers 
// by using the '*' as shown below:
// [assembly: AssemblyVersion("1.0.*")]
<<<<<<< HEAD
[assembly: AssemblyVersion("0.14.0")]
[assembly: AssemblyFileVersion("0.14.0")]
=======
[assembly: AssemblyVersion("0.13.0")]
[assembly: AssemblyFileVersion("0.13.0")]
[assembly: CollectionBehavior(DisableTestParallelization = true)]
>>>>>>> 0dc153dc
<|MERGE_RESOLUTION|>--- conflicted
+++ resolved
@@ -33,11 +33,6 @@
 // You can specify all the values or you can default the Build and Revision Numbers 
 // by using the '*' as shown below:
 // [assembly: AssemblyVersion("1.0.*")]
-<<<<<<< HEAD
 [assembly: AssemblyVersion("0.14.0")]
 [assembly: AssemblyFileVersion("0.14.0")]
-=======
-[assembly: AssemblyVersion("0.13.0")]
-[assembly: AssemblyFileVersion("0.13.0")]
 [assembly: CollectionBehavior(DisableTestParallelization = true)]
->>>>>>> 0dc153dc
