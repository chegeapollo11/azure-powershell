<!--
    Please leave this section at the top of the change log.

    Changes for the current release should go under the section titled "Current Release", and should adhere to the following format:

    ## Current Release
    * Overview of change #1
        - Additional information about change #1
    * Overview of change #2
        - Additional information about change #2
        - Additional information about change #2
    * Overview of change #3
    * Overview of change #4
        - Additional information about change #4

    ## YYYY.MM.DD - Version X.Y.Z (Previous Release)
    * Overview of change #1
        - Additional information about change #1
-->
## Current Release
<<<<<<< HEAD
* Set minimum dependency of module to PowerShell 5.0

## Version 0.1.2
=======
* New cmdlet New-AzureRmSubscription to enable subscription creation under a specific EA enrollment account.
>>>>>>> fb55055b
* Updated to the latest version of the Azure ClientRuntime

## Version 0.1.1
* New Cmdlets Get-AzureRmSubscriptionDefinition and New-AzureRmSubscriptionDefinition
    - Cmdlets to create and list subscription definitions. Creation of a subscription definition results in a subscription.<|MERGE_RESOLUTION|>--- conflicted
+++ resolved
@@ -18,13 +18,10 @@
         - Additional information about change #1
 -->
 ## Current Release
-<<<<<<< HEAD
 * Set minimum dependency of module to PowerShell 5.0
 
 ## Version 0.1.2
-=======
 * New cmdlet New-AzureRmSubscription to enable subscription creation under a specific EA enrollment account.
->>>>>>> fb55055b
 * Updated to the latest version of the Azure ClientRuntime
 
 ## Version 0.1.1
