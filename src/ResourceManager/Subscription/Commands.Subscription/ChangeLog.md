--- conflicted
+++ resolved
@@ -18,11 +18,8 @@
         - Additional information about change #1
 -->
 ## Current Release
-<<<<<<< HEAD
 * Updated help files to include full parameter types.
-=======
 * Fix bug in example for `New-AzureRmSubscription`
->>>>>>> 2f5b4ae0
 
 ## Version 0.2.1
 * Set minimum dependency of module to PowerShell 5.0
