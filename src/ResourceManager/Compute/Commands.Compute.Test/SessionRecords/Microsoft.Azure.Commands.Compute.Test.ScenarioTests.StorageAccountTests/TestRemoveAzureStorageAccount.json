--- conflicted
+++ resolved
@@ -1,8 +1,8 @@
 {
   "Entries": [
     {
-      "RequestUri": "/subscriptions/a0d901ba-9956-4f7d-830c-2d7974c36666/resourcegroups/pstestrg7467?api-version=2014-04-01-preview",
-      "EncodedRequestUri": "L3N1YnNjcmlwdGlvbnMvYTBkOTAxYmEtOTk1Ni00ZjdkLTgzMGMtMmQ3OTc0YzM2NjY2L3Jlc291cmNlZ3JvdXBzL3BzdGVzdHJnNzQ2Nz9hcGktdmVyc2lvbj0yMDE0LTA0LTAxLXByZXZpZXc=",
+      "RequestUri": "/subscriptions/a0d901ba-9956-4f7d-830c-2d7974c36666/resourcegroups/pstestrg3860?api-version=2014-04-01-preview",
+      "EncodedRequestUri": "L3N1YnNjcmlwdGlvbnMvYTBkOTAxYmEtOTk1Ni00ZjdkLTgzMGMtMmQ3OTc0YzM2NjY2L3Jlc291cmNlZ3JvdXBzL3BzdGVzdHJnMzg2MD9hcGktdmVyc2lvbj0yMDE0LTA0LTAxLXByZXZpZXc=",
       "RequestMethod": "HEAD",
       "RequestBody": "",
       "RequestHeaders": {
@@ -28,32 +28,32 @@
           "gateway"
         ],
         "x-ms-ratelimit-remaining-subscription-reads": [
-          "31982"
-        ],
-        "x-ms-request-id": [
-          "504108cd-5f09-489a-9323-a7890bdcb50c"
-        ],
-        "x-ms-correlation-request-id": [
-          "504108cd-5f09-489a-9323-a7890bdcb50c"
-        ],
-        "x-ms-routing-request-id": [
-          "JAPANEAST:20150415T090215Z:504108cd-5f09-489a-9323-a7890bdcb50c"
-        ],
-        "Strict-Transport-Security": [
-          "max-age=31536000; includeSubDomains"
-        ],
-        "Cache-Control": [
-          "no-cache"
-        ],
-        "Date": [
-          "Wed, 15 Apr 2015 09:02:14 GMT"
+          "31987"
+        ],
+        "x-ms-request-id": [
+          "5ec81366-ed61-4972-8b1e-169117329584"
+        ],
+        "x-ms-correlation-request-id": [
+          "5ec81366-ed61-4972-8b1e-169117329584"
+        ],
+        "x-ms-routing-request-id": [
+          "JAPANEAST:20150421T023334Z:5ec81366-ed61-4972-8b1e-169117329584"
+        ],
+        "Strict-Transport-Security": [
+          "max-age=31536000; includeSubDomains"
+        ],
+        "Cache-Control": [
+          "no-cache"
+        ],
+        "Date": [
+          "Tue, 21 Apr 2015 02:33:33 GMT"
         ]
       },
       "StatusCode": 404
     },
     {
-      "RequestUri": "/subscriptions/a0d901ba-9956-4f7d-830c-2d7974c36666/resourcegroups/pstestrg7467?api-version=2014-04-01-preview",
-      "EncodedRequestUri": "L3N1YnNjcmlwdGlvbnMvYTBkOTAxYmEtOTk1Ni00ZjdkLTgzMGMtMmQ3OTc0YzM2NjY2L3Jlc291cmNlZ3JvdXBzL3BzdGVzdHJnNzQ2Nz9hcGktdmVyc2lvbj0yMDE0LTA0LTAxLXByZXZpZXc=",
+      "RequestUri": "/subscriptions/a0d901ba-9956-4f7d-830c-2d7974c36666/resourcegroups/pstestrg3860?api-version=2014-04-01-preview",
+      "EncodedRequestUri": "L3N1YnNjcmlwdGlvbnMvYTBkOTAxYmEtOTk1Ni00ZjdkLTgzMGMtMmQ3OTc0YzM2NjY2L3Jlc291cmNlZ3JvdXBzL3BzdGVzdHJnMzg2MD9hcGktdmVyc2lvbj0yMDE0LTA0LTAxLXByZXZpZXc=",
       "RequestMethod": "HEAD",
       "RequestBody": "",
       "RequestHeaders": {
@@ -73,32 +73,32 @@
           "no-cache"
         ],
         "x-ms-ratelimit-remaining-subscription-reads": [
-          "31980"
-        ],
-        "x-ms-request-id": [
-          "8a052e14-c116-440e-aba1-ebfd5c925637"
-        ],
-        "x-ms-correlation-request-id": [
-          "8a052e14-c116-440e-aba1-ebfd5c925637"
-        ],
-        "x-ms-routing-request-id": [
-          "JAPANEAST:20150415T090257Z:8a052e14-c116-440e-aba1-ebfd5c925637"
-        ],
-        "Strict-Transport-Security": [
-          "max-age=31536000; includeSubDomains"
-        ],
-        "Cache-Control": [
-          "no-cache"
-        ],
-        "Date": [
-          "Wed, 15 Apr 2015 09:02:57 GMT"
+          "31985"
+        ],
+        "x-ms-request-id": [
+          "e858a46a-b74d-4ebe-85d9-ce11f6ea897e"
+        ],
+        "x-ms-correlation-request-id": [
+          "e858a46a-b74d-4ebe-85d9-ce11f6ea897e"
+        ],
+        "x-ms-routing-request-id": [
+          "JAPANEAST:20150421T023416Z:e858a46a-b74d-4ebe-85d9-ce11f6ea897e"
+        ],
+        "Strict-Transport-Security": [
+          "max-age=31536000; includeSubDomains"
+        ],
+        "Cache-Control": [
+          "no-cache"
+        ],
+        "Date": [
+          "Tue, 21 Apr 2015 02:34:16 GMT"
         ]
       },
       "StatusCode": 204
     },
     {
-      "RequestUri": "/subscriptions/a0d901ba-9956-4f7d-830c-2d7974c36666/resourcegroups/pstestrg7467?api-version=2014-04-01-preview",
-      "EncodedRequestUri": "L3N1YnNjcmlwdGlvbnMvYTBkOTAxYmEtOTk1Ni00ZjdkLTgzMGMtMmQ3OTc0YzM2NjY2L3Jlc291cmNlZ3JvdXBzL3BzdGVzdHJnNzQ2Nz9hcGktdmVyc2lvbj0yMDE0LTA0LTAxLXByZXZpZXc=",
+      "RequestUri": "/subscriptions/a0d901ba-9956-4f7d-830c-2d7974c36666/resourcegroups/pstestrg3860?api-version=2014-04-01-preview",
+      "EncodedRequestUri": "L3N1YnNjcmlwdGlvbnMvYTBkOTAxYmEtOTk1Ni00ZjdkLTgzMGMtMmQ3OTc0YzM2NjY2L3Jlc291cmNlZ3JvdXBzL3BzdGVzdHJnMzg2MD9hcGktdmVyc2lvbj0yMDE0LTA0LTAxLXByZXZpZXc=",
       "RequestMethod": "PUT",
       "RequestBody": "{\r\n  \"location\": \"West US\"\r\n}",
       "RequestHeaders": {
@@ -112,7 +112,7 @@
           "Microsoft.Azure.Management.Resources.ResourceManagementClient/2.0.0.0"
         ]
       },
-      "ResponseBody": "{\r\n  \"id\": \"/subscriptions/a0d901ba-9956-4f7d-830c-2d7974c36666/resourceGroups/pstestrg7467\",\r\n  \"name\": \"pstestrg7467\",\r\n  \"location\": \"westus\",\r\n  \"properties\": {\r\n    \"provisioningState\": \"Succeeded\"\r\n  }\r\n}",
+      "ResponseBody": "{\r\n  \"id\": \"/subscriptions/a0d901ba-9956-4f7d-830c-2d7974c36666/resourceGroups/pstestrg3860\",\r\n  \"name\": \"pstestrg3860\",\r\n  \"location\": \"westus\",\r\n  \"properties\": {\r\n    \"provisioningState\": \"Succeeded\"\r\n  }\r\n}",
       "ResponseHeaders": {
         "Content-Length": [
           "177"
@@ -127,32 +127,32 @@
           "no-cache"
         ],
         "x-ms-ratelimit-remaining-subscription-writes": [
-          "1190"
-        ],
-        "x-ms-request-id": [
-          "11804711-a1db-491d-9bc2-8490aa0e3e82"
-        ],
-        "x-ms-correlation-request-id": [
-          "11804711-a1db-491d-9bc2-8490aa0e3e82"
-        ],
-        "x-ms-routing-request-id": [
-          "JAPANEAST:20150415T090216Z:11804711-a1db-491d-9bc2-8490aa0e3e82"
-        ],
-        "Strict-Transport-Security": [
-          "max-age=31536000; includeSubDomains"
-        ],
-        "Cache-Control": [
-          "no-cache"
-        ],
-        "Date": [
-          "Wed, 15 Apr 2015 09:02:16 GMT"
+          "1189"
+        ],
+        "x-ms-request-id": [
+          "fd9e78eb-a642-4687-bfcf-e818c1852760"
+        ],
+        "x-ms-correlation-request-id": [
+          "fd9e78eb-a642-4687-bfcf-e818c1852760"
+        ],
+        "x-ms-routing-request-id": [
+          "JAPANEAST:20150421T023335Z:fd9e78eb-a642-4687-bfcf-e818c1852760"
+        ],
+        "Strict-Transport-Security": [
+          "max-age=31536000; includeSubDomains"
+        ],
+        "Cache-Control": [
+          "no-cache"
+        ],
+        "Date": [
+          "Tue, 21 Apr 2015 02:33:35 GMT"
         ]
       },
       "StatusCode": 201
     },
     {
-      "RequestUri": "/subscriptions/a0d901ba-9956-4f7d-830c-2d7974c36666/resourceGroups/pstestrg7467/resources?api-version=2014-04-01-preview",
-      "EncodedRequestUri": "L3N1YnNjcmlwdGlvbnMvYTBkOTAxYmEtOTk1Ni00ZjdkLTgzMGMtMmQ3OTc0YzM2NjY2L3Jlc291cmNlR3JvdXBzL3BzdGVzdHJnNzQ2Ny9yZXNvdXJjZXM/YXBpLXZlcnNpb249MjAxNC0wNC0wMS1wcmV2aWV3",
+      "RequestUri": "/subscriptions/a0d901ba-9956-4f7d-830c-2d7974c36666/resourceGroups/pstestrg3860/resources?api-version=2014-04-01-preview",
+      "EncodedRequestUri": "L3N1YnNjcmlwdGlvbnMvYTBkOTAxYmEtOTk1Ni00ZjdkLTgzMGMtMmQ3OTc0YzM2NjY2L3Jlc291cmNlR3JvdXBzL3BzdGVzdHJnMzg2MC9yZXNvdXJjZXM/YXBpLXZlcnNpb249MjAxNC0wNC0wMS1wcmV2aWV3",
       "RequestMethod": "GET",
       "RequestBody": "",
       "RequestHeaders": {
@@ -175,32 +175,32 @@
           "no-cache"
         ],
         "x-ms-ratelimit-remaining-subscription-reads": [
-          "31981"
-        ],
-        "x-ms-request-id": [
-          "2e5b27d6-4141-4019-8fb4-e2a1ca330b00"
-        ],
-        "x-ms-correlation-request-id": [
-          "2e5b27d6-4141-4019-8fb4-e2a1ca330b00"
-        ],
-        "x-ms-routing-request-id": [
-          "JAPANEAST:20150415T090216Z:2e5b27d6-4141-4019-8fb4-e2a1ca330b00"
-        ],
-        "Strict-Transport-Security": [
-          "max-age=31536000; includeSubDomains"
-        ],
-        "Cache-Control": [
-          "no-cache"
-        ],
-        "Date": [
-          "Wed, 15 Apr 2015 09:02:16 GMT"
+          "31986"
+        ],
+        "x-ms-request-id": [
+          "ee098220-8ead-49e7-8d42-aebbcdec690d"
+        ],
+        "x-ms-correlation-request-id": [
+          "ee098220-8ead-49e7-8d42-aebbcdec690d"
+        ],
+        "x-ms-routing-request-id": [
+          "JAPANEAST:20150421T023335Z:ee098220-8ead-49e7-8d42-aebbcdec690d"
+        ],
+        "Strict-Transport-Security": [
+          "max-age=31536000; includeSubDomains"
+        ],
+        "Cache-Control": [
+          "no-cache"
+        ],
+        "Date": [
+          "Tue, 21 Apr 2015 02:33:35 GMT"
         ]
       },
       "StatusCode": 200
     },
     {
-      "RequestUri": "/subscriptions/a0d901ba-9956-4f7d-830c-2d7974c36666/resourcegroups/pstestrg7467/providers/Microsoft.Authorization/permissions?api-version=2014-07-01-preview",
-      "EncodedRequestUri": "L3N1YnNjcmlwdGlvbnMvYTBkOTAxYmEtOTk1Ni00ZjdkLTgzMGMtMmQ3OTc0YzM2NjY2L3Jlc291cmNlZ3JvdXBzL3BzdGVzdHJnNzQ2Ny9wcm92aWRlcnMvTWljcm9zb2Z0LkF1dGhvcml6YXRpb24vcGVybWlzc2lvbnM/YXBpLXZlcnNpb249MjAxNC0wNy0wMS1wcmV2aWV3",
+      "RequestUri": "/subscriptions/a0d901ba-9956-4f7d-830c-2d7974c36666/resourcegroups/pstestrg3860/providers/Microsoft.Authorization/permissions?api-version=2014-07-01-preview",
+      "EncodedRequestUri": "L3N1YnNjcmlwdGlvbnMvYTBkOTAxYmEtOTk1Ni00ZjdkLTgzMGMtMmQ3OTc0YzM2NjY2L3Jlc291cmNlZ3JvdXBzL3BzdGVzdHJnMzg2MC9wcm92aWRlcnMvTWljcm9zb2Z0LkF1dGhvcml6YXRpb24vcGVybWlzc2lvbnM/YXBpLXZlcnNpb249MjAxNC0wNy0wMS1wcmV2aWV3",
       "RequestMethod": "GET",
       "RequestBody": "",
       "RequestHeaders": {
@@ -226,37 +226,32 @@
           "Accept-Encoding"
         ],
         "x-ms-request-id": [
-          "japaneast:5ea404bf-f3fe-4ee0-a25c-106c7c27c23d"
-        ],
-        "x-ms-ratelimit-remaining-subscription-reads": [
-          "31980"
-        ],
-        "x-ms-correlation-request-id": [
-          "934fb8f0-4029-4f79-9688-e4eec9c78906"
-        ],
-        "x-ms-routing-request-id": [
-          "JAPANEAST:20150415T090217Z:934fb8f0-4029-4f79-9688-e4eec9c78906"
-        ],
-        "Strict-Transport-Security": [
-          "max-age=31536000; includeSubDomains"
-        ],
-        "Cache-Control": [
-          "no-cache"
-        ],
-        "Date": [
-          "Wed, 15 Apr 2015 09:02:17 GMT"
+          "japaneast:c0ea246c-b7ad-4c39-8353-37af755d732b"
+        ],
+        "x-ms-ratelimit-remaining-subscription-reads": [
+          "31999"
+        ],
+        "x-ms-correlation-request-id": [
+          "e87d9e83-bcba-49e4-99e2-dbd8cd3a9d91"
+        ],
+        "x-ms-routing-request-id": [
+          "JAPANEAST:20150421T023337Z:e87d9e83-bcba-49e4-99e2-dbd8cd3a9d91"
+        ],
+        "Strict-Transport-Security": [
+          "max-age=31536000; includeSubDomains"
+        ],
+        "Cache-Control": [
+          "no-cache"
+        ],
+        "Date": [
+          "Tue, 21 Apr 2015 02:33:37 GMT"
         ]
       },
       "StatusCode": 200
     },
     {
-<<<<<<< HEAD
-      "RequestUri": "/subscriptions/a0d901ba-9956-4f7d-830c-2d7974c36666/resourceGroups/pstestrg7467/providers/Microsoft.Storage/storageAccounts/stopstestrg7467?api-version=2014-12-01-preview",
-      "EncodedRequestUri": "L3N1YnNjcmlwdGlvbnMvYTBkOTAxYmEtOTk1Ni00ZjdkLTgzMGMtMmQ3OTc0YzM2NjY2L3Jlc291cmNlR3JvdXBzL3BzdGVzdHJnNzQ2Ny9wcm92aWRlcnMvTWljcm9zb2Z0LlN0b3JhZ2Uvc3RvcmFnZUFjY291bnRzL3N0b3BzdGVzdHJnNzQ2Nz9hcGktdmVyc2lvbj0yMDE0LTEyLTAxLXByZXZpZXc=",
-=======
-      "RequestUri": "/subscriptions/a0d901ba-9956-4f7d-830c-2d7974c36666/resourceGroups/pstestrg9258/providers/Microsoft.Storage/storageAccounts/stopstestrg9258?api-version=2015-05-01-preview",
-      "EncodedRequestUri": "L3N1YnNjcmlwdGlvbnMvYTBkOTAxYmEtOTk1Ni00ZjdkLTgzMGMtMmQ3OTc0YzM2NjY2L3Jlc291cmNlR3JvdXBzL3BzdGVzdHJnOTI1OC9wcm92aWRlcnMvTWljcm9zb2Z0LlN0b3JhZ2Uvc3RvcmFnZUFjY291bnRzL3N0b3BzdGVzdHJnOTI1OD9hcGktdmVyc2lvbj0yMDE1LTA1LTAxLXByZXZpZXc=",
->>>>>>> e04b01d2
+      "RequestUri": "/subscriptions/a0d901ba-9956-4f7d-830c-2d7974c36666/resourceGroups/pstestrg3860/providers/Microsoft.Storage/storageAccounts/stopstestrg3860?api-version=2015-05-01-preview",
+      "EncodedRequestUri": "L3N1YnNjcmlwdGlvbnMvYTBkOTAxYmEtOTk1Ni00ZjdkLTgzMGMtMmQ3OTc0YzM2NjY2L3Jlc291cmNlR3JvdXBzL3BzdGVzdHJnMzg2MC9wcm92aWRlcnMvTWljcm9zb2Z0LlN0b3JhZ2Uvc3RvcmFnZUFjY291bnRzL3N0b3BzdGVzdHJnMzg2MD9hcGktdmVyc2lvbj0yMDE1LTA1LTAxLXByZXZpZXc=",
       "RequestMethod": "PUT",
       "RequestBody": "{\r\n  \"location\": \"West US\",\r\n  \"properties\": {\r\n    \"accountType\": \"Standard_GRS\"\r\n  }\r\n}",
       "RequestHeaders": {
@@ -267,7 +262,7 @@
           "89"
         ],
         "x-ms-client-request-id": [
-          "9e396f49-1ed2-4394-a81f-896ce1860173"
+          "53148dad-fe0f-49ec-aa52-067610b061a7"
         ],
         "User-Agent": [
           "Microsoft.Azure.Management.Storage.StorageManagementClient/2.0.0.0"
@@ -291,53 +286,44 @@
           "25"
         ],
         "x-ms-request-id": [
-          "82852345-185d-443f-9a2d-19dce8ade9ec"
+          "0d2aca50-86e6-48f5-a4a2-e6232a15ae3e"
         ],
         "Cache-Control": [
           "no-cache"
         ],
         "Location": [
-<<<<<<< HEAD
-          "https://management.azure.com/subscriptions/a0d901ba-9956-4f7d-830c-2d7974c36666/providers/Microsoft.Storage/operations/82852345-185d-443f-9a2d-19dce8ade9ec?monitor=true&api-version=2014-12-01-preview"
-=======
-          "https://management.azure.com/subscriptions/a0d901ba-9956-4f7d-830c-2d7974c36666/providers/Microsoft.Storage/operations/df71775a-bb30-4816-9fb3-b47fd13ebb90?monitor=true&api-version=2015-05-01-preview"
->>>>>>> e04b01d2
+          "https://management.azure.com/subscriptions/a0d901ba-9956-4f7d-830c-2d7974c36666/providers/Microsoft.Storage/operations/0d2aca50-86e6-48f5-a4a2-e6232a15ae3e?monitor=true&api-version=2015-05-01-preview"
         ],
         "Server": [
           "Microsoft-HTTPAPI/2.0",
           "Microsoft-HTTPAPI/2.0"
         ],
         "x-ms-ratelimit-remaining-subscription-writes": [
-          "1180"
-        ],
-        "x-ms-correlation-request-id": [
-          "e56cf17c-c577-4b21-949d-51f8ee632c19"
-        ],
-        "x-ms-routing-request-id": [
-          "JAPANEAST:20150415T090227Z:e56cf17c-c577-4b21-949d-51f8ee632c19"
-        ],
-        "Strict-Transport-Security": [
-          "max-age=31536000; includeSubDomains"
-        ],
-        "Date": [
-          "Wed, 15 Apr 2015 09:02:27 GMT"
+          "1195"
+        ],
+        "x-ms-correlation-request-id": [
+          "82f245b8-981f-4c01-819c-922d6e306521"
+        ],
+        "x-ms-routing-request-id": [
+          "JAPANEAST:20150421T023346Z:82f245b8-981f-4c01-819c-922d6e306521"
+        ],
+        "Strict-Transport-Security": [
+          "max-age=31536000; includeSubDomains"
+        ],
+        "Date": [
+          "Tue, 21 Apr 2015 02:33:46 GMT"
         ]
       },
       "StatusCode": 202
     },
     {
-<<<<<<< HEAD
-      "RequestUri": "/subscriptions/a0d901ba-9956-4f7d-830c-2d7974c36666/providers/Microsoft.Storage/operations/82852345-185d-443f-9a2d-19dce8ade9ec?monitor=true&api-version=2014-12-01-preview",
-      "EncodedRequestUri": "L3N1YnNjcmlwdGlvbnMvYTBkOTAxYmEtOTk1Ni00ZjdkLTgzMGMtMmQ3OTc0YzM2NjY2L3Byb3ZpZGVycy9NaWNyb3NvZnQuU3RvcmFnZS9vcGVyYXRpb25zLzgyODUyMzQ1LTE4NWQtNDQzZi05YTJkLTE5ZGNlOGFkZTllYz9tb25pdG9yPXRydWUmYXBpLXZlcnNpb249MjAxNC0xMi0wMS1wcmV2aWV3",
-=======
-      "RequestUri": "/subscriptions/a0d901ba-9956-4f7d-830c-2d7974c36666/providers/Microsoft.Storage/operations/df71775a-bb30-4816-9fb3-b47fd13ebb90?monitor=true&api-version=2015-05-01-preview",
-      "EncodedRequestUri": "L3N1YnNjcmlwdGlvbnMvYTBkOTAxYmEtOTk1Ni00ZjdkLTgzMGMtMmQ3OTc0YzM2NjY2L3Byb3ZpZGVycy9NaWNyb3NvZnQuU3RvcmFnZS9vcGVyYXRpb25zL2RmNzE3NzVhLWJiMzAtNDgxNi05ZmIzLWI0N2ZkMTNlYmI5MD9tb25pdG9yPXRydWUmYXBpLXZlcnNpb249MjAxNS0wNS0wMS1wcmV2aWV3",
->>>>>>> e04b01d2
+      "RequestUri": "/subscriptions/a0d901ba-9956-4f7d-830c-2d7974c36666/providers/Microsoft.Storage/operations/0d2aca50-86e6-48f5-a4a2-e6232a15ae3e?monitor=true&api-version=2015-05-01-preview",
+      "EncodedRequestUri": "L3N1YnNjcmlwdGlvbnMvYTBkOTAxYmEtOTk1Ni00ZjdkLTgzMGMtMmQ3OTc0YzM2NjY2L3Byb3ZpZGVycy9NaWNyb3NvZnQuU3RvcmFnZS9vcGVyYXRpb25zLzBkMmFjYTUwLTg2ZTYtNDhmNS1hNGEyLWU2MjMyYTE1YWUzZT9tb25pdG9yPXRydWUmYXBpLXZlcnNpb249MjAxNS0wNS0wMS1wcmV2aWV3",
       "RequestMethod": "GET",
       "RequestBody": "",
       "RequestHeaders": {
         "x-ms-client-request-id": [
-          "3de417aa-fc65-406a-bd4e-afa13fe47c18"
+          "33dcf067-bdb0-4fea-b5fe-571705526079"
         ],
         "User-Agent": [
           "Microsoft.Azure.Management.Storage.StorageManagementClient/2.0.0.0"
@@ -361,53 +347,44 @@
           "25"
         ],
         "x-ms-request-id": [
-          "24cc2220-f636-4b53-b98c-5039bca7c7fd"
+          "35d376fe-2b38-417f-8117-b53c1786a3a6"
         ],
         "Cache-Control": [
           "no-cache"
         ],
         "Location": [
-<<<<<<< HEAD
-          "https://management.azure.com/subscriptions/a0d901ba-9956-4f7d-830c-2d7974c36666/providers/Microsoft.Storage/operations/82852345-185d-443f-9a2d-19dce8ade9ec?monitor=true&api-version=2014-12-01-preview"
-=======
-          "https://management.azure.com/subscriptions/a0d901ba-9956-4f7d-830c-2d7974c36666/providers/Microsoft.Storage/operations/df71775a-bb30-4816-9fb3-b47fd13ebb90?monitor=true&api-version=2015-05-01-preview"
->>>>>>> e04b01d2
+          "https://management.azure.com/subscriptions/a0d901ba-9956-4f7d-830c-2d7974c36666/providers/Microsoft.Storage/operations/0d2aca50-86e6-48f5-a4a2-e6232a15ae3e?monitor=true&api-version=2015-05-01-preview"
         ],
         "Server": [
           "Microsoft-HTTPAPI/2.0",
           "Microsoft-HTTPAPI/2.0"
         ],
         "x-ms-ratelimit-remaining-subscription-reads": [
-          "31979"
-        ],
-        "x-ms-correlation-request-id": [
-          "0a499020-e80a-478f-bd9d-2a5e916c9c75"
-        ],
-        "x-ms-routing-request-id": [
-          "JAPANEAST:20150415T090228Z:0a499020-e80a-478f-bd9d-2a5e916c9c75"
-        ],
-        "Strict-Transport-Security": [
-          "max-age=31536000; includeSubDomains"
-        ],
-        "Date": [
-          "Wed, 15 Apr 2015 09:02:28 GMT"
+          "31984"
+        ],
+        "x-ms-correlation-request-id": [
+          "08f20373-e27d-43bd-b09a-a52cf0a9020a"
+        ],
+        "x-ms-routing-request-id": [
+          "JAPANEAST:20150421T023347Z:08f20373-e27d-43bd-b09a-a52cf0a9020a"
+        ],
+        "Strict-Transport-Security": [
+          "max-age=31536000; includeSubDomains"
+        ],
+        "Date": [
+          "Tue, 21 Apr 2015 02:33:47 GMT"
         ]
       },
       "StatusCode": 202
     },
     {
-<<<<<<< HEAD
-      "RequestUri": "/subscriptions/a0d901ba-9956-4f7d-830c-2d7974c36666/providers/Microsoft.Storage/operations/82852345-185d-443f-9a2d-19dce8ade9ec?monitor=true&api-version=2014-12-01-preview",
-      "EncodedRequestUri": "L3N1YnNjcmlwdGlvbnMvYTBkOTAxYmEtOTk1Ni00ZjdkLTgzMGMtMmQ3OTc0YzM2NjY2L3Byb3ZpZGVycy9NaWNyb3NvZnQuU3RvcmFnZS9vcGVyYXRpb25zLzgyODUyMzQ1LTE4NWQtNDQzZi05YTJkLTE5ZGNlOGFkZTllYz9tb25pdG9yPXRydWUmYXBpLXZlcnNpb249MjAxNC0xMi0wMS1wcmV2aWV3",
-=======
-      "RequestUri": "/subscriptions/a0d901ba-9956-4f7d-830c-2d7974c36666/providers/Microsoft.Storage/operations/df71775a-bb30-4816-9fb3-b47fd13ebb90?monitor=true&api-version=2015-05-01-preview",
-      "EncodedRequestUri": "L3N1YnNjcmlwdGlvbnMvYTBkOTAxYmEtOTk1Ni00ZjdkLTgzMGMtMmQ3OTc0YzM2NjY2L3Byb3ZpZGVycy9NaWNyb3NvZnQuU3RvcmFnZS9vcGVyYXRpb25zL2RmNzE3NzVhLWJiMzAtNDgxNi05ZmIzLWI0N2ZkMTNlYmI5MD9tb25pdG9yPXRydWUmYXBpLXZlcnNpb249MjAxNS0wNS0wMS1wcmV2aWV3",
->>>>>>> e04b01d2
+      "RequestUri": "/subscriptions/a0d901ba-9956-4f7d-830c-2d7974c36666/providers/Microsoft.Storage/operations/0d2aca50-86e6-48f5-a4a2-e6232a15ae3e?monitor=true&api-version=2015-05-01-preview",
+      "EncodedRequestUri": "L3N1YnNjcmlwdGlvbnMvYTBkOTAxYmEtOTk1Ni00ZjdkLTgzMGMtMmQ3OTc0YzM2NjY2L3Byb3ZpZGVycy9NaWNyb3NvZnQuU3RvcmFnZS9vcGVyYXRpb25zLzBkMmFjYTUwLTg2ZTYtNDhmNS1hNGEyLWU2MjMyYTE1YWUzZT9tb25pdG9yPXRydWUmYXBpLXZlcnNpb249MjAxNS0wNS0wMS1wcmV2aWV3",
       "RequestMethod": "GET",
       "RequestBody": "",
       "RequestHeaders": {
         "x-ms-client-request-id": [
-          "d5729a09-0682-4fbb-8b4f-00469ff17649"
+          "ec422a53-03c4-4892-a532-afca8d84a26d"
         ],
         "User-Agent": [
           "Microsoft.Azure.Management.Storage.StorageManagementClient/2.0.0.0"
@@ -428,7 +405,7 @@
           "no-cache"
         ],
         "x-ms-request-id": [
-          "8dd791be-4ba1-465a-80de-ab25a8fdb085"
+          "89a232e2-a3c9-4bf5-9fee-986de6150b3d"
         ],
         "Cache-Control": [
           "no-cache"
@@ -438,43 +415,37 @@
           "Microsoft-HTTPAPI/2.0"
         ],
         "x-ms-ratelimit-remaining-subscription-reads": [
-          "31978"
-        ],
-        "x-ms-correlation-request-id": [
-          "892a9a24-d23e-42bb-85fb-84a6e6577ad7"
-        ],
-        "x-ms-routing-request-id": [
-          "JAPANEAST:20150415T090254Z:892a9a24-d23e-42bb-85fb-84a6e6577ad7"
-        ],
-        "Strict-Transport-Security": [
-          "max-age=31536000; includeSubDomains"
-        ],
-        "Date": [
-          "Wed, 15 Apr 2015 09:02:54 GMT"
+          "31983"
+        ],
+        "x-ms-correlation-request-id": [
+          "78939470-2d4d-48c6-bfca-2ee86a3b203b"
+        ],
+        "x-ms-routing-request-id": [
+          "JAPANEAST:20150421T023412Z:78939470-2d4d-48c6-bfca-2ee86a3b203b"
+        ],
+        "Strict-Transport-Security": [
+          "max-age=31536000; includeSubDomains"
+        ],
+        "Date": [
+          "Tue, 21 Apr 2015 02:34:12 GMT"
         ]
       },
       "StatusCode": 200
     },
     {
-<<<<<<< HEAD
-      "RequestUri": "/subscriptions/a0d901ba-9956-4f7d-830c-2d7974c36666/resourceGroups/pstestrg7467/providers/Microsoft.Storage/storageAccounts/stopstestrg7467?api-version=2014-12-01-preview",
-      "EncodedRequestUri": "L3N1YnNjcmlwdGlvbnMvYTBkOTAxYmEtOTk1Ni00ZjdkLTgzMGMtMmQ3OTc0YzM2NjY2L3Jlc291cmNlR3JvdXBzL3BzdGVzdHJnNzQ2Ny9wcm92aWRlcnMvTWljcm9zb2Z0LlN0b3JhZ2Uvc3RvcmFnZUFjY291bnRzL3N0b3BzdGVzdHJnNzQ2Nz9hcGktdmVyc2lvbj0yMDE0LTEyLTAxLXByZXZpZXc=",
+      "RequestUri": "/subscriptions/a0d901ba-9956-4f7d-830c-2d7974c36666/resourceGroups/pstestrg3860/providers/Microsoft.Storage/storageAccounts/stopstestrg3860?api-version=2015-05-01-preview",
+      "EncodedRequestUri": "L3N1YnNjcmlwdGlvbnMvYTBkOTAxYmEtOTk1Ni00ZjdkLTgzMGMtMmQ3OTc0YzM2NjY2L3Jlc291cmNlR3JvdXBzL3BzdGVzdHJnMzg2MC9wcm92aWRlcnMvTWljcm9zb2Z0LlN0b3JhZ2Uvc3RvcmFnZUFjY291bnRzL3N0b3BzdGVzdHJnMzg2MD9hcGktdmVyc2lvbj0yMDE1LTA1LTAxLXByZXZpZXc=",
       "RequestMethod": "GET",
-=======
-      "RequestUri": "/subscriptions/a0d901ba-9956-4f7d-830c-2d7974c36666/resourceGroups/pstestrg9258/providers/Microsoft.Storage/storageAccounts/stopstestrg9258?api-version=2015-05-01-preview",
-      "EncodedRequestUri": "L3N1YnNjcmlwdGlvbnMvYTBkOTAxYmEtOTk1Ni00ZjdkLTgzMGMtMmQ3OTc0YzM2NjY2L3Jlc291cmNlR3JvdXBzL3BzdGVzdHJnOTI1OC9wcm92aWRlcnMvTWljcm9zb2Z0LlN0b3JhZ2Uvc3RvcmFnZUFjY291bnRzL3N0b3BzdGVzdHJnOTI1OD9hcGktdmVyc2lvbj0yMDE1LTA1LTAxLXByZXZpZXc=",
-      "RequestMethod": "DELETE",
->>>>>>> e04b01d2
       "RequestBody": "",
       "RequestHeaders": {
         "x-ms-client-request-id": [
-          "4b642806-0eec-4914-b15d-a6d1df79f906"
+          "8fe56b64-a675-40c5-9792-489ab46d1da8"
         ],
         "User-Agent": [
           "Microsoft.Azure.Management.Storage.StorageManagementClient/2.0.0.0"
         ]
       },
-      "ResponseBody": "{\r\n  \"id\": \"/subscriptions/a0d901ba-9956-4f7d-830c-2d7974c36666/resourceGroups/pstestrg7467/providers/Microsoft.Storage/storageAccounts/stopstestrg7467\",\r\n  \"name\": \"stopstestrg7467\",\r\n  \"location\": \"West US\",\r\n  \"type\": \"Microsoft.Storage/storageAccounts\",\r\n  \"properties\": {\r\n    \"provisioningState\": \"Succeeded\",\r\n    \"accountType\": \"Standard_GRS\",\r\n    \"primaryEndpoints\": {\r\n      \"blob\": \"https://stopstestrg7467.blob.core.windows.net/\",\r\n      \"queue\": \"https://stopstestrg7467.queue.core.windows.net/\",\r\n      \"table\": \"https://stopstestrg7467.table.core.windows.net/\"\r\n    },\r\n    \"primaryLocation\": \"West US\",\r\n    \"statusOfPrimary\": \"Available\",\r\n    \"secondaryLocation\": \"East US\",\r\n    \"statusOfSecondary\": \"Available\",\r\n    \"creationTime\": \"2015-04-15T09:02:25.9870486Z\"\r\n  }\r\n}",
+      "ResponseBody": "{\r\n  \"id\": \"/subscriptions/a0d901ba-9956-4f7d-830c-2d7974c36666/resourceGroups/pstestrg3860/providers/Microsoft.Storage/storageAccounts/stopstestrg3860\",\r\n  \"name\": \"stopstestrg3860\",\r\n  \"location\": \"West US\",\r\n  \"type\": \"Microsoft.Storage/storageAccounts\",\r\n  \"properties\": {\r\n    \"provisioningState\": \"Succeeded\",\r\n    \"accountType\": \"Standard_GRS\",\r\n    \"primaryEndpoints\": {\r\n      \"blob\": \"https://stopstestrg3860.blob.core.windows.net/\",\r\n      \"queue\": \"https://stopstestrg3860.queue.core.windows.net/\",\r\n      \"table\": \"https://stopstestrg3860.table.core.windows.net/\"\r\n    },\r\n    \"primaryLocation\": \"West US\",\r\n    \"statusOfPrimary\": \"Available\",\r\n    \"secondaryLocation\": \"East US\",\r\n    \"statusOfSecondary\": \"Available\",\r\n    \"creationTime\": \"2015-04-21T02:33:45.0597827Z\"\r\n  }\r\n}",
       "ResponseHeaders": {
         "Content-Length": [
           "672"
@@ -489,7 +460,7 @@
           "no-cache"
         ],
         "x-ms-request-id": [
-          "ff3f3aad-16ea-49e1-a59f-627e05a72c10"
+          "fec78c99-77a5-4bf1-9e75-8a63b9b1639c"
         ],
         "Cache-Control": [
           "no-cache"
@@ -499,31 +470,31 @@
           "Microsoft-HTTPAPI/2.0"
         ],
         "x-ms-ratelimit-remaining-subscription-reads": [
-          "31977"
-        ],
-        "x-ms-correlation-request-id": [
-          "2ab7cc8b-a944-435e-9084-49ae3127ffa5"
-        ],
-        "x-ms-routing-request-id": [
-          "JAPANEAST:20150415T090254Z:2ab7cc8b-a944-435e-9084-49ae3127ffa5"
-        ],
-        "Strict-Transport-Security": [
-          "max-age=31536000; includeSubDomains"
-        ],
-        "Date": [
-          "Wed, 15 Apr 2015 09:02:54 GMT"
+          "31982"
+        ],
+        "x-ms-correlation-request-id": [
+          "452340dd-dc5c-40a3-8c18-817248703829"
+        ],
+        "x-ms-routing-request-id": [
+          "JAPANEAST:20150421T023413Z:452340dd-dc5c-40a3-8c18-817248703829"
+        ],
+        "Strict-Transport-Security": [
+          "max-age=31536000; includeSubDomains"
+        ],
+        "Date": [
+          "Tue, 21 Apr 2015 02:34:13 GMT"
         ]
       },
       "StatusCode": 200
     },
     {
-      "RequestUri": "/subscriptions/a0d901ba-9956-4f7d-830c-2d7974c36666/resourceGroups/pstestrg7467/providers/Microsoft.Storage/storageAccounts/stopstestrg7467?api-version=2014-12-01-preview",
-      "EncodedRequestUri": "L3N1YnNjcmlwdGlvbnMvYTBkOTAxYmEtOTk1Ni00ZjdkLTgzMGMtMmQ3OTc0YzM2NjY2L3Jlc291cmNlR3JvdXBzL3BzdGVzdHJnNzQ2Ny9wcm92aWRlcnMvTWljcm9zb2Z0LlN0b3JhZ2Uvc3RvcmFnZUFjY291bnRzL3N0b3BzdGVzdHJnNzQ2Nz9hcGktdmVyc2lvbj0yMDE0LTEyLTAxLXByZXZpZXc=",
+      "RequestUri": "/subscriptions/a0d901ba-9956-4f7d-830c-2d7974c36666/resourceGroups/pstestrg3860/providers/Microsoft.Storage/storageAccounts/stopstestrg3860?api-version=2015-05-01-preview",
+      "EncodedRequestUri": "L3N1YnNjcmlwdGlvbnMvYTBkOTAxYmEtOTk1Ni00ZjdkLTgzMGMtMmQ3OTc0YzM2NjY2L3Jlc291cmNlR3JvdXBzL3BzdGVzdHJnMzg2MC9wcm92aWRlcnMvTWljcm9zb2Z0LlN0b3JhZ2Uvc3RvcmFnZUFjY291bnRzL3N0b3BzdGVzdHJnMzg2MD9hcGktdmVyc2lvbj0yMDE1LTA1LTAxLXByZXZpZXc=",
       "RequestMethod": "DELETE",
       "RequestBody": "",
       "RequestHeaders": {
         "x-ms-client-request-id": [
-          "29072dee-7974-4f13-a300-a51205553694"
+          "871885d2-3657-45d3-a63e-ecc84eb074f3"
         ],
         "User-Agent": [
           "Microsoft.Azure.Management.Storage.StorageManagementClient/2.0.0.0"
@@ -541,7 +512,7 @@
           "no-cache"
         ],
         "x-ms-request-id": [
-          "347baadc-c092-4524-88fb-6945b77ef8af"
+          "372e6885-31a2-4060-9047-b5064134c530"
         ],
         "Cache-Control": [
           "no-cache"
@@ -551,26 +522,26 @@
           "Microsoft-HTTPAPI/2.0"
         ],
         "x-ms-ratelimit-remaining-subscription-writes": [
-          "1179"
-        ],
-        "x-ms-correlation-request-id": [
-          "7779830f-66a7-493e-9e74-3b859d2e2d5e"
-        ],
-        "x-ms-routing-request-id": [
-          "JAPANEAST:20150415T090257Z:7779830f-66a7-493e-9e74-3b859d2e2d5e"
-        ],
-        "Strict-Transport-Security": [
-          "max-age=31536000; includeSubDomains"
-        ],
-        "Date": [
-          "Wed, 15 Apr 2015 09:02:57 GMT"
+          "1194"
+        ],
+        "x-ms-correlation-request-id": [
+          "f7d0b542-6cba-4474-a0c0-59a98baa71c0"
+        ],
+        "x-ms-routing-request-id": [
+          "JAPANEAST:20150421T023416Z:f7d0b542-6cba-4474-a0c0-59a98baa71c0"
+        ],
+        "Strict-Transport-Security": [
+          "max-age=31536000; includeSubDomains"
+        ],
+        "Date": [
+          "Tue, 21 Apr 2015 02:34:16 GMT"
         ]
       },
       "StatusCode": 200
     },
     {
-      "RequestUri": "/subscriptions/a0d901ba-9956-4f7d-830c-2d7974c36666/resourcegroups/pstestrg7467?api-version=2014-04-01-preview",
-      "EncodedRequestUri": "L3N1YnNjcmlwdGlvbnMvYTBkOTAxYmEtOTk1Ni00ZjdkLTgzMGMtMmQ3OTc0YzM2NjY2L3Jlc291cmNlZ3JvdXBzL3BzdGVzdHJnNzQ2Nz9hcGktdmVyc2lvbj0yMDE0LTA0LTAxLXByZXZpZXc=",
+      "RequestUri": "/subscriptions/a0d901ba-9956-4f7d-830c-2d7974c36666/resourcegroups/pstestrg3860?api-version=2014-04-01-preview",
+      "EncodedRequestUri": "L3N1YnNjcmlwdGlvbnMvYTBkOTAxYmEtOTk1Ni00ZjdkLTgzMGMtMmQ3OTc0YzM2NjY2L3Jlc291cmNlZ3JvdXBzL3BzdGVzdHJnMzg2MD9hcGktdmVyc2lvbj0yMDE0LTA0LTAxLXByZXZpZXc=",
       "RequestMethod": "DELETE",
       "RequestBody": "",
       "RequestHeaders": {
@@ -593,35 +564,35 @@
           "15"
         ],
         "x-ms-ratelimit-remaining-subscription-writes": [
-          "1189"
-        ],
-        "x-ms-request-id": [
-          "c854b3c7-45b1-4a9b-8ad7-1892405b2f44"
-        ],
-        "x-ms-correlation-request-id": [
-          "c854b3c7-45b1-4a9b-8ad7-1892405b2f44"
-        ],
-        "x-ms-routing-request-id": [
-          "JAPANEAST:20150415T090258Z:c854b3c7-45b1-4a9b-8ad7-1892405b2f44"
-        ],
-        "Strict-Transport-Security": [
-          "max-age=31536000; includeSubDomains"
-        ],
-        "Cache-Control": [
-          "no-cache"
-        ],
-        "Date": [
-          "Wed, 15 Apr 2015 09:02:58 GMT"
+          "1188"
+        ],
+        "x-ms-request-id": [
+          "19149a89-0bbb-4e90-83c4-c45dacdf0efb"
+        ],
+        "x-ms-correlation-request-id": [
+          "19149a89-0bbb-4e90-83c4-c45dacdf0efb"
+        ],
+        "x-ms-routing-request-id": [
+          "JAPANEAST:20150421T023417Z:19149a89-0bbb-4e90-83c4-c45dacdf0efb"
+        ],
+        "Strict-Transport-Security": [
+          "max-age=31536000; includeSubDomains"
+        ],
+        "Cache-Control": [
+          "no-cache"
+        ],
+        "Date": [
+          "Tue, 21 Apr 2015 02:34:17 GMT"
         ],
         "Location": [
-          "https://management.azure.com/subscriptions/a0d901ba-9956-4f7d-830c-2d7974c36666/operationresults/eyJqb2JJZCI6IlJFU09VUkNFR1JPVVBERUxFVElPTkpPQi1QU1RFU1RSRzc0NjctV0VTVFVTIiwiam9iTG9jYXRpb24iOiJ3ZXN0dXMifQ?api-version=2014-04-01-preview"
+          "https://management.azure.com/subscriptions/a0d901ba-9956-4f7d-830c-2d7974c36666/operationresults/eyJqb2JJZCI6IlJFU09VUkNFR1JPVVBERUxFVElPTkpPQi1QU1RFU1RSRzM4NjAtV0VTVFVTIiwiam9iTG9jYXRpb24iOiJ3ZXN0dXMifQ?api-version=2014-04-01-preview"
         ]
       },
       "StatusCode": 202
     },
     {
-      "RequestUri": "/subscriptions/a0d901ba-9956-4f7d-830c-2d7974c36666/operationresults/eyJqb2JJZCI6IlJFU09VUkNFR1JPVVBERUxFVElPTkpPQi1QU1RFU1RSRzc0NjctV0VTVFVTIiwiam9iTG9jYXRpb24iOiJ3ZXN0dXMifQ?api-version=2014-04-01-preview",
-      "EncodedRequestUri": "L3N1YnNjcmlwdGlvbnMvYTBkOTAxYmEtOTk1Ni00ZjdkLTgzMGMtMmQ3OTc0YzM2NjY2L29wZXJhdGlvbnJlc3VsdHMvZXlKcWIySkpaQ0k2SWxKRlUwOVZVa05GUjFKUFZWQkVSVXhGVkVsUFRrcFBRaTFRVTFSRlUxUlNSemMwTmpjdFYwVlRWRlZUSWl3aWFtOWlURzlqWVhScGIyNGlPaUozWlhOMGRYTWlmUT9hcGktdmVyc2lvbj0yMDE0LTA0LTAxLXByZXZpZXc=",
+      "RequestUri": "/subscriptions/a0d901ba-9956-4f7d-830c-2d7974c36666/operationresults/eyJqb2JJZCI6IlJFU09VUkNFR1JPVVBERUxFVElPTkpPQi1QU1RFU1RSRzM4NjAtV0VTVFVTIiwiam9iTG9jYXRpb24iOiJ3ZXN0dXMifQ?api-version=2014-04-01-preview",
+      "EncodedRequestUri": "L3N1YnNjcmlwdGlvbnMvYTBkOTAxYmEtOTk1Ni00ZjdkLTgzMGMtMmQ3OTc0YzM2NjY2L29wZXJhdGlvbnJlc3VsdHMvZXlKcWIySkpaQ0k2SWxKRlUwOVZVa05GUjFKUFZWQkVSVXhGVkVsUFRrcFBRaTFRVTFSRlUxUlNSek00TmpBdFYwVlRWRlZUSWl3aWFtOWlURzlqWVhScGIyNGlPaUozWlhOMGRYTWlmUT9hcGktdmVyc2lvbj0yMDE0LTA0LTAxLXByZXZpZXc=",
       "RequestMethod": "GET",
       "RequestBody": "",
       "RequestHeaders": {
@@ -647,35 +618,35 @@
           "15"
         ],
         "x-ms-ratelimit-remaining-subscription-reads": [
-          "31979"
-        ],
-        "x-ms-request-id": [
-          "2469b104-5f16-4fe1-8a62-4b182d88583d"
-        ],
-        "x-ms-correlation-request-id": [
-          "2469b104-5f16-4fe1-8a62-4b182d88583d"
-        ],
-        "x-ms-routing-request-id": [
-          "JAPANEAST:20150415T090259Z:2469b104-5f16-4fe1-8a62-4b182d88583d"
-        ],
-        "Strict-Transport-Security": [
-          "max-age=31536000; includeSubDomains"
-        ],
-        "Cache-Control": [
-          "no-cache"
-        ],
-        "Date": [
-          "Wed, 15 Apr 2015 09:02:58 GMT"
+          "31984"
+        ],
+        "x-ms-request-id": [
+          "fe7e795a-8b8b-4cdd-94b9-f5eed611a5b2"
+        ],
+        "x-ms-correlation-request-id": [
+          "fe7e795a-8b8b-4cdd-94b9-f5eed611a5b2"
+        ],
+        "x-ms-routing-request-id": [
+          "JAPANEAST:20150421T023418Z:fe7e795a-8b8b-4cdd-94b9-f5eed611a5b2"
+        ],
+        "Strict-Transport-Security": [
+          "max-age=31536000; includeSubDomains"
+        ],
+        "Cache-Control": [
+          "no-cache"
+        ],
+        "Date": [
+          "Tue, 21 Apr 2015 02:34:17 GMT"
         ],
         "Location": [
-          "https://management.azure.com/subscriptions/a0d901ba-9956-4f7d-830c-2d7974c36666/operationresults/eyJqb2JJZCI6IlJFU09VUkNFR1JPVVBERUxFVElPTkpPQi1QU1RFU1RSRzc0NjctV0VTVFVTIiwiam9iTG9jYXRpb24iOiJ3ZXN0dXMifQ?api-version=2014-04-01-preview"
+          "https://management.azure.com/subscriptions/a0d901ba-9956-4f7d-830c-2d7974c36666/operationresults/eyJqb2JJZCI6IlJFU09VUkNFR1JPVVBERUxFVElPTkpPQi1QU1RFU1RSRzM4NjAtV0VTVFVTIiwiam9iTG9jYXRpb24iOiJ3ZXN0dXMifQ?api-version=2014-04-01-preview"
         ]
       },
       "StatusCode": 202
     },
     {
-      "RequestUri": "/subscriptions/a0d901ba-9956-4f7d-830c-2d7974c36666/operationresults/eyJqb2JJZCI6IlJFU09VUkNFR1JPVVBERUxFVElPTkpPQi1QU1RFU1RSRzc0NjctV0VTVFVTIiwiam9iTG9jYXRpb24iOiJ3ZXN0dXMifQ?api-version=2014-04-01-preview",
-      "EncodedRequestUri": "L3N1YnNjcmlwdGlvbnMvYTBkOTAxYmEtOTk1Ni00ZjdkLTgzMGMtMmQ3OTc0YzM2NjY2L29wZXJhdGlvbnJlc3VsdHMvZXlKcWIySkpaQ0k2SWxKRlUwOVZVa05GUjFKUFZWQkVSVXhGVkVsUFRrcFBRaTFRVTFSRlUxUlNSemMwTmpjdFYwVlRWRlZUSWl3aWFtOWlURzlqWVhScGIyNGlPaUozWlhOMGRYTWlmUT9hcGktdmVyc2lvbj0yMDE0LTA0LTAxLXByZXZpZXc=",
+      "RequestUri": "/subscriptions/a0d901ba-9956-4f7d-830c-2d7974c36666/operationresults/eyJqb2JJZCI6IlJFU09VUkNFR1JPVVBERUxFVElPTkpPQi1QU1RFU1RSRzM4NjAtV0VTVFVTIiwiam9iTG9jYXRpb24iOiJ3ZXN0dXMifQ?api-version=2014-04-01-preview",
+      "EncodedRequestUri": "L3N1YnNjcmlwdGlvbnMvYTBkOTAxYmEtOTk1Ni00ZjdkLTgzMGMtMmQ3OTc0YzM2NjY2L29wZXJhdGlvbnJlc3VsdHMvZXlKcWIySkpaQ0k2SWxKRlUwOVZVa05GUjFKUFZWQkVSVXhGVkVsUFRrcFBRaTFRVTFSRlUxUlNSek00TmpBdFYwVlRWRlZUSWl3aWFtOWlURzlqWVhScGIyNGlPaUozWlhOMGRYTWlmUT9hcGktdmVyc2lvbj0yMDE0LTA0LTAxLXByZXZpZXc=",
       "RequestMethod": "GET",
       "RequestBody": "",
       "RequestHeaders": {
@@ -701,35 +672,35 @@
           "15"
         ],
         "x-ms-ratelimit-remaining-subscription-reads": [
-          "31978"
-        ],
-        "x-ms-request-id": [
-          "ee2d8f3c-3ee9-49e3-a29a-a7e290953593"
-        ],
-        "x-ms-correlation-request-id": [
-          "ee2d8f3c-3ee9-49e3-a29a-a7e290953593"
-        ],
-        "x-ms-routing-request-id": [
-          "JAPANEAST:20150415T090314Z:ee2d8f3c-3ee9-49e3-a29a-a7e290953593"
-        ],
-        "Strict-Transport-Security": [
-          "max-age=31536000; includeSubDomains"
-        ],
-        "Cache-Control": [
-          "no-cache"
-        ],
-        "Date": [
-          "Wed, 15 Apr 2015 09:03:14 GMT"
+          "31983"
+        ],
+        "x-ms-request-id": [
+          "40278999-239d-4f9d-aa26-bd08b51c7d0f"
+        ],
+        "x-ms-correlation-request-id": [
+          "40278999-239d-4f9d-aa26-bd08b51c7d0f"
+        ],
+        "x-ms-routing-request-id": [
+          "JAPANEAST:20150421T023433Z:40278999-239d-4f9d-aa26-bd08b51c7d0f"
+        ],
+        "Strict-Transport-Security": [
+          "max-age=31536000; includeSubDomains"
+        ],
+        "Cache-Control": [
+          "no-cache"
+        ],
+        "Date": [
+          "Tue, 21 Apr 2015 02:34:33 GMT"
         ],
         "Location": [
-          "https://management.azure.com/subscriptions/a0d901ba-9956-4f7d-830c-2d7974c36666/operationresults/eyJqb2JJZCI6IlJFU09VUkNFR1JPVVBERUxFVElPTkpPQi1QU1RFU1RSRzc0NjctV0VTVFVTIiwiam9iTG9jYXRpb24iOiJ3ZXN0dXMifQ?api-version=2014-04-01-preview"
+          "https://management.azure.com/subscriptions/a0d901ba-9956-4f7d-830c-2d7974c36666/operationresults/eyJqb2JJZCI6IlJFU09VUkNFR1JPVVBERUxFVElPTkpPQi1QU1RFU1RSRzM4NjAtV0VTVFVTIiwiam9iTG9jYXRpb24iOiJ3ZXN0dXMifQ?api-version=2014-04-01-preview"
         ]
       },
       "StatusCode": 202
     },
     {
-      "RequestUri": "/subscriptions/a0d901ba-9956-4f7d-830c-2d7974c36666/operationresults/eyJqb2JJZCI6IlJFU09VUkNFR1JPVVBERUxFVElPTkpPQi1QU1RFU1RSRzc0NjctV0VTVFVTIiwiam9iTG9jYXRpb24iOiJ3ZXN0dXMifQ?api-version=2014-04-01-preview",
-      "EncodedRequestUri": "L3N1YnNjcmlwdGlvbnMvYTBkOTAxYmEtOTk1Ni00ZjdkLTgzMGMtMmQ3OTc0YzM2NjY2L29wZXJhdGlvbnJlc3VsdHMvZXlKcWIySkpaQ0k2SWxKRlUwOVZVa05GUjFKUFZWQkVSVXhGVkVsUFRrcFBRaTFRVTFSRlUxUlNSemMwTmpjdFYwVlRWRlZUSWl3aWFtOWlURzlqWVhScGIyNGlPaUozWlhOMGRYTWlmUT9hcGktdmVyc2lvbj0yMDE0LTA0LTAxLXByZXZpZXc=",
+      "RequestUri": "/subscriptions/a0d901ba-9956-4f7d-830c-2d7974c36666/operationresults/eyJqb2JJZCI6IlJFU09VUkNFR1JPVVBERUxFVElPTkpPQi1QU1RFU1RSRzM4NjAtV0VTVFVTIiwiam9iTG9jYXRpb24iOiJ3ZXN0dXMifQ?api-version=2014-04-01-preview",
+      "EncodedRequestUri": "L3N1YnNjcmlwdGlvbnMvYTBkOTAxYmEtOTk1Ni00ZjdkLTgzMGMtMmQ3OTc0YzM2NjY2L29wZXJhdGlvbnJlc3VsdHMvZXlKcWIySkpaQ0k2SWxKRlUwOVZVa05GUjFKUFZWQkVSVXhGVkVsUFRrcFBRaTFRVTFSRlUxUlNSek00TmpBdFYwVlRWRlZUSWl3aWFtOWlURzlqWVhScGIyNGlPaUozWlhOMGRYTWlmUT9hcGktdmVyc2lvbj0yMDE0LTA0LTAxLXByZXZpZXc=",
       "RequestMethod": "GET",
       "RequestBody": "",
       "RequestHeaders": {
@@ -751,26 +722,80 @@
         "Pragma": [
           "no-cache"
         ],
-        "x-ms-ratelimit-remaining-subscription-reads": [
-          "31977"
-        ],
-        "x-ms-request-id": [
-          "ed53cb10-6016-490a-8c70-84a7e442a393"
-        ],
-        "x-ms-correlation-request-id": [
-          "ed53cb10-6016-490a-8c70-84a7e442a393"
-        ],
-        "x-ms-routing-request-id": [
-          "JAPANEAST:20150415T090330Z:ed53cb10-6016-490a-8c70-84a7e442a393"
-        ],
-        "Strict-Transport-Security": [
-          "max-age=31536000; includeSubDomains"
-        ],
-        "Cache-Control": [
-          "no-cache"
-        ],
-        "Date": [
-          "Wed, 15 Apr 2015 09:03:29 GMT"
+        "Retry-After": [
+          "15"
+        ],
+        "x-ms-ratelimit-remaining-subscription-reads": [
+          "31982"
+        ],
+        "x-ms-request-id": [
+          "eb550cdb-f1e2-4a73-8aef-959a85b31e48"
+        ],
+        "x-ms-correlation-request-id": [
+          "eb550cdb-f1e2-4a73-8aef-959a85b31e48"
+        ],
+        "x-ms-routing-request-id": [
+          "JAPANEAST:20150421T023449Z:eb550cdb-f1e2-4a73-8aef-959a85b31e48"
+        ],
+        "Strict-Transport-Security": [
+          "max-age=31536000; includeSubDomains"
+        ],
+        "Cache-Control": [
+          "no-cache"
+        ],
+        "Date": [
+          "Tue, 21 Apr 2015 02:34:49 GMT"
+        ],
+        "Location": [
+          "https://management.azure.com/subscriptions/a0d901ba-9956-4f7d-830c-2d7974c36666/operationresults/eyJqb2JJZCI6IlJFU09VUkNFR1JPVVBERUxFVElPTkpPQi1QU1RFU1RSRzM4NjAtV0VTVFVTIiwiam9iTG9jYXRpb24iOiJ3ZXN0dXMifQ?api-version=2014-04-01-preview"
+        ]
+      },
+      "StatusCode": 202
+    },
+    {
+      "RequestUri": "/subscriptions/a0d901ba-9956-4f7d-830c-2d7974c36666/operationresults/eyJqb2JJZCI6IlJFU09VUkNFR1JPVVBERUxFVElPTkpPQi1QU1RFU1RSRzM4NjAtV0VTVFVTIiwiam9iTG9jYXRpb24iOiJ3ZXN0dXMifQ?api-version=2014-04-01-preview",
+      "EncodedRequestUri": "L3N1YnNjcmlwdGlvbnMvYTBkOTAxYmEtOTk1Ni00ZjdkLTgzMGMtMmQ3OTc0YzM2NjY2L29wZXJhdGlvbnJlc3VsdHMvZXlKcWIySkpaQ0k2SWxKRlUwOVZVa05GUjFKUFZWQkVSVXhGVkVsUFRrcFBRaTFRVTFSRlUxUlNSek00TmpBdFYwVlRWRlZUSWl3aWFtOWlURzlqWVhScGIyNGlPaUozWlhOMGRYTWlmUT9hcGktdmVyc2lvbj0yMDE0LTA0LTAxLXByZXZpZXc=",
+      "RequestMethod": "GET",
+      "RequestBody": "",
+      "RequestHeaders": {
+        "x-ms-version": [
+          "2014-04-01-preview"
+        ],
+        "User-Agent": [
+          "Microsoft.Azure.Management.Resources.ResourceManagementClient/2.0.0.0"
+        ]
+      },
+      "ResponseBody": "",
+      "ResponseHeaders": {
+        "Content-Length": [
+          "0"
+        ],
+        "Expires": [
+          "-1"
+        ],
+        "Pragma": [
+          "no-cache"
+        ],
+        "x-ms-ratelimit-remaining-subscription-reads": [
+          "31981"
+        ],
+        "x-ms-request-id": [
+          "03de3621-2373-4f9d-a0d3-640ede377c3c"
+        ],
+        "x-ms-correlation-request-id": [
+          "03de3621-2373-4f9d-a0d3-640ede377c3c"
+        ],
+        "x-ms-routing-request-id": [
+          "JAPANEAST:20150421T023504Z:03de3621-2373-4f9d-a0d3-640ede377c3c"
+        ],
+        "Strict-Transport-Security": [
+          "max-age=31536000; includeSubDomains"
+        ],
+        "Cache-Control": [
+          "no-cache"
+        ],
+        "Date": [
+          "Tue, 21 Apr 2015 02:35:04 GMT"
         ]
       },
       "StatusCode": 200
@@ -778,7 +803,7 @@
   ],
   "Names": {
     "Test-RemoveAzureStorageAccount": [
-      "pstestrg7467"
+      "pstestrg3860"
     ]
   },
   "Variables": {
