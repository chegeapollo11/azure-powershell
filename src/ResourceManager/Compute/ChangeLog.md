<!--
    Please leave this section at the top of the change log.

    Changes for the current release should go under the section titled "Current Release", and should adhere to the following format:

    ## Current Release
    * Overview of change #1
        - Additional information about change #1
    * Overview of change #2
        - Additional information about change #2
        - Additional information about change #2
    * Overview of change #3
    * Overview of change #4
        - Additional information about change #4

    ## YYYY.MM.DD - Version X.Y.Z (Previous Release)
    * Overview of change #1
        - Additional information about change #1
-->
## Current Release
* `New-AzureRmVm` and `New-AzureRmVmss` support verbose output of parameters
<<<<<<< HEAD
=======
* VMSS Redeploy and PerformMaintenance feature
    -  Add new switch parameter -Redeploy and -PerformMaintenance to `Set-AzureRmVmss` and `Set-AzureRmVmssVM`
* Add DisableVMAgent switch parameter to `Set-AzureRmVMOperatingSystem` cmdlet
>>>>>>> 809d05ff
* `New-AzureRmVm` and `New-AzureRmVmss` (simple parameter set) support a `Win10` image.
* `Repair-AzureRmVmssServiceFabricUpdateDomain` cmdlet is added.
* Set minimum dependency of module to PowerShell 5.0
* Introduce multiple breaking changes
    - Please refer to the migration guide for more details

## Version 4.6.0
* `Get-AzureRmVmssDiskEncryptionStatus` supports encryption status at data disk level
* `Get-AzureRmVmssVmDiskEncryptionStatus` supports encryption status at data disk level
* Update for Zone Resilient
* `New-AzureRmVm` and `New-AzureRmVmss` (simple parameter set) support availability zones.
* Updated to the latest version of the Azure ClientRuntime

## Version 4.5.0
* `New-AzureRmVM` and `New-AzureRmVMSS` support data disks.
* `New-AzureRmVM` and `New-AzureRmVMSS` support custom image by name or by id.
* Log analytic feature
    - Added `Export-AzureRmLogAnalyticRequestRateByInterval` cmdlet
    - Added `Export-AzureRmLogAnalyticThrottledRequests` cmdlet
* Fix issue with Default Resource Group in CloudShell

## Version 4.4.0
* `New-AzureRmVMSS` prints connection strings in verbose mode.
* `New-AzureRmVmss` supports public IP address, load balancing rules, inbound NAT rules.
* WriteAccelerator feature
    - Added WriteAccelerator switch parameter to the following cmdlets:
          Set-AzureRmVMOSDisk
          Set-AzureRmVMDataDisk
          Add-AzureRmVMDataDisk
          Add-AzureRmVmssDataDisk
    - Added OsDiskWriteAccelerator switch parameter to the following cmdlet:
          Set-AzureRmVmssStorageProfile.
    - Added OsDiskWriteAccelerator Boolean parameter to the following cmdlets:
          Update-AzureRmVM
          Update-AzureRmVmss

## Version 4.3.2
* Fix ErrorAction issue for some of Get cmdlets.

## Version 4.3.1
* `New-AzureRmVm` and `New-AzureRmVmss` get information about an image from Azure.

## Version 4.3.0
* Added `FullyQualifiedDomainName` to `PSVirtualMachinScaleSet`.
* Added `AvailabilitySetName` parameter to the simplified parameterset of `New-AzureRmVm`.
* Corrected usage of `Login-AzureRmAccount` to use `Connect-AzureRmAccount`
* User assigned identity support for VM and VM scale set
- IdentityType and IdentityId parameters are added to New-AzureRmVMConfig, New-AzureRmVmssConfig, Update-AzureRmVM and Update-AzureRmVmss
* Added EnableIPForwarding parameter to Add-AzureRmVmssNetworkInterfaceConfig
* Added Priority parameter to New-AzureRmVmssConfig

## Version 4.2.0
* Added simplified parameter set to New-AzureRmVmss, which creates a Virtual Machine Scale Set and all required resources using smart defaults
* Added Location Completer to -Location parameters allowing tab completion through valid Locations
* Added ResourceGroup Completer to -ResourceGroup parameters allowing tab completion through resource groups in current subscription
* Obsoleted -Tags in favor of -Tag for New-AzureRmVm and Update-AzureRmVm
* Fixed Get-AzureRmComputeResourceSku cmdlet when Zone is included in restriction.
* Updated Diagnostics Agent configuration schema for Azure Monitor sink support.
* Fixed a non-existing resource group creation problem for New-AzureRmVM

## Version 4.1.1
* Get-AzureRmComputeResourceSku shows zone information.
* Update Disable-AzureRmVmssDiskEncryption to fix issue https://github.com/Azure/azure-powershell/issues/5038
* Added -AsJob support for long-running Compute cmdlets. Allows selected cmdlets to run in the background and return a job to track and control progress.
    - Affected cmdlets include: New-, Update-, Set-, Remove-, Start-, Restart-, Stop- cmdlets for Virtual Machines and Virtual Machine Scale Sets
* Added simplified parameter set to New-AzureRmVM, which creates a Virtual Machine and all required resources using smart defaults

## Version 4.0.1
* Fixed assembly loading issue that caused some cmdlets to fail when executing

## Version 4.0.0
* Azure Disk Encryption Extension Commands
    - New Parameter for 'Set-AzureRmVmDiskEncryptionExtension': '-EncryptFormatAll' encrypt formats data disks
    - New Parameters for 'Set-AzureRmVmDiskEncryptionExtension': '-ExtensionPublisherName' and '-ExtensionType' allow switching to other versions of the extension
    - New Parameters for 'Disable-AzureRmVmDiskEncryption': '-ExtensionPublisherName' and '-ExtensionType' allow switching to other versions of the extension
    - New Parameters for 'Get-AzureRmVmDiskEncryptionStatus': '-ExtensionPublisherName' and '-ExtensionType' allow switching to other versions of the extension
* Set-AzureRmVMAEMExtension: Add support for Dv3 and Ev3 series
* Add support for online help
    - Run Get-Help with the -Online parameter to open the online help in your default Internet browser

## Version 3.4.1

## Version 3.4.0
* Run Command feature:
    - New cmdlet: 'Invoke-AzureRmVMRunCommand' invokes a run command on a VM
    - New cmdlet: 'Get-AzureRmVMRunCommandDocument' shows available run command documents
* Add 'StorageAccountType' parameter to Set-AzureRmDataDisk
* Availability Zone support for virtual machine, VM scale set, and disk
    - New paramter: 'Zone' is added to New-AzureRmVM, New-AzureRmVMConfig, New-AzureRmVmssConfig, New-AzureRmDiskConfig
* VM scale set rolling upgrade feature:
    - New cmdlet: 'Start-AzureRmVmssRollingOSUpgrade' invokes OS rolling upgrade of VM scale set
    - New cmdlet: 'Set-AzureRmVmssRollingUpgradePolicy' sets upgrade policy for VM scale set rolling upgrade.
    - New cmdlet: 'Stop-AzureRmVmssRollingUpgrade' cancels rolling upgrade of VM scale set
    - New cmdlet: 'Get-AzureRmVmssRollingUpgrade' shows the status of VM scale set rolling upgrade.
* AssignIdentity switch parameter is introduced for system assigned identity.
    - New parameter: 'AssignIdentity' is added to New-AzureRmVMConfig, New-AzureRmVmssConfig and Update-AzureRmVM
* Vmss disk encryption feature:
    - New cmdlet: 'Set-AzureRmVmssDiskEncryptionExtension' enables disk encryption on VM scale set
    - New cmdlet: 'Disable-AzureRmVmssDiskEncryption' disables disk encryption on VM scale set
    - New cmdlet: 'Get-AzureRmVmssDiskEncryptionStatus' shows the disk encryption status of a VM scale set
    - New cmdelt: 'Get-AzureRmVmssVMDiskEncryptionStatus' shows the disk encryption status of VMs in a VM scale set

## Version 3.3.1
*
## Version 3.3.0
* Set-AzureRmVMAEMExtension: Add support for new Premium Disk sizes
* Set-AzureRmVMAEMExtension: Add support for M series
* Add ForceUpdateTag parameter to Add-AzureRmVmssExtension
* Add Primary parameter to New-AzureRmVmssIpConfig
* Add EnableAcceleratedNetworking parameter to Add-AzureRmVmssNetworkInterfaceConfig
* Add InstanceId to Set-AzureRmVmss
* Expose MaintenanceRedeployStatus to Get-AzureRmVM -Status output
* Expose Restriction and Capability to the table format of Get-AzureRmComputeResourceSku

## Version 3.2.1
- Fix issue with VM DIsk and VM Disk snapshot create and update cmdlets, (link)[https://github.com/azure/azure-powershell/issues/4309]
  - New-AzureRmDisk
  - New-AzureRmSnapshot
  - Update-AzureRmDisk
  - Update-AzureRmSnapshot

## Version 3.2.0
* Storage account type support for Image disk:
    - 'StorageAccountType' parameter is added to Set-AzureRmImageOsDisk and Add-AzureRmImageDataDisk
* PrivateIP and PublicIP feature in Vmss Ip Configuration:
    - 'PrivateIPAddressVersion', 'PublicIPAddressConfigurationName', 'PublicIPAddressConfigurationIdleTimeoutInMinutes', 'DnsSetting' names are added to New-AzureRmVmssIpConfig
    - 'PrivateIPAddressVersion' parameter for specifying IPv4 or IPv6 is added to New-AzureRmVmssIpConfig
* Performance Maintenance feature:
    - 'PerformMaintenance' switch parameter is added to Restart-AzureRmVM.
    - Get-AzureRmVM -Status shows the information of performance maintenance of the given VM
* Virtual Machine Identity feature:
    - 'IdentityType' parameter is added to New-AzureRmVMConfig and UpdateAzureRmVM
    - Get-AzureRmVM shows the information of the identity of the given VM
* Vmss Identity feature:
    - 'IdentityType' parameter is added to to New-AzureRmVmssConfig
    - Get-AzureRmVmss shows the information of the identity of the given Vmss
* Vmss Boot Diagnostics feature:
    - New cmdlet for setting boot diagnostics of Vmss object: Set-AzureRmVmssBootDiagnostics
    - 'BootDiagnostic' parameter is added to New-AzureRmVmssConfig
* Vmss LicenseType feature:
    - 'LicenseType' parameter is added to New-AzureRmVmssConfig
* RecoveryPolicyMode support:
    - 'RecoveryPolicyMode' paramter is added to New-AzureRmVmssConfig
* Compute Resource Sku feature:
    - New cmdlet 'Get-AzureRmComputeResourceSku' list all compute resource skus

## Version 3.1.0
* Fix Test-AzureRmVMAEMExtension for virtual machines with multiple managed disks
* Updated Set-AzureRmVMAEMExtension: Add caching information for Premium managed disks
* Add-AzureRmVhd: The size limit on vhd is increased to 4TB.
* Stop-AzureRmVM: Clarify documentation for STayProvisioned parameter
* New-AzureRmDiskUpdateConfig
  * Deprecated parameters CreateOption, StorageAccountId, ImageReference, SourceUri, SourceResourceId
* Set-AzureRmDiskUpdateImageReference: Deprecated cmdlet
* New-AzureRmSnapshotUpdateConfig
  * Deprecated parameters CreateOption, StorageAccountId, ImageReference, SourceUri, SourceResourceId
* Set-AzureRmSnapshotUpdateImageReference: Deprecated Cmdlet

## Version 3.0.1

## Version 3.0.0
* Updated Set-AzureRmVMAEMExtension and Test-AzureRmVMAEMExtension cmdlets to support Premium managed disks
* Backup encryption settings for IaaS VMs and restore on failure
* ChefServiceInterval option is renamed to ChefDaemonInterval now. Old one will continue to work however.
* Remove duplicated DataDiskNames and NetworkInterfaceIDs properties from PS VM object.
  - Make DataDiskNames and NetworkInterfaceIDs parameters optional in Remove-AzureRmVMDataDisk and Remove-AzureRmVMNetworkInterface, respectively.
* Fix the piping issue of Get cmdlets when the Get cmdlets return a list object.
* Cmdlets that conflicted with RDFE cmdlets have been renamed. See issue https://github.com/Azure/azure-powershell/issues/2917 for more details
    - `New-AzureVMSqlServerAutoBackupConfig` has been renamed to `New-AzureRmVMSqlServerAutoBackupConfig`
    - `New-AzureVMSqlServerAutoPatchingConfig` has been renamed to `New-AzureRmVMSqlServerAutoPatchingConfig`
    - `New-AzureVMSqlServerKeyVaultCredentialConfig` has been renamed to `New-AzureRmVMSqlServerKeyVaultCredentialConfig`

## Version 2.9.0
* Fix bug in Get-* cmdlets, to allow retrieving multiple pages of data (more than 120 items)

## Version 2.8.0
* Updated Set-AzureRmVMAEMExtension and Test-AzureRmVMAEMExtension cmdlets to support managed disks

## Version 2.7.0
* Updated Set-AzureRmVMDscExtension cmdlet WmfVersion parameter to support "5.1"
* Updated Set-AzureRmVMChefExtension cmdlet to add following new options :
  - Daemon: Configures the chef-client service for unattended execution. e.g. -Daemon 'none' or e.g. -Daemon 'service'."
  - Secret: The encryption key used to encrypt and decrypt the data bag item values.
  - SecretFile: The path to the file that contains the encryption key used to encrypt and decrypt the data bag item values.
* Fix for Get-AzureRmVM: Get-AzureRmVM did not display anything when the output includes availability set property.
* New cmdlets:
    - Update-AzureRmAvailabilitySet: can update an unmanaged availability set to a managed availability set.
    - Add-AzureRmVmssDataDisk, Remove-AzureRmVmssDataDisk
* New parameter, SkipVmBackup, for cmdlet Set-AzureRmVMDiskEncryptionExtension to allow user to skip backup creation for Linux VMs

## Version 2.6.0
* New cmdlets for Managed disk
    - Disk cmdlets: New-AzureRmDisk, Update-AzureRmDisk, Get-AzureRmDisk, Remove-AzureRmDisk,
                    Grant-AzureRmDiskAccess, Revoke-AzureRmDiskAccess,
                    New-AzureRmDiskConfig, Set-AzureRmDiskDiskEncryptionKey, Set-AzureRmDiskImageReference, Set-AzureRmDiskKeyEncryptionKey,
                    New-AzureRmDiskUpdateConfig, Set-AzureRmDiskUpdateDiskEncryptionKey, Set-AzureRmDiskUpdateImageReference, Set-AzureRmDiskUpdateKeyEncryptionKey
    - Snapshot cmdlets: New-AzureRmSnapshot, Update-AzureRmSnapshot, Get-AzureRmSnapshot, Remove-AzureRmSnapshot,
                        Grant-AzureRmSnapshotAccess, Revoke-AzureRmSnapshotAccess,
                        New-AzureRmSnapshotConfig, Set-AzureRmSnapshotDiskEncryptionKey, Set-AzureRmSnapshotImageReference, Set-AzureRmSnapshotKeyEncryptionKey,
                        New-AzureRmSnapshotUpdateConfig, Set-AzureRmSnapshotUpdateDiskEncryptionKey, Set-AzureRmSnapshotUpdateImageReference, Set-AzureRmSnapshotUpdateKeyEncryptionKey
    - Image cmdlets: New-AzureRmImage, Get-AzureRmImage, Remove-AzureRmImage,
                     New-AzureRmImageConfig, Set-AzureRmImageOsDisk, Add-AzureRmImageDataDisk, Remove-AzureRmImageDataDisk
    - VM cmdlet: ConvertTo-AzureRmVMManagedDisk

## Version 2.5.0
* Fix Get-AzureRmVM with -Status issue: Get-AzureRmVM throws an exception when Get-AzureRmVM lists multiple VMs and some of the VMs are deleted during Get-AzureRmVM is performed.
* New parameters in New-AzureRmVMSqlServerAutoBackupConfig cmdlet to support Auto Backup for SQL Server 2016 VMs.
    - BackupSystemDbs : Specifies if system databases should be added to Sql Server Managed Backup.
    - BackupScheduleType : Specifies the type of managed backup schedule, manual or automated. If it's manual, schedule settings need to be specified.
    - FullBackupFrequency : Specifies the frequency of Full Backup, daily or weekly.
    - FullBackupStartHour : Specifies the hour of the day when the Sql Server Full Backup should start.
    - FullBackupWindowInHours : Specifies the window (in hours) when Sql Server Full Backup should occur.
    - LogBackupFrequencyInMinutes : Specifies the frequency of Sql Server Log Backup.
* New-AzureVMSqlServer* cmdlets are renamed to New-AzureRmVMSqlServer* now. Old ones will continue to work however.

## Version 2.4.0
* Add Remove-AzureRmVMSecret cmdlet.
* Based on user feedback (https://github.com/Azure/azure-powershell/issues/1384), we've added a DisplayHint property to VM object to enable Compact and Expand display modes. This is similar to `Get -Date - DisplayHint Date` cmdlet. By default, the return of `Get-AzureRmVm -ResourceGroupName <rg-name> -Name <vm-name>` will be compact. You can expand the output using `-DisplayHint Expand` parameter.
* UPCOMING BREAKING CHANGE Notification: We've added a warning about removing ` DataDiskNames` and ` NetworkInterfaceIDs` properties from the returned VM object from `Get-AzureRmVm -ResourceGroupName <rg-name> -Name <vm-name` cmdlet. Please update your scripts to access these properties in the following way:
    - `$vm.StorageProfile.DataDisks`
    - `$vm.NetworkProfile.NetworkInterfaces`
* Updated Set-AzureRmVMChefExtension cmdlet to add following new options :
    - JsonAttribute : A JSON string to be added to the first run of chef-client. e.g. -JsonAttribute '{"container_service": {"chef-init-test": {"command": "C:\\opscode\\chef\\bin"}}}'
    - ChefServiceInterval : Specifies the frequency (in minutes) at which the chef-service runs. If in case you don't want the chef-service to be installed on the Azure VM then set value as 0 in this field. e.g. -ChefServiceInterval 45

## Version 2.3.0
* Update formats for list of VMs, VMScaleSets and ContainerService
    - The default format of Get-AzureRmVM, Get-AzureRmVmss and Get-AzureRmContainerService is not table format when these cmdlets call List Operation
* Fix overprovision issue for VMScaleSet
    - Because of the bug in Compute client library (and Swagger spec) regarding overprovision property of VMScaleSet, this property did not show up correctly.
* Better piping scenario for VMScaleSets and ContainerService cmdlets
    - VMScaleSet and ContainerService now have "ResourceGroupName" property, so when piping Get command to Delete/Update command, -ResourceGroupName is not required.
* Separate paremater sets for Set-AzureRmVM with Generalized and Redeploy parameter
* Reduce time taken by Get-AzureRmVMDiskEncryptionStatus cmdlet from two minutes to under five seconds
* Allow Set-AzureRmVMDiskEncryptionStatus to be used with VHDs residing in multiple resource groups<|MERGE_RESOLUTION|>--- conflicted
+++ resolved
@@ -19,12 +19,9 @@
 -->
 ## Current Release
 * `New-AzureRmVm` and `New-AzureRmVmss` support verbose output of parameters
-<<<<<<< HEAD
-=======
 * VMSS Redeploy and PerformMaintenance feature
     -  Add new switch parameter -Redeploy and -PerformMaintenance to `Set-AzureRmVmss` and `Set-AzureRmVmssVM`
 * Add DisableVMAgent switch parameter to `Set-AzureRmVMOperatingSystem` cmdlet
->>>>>>> 809d05ff
 * `New-AzureRmVm` and `New-AzureRmVmss` (simple parameter set) support a `Win10` image.
 * `Repair-AzureRmVmssServiceFabricUpdateDomain` cmdlet is added.
 * Set minimum dependency of module to PowerShell 5.0
