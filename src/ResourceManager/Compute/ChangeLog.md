--- conflicted
+++ resolved
@@ -18,14 +18,11 @@
         - Additional information about change #1
 -->
 ## Current Release
-<<<<<<< HEAD
 * Added `AvailabilitySetName` parameter to the simplified parameterset of `New-AzureRmVm`.
-=======
 * Corrected usage of `Login-AzureRmAccount` to use `Connect-AzureRmAccount`
 
 ## Version 4.2.0
 * Added simplified parameter set to New-AzureRmVmss, which creates a Virtual Machine Scale Set and all required resources using smart defaults
->>>>>>> 426b1352
 * Added Location Completer to -Location parameters allowing tab completion through valid Locations
 * Added ResourceGroup Completer to -ResourceGroup parameters allowing tab completion through resource groups in current subscription
 * Obsoleted -Tags in favor of -Tag for New-AzureRmVm and Update-AzureRmVm
