<!--
    Please leave this section at the top of the change log.

    Changes for the current release should go under the section titled "Current Release", and should adhere to the following format:

    ## Current Release
    * Overview of change #1
        - Additional information about change #1
    * Overview of change #2
        - Additional information about change #2
        - Additional information about change #2
    * Overview of change #3
    * Overview of change #4
        - Additional information about change #4

    ## YYYY.MM.DD - Version X.Y.Z (Previous Release)
    * Overview of change #1
        - Additional information about change #1
-->
## Current Release
<<<<<<< HEAD
* `New-AzureRmVm` and `New-AzureRmVmss` support verbose output of parameters
=======
* `Repair-AzureRmVmssServiceFabricUpdateDomain` cmdlet is added.
>>>>>>> f2ed06a7
* Set minimum dependency of module to PowerShell 5.0

## Version 4.6.0
* `Get-AzureRmVmssDiskEncryptionStatus` supports encryption status at data disk level
* `Get-AzureRmVmssVmDiskEncryptionStatus` supports encryption status at data disk level
* Update for Zone Resilient
* `New-AzureRmVm` and `New-AzureRmVmss` (simple parameter set) support availability zones.
* Updated to the latest version of the Azure ClientRuntime

## Version 4.5.0
* `New-AzureRmVM` and `New-AzureRmVMSS` support data disks.
* `New-AzureRmVM` and `New-AzureRmVMSS` support custom image by name or by id.
* Log analytic feature
    - Added `Export-AzureRmLogAnalyticRequestRateByInterval` cmdlet
    - Added `Export-AzureRmLogAnalyticThrottledRequests` cmdlet
* Fix issue with Default Resource Group in CloudShell

## Version 4.4.0
* `New-AzureRmVMSS` prints connection strings in verbose mode.
* `New-AzureRmVmss` supports public IP address, load balancing rules, inbound NAT rules.
* WriteAccelerator feature
    - Added WriteAccelerator switch parameter to the following cmdlets:
          Set-AzureRmVMOSDisk
          Set-AzureRmVMDataDisk
          Add-AzureRmVMDataDisk
          Add-AzureRmVmssDataDisk
    - Added OsDiskWriteAccelerator switch parameter to the following cmdlet:
          Set-AzureRmVmssStorageProfile.
    - Added OsDiskWriteAccelerator Boolean parameter to the following cmdlets:
          Update-AzureRmVM
          Update-AzureRmVmss

## Version 4.3.2
* Fix ErrorAction issue for some of Get cmdlets.

## Version 4.3.1
* `New-AzureRmVm` and `New-AzureRmVmss` get information about an image from Azure.

## Version 4.3.0
* Added `FullyQualifiedDomainName` to `PSVirtualMachinScaleSet`.
* Added `AvailabilitySetName` parameter to the simplified parameterset of `New-AzureRmVm`.
* Corrected usage of `Login-AzureRmAccount` to use `Connect-AzureRmAccount`
* User assigned identity support for VM and VM scale set
- IdentityType and IdentityId parameters are added to New-AzureRmVMConfig, New-AzureRmVmssConfig, Update-AzureRmVM and Update-AzureRmVmss
* Added EnableIPForwarding parameter to Add-AzureRmVmssNetworkInterfaceConfig
* Added Priority parameter to New-AzureRmVmssConfig

## Version 4.2.0
* Added simplified parameter set to New-AzureRmVmss, which creates a Virtual Machine Scale Set and all required resources using smart defaults
* Added Location Completer to -Location parameters allowing tab completion through valid Locations
* Added ResourceGroup Completer to -ResourceGroup parameters allowing tab completion through resource groups in current subscription
* Obsoleted -Tags in favor of -Tag for New-AzureRmVm and Update-AzureRmVm
* Fixed Get-AzureRmComputeResourceSku cmdlet when Zone is included in restriction.
* Updated Diagnostics Agent configuration schema for Azure Monitor sink support.
* Fixed a non-existing resource group creation problem for New-AzureRmVM

## Version 4.1.1
* Get-AzureRmComputeResourceSku shows zone information.
* Update Disable-AzureRmVmssDiskEncryption to fix issue https://github.com/Azure/azure-powershell/issues/5038
* Added -AsJob support for long-running Compute cmdlets. Allows selected cmdlets to run in the background and return a job to track and control progress.
    - Affected cmdlets include: New-, Update-, Set-, Remove-, Start-, Restart-, Stop- cmdlets for Virtual Machines and Virtual Machine Scale Sets
* Added simplified parameter set to New-AzureRmVM, which creates a Virtual Machine and all required resources using smart defaults

## Version 4.0.1
* Fixed assembly loading issue that caused some cmdlets to fail when executing

## Version 4.0.0
* Azure Disk Encryption Extension Commands
    - New Parameter for 'Set-AzureRmVmDiskEncryptionExtension': '-EncryptFormatAll' encrypt formats data disks
    - New Parameters for 'Set-AzureRmVmDiskEncryptionExtension': '-ExtensionPublisherName' and '-ExtensionType' allow switching to other versions of the extension
    - New Parameters for 'Disable-AzureRmVmDiskEncryption': '-ExtensionPublisherName' and '-ExtensionType' allow switching to other versions of the extension
    - New Parameters for 'Get-AzureRmVmDiskEncryptionStatus': '-ExtensionPublisherName' and '-ExtensionType' allow switching to other versions of the extension
* Set-AzureRmVMAEMExtension: Add support for Dv3 and Ev3 series
* Add support for online help
    - Run Get-Help with the -Online parameter to open the online help in your default Internet browser

## Version 3.4.1

## Version 3.4.0
* Run Command feature:
    - New cmdlet: 'Invoke-AzureRmVMRunCommand' invokes a run command on a VM
    - New cmdlet: 'Get-AzureRmVMRunCommandDocument' shows available run command documents
* Add 'StorageAccountType' parameter to Set-AzureRmDataDisk
* Availability Zone support for virtual machine, VM scale set, and disk
    - New paramter: 'Zone' is added to New-AzureRmVM, New-AzureRmVMConfig, New-AzureRmVmssConfig, New-AzureRmDiskConfig
* VM scale set rolling upgrade feature:
    - New cmdlet: 'Start-AzureRmVmssRollingOSUpgrade' invokes OS rolling upgrade of VM scale set
    - New cmdlet: 'Set-AzureRmVmssRollingUpgradePolicy' sets upgrade policy for VM scale set rolling upgrade.
    - New cmdlet: 'Stop-AzureRmVmssRollingUpgrade' cancels rolling upgrade of VM scale set
    - New cmdlet: 'Get-AzureRmVmssRollingUpgrade' shows the status of VM scale set rolling upgrade.
* AssignIdentity switch parameter is introduced for system assigned identity.
    - New parameter: 'AssignIdentity' is added to New-AzureRmVMConfig, New-AzureRmVmssConfig and Update-AzureRmVM
* Vmss disk encryption feature:
    - New cmdlet: 'Set-AzureRmVmssDiskEncryptionExtension' enables disk encryption on VM scale set
    - New cmdlet: 'Disable-AzureRmVmssDiskEncryption' disables disk encryption on VM scale set
    - New cmdlet: 'Get-AzureRmVmssDiskEncryptionStatus' shows the disk encryption status of a VM scale set
    - New cmdelt: 'Get-AzureRmVmssVMDiskEncryptionStatus' shows the disk encryption status of VMs in a VM scale set

## Version 3.3.1
*
## Version 3.3.0
* Set-AzureRmVMAEMExtension: Add support for new Premium Disk sizes
* Set-AzureRmVMAEMExtension: Add support for M series
* Add ForceUpdateTag parameter to Add-AzureRmVmssExtension
* Add Primary parameter to New-AzureRmVmssIpConfig
* Add EnableAcceleratedNetworking parameter to Add-AzureRmVmssNetworkInterfaceConfig
* Add InstanceId to Set-AzureRmVmss
* Expose MaintenanceRedeployStatus to Get-AzureRmVM -Status output
* Expose Restriction and Capability to the table format of Get-AzureRmComputeResourceSku

## Version 3.2.1
- Fix issue with VM DIsk and VM Disk snapshot create and update cmdlets, (link)[https://github.com/azure/azure-powershell/issues/4309]
  - New-AzureRmDisk
  - New-AzureRmSnapshot
  - Update-AzureRmDisk
  - Update-AzureRmSnapshot

## Version 3.2.0
* Storage account type support for Image disk:
    - 'StorageAccountType' parameter is added to Set-AzureRmImageOsDisk and Add-AzureRmImageDataDisk
* PrivateIP and PublicIP feature in Vmss Ip Configuration:
    - 'PrivateIPAddressVersion', 'PublicIPAddressConfigurationName', 'PublicIPAddressConfigurationIdleTimeoutInMinutes', 'DnsSetting' names are added to New-AzureRmVmssIpConfig
    - 'PrivateIPAddressVersion' parameter for specifying IPv4 or IPv6 is added to New-AzureRmVmssIpConfig
* Performance Maintenance feature:
    - 'PerformMaintenance' switch parameter is added to Restart-AzureRmVM.
    - Get-AzureRmVM -Status shows the information of performance maintenance of the given VM
* Virtual Machine Identity feature:
    - 'IdentityType' parameter is added to New-AzureRmVMConfig and UpdateAzureRmVM
    - Get-AzureRmVM shows the information of the identity of the given VM
* Vmss Identity feature:
    - 'IdentityType' parameter is added to to New-AzureRmVmssConfig
    - Get-AzureRmVmss shows the information of the identity of the given Vmss
* Vmss Boot Diagnostics feature:
    - New cmdlet for setting boot diagnostics of Vmss object: Set-AzureRmVmssBootDiagnostics
    - 'BootDiagnostic' parameter is added to New-AzureRmVmssConfig
* Vmss LicenseType feature:
    - 'LicenseType' parameter is added to New-AzureRmVmssConfig
* RecoveryPolicyMode support:
    - 'RecoveryPolicyMode' paramter is added to New-AzureRmVmssConfig
* Compute Resource Sku feature:
    - New cmdlet 'Get-AzureRmComputeResourceSku' list all compute resource skus

## Version 3.1.0
* Fix Test-AzureRmVMAEMExtension for virtual machines with multiple managed disks
* Updated Set-AzureRmVMAEMExtension: Add caching information for Premium managed disks
* Add-AzureRmVhd: The size limit on vhd is increased to 4TB.
* Stop-AzureRmVM: Clarify documentation for STayProvisioned parameter
* New-AzureRmDiskUpdateConfig
  * Deprecated parameters CreateOption, StorageAccountId, ImageReference, SourceUri, SourceResourceId
* Set-AzureRmDiskUpdateImageReference: Deprecated cmdlet
* New-AzureRmSnapshotUpdateConfig
  * Deprecated parameters CreateOption, StorageAccountId, ImageReference, SourceUri, SourceResourceId
* Set-AzureRmSnapshotUpdateImageReference: Deprecated Cmdlet

## Version 3.0.1

## Version 3.0.0
* Updated Set-AzureRmVMAEMExtension and Test-AzureRmVMAEMExtension cmdlets to support Premium managed disks
* Backup encryption settings for IaaS VMs and restore on failure
* ChefServiceInterval option is renamed to ChefDaemonInterval now. Old one will continue to work however.
* Remove duplicated DataDiskNames and NetworkInterfaceIDs properties from PS VM object.
  - Make DataDiskNames and NetworkInterfaceIDs parameters optional in Remove-AzureRmVMDataDisk and Remove-AzureRmVMNetworkInterface, respectively.
* Fix the piping issue of Get cmdlets when the Get cmdlets return a list object.
* Cmdlets that conflicted with RDFE cmdlets have been renamed. See issue https://github.com/Azure/azure-powershell/issues/2917 for more details
    - `New-AzureVMSqlServerAutoBackupConfig` has been renamed to `New-AzureRmVMSqlServerAutoBackupConfig`
    - `New-AzureVMSqlServerAutoPatchingConfig` has been renamed to `New-AzureRmVMSqlServerAutoPatchingConfig`
    - `New-AzureVMSqlServerKeyVaultCredentialConfig` has been renamed to `New-AzureRmVMSqlServerKeyVaultCredentialConfig`

## Version 2.9.0
* Fix bug in Get-* cmdlets, to allow retrieving multiple pages of data (more than 120 items)

## Version 2.8.0
* Updated Set-AzureRmVMAEMExtension and Test-AzureRmVMAEMExtension cmdlets to support managed disks

## Version 2.7.0
* Updated Set-AzureRmVMDscExtension cmdlet WmfVersion parameter to support "5.1"
* Updated Set-AzureRmVMChefExtension cmdlet to add following new options :
  - Daemon: Configures the chef-client service for unattended execution. e.g. -Daemon 'none' or e.g. -Daemon 'service'."
  - Secret: The encryption key used to encrypt and decrypt the data bag item values.
  - SecretFile: The path to the file that contains the encryption key used to encrypt and decrypt the data bag item values.
* Fix for Get-AzureRmVM: Get-AzureRmVM did not display anything when the output includes availability set property.
* New cmdlets:
    - Update-AzureRmAvailabilitySet: can update an unmanaged availability set to a managed availability set.
    - Add-AzureRmVmssDataDisk, Remove-AzureRmVmssDataDisk
* New parameter, SkipVmBackup, for cmdlet Set-AzureRmVMDiskEncryptionExtension to allow user to skip backup creation for Linux VMs

## Version 2.6.0
* New cmdlets for Managed disk
    - Disk cmdlets: New-AzureRmDisk, Update-AzureRmDisk, Get-AzureRmDisk, Remove-AzureRmDisk,
                    Grant-AzureRmDiskAccess, Revoke-AzureRmDiskAccess,
                    New-AzureRmDiskConfig, Set-AzureRmDiskDiskEncryptionKey, Set-AzureRmDiskImageReference, Set-AzureRmDiskKeyEncryptionKey,
                    New-AzureRmDiskUpdateConfig, Set-AzureRmDiskUpdateDiskEncryptionKey, Set-AzureRmDiskUpdateImageReference, Set-AzureRmDiskUpdateKeyEncryptionKey
    - Snapshot cmdlets: New-AzureRmSnapshot, Update-AzureRmSnapshot, Get-AzureRmSnapshot, Remove-AzureRmSnapshot,
                        Grant-AzureRmSnapshotAccess, Revoke-AzureRmSnapshotAccess,
                        New-AzureRmSnapshotConfig, Set-AzureRmSnapshotDiskEncryptionKey, Set-AzureRmSnapshotImageReference, Set-AzureRmSnapshotKeyEncryptionKey,
                        New-AzureRmSnapshotUpdateConfig, Set-AzureRmSnapshotUpdateDiskEncryptionKey, Set-AzureRmSnapshotUpdateImageReference, Set-AzureRmSnapshotUpdateKeyEncryptionKey
    - Image cmdlets: New-AzureRmImage, Get-AzureRmImage, Remove-AzureRmImage,
                     New-AzureRmImageConfig, Set-AzureRmImageOsDisk, Add-AzureRmImageDataDisk, Remove-AzureRmImageDataDisk
    - VM cmdlet: ConvertTo-AzureRmVMManagedDisk

## Version 2.5.0
* Fix Get-AzureRmVM with -Status issue: Get-AzureRmVM throws an exception when Get-AzureRmVM lists multiple VMs and some of the VMs are deleted during Get-AzureRmVM is performed.
* New parameters in New-AzureRmVMSqlServerAutoBackupConfig cmdlet to support Auto Backup for SQL Server 2016 VMs.
    - BackupSystemDbs : Specifies if system databases should be added to Sql Server Managed Backup.
    - BackupScheduleType : Specifies the type of managed backup schedule, manual or automated. If it's manual, schedule settings need to be specified.
    - FullBackupFrequency : Specifies the frequency of Full Backup, daily or weekly.
    - FullBackupStartHour : Specifies the hour of the day when the Sql Server Full Backup should start.
    - FullBackupWindowInHours : Specifies the window (in hours) when Sql Server Full Backup should occur.
    - LogBackupFrequencyInMinutes : Specifies the frequency of Sql Server Log Backup.
* New-AzureVMSqlServer* cmdlets are renamed to New-AzureRmVMSqlServer* now. Old ones will continue to work however.

## Version 2.4.0
* Add Remove-AzureRmVMSecret cmdlet.
* Based on user feedback (https://github.com/Azure/azure-powershell/issues/1384), we've added a DisplayHint property to VM object to enable Compact and Expand display modes. This is similar to `Get -Date - DisplayHint Date` cmdlet. By default, the return of `Get-AzureRmVm -ResourceGroupName <rg-name> -Name <vm-name>` will be compact. You can expand the output using `-DisplayHint Expand` parameter.
* UPCOMING BREAKING CHANGE Notification: We've added a warning about removing ` DataDiskNames` and ` NetworkInterfaceIDs` properties from the returned VM object from `Get-AzureRmVm -ResourceGroupName <rg-name> -Name <vm-name` cmdlet. Please update your scripts to access these properties in the following way:
    - `$vm.StorageProfile.DataDisks`
    - `$vm.NetworkProfile.NetworkInterfaces`
* Updated Set-AzureRmVMChefExtension cmdlet to add following new options :
    - JsonAttribute : A JSON string to be added to the first run of chef-client. e.g. -JsonAttribute '{"container_service": {"chef-init-test": {"command": "C:\\opscode\\chef\\bin"}}}'
    - ChefServiceInterval : Specifies the frequency (in minutes) at which the chef-service runs. If in case you don't want the chef-service to be installed on the Azure VM then set value as 0 in this field. e.g. -ChefServiceInterval 45

## Version 2.3.0
* Update formats for list of VMs, VMScaleSets and ContainerService
    - The default format of Get-AzureRmVM, Get-AzureRmVmss and Get-AzureRmContainerService is not table format when these cmdlets call List Operation
* Fix overprovision issue for VMScaleSet
    - Because of the bug in Compute client library (and Swagger spec) regarding overprovision property of VMScaleSet, this property did not show up correctly.
* Better piping scenario for VMScaleSets and ContainerService cmdlets
    - VMScaleSet and ContainerService now have "ResourceGroupName" property, so when piping Get command to Delete/Update command, -ResourceGroupName is not required.
* Separate paremater sets for Set-AzureRmVM with Generalized and Redeploy parameter
* Reduce time taken by Get-AzureRmVMDiskEncryptionStatus cmdlet from two minutes to under five seconds
* Allow Set-AzureRmVMDiskEncryptionStatus to be used with VHDs residing in multiple resource groups<|MERGE_RESOLUTION|>--- conflicted
+++ resolved
@@ -18,11 +18,8 @@
         - Additional information about change #1
 -->
 ## Current Release
-<<<<<<< HEAD
 * `New-AzureRmVm` and `New-AzureRmVmss` support verbose output of parameters
-=======
 * `Repair-AzureRmVmssServiceFabricUpdateDomain` cmdlet is added.
->>>>>>> f2ed06a7
 * Set minimum dependency of module to PowerShell 5.0
 
 ## Version 4.6.0
