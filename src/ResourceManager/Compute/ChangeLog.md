--- conflicted
+++ resolved
@@ -18,11 +18,8 @@
         - Additional information about change #1
 -->
 ## Current Release
-<<<<<<< HEAD
 * `New-AzureRmVm` and `New-AzureRmVmss` (simple parameter set) support availability zones.
-=======
 * Updated to the latest version of the Azure ClientRuntime
->>>>>>> 2db95929
 
 ## Version 4.5.0
 * `New-AzureRmVM` and `New-AzureRmVMSS` support data disks.
