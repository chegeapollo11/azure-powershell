﻿// ----------------------------------------------------------------------------------
//
// Copyright Microsoft Corporation
// Licensed under the Apache License, Version 2.0 (the "License");
// you may not use this file except in compliance with the License.
// You may obtain a copy of the License at
// http://www.apache.org/licenses/LICENSE-2.0
// Unless required by applicable law or agreed to in writing, software
// distributed under the License is distributed on an "AS IS" BASIS,
// WITHOUT WARRANTIES OR CONDITIONS OF ANY KIND, either express or implied.
// See the License for the specific language governing permissions and
// limitations under the License.
// ----------------------------------------------------------------------------------

using Microsoft.Azure.Management.Compute;
using Microsoft.Azure.Management.Compute.Models;
using Microsoft.Azure.Management.Internal.Resources.Models;
using Microsoft.Azure.Management.Internal.Network.Version2017_10_01.Models;
using System.Linq;
using System.Collections.Generic;
using System;
using Microsoft.Azure.Commands.Common.Strategies;

namespace Microsoft.Azure.Commands.Compute.Strategies.ComputeRp
{
    public static class VirtualMachineScaleSetStrategy
    {
        public static ResourceStrategy<VirtualMachineScaleSet> Strategy { get; }
            = ComputeStrategy.Create(
                provider: "virtualMachineScaleSets",
                getOperations: client => client.VirtualMachineScaleSets,
                getAsync: (o, p) => o.GetAsync(
                    p.ResourceGroupName, p.Name, p.CancellationToken),
                createOrUpdateAsync: (o, p) => o.CreateOrUpdateAsync(
                    p.ResourceGroupName, p.Name, p.Model, p.CancellationToken),
                createTime: _ => 180);

        internal static ResourceConfig<VirtualMachineScaleSet> CreateVirtualMachineScaleSetConfig(
            this ResourceConfig<ResourceGroup> resourceGroup,
            string name,
            NestedResourceConfig<Subnet, VirtualNetwork> subnet,
            NestedResourceConfig<BackendAddressPool, LoadBalancer> backendAdressPool,
            IEnumerable<NestedResourceConfig<InboundNatPool, LoadBalancer>> inboundNatPools,
            ResourceConfig<NetworkSecurityGroup> networkSecurityGroup,
            ImageAndOsType imageAndOsType,
            string adminUsername,
            string adminPassword,
            string vmSize,
            int instanceCount,
<<<<<<< HEAD
            VirtualMachineScaleSetIdentity identity,
            UpgradeMode? upgradeMode)
=======
            UpgradeMode? upgradeMode,
            IEnumerable<int> dataDisks,
            IList<string> zones)
>>>>>>> d4353075
            => Strategy.CreateResourceConfig(
                resourceGroup: resourceGroup,
                name: name,
                createModel: engine => new VirtualMachineScaleSet()
                {
                    Zones = zones,

<<<<<<< HEAD
                        Sku = new Azure.Management.Compute.Models.Sku()
                        {
                            Capacity = instanceCount,
                            Name = vmSize,
                        },
                        VirtualMachineProfile = new VirtualMachineScaleSetVMProfile(),
                        Identity = identity
                    };

                    vmss.VirtualMachineProfile.OsProfile = new VirtualMachineScaleSetOSProfile
=======
                    UpgradePolicy = new UpgradePolicy
>>>>>>> d4353075
                    {
                        Mode = upgradeMode ?? UpgradeMode.Manual
                    },

                    Sku = new Azure.Management.Compute.Models.Sku()
                    {
                        Capacity = instanceCount,
                        Name = vmSize,
                    },
                    VirtualMachineProfile = new VirtualMachineScaleSetVMProfile
                    {
                        OsProfile = new VirtualMachineScaleSetOSProfile
                        {
                            ComputerNamePrefix = name.Substring(0, Math.Min(name.Length, 9)),
                            WindowsConfiguration = imageAndOsType.CreateWindowsConfiguration(),
                            LinuxConfiguration = imageAndOsType.CreateLinuxConfiguration(),
                            AdminUsername = adminUsername,
                            AdminPassword = adminPassword,
                        },
                        StorageProfile = new VirtualMachineScaleSetStorageProfile
                        {
                            ImageReference = imageAndOsType?.Image,
                            DataDisks = DataDiskStrategy.CreateVmssDataDisks(
                                imageAndOsType?.DataDiskLuns, dataDisks)
                        },
                        NetworkProfile = new VirtualMachineScaleSetNetworkProfile
                        {
                            NetworkInterfaceConfigurations = new[]
                            {
                                new VirtualMachineScaleSetNetworkConfiguration
                                {
                                    Name = name,
                                    IpConfigurations = new []
                                    {
                                        new VirtualMachineScaleSetIPConfiguration
                                        {
                                            Name = name,
                                            LoadBalancerBackendAddressPools = new [] 
                                            {
                                                engine.GetReference(backendAdressPool)
                                            },
                                            Subnet = engine.GetReference(subnet),
                                            LoadBalancerInboundNatPools = inboundNatPools
                                                ?.Select(engine.GetReference)
                                                .ToList()
                                        }
                                    },
                                    Primary = true,
                                    NetworkSecurityGroup = engine.GetReference(networkSecurityGroup)
                                }
                            }
                        }
                    }
                });
    }
}<|MERGE_RESOLUTION|>--- conflicted
+++ resolved
@@ -47,44 +47,26 @@
             string adminPassword,
             string vmSize,
             int instanceCount,
-<<<<<<< HEAD
             VirtualMachineScaleSetIdentity identity,
-            UpgradeMode? upgradeMode)
-=======
             UpgradeMode? upgradeMode,
             IEnumerable<int> dataDisks,
             IList<string> zones)
->>>>>>> d4353075
             => Strategy.CreateResourceConfig(
                 resourceGroup: resourceGroup,
                 name: name,
                 createModel: engine => new VirtualMachineScaleSet()
                 {
                     Zones = zones,
-
-<<<<<<< HEAD
-                        Sku = new Azure.Management.Compute.Models.Sku()
-                        {
-                            Capacity = instanceCount,
-                            Name = vmSize,
-                        },
-                        VirtualMachineProfile = new VirtualMachineScaleSetVMProfile(),
-                        Identity = identity
-                    };
-
-                    vmss.VirtualMachineProfile.OsProfile = new VirtualMachineScaleSetOSProfile
-=======
                     UpgradePolicy = new UpgradePolicy
->>>>>>> d4353075
                     {
                         Mode = upgradeMode ?? UpgradeMode.Manual
                     },
-
                     Sku = new Azure.Management.Compute.Models.Sku()
                     {
                         Capacity = instanceCount,
                         Name = vmSize,
                     },
+                    Identity = identity,
                     VirtualMachineProfile = new VirtualMachineScaleSetVMProfile
                     {
                         OsProfile = new VirtualMachineScaleSetOSProfile
