---
external help file: Microsoft.Azure.Commands.Compute.dll-Help.xml
online version:
schema: 2.0.0
---

# New-AzureRmSnapshotUpdateConfig

## SYNOPSIS
Creates a configurable snapshot update object.

## SYNTAX

```
New-AzureRmSnapshotUpdateConfig [[-SkuName] <StorageAccountTypes>] [[-OsType] <OperatingSystemTypes>]
 [[-DiskSizeGB] <Int32>] [[-Tag] <Hashtable>] [-EncryptionSettingsEnabled <Boolean>]
 [-DiskEncryptionKey <KeyVaultAndSecretReference>] [-KeyEncryptionKey <KeyVaultAndKeyReference>]
 [-CreateOption <DiskCreateOption>] [-StorageAccountId <String>] [-ImageReference <ImageDiskReference>]
 [-SourceUri <String>] [-SourceResourceId <String>] [-WhatIf] [-Confirm] [<CommonParameters>]
```

## DESCRIPTION
The **New-AzureRmSnapshotUpdateConfig** cmdlet creates a configurable snapshot update object.

## EXAMPLES

### Example 1
```
PS C:\> $snapshotupdateconfig = New-AzureRmSnapshotUpdateConfig -DiskSizeGB 10 -AccountType PremiumLRS -OsType Windows -CreateOption Empty -EncryptionSettingsEnabled $true;
PS C:\> $secretUrl = https://myvault.vault-int.azure-int.net/secrets/123/;
PS C:\> $secretId = '/subscriptions/0000000-0000-0000-0000-000000000000/resourceGroups/ResourceGroup01/providers/Microsoft.KeyVault/vaults/TestVault123';
PS C:\> $keyUrl = https://myvault.vault-int.azure-int.net/keys/456;
PS C:\> $keyId = '/subscriptions/0000000-0000-0000-0000-000000000000/resourceGroups/ResourceGroup01/providers/Microsoft.KeyVault/vaults/TestVault456';
PS C:\> $snapshotupdateconfig = Set-AzureRmSnapshotUpdateDiskEncryptionKey -SnapshotUpdate $snapshotupdateconfig -SecretUrl $secretUrl -SourceVaultId $secretId;
PS C:\> $snapshotupdateconfig = Set-AzureRmSnapshotUpdateKeyEncryptionKey -SnapshotUpdate $snapshotupdateconfig -KeyUrl $keyUrl -SourceVaultId $keyId;
PS C:\> Update-AzureRmSnapshot -ResourceGroupName 'ResourceGroup01' -SnapshotName 'Snapshot01' -SnapshotUpdate $snapshotupdateconfig;
```

The first command creates a local empty snapshot update object with size 10GB in Premium_LRS
storage account type. It also sets Windows OS type and enables encryption settings. The second and
third commands set the disk encryption key and key encryption key settings for the snapshot update
object. The last command takes the snapshot update object and updates an existing snapshot with
name 'Snapshot01' in resource group 'ResourceGroup01'.

### Example 2
```
PS C:\> New-AzureRmSnapshotUpdateConfig -DiskSizeGB 10 | Update-AzureRmSnapshot -ResourceGroupName 'ResourceGroup01' -SnapshotName 'Snapshot01';
```

This command updates an existing snapshot with name 'Snapshot01' in resource group
'ResourceGroup01' to 10 GB disk size.

## PARAMETERS

### -CreateOption
Specifies whether this cmdlet creates a disk in the virtual machine from a platform or user image,
creates an empty disk, or attaches an existing disk.

```yaml
Type: DiskCreateOption
Parameter Sets: (All)
<<<<<<< HEAD
Aliases: 
Accepted values: Empty, Attach, FromImage, Import, Copy
=======
Aliases:
Accepted values: Empty, Attach, FromImage, Import, Copy, Restore
>>>>>>> 89a46fae

Required: False
Position: Named
Default value: None
Accept pipeline input: True (ByPropertyName)
Accept wildcard characters: False
```

### -DiskEncryptionKey
Specifies the disk encryption key object on a snapshot.

```yaml
Type: KeyVaultAndSecretReference
Parameter Sets: (All)
Aliases:

Required: False
Position: Named
Default value: None
Accept pipeline input: True (ByPropertyName)
Accept wildcard characters: False
```

### -DiskSizeGB
Specifies the size of the disk in GB.

```yaml
Type: Int32
Parameter Sets: (All)
Aliases:

Required: False
Position: 2
Default value: None
Accept pipeline input: True (ByPropertyName)
Accept wildcard characters: False
```

### -EncryptionSettingsEnabled
Enable encryption settings.

```yaml
Type: Boolean
Parameter Sets: (All)
Aliases:

Required: False
Position: Named
Default value: None
Accept pipeline input: True (ByPropertyName)
Accept wildcard characters: False
```

### -ImageReference
Specifies the image reference on a snapshot.

```yaml
Type: ImageDiskReference
Parameter Sets: (All)
Aliases:

Required: False
Position: Named
Default value: None
Accept pipeline input: True (ByPropertyName)
Accept wildcard characters: False
```

### -KeyEncryptionKey
Specifies the Key encryption key on a snapshot.

```yaml
Type: KeyVaultAndKeyReference
Parameter Sets: (All)
Aliases:

Required: False
Position: Named
Default value: None
Accept pipeline input: True (ByPropertyName)
Accept wildcard characters: False
```

### -OsType
Specifies the OS type.

```yaml
Type: OperatingSystemTypes
Parameter Sets: (All)
Aliases:
Accepted values: Windows, Linux

Required: False
Position: 1
Default value: None
Accept pipeline input: True (ByPropertyName)
Accept wildcard characters: False
```

### -SkuName
Specifies the Sku name of the storage account.

```yaml
Type: StorageAccountTypes
Parameter Sets: (All)
Aliases: AccountType
Accepted values: StandardLRS, PremiumLRS

Required: False
Position: 0
Default value: None
Accept pipeline input: True (ByPropertyName)
Accept wildcard characters: False
```

### -SourceResourceId
Specifies the source resource ID.

```yaml
Type: String
Parameter Sets: (All)
Aliases:

Required: False
Position: Named
Default value: None
Accept pipeline input: True (ByPropertyName)
Accept wildcard characters: False
```

### -SourceUri
Specifies the source Uri.

```yaml
Type: String
Parameter Sets: (All)
Aliases:

Required: False
Position: Named
Default value: None
Accept pipeline input: True (ByPropertyName)
Accept wildcard characters: False
```

### -StorageAccountId
Specifies the storage account ID.

```yaml
Type: String
Parameter Sets: (All)
Aliases:

Required: False
Position: Named
Default value: None
Accept pipeline input: True (ByPropertyName)
Accept wildcard characters: False
```

### -Tag
Key-value pairs in the form of a hash table. For example:

@{key0="value0";key1=$null;key2="value2"}

```yaml
Type: Hashtable
Parameter Sets: (All)
Aliases:

Required: False
Position: 3
Default value: None
Accept pipeline input: True (ByPropertyName)
Accept wildcard characters: False
```

### -Confirm
Prompts you for confirmation before running the cmdlet.

```yaml
Type: SwitchParameter
Parameter Sets: (All)
Aliases: cf

Required: False
Position: Named
Default value: None
Accept pipeline input: False
Accept wildcard characters: False
```

### -WhatIf
Shows what would happen if the cmdlet runs. The cmdlet is not run.

```yaml
Type: SwitchParameter
Parameter Sets: (All)
Aliases: wi

Required: False
Position: Named
Default value: None
Accept pipeline input: False
Accept wildcard characters: False
```

### CommonParameters
This cmdlet supports the common parameters: -Debug, -ErrorAction, -ErrorVariable, -InformationAction, -InformationVariable, -OutVariable, -OutBuffer, -PipelineVariable, -Verbose, -WarningAction, and -WarningVariable. For more information, see about_CommonParameters (http://go.microsoft.com/fwlink/?LinkID=113216).

## INPUTS

## OUTPUTS

Microsoft.Azure.Management.Compute.Models.SnapshotUpdate

## NOTES

## RELATED LINKS<|MERGE_RESOLUTION|>--- conflicted
+++ resolved
@@ -59,13 +59,8 @@
 ```yaml
 Type: DiskCreateOption
 Parameter Sets: (All)
-<<<<<<< HEAD
-Aliases: 
+Aliases:
 Accepted values: Empty, Attach, FromImage, Import, Copy
-=======
-Aliases:
-Accepted values: Empty, Attach, FromImage, Import, Copy, Restore
->>>>>>> 89a46fae
 
 Required: False
 Position: Named
