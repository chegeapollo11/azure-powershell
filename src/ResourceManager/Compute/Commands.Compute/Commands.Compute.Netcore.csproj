--- conflicted
+++ resolved
@@ -33,12 +33,6 @@
   <ItemGroup>
     <PackageReference Include="AutoMapper" Version="6.2.2" />
     <PackageReference Include="Microsoft.Azure.Management.Compute" Version="20.0.0" />
-    <PackageReference Include="Microsoft.Azure.Management.KeyVault" Version="2.4.1-alpha" />
-<<<<<<< HEAD
-    <PackageReference Include="Microsoft.Azure.Management.Network" Version="19.0.2-preview" />
-=======
-    <PackageReference Include="Microsoft.Azure.Management.Storage" Version="7.1.0-preview" />
->>>>>>> adf31981
     <PackageReference Include="System.ServiceModel.Primitives" Version="4.4.1" />
     <PackageReference Include="WindowsAzure.Storage" Version="9.0.0" />
   </ItemGroup>
