--- conflicted
+++ resolved
@@ -19,12 +19,10 @@
         - Additional information about change #1
 -->
 ## Current Release
-<<<<<<< HEAD
 * Move dependencies on Keyvault and Storage to the common dependencies.
-=======
+
 
 ## Version 5.5.1
->>>>>>> 4c3dcfd6
 * Fixed the issue that target is missing in error output.
 * Fixed issue with storage account type for VM with managed disk
 * Fixed issue with default resource groups not being set.
