
<!--
    Please leave this section at the top of the change log.

    Changes for the current release should go under the section titled "Current Release", and should adhere to the following format:

    ## Current Release
    * Overview of change #1
        - Additional information about change #1
    * Overview of change #2
        - Additional information about change #2
        - Additional information about change #2
    * Overview of change #3
    * Overview of change #4
        - Additional information about change #4

    ## YYYY.MM.DD - Version X.Y.Z (Previous Release)
    * Overview of change #1
        - Additional information about change #1
-->
## Current Release
<<<<<<< HEAD
* Minor changes for upcoming AzureRM to Az transition
=======
* Fixed identity issue for SystemAssigned identity
>>>>>>> f922db69

## Version 5.8.0
* Add Add-AzureRmVmssVMDataDisk and Remove-AzureRmVmssVMDataDisk cmdlets
* Get-AzureRmVMImage shows AutomaticOSUpgradeProperties
* Fixed SetAzureRmVMChefExtension -BootstrapOptions and -JsonAttribute option values are not setting in json format.

## Version 5.7.2
* Add EnableUltraSSD switch parameter to New-AzureRmVMConfiig and New-AzureRmVmssConfig.
* Add UltraSSDEnabled parameter to Update-AuzreRmVM and Update-AzureRmVmss.
* Shared Gallery cmdlets

## Version 5.7.1
* Add DiskIOPSReadWrite and  DiskMBpsReadWrite parameters to New-AzureRmDiskConfig and New-AzureRmDiskUpdateConfig cmdlets 
* Add DiffDiskSetting parameter to Set-AzureRmVmOSDisk and Set-AzureRmVmssStorageProfile cmdlets
* Add Location parameter to Get-AzureRmVM
* Added new sizes to the whitelist of VM sizes for which accelerated networking will be turned on when using the simple param set for `New-AzureRmVm`
* Added ResourceName argument completer to all cmdlets.

## Version 5.7.0
* Fix Get-AzureRmVM -ResourceGroupName <rg> to return more than 50 results if needed
* Added an example of the `SimpleParameterSet` to New-AzureRmVmss cmdlet help.
* Fixed a typo in the Azure Disk Encryption progress message

## Version 5.6.0
* Move dependencies on Keyvault and Storage to the common dependencies
* Add support for more virutal machine sizes to AEM cmdlets
* Add PublicIPPrefix parameter to New-AzureRmVmssIpConfig
* Add ResourceId parameter to Invoke-AzureRmVMRunCommand cmdelt
* Add Invoke-AzureRmVmssVMRunCommand cmdlet
* Update the Compute client library to version 22.0.0

## Version 5.5.2
* Fixed the issue that target is missing in error output.
* Fixed issue with storage account type for VM with managed disk
* Fixed issue with default resource groups not being set.
* Fix AEM Extension cmdlets for other environments, for example Azure China
* Updated common runtime assemblies

## Version 5.5.1
* Fixed the issue that target is missing in error output.
* Fixed issue with storage account type for VM with managed disk
* Fixed issue with default resource groups not being set.
* Fix AEM Extension cmdlets for other environments, for example Azure China

## Version 5.5.0
* Updated to the latest version of the Azure ClientRuntime.
* Add EvictionPolicy parameter to New-AzureRmVmssConfig
* Use default location in the DiskFileParameterSet of New-AzureRmVm if no Location is specified.
* Fix parameter description in Save-AzureRmVMImage
* Fix Get-AzureRmVMDiskEncryptionStatus cmdlet for certain singlepass related scenarios

## Version 5.4.0
* Fix issue with creating a vm using `DiskFileParameterSet` in `New-AzureRmVm` failing because of `PremiumLRS` storage account type renaming.
* Fix Invoke-AzureRmVMRunCommand cmdlet
* Update Get-AzureRmAvailabilitySet to enable list all availability sets in a subscription.  (ResouceGroupName parameter is now optional.)
* Update SimpleParameterSet of `New-AzureRmVm` to enable Accelerated Network on qualifying vms.
* Update New-AzureRmVmss simple parameter set to fail creating the vmss when a user specified LB already exists.
* Update example for New-AzureRmDisk
* Add example for `New-AzureRmVM`
* Updated all help files to include full parameter types and correct input/output types.
* Update description for Set-AzureRmVMOSDisk
* Update Example 1 for Set-AzureRmVMBginfoExtension to correct spelling and prefix. 

## Version 5.3.0
* Add -Tag parameter to Update/New-AzureRmAvailabilitySet
* Add example for `Add-AzureRmVmssExtension`
* Add examples for `Remove-AzureRmVmssExtension`
* Update help for `Set-AzureRmVMAccessExtension`
* Update SimpleParameterSet for New-AzureRmVmss to set SinglePlacementGroup to false by default and add switch parameter `SinglePlacementGroup` that enables the user to create the VMSS in a single placement group.
* Fixed Disable-AzureRmVmDiskEncryption to work for VMs encrypted without AAD parameters

## Version 5.2.0
* IP Tag feature for VMSS
    - `New-AzureRmVmssIpTagConfig` cmdlet is added
    - IpTag parameter is added to New-AzureRmVmssIpConfig
* Auto OS Rollback feature for VMSS
    - DisableAutoRollback parameters are added to New-AzureRmVmssConfig and Update-AzureRmVmss
* OS Upgrade History feature for Vmss
    - OSUpgradeHistory switch parameter is added to Get-AzureRmVmss
* Fixed formatting of OutputType in help files

## Version 5.1.1
* ResourceId tab completer applied to the cmdelts top level resource id parameters if any.
* `Get-AzureRmVmDiskEncryptionStatus` fixes an issue observed for VMs with no data disks
* Update Compute client library version to fix following cmdlets
    - Grant-AzureRmDiskAccess
    - Grant-AzureRmSnapshotAccess
    - Save-AzureRmVMImage
* Fixed following cmdlets to show `operation ID` and `operation status` correctly:
    - Start-AzureRmVM
    - Stop-AzureRmVM
    - Restart-AzureRmVM
    - Set-AzureRmVM
    - Remove-AzuerRmVM
    - Set-AzureRmVmss
    - Start-AzureRmVmssRollingOSUpgrade
    - Stop-AzureRmVmssRollingUpgrade
    - Start-AzureRmVmss
    - Restart-AzureRmVmss
    - Stop-AzureRmVmss
    - Remove-AzureRmVmss
    - ConvertTo-AzureRmVMManagedDisk
    - Revoke-AzureRmSnapshotAccess
    - Remove-AzureRmSnapshot
    - Revoke-AzureRmDiskAccess
    - Remove-AzureRmDisk
    - Remove-AzureRmContainerService
    - Remove-AzureRmAvailabilitySet


## Version 5.1.0
* VMSS VM Update feature
    - Added `Update-AzureRmVmssVM` and `New-AzureRmVMDataDisk` cmdlets
    - Add VirtualMachineScaleSetVM parameter to `Add-AzureRmVMDataDisk` cmdlet to support adding a data disk to Vmss VM.

## Version 5.0.0
* `New-AzureRmVm` and `New-AzureRmVmss` support verbose output of parameters
* `New-AzureRmVm` and `New-AzureRmVmss` (simple parameter set) support assigning user defined and(or) system defined identities to the VM(s).
* VMSS Redeploy and PerformMaintenance feature
    -  Add new switch parameter -Redeploy and -PerformMaintenance to `Set-AzureRmVmss` and `Set-AzureRmVmssVM`
* Add DisableVMAgent switch parameter to `Set-AzureRmVMOperatingSystem` cmdlet
* `New-AzureRmVm` and `New-AzureRmVmss` (simple parameter set) support a `Win10` image.
* `Repair-AzureRmVmssServiceFabricUpdateDomain` cmdlet is added.
* Set minimum dependency of module to PowerShell 5.0
* Introduce multiple breaking changes
    - Please refer to the migration guide for more details
* `Set-AzureRmVmDiskEncryptionExtension` makes AAD parameters optional

## Version 4.6.0
* `Get-AzureRmVmssDiskEncryptionStatus` supports encryption status at data disk level
* `Get-AzureRmVmssVmDiskEncryptionStatus` supports encryption status at data disk level
* Update for Zone Resilient
* `New-AzureRmVm` and `New-AzureRmVmss` (simple parameter set) support availability zones.
* Updated to the latest version of the Azure ClientRuntime

## Version 4.5.0
* `New-AzureRmVM` and `New-AzureRmVMSS` support data disks.
* `New-AzureRmVM` and `New-AzureRmVMSS` support custom image by name or by id.
* Log analytic feature
    - Added `Export-AzureRmLogAnalyticRequestRateByInterval` cmdlet
    - Added `Export-AzureRmLogAnalyticThrottledRequests` cmdlet
* Fix issue with Default Resource Group in CloudShell

## Version 4.4.0
* `New-AzureRmVMSS` prints connection strings in verbose mode.
* `New-AzureRmVmss` supports public IP address, load balancing rules, inbound NAT rules.
* WriteAccelerator feature
    - Added WriteAccelerator switch parameter to the following cmdlets:
          Set-AzureRmVMOSDisk
          Set-AzureRmVMDataDisk
          Add-AzureRmVMDataDisk
          Add-AzureRmVmssDataDisk
    - Added OsDiskWriteAccelerator switch parameter to the following cmdlet:
          Set-AzureRmVmssStorageProfile.
    - Added OsDiskWriteAccelerator Boolean parameter to the following cmdlets:
          Update-AzureRmVM
          Update-AzureRmVmss

## Version 4.3.2
* Fix ErrorAction issue for some of Get cmdlets.

## Version 4.3.1
* `New-AzureRmVm` and `New-AzureRmVmss` get information about an image from Azure.

## Version 4.3.0
* Added `FullyQualifiedDomainName` to `PSVirtualMachinScaleSet`.
* Added `AvailabilitySetName` parameter to the simplified parameterset of `New-AzureRmVm`.
* Corrected usage of `Login-AzureRmAccount` to use `Connect-AzureRmAccount`
* User assigned identity support for VM and VM scale set
- IdentityType and IdentityId parameters are added to New-AzureRmVMConfig, New-AzureRmVmssConfig, Update-AzureRmVM and Update-AzureRmVmss
* Added EnableIPForwarding parameter to Add-AzureRmVmssNetworkInterfaceConfig
* Added Priority parameter to New-AzureRmVmssConfig

## Version 4.2.0
* Added simplified parameter set to New-AzureRmVmss, which creates a Virtual Machine Scale Set and all required resources using smart defaults
* Added Location Completer to -Location parameters allowing tab completion through valid Locations
* Added ResourceGroup Completer to -ResourceGroup parameters allowing tab completion through resource groups in current subscription
* Obsoleted -Tags in favor of -Tag for New-AzureRmVm and Update-AzureRmVm
* Fixed Get-AzureRmComputeResourceSku cmdlet when Zone is included in restriction.
* Updated Diagnostics Agent configuration schema for Azure Monitor sink support.
* Fixed a non-existing resource group creation problem for New-AzureRmVM

## Version 4.1.1
* Get-AzureRmComputeResourceSku shows zone information.
* Update Disable-AzureRmVmssDiskEncryption to fix issue https://github.com/Azure/azure-powershell/issues/5038
* Added -AsJob support for long-running Compute cmdlets. Allows selected cmdlets to run in the background and return a job to track and control progress.
    - Affected cmdlets include: New-, Update-, Set-, Remove-, Start-, Restart-, Stop- cmdlets for Virtual Machines and Virtual Machine Scale Sets
* Added simplified parameter set to New-AzureRmVM, which creates a Virtual Machine and all required resources using smart defaults

## Version 4.0.1
* Fixed assembly loading issue that caused some cmdlets to fail when executing

## Version 4.0.0
* Azure Disk Encryption Extension Commands
    - New Parameter for 'Set-AzureRmVmDiskEncryptionExtension': '-EncryptFormatAll' encrypt formats data disks
    - New Parameters for 'Set-AzureRmVmDiskEncryptionExtension': '-ExtensionPublisherName' and '-ExtensionType' allow switching to other versions of the extension
    - New Parameters for 'Disable-AzureRmVmDiskEncryption': '-ExtensionPublisherName' and '-ExtensionType' allow switching to other versions of the extension
    - New Parameters for 'Get-AzureRmVmDiskEncryptionStatus': '-ExtensionPublisherName' and '-ExtensionType' allow switching to other versions of the extension
* Set-AzureRmVMAEMExtension: Add support for Dv3 and Ev3 series
* Add support for online help
    - Run Get-Help with the -Online parameter to open the online help in your default Internet browser

## Version 3.4.1

## Version 3.4.0
* Run Command feature:
    - New cmdlet: 'Invoke-AzureRmVMRunCommand' invokes a run command on a VM
    - New cmdlet: 'Get-AzureRmVMRunCommandDocument' shows available run command documents
* Add 'StorageAccountType' parameter to Set-AzureRmDataDisk
* Availability Zone support for virtual machine, VM scale set, and disk
    - New paramter: 'Zone' is added to New-AzureRmVM, New-AzureRmVMConfig, New-AzureRmVmssConfig, New-AzureRmDiskConfig
* VM scale set rolling upgrade feature:
    - New cmdlet: 'Start-AzureRmVmssRollingOSUpgrade' invokes OS rolling upgrade of VM scale set
    - New cmdlet: 'Set-AzureRmVmssRollingUpgradePolicy' sets upgrade policy for VM scale set rolling upgrade.
    - New cmdlet: 'Stop-AzureRmVmssRollingUpgrade' cancels rolling upgrade of VM scale set
    - New cmdlet: 'Get-AzureRmVmssRollingUpgrade' shows the status of VM scale set rolling upgrade.
* AssignIdentity switch parameter is introduced for system assigned identity.
    - New parameter: 'AssignIdentity' is added to New-AzureRmVMConfig, New-AzureRmVmssConfig and Update-AzureRmVM
* Vmss disk encryption feature:
    - New cmdlet: 'Set-AzureRmVmssDiskEncryptionExtension' enables disk encryption on VM scale set
    - New cmdlet: 'Disable-AzureRmVmssDiskEncryption' disables disk encryption on VM scale set
    - New cmdlet: 'Get-AzureRmVmssDiskEncryptionStatus' shows the disk encryption status of a VM scale set
    - New cmdelt: 'Get-AzureRmVmssVMDiskEncryptionStatus' shows the disk encryption status of VMs in a VM scale set

## Version 3.3.1
*
## Version 3.3.0
* Set-AzureRmVMAEMExtension: Add support for new Premium Disk sizes
* Set-AzureRmVMAEMExtension: Add support for M series
* Add ForceUpdateTag parameter to Add-AzureRmVmssExtension
* Add Primary parameter to New-AzureRmVmssIpConfig
* Add EnableAcceleratedNetworking parameter to Add-AzureRmVmssNetworkInterfaceConfig
* Add InstanceId to Set-AzureRmVmss
* Expose MaintenanceRedeployStatus to Get-AzureRmVM -Status output
* Expose Restriction and Capability to the table format of Get-AzureRmComputeResourceSku

## Version 3.2.1
- Fix issue with VM DIsk and VM Disk snapshot create and update cmdlets, (link)[https://github.com/azure/azure-powershell/issues/4309]
  - New-AzureRmDisk
  - New-AzureRmSnapshot
  - Update-AzureRmDisk
  - Update-AzureRmSnapshot

## Version 3.2.0
* Storage account type support for Image disk:
    - 'StorageAccountType' parameter is added to Set-AzureRmImageOsDisk and Add-AzureRmImageDataDisk
* PrivateIP and PublicIP feature in Vmss Ip Configuration:
    - 'PrivateIPAddressVersion', 'PublicIPAddressConfigurationName', 'PublicIPAddressConfigurationIdleTimeoutInMinutes', 'DnsSetting' names are added to New-AzureRmVmssIpConfig
    - 'PrivateIPAddressVersion' parameter for specifying IPv4 or IPv6 is added to New-AzureRmVmssIpConfig
* Performance Maintenance feature:
    - 'PerformMaintenance' switch parameter is added to Restart-AzureRmVM.
    - Get-AzureRmVM -Status shows the information of performance maintenance of the given VM
* Virtual Machine Identity feature:
    - 'IdentityType' parameter is added to New-AzureRmVMConfig and UpdateAzureRmVM
    - Get-AzureRmVM shows the information of the identity of the given VM
* Vmss Identity feature:
    - 'IdentityType' parameter is added to to New-AzureRmVmssConfig
    - Get-AzureRmVmss shows the information of the identity of the given Vmss
* Vmss Boot Diagnostics feature:
    - New cmdlet for setting boot diagnostics of Vmss object: Set-AzureRmVmssBootDiagnostics
    - 'BootDiagnostic' parameter is added to New-AzureRmVmssConfig
* Vmss LicenseType feature:
    - 'LicenseType' parameter is added to New-AzureRmVmssConfig
* RecoveryPolicyMode support:
    - 'RecoveryPolicyMode' paramter is added to New-AzureRmVmssConfig
* Compute Resource Sku feature:
    - New cmdlet 'Get-AzureRmComputeResourceSku' list all compute resource skus

## Version 3.1.0
* Fix Test-AzureRmVMAEMExtension for virtual machines with multiple managed disks
* Updated Set-AzureRmVMAEMExtension: Add caching information for Premium managed disks
* Add-AzureRmVhd: The size limit on vhd is increased to 4TB.
* Stop-AzureRmVM: Clarify documentation for STayProvisioned parameter
* New-AzureRmDiskUpdateConfig
  * Deprecated parameters CreateOption, StorageAccountId, ImageReference, SourceUri, SourceResourceId
* Set-AzureRmDiskUpdateImageReference: Deprecated cmdlet
* New-AzureRmSnapshotUpdateConfig
  * Deprecated parameters CreateOption, StorageAccountId, ImageReference, SourceUri, SourceResourceId
* Set-AzureRmSnapshotUpdateImageReference: Deprecated Cmdlet

## Version 3.0.1

## Version 3.0.0
* Updated Set-AzureRmVMAEMExtension and Test-AzureRmVMAEMExtension cmdlets to support Premium managed disks
* Backup encryption settings for IaaS VMs and restore on failure
* ChefServiceInterval option is renamed to ChefDaemonInterval now. Old one will continue to work however.
* Remove duplicated DataDiskNames and NetworkInterfaceIDs properties from PS VM object.
  - Make DataDiskNames and NetworkInterfaceIDs parameters optional in Remove-AzureRmVMDataDisk and Remove-AzureRmVMNetworkInterface, respectively.
* Fix the piping issue of Get cmdlets when the Get cmdlets return a list object.
* Cmdlets that conflicted with RDFE cmdlets have been renamed. See issue https://github.com/Azure/azure-powershell/issues/2917 for more details
    - `New-AzureVMSqlServerAutoBackupConfig` has been renamed to `New-AzureRmVMSqlServerAutoBackupConfig`
    - `New-AzureVMSqlServerAutoPatchingConfig` has been renamed to `New-AzureRmVMSqlServerAutoPatchingConfig`
    - `New-AzureVMSqlServerKeyVaultCredentialConfig` has been renamed to `New-AzureRmVMSqlServerKeyVaultCredentialConfig`

## Version 2.9.0
* Fix bug in Get-* cmdlets, to allow retrieving multiple pages of data (more than 120 items)

## Version 2.8.0
* Updated Set-AzureRmVMAEMExtension and Test-AzureRmVMAEMExtension cmdlets to support managed disks

## Version 2.7.0
* Updated Set-AzureRmVMDscExtension cmdlet WmfVersion parameter to support "5.1"
* Updated Set-AzureRmVMChefExtension cmdlet to add following new options :
  - Daemon: Configures the chef-client service for unattended execution. e.g. -Daemon 'none' or e.g. -Daemon 'service'."
  - Secret: The encryption key used to encrypt and decrypt the data bag item values.
  - SecretFile: The path to the file that contains the encryption key used to encrypt and decrypt the data bag item values.
* Fix for Get-AzureRmVM: Get-AzureRmVM did not display anything when the output includes availability set property.
* New cmdlets:
    - Update-AzureRmAvailabilitySet: can update an unmanaged availability set to a managed availability set.
    - Add-AzureRmVmssDataDisk, Remove-AzureRmVmssDataDisk
* New parameter, SkipVmBackup, for cmdlet Set-AzureRmVMDiskEncryptionExtension to allow user to skip backup creation for Linux VMs

## Version 2.6.0
* New cmdlets for Managed disk
    - Disk cmdlets: New-AzureRmDisk, Update-AzureRmDisk, Get-AzureRmDisk, Remove-AzureRmDisk,
                    Grant-AzureRmDiskAccess, Revoke-AzureRmDiskAccess,
                    New-AzureRmDiskConfig, Set-AzureRmDiskDiskEncryptionKey, Set-AzureRmDiskImageReference, Set-AzureRmDiskKeyEncryptionKey,
                    New-AzureRmDiskUpdateConfig, Set-AzureRmDiskUpdateDiskEncryptionKey, Set-AzureRmDiskUpdateImageReference, Set-AzureRmDiskUpdateKeyEncryptionKey
    - Snapshot cmdlets: New-AzureRmSnapshot, Update-AzureRmSnapshot, Get-AzureRmSnapshot, Remove-AzureRmSnapshot,
                        Grant-AzureRmSnapshotAccess, Revoke-AzureRmSnapshotAccess,
                        New-AzureRmSnapshotConfig, Set-AzureRmSnapshotDiskEncryptionKey, Set-AzureRmSnapshotImageReference, Set-AzureRmSnapshotKeyEncryptionKey,
                        New-AzureRmSnapshotUpdateConfig, Set-AzureRmSnapshotUpdateDiskEncryptionKey, Set-AzureRmSnapshotUpdateImageReference, Set-AzureRmSnapshotUpdateKeyEncryptionKey
    - Image cmdlets: New-AzureRmImage, Get-AzureRmImage, Remove-AzureRmImage,
                     New-AzureRmImageConfig, Set-AzureRmImageOsDisk, Add-AzureRmImageDataDisk, Remove-AzureRmImageDataDisk
    - VM cmdlet: ConvertTo-AzureRmVMManagedDisk

## Version 2.5.0
* Fix Get-AzureRmVM with -Status issue: Get-AzureRmVM throws an exception when Get-AzureRmVM lists multiple VMs and some of the VMs are deleted during Get-AzureRmVM is performed.
* New parameters in New-AzureRmVMSqlServerAutoBackupConfig cmdlet to support Auto Backup for SQL Server 2016 VMs.
    - BackupSystemDbs : Specifies if system databases should be added to Sql Server Managed Backup.
    - BackupScheduleType : Specifies the type of managed backup schedule, manual or automated. If it's manual, schedule settings need to be specified.
    - FullBackupFrequency : Specifies the frequency of Full Backup, daily or weekly.
    - FullBackupStartHour : Specifies the hour of the day when the Sql Server Full Backup should start.
    - FullBackupWindowInHours : Specifies the window (in hours) when Sql Server Full Backup should occur.
    - LogBackupFrequencyInMinutes : Specifies the frequency of Sql Server Log Backup.
* New-AzureVMSqlServer* cmdlets are renamed to New-AzureRmVMSqlServer* now. Old ones will continue to work however.

## Version 2.4.0
* Add Remove-AzureRmVMSecret cmdlet.
* Based on user feedback (https://github.com/Azure/azure-powershell/issues/1384), we've added a DisplayHint property to VM object to enable Compact and Expand display modes. This is similar to `Get -Date - DisplayHint Date` cmdlet. By default, the return of `Get-AzureRmVm -ResourceGroupName <rg-name> -Name <vm-name>` will be compact. You can expand the output using `-DisplayHint Expand` parameter.
* UPCOMING BREAKING CHANGE Notification: We've added a warning about removing ` DataDiskNames` and ` NetworkInterfaceIDs` properties from the returned VM object from `Get-AzureRmVm -ResourceGroupName <rg-name> -Name <vm-name` cmdlet. Please update your scripts to access these properties in the following way:
    - `$vm.StorageProfile.DataDisks`
    - `$vm.NetworkProfile.NetworkInterfaces`
* Updated Set-AzureRmVMChefExtension cmdlet to add following new options :
    - JsonAttribute : A JSON string to be added to the first run of chef-client. e.g. -JsonAttribute '{"container_service": {"chef-init-test": {"command": "C:\\opscode\\chef\\bin"}}}'
    - ChefServiceInterval : Specifies the frequency (in minutes) at which the chef-service runs. If in case you don't want the chef-service to be installed on the Azure VM then set value as 0 in this field. e.g. -ChefServiceInterval 45

## Version 2.3.0
* Update formats for list of VMs, VMScaleSets and ContainerService
    - The default format of Get-AzureRmVM, Get-AzureRmVmss and Get-AzureRmContainerService is not table format when these cmdlets call List Operation
* Fix overprovision issue for VMScaleSet
    - Because of the bug in Compute client library (and Swagger spec) regarding overprovision property of VMScaleSet, this property did not show up correctly.
* Better piping scenario for VMScaleSets and ContainerService cmdlets
    - VMScaleSet and ContainerService now have "ResourceGroupName" property, so when piping Get command to Delete/Update command, -ResourceGroupName is not required.
* Separate paremater sets for Set-AzureRmVM with Generalized and Redeploy parameter
* Reduce time taken by Get-AzureRmVMDiskEncryptionStatus cmdlet from two minutes to under five seconds
* Allow Set-AzureRmVMDiskEncryptionStatus to be used with VHDs residing in multiple resource groups<|MERGE_RESOLUTION|>--- conflicted
+++ resolved
@@ -19,11 +19,8 @@
         - Additional information about change #1
 -->
 ## Current Release
-<<<<<<< HEAD
+* Fixed identity issue for SystemAssigned identity
 * Minor changes for upcoming AzureRM to Az transition
-=======
-* Fixed identity issue for SystemAssigned identity
->>>>>>> f922db69
 
 ## Version 5.8.0
 * Add Add-AzureRmVmssVMDataDisk and Remove-AzureRmVmssVMDataDisk cmdlets
