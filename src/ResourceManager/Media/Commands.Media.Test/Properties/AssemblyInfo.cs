--- conflicted
+++ resolved
@@ -45,10 +45,5 @@
 // You can specify all the values or you can default the Build and Revision Numbers 
 // by using the '*' as shown below:
 // [assembly: AssemblyVersion("1.0.*")]
-<<<<<<< HEAD
-[assembly: AssemblyVersion("0.3.3")]
-[assembly: AssemblyFileVersion("0.3.3")]
-=======
 [assembly: AssemblyVersion("0.3.4")]
-[assembly: AssemblyFileVersion("0.3.4")]
->>>>>>> fc290446
+[assembly: AssemblyFileVersion("0.3.4")]