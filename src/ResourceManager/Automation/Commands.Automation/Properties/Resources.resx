--- conflicted
+++ resolved
@@ -353,7 +353,6 @@
     <value>NodeConfiguration {0} not found.</value>
     <comment>Automation</comment>
   </data>
-<<<<<<< HEAD
   <data name="ConfigurationContentNotFound" xml:space="preserve">
     <value>Configuration Content is not found for configuration name: {0}</value>
     <comment>Automation</comment>
@@ -364,7 +363,7 @@
   </data>
   <data name="NodeReportAlreadyExists" xml:space="preserve">
     <value>NodeReport already exists. Specify force switch an overwrite. File: {0}</value>
-=======
+  </data>
   <data name="DscMetaMofHasKeysWarning" xml:space="preserve">
     <value>Warning: The files downloaded by this cmdlet contain the registration key for the specified Azure Automation account. This registration key allows computers to onboard to this Automation Account. Store these files in a secure location or delete them after use.</value>
     <comment>Automation</comment>
@@ -380,6 +379,5 @@
   <data name="SetnodeconfigurationWarning" xml:space="preserve">
     <value>Are you sure you want to update the node configuration assignment for this node?</value>
     <comment>Automation</comment>
->>>>>>> 5ebac3b9
   </data>
 </root>