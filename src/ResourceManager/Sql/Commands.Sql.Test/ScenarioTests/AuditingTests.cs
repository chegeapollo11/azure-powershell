--- conflicted
+++ resolved
@@ -42,13 +42,8 @@
             var authorizationClient = GetAuthorizationManagementClient();
             helper.SetupSomeOfManagementClients(sqlCSMClient, storageClient, storageV2Client, resourcesClient, authorizationClient);
         }
-<<<<<<< HEAD
         
-=======
-
->>>>>>> 5dc79acb
-        [Fact(Skip = "PSGet: TODO fix by moving SM specific logic to test setup")]
-        [Trait(Category.AcceptanceType, Category.Sql)]
+        [Fact(Skip = "PSGet: TODO fix by moving SM specific logic to test setup")]        [Trait(Category.AcceptanceType, Category.Sql)]
         public void TestAuditingDatabaseUpdatePolicyWithStorage()
         {
             RunPowerShellTest("Test-AuditingDatabaseUpdatePolicyWithStorage");
@@ -61,12 +56,7 @@
             RunPowerShellTest("Test-AuditingDatabaseUpdatePolicyWithStorageV2");
         }
 
-<<<<<<< HEAD
-        [Fact(Skip = "PSGet: TODO fix by moving SM specific logic to test setup")]
-=======
-        [Fact (Skip = "PSGet: TODO fix by moving SM specific logic to test setup")]
->>>>>>> 5dc79acb
-        [Trait(Category.AcceptanceType, Category.Sql)]
+        [Fact(Skip = "PSGet: TODO fix by moving SM specific logic to test setup")]        [Trait(Category.AcceptanceType, Category.Sql)]
         public void TestAuditingServerUpdatePolicyWithStorage()
         {
             RunPowerShellTest("Test-AuditingServerUpdatePolicyWithStorage");
