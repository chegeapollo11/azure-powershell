<!--
    Please leave this section at the top of the change log.

    Changes for the current release should go under the section titled "Current Release", and should adhere to the following format:

    ## Current Release
    * Overview of change #1
        - Additional information about change #1
    * Overview of change #2
        - Additional information about change #4
        - Additional information about change #2
    * Overview of change #3
    * Overview of change #4
        - Additional information about change #4

    ## YYYY.MM.DD - Version X.Y.Z (Previous Release)
    * Overview of change #1
        - Additional information about change #1
-->
## Current Release
<<<<<<< HEAD
* Add new cmdlet 'Stop-AzureRmSqlElasticPoolActivity' to support canceling the asynchronous operations on elastic pool
* Update the response for cmdlets Get-AzureRmSqlDatabaseActivity and Get-AzureRmSqlElasticPoolActivity to reflect more information in the response
=======
* Updated to the latest version of the Azure ClientRuntime
>>>>>>> 0458f825

## Version 4.3.1
* Fix issue with Default Resource Group in CloudShell
* Fixed issue with cleaning up scripts in build

## Version 4.3.0
* Fixed issue with importing aliases
* Get-AzureRmSqlServer, New-AzureRmSqlServer, and Remove-AzureRmSqlServer response now includes FullyQualifiedDomainName property.
* Added Get-AzureRmSqlDatabaseLongTermRetentionBackup and Remove-AzureRmSqlDatabaseLongTermRetentionBackup
* Updated Get-AzureRmSqlDatabaseBackupLongTermRetentionPolicy and Set-AzureRmSqlDatabaseBackupLongTermRetentionPolicy to work with Long Term Retention V2
* Updated Restore-AzureRmSqlDatabase to work with Long Term Retention V2 resource IDs

## Version 4.2.0
* Update the Auditing commands parameters description
* Added Location Completer to -Location parameters allowing tab completion through valid Locations
* Added ResourceGroup Completer to -ResourceGroup parameters allowing tab completion through resource groups in current subscription
* Added -AsJob parameter to long running cmdlets
* Obsoleted -DatabaseName parameter from Get-AzureRmSqlServiceObjective

## Version 4.1.1
* Added ability to rename database using Set-AzureRmSqlDatabase
* Fixed issue https://github.com/Azure/azure-powershell/issues/4974
	- Providing invalid AUDIT_CHANGED_GROUP value for auditing cmdlets no longer throws an error and will be removed in an upcoming release.
* Fixed issue https://github.com/Azure/azure-powershell/issues/5046
	- AuditAction parameter in auditing cmdlets is no longer being ignored
* Fixed an issue in Auditing cmdlets when 'Secondary' StorageKeyType is provided
	- When setting blob auditing, the primary storage account key was used instead of the secondary key when providing 'Secondary' value for StorageKeyType parameter.
* Changing the wording for confirmation message from Set-AzureRmSqlServerTransparentDataEncryptionProtector

## Version 4.0.1
* Fixed assembly loading issue that caused some cmdlets to fail when executing

## Version 4.0.0
* Adding support for list and cancel the asynchronous updateslo operation on the database
	- update existing cmdlet Get-AzureRmSqlDatabaseActivity to return DB updateslo operation status.
	- add new cmdlet Stop-AzureRmSqlDatabaseActivity for cancel the asynchronous updateslo operation on the database.
* Adding support for Zone Redundancy for databases and elastic pools
	- Adding ZoneRedundant switch parameter to New-AzureRmSqlDatabase
	- Adding ZoneRedundant switch parameter to Set-AzureRmSqlDatabase
	- Adding ZoneRedundant switch parameter to New-AzureRmSqlElasticPool
	- Adding ZoneRedundant switch parameter to Set-AzureRmSqlElasticPool
* Adding support for Server DNS Aliases
	- Adding Get-AzureRmSqlServerDnsAlias cmdlet which gets server dns aliases by server and alias name or a list of server dns aliases for an azure Sql Server.
	- Adding New-AzureRmSqlServerDnsAlias cmdlet which creates new server dns alias for a given Azure Sql server
	- Adding Set-AzurermSqlServerDnsAlias cmlet which allows updating a Azure Sql Server to which server dns alias is pointing
	- Adding Remove-AzureRmSqlServerDnsAlias cmdlet which removes a server dns alias for a Azure Sql Server
* Add support for online help
    - Run Get-Help with the -Online parameter to open the online help in your default Internet browser

## Version 3.4.1

## Version 3.4.0
* Adding support for Virtual Network Rules
	- Adding Get-AzureRmSqlServerVirtualNetworkRule cmdlet which gets the virtual network rules by a specific rule name or a list of virtual network rules in an Azure Sql server.
	- Adding Set-AzureRmSqlServerVirtualNetworkRule cmdlet which changes the virtual network that the rule points to.
	- Adding Remove-AzureRmSqlServerVirtualNetworkRule cmdlet which removes a virtual network rule for an Azure Sql server.
	- Adding New-AzureRmSqlServerVirtualNetworkRule cmdlet which creates a new virtual network rule for an Azure Sql server.

## Version 3.3.1

## Version 3.3.0
* Updating Set-AzureRmSqlServerTransparentDataEncryptionProtector to display a warning and require confirmation if the Encryption Protector Type is being set to AzureKeyVault
* Adding new updated cmdlets for Auditing settings
	- Adding Get-AzureRmSqlDatabaseAuditing cmdlet which gets the auditing settings of an Azure SQL database.
	- Adding Get-AzureRmSqlServerAuditing cmdlet which gets the auditing settings of an Azure SQL server.
	- Adding Set-AzureRmSqlDatabaseAuditing cmdlet which changes the auditing settings for an Azure SQL database.
	- Adding Set-AzureRmSqlServerAuditing cmdlet which changes the auditing settings of an Azure SQL server.
* Deprecating the existing Auditing policy cmdlets
	- Deprecating Get-AzureRmSqlDatabaseAuditingPolicy
	- Deprecating Get-AzureRmSqlServerAuditingPolicy
	- Deprecating Set-AzureRmSqlDatabaseAuditingPolicy
	- Deprecating Set-AzureRmSqlServerAuditingPolicy
	- Deprecating Use-AzureRmSqlServerAuditingPolicy
	- Deprecating Remove-AzureRmSqlDatabaseAuditing
	- Deprecating Remove-AzureRmSqlServerAuditing
* Schema file parsing for Update-AzureRmSqlSyncGroup is now case insensitive.

## Version 3.2.1

## Version 3.2.0
* Add Data Sync PowerShell Cmdlets to AzureRM.Sql
* Updated AzureRmSqlServer cmdlets to use new REST API version that avoids timeouts when creating server.
* Deprecated server upgrade cmdlets because the old server version (2.0) no longer exists.
* Add new optional switch paramter "AssignIdentity" to New-AzureRmSqlServer and Set-AzureRmSqlServer cmdlets to support provisioning of a resource identity for the SQL server resource
* The parameter ResourceGroupName is now optional for Get-AzureRmSqlServer
	- More information can be found in the following issue: https://github.com/Azure/azure-powershell/issues/635

## Version 3.1.0
* Restore-AzureRmSqlDatabase: Update documentation examples

## Version 3.0.1

## Version 3.0.0
* Added -SampleName parameter to New-AzureRmSqlDatabase
* Updates to Failover Group cmdlets
	- Remove 'Tag' parameters
	- Remove 'PartnerResourceGroupName' and 'PartnerServerName' parameters from Remove-AzureRmSqlDatabaseFailoverGroup cmdlet
	- Add 'GracePeriodWithDataLossHours' parameter to New- and Set- cmdlets, which shall eventually replace 'GracePeriodWithDataLossHour'
	- Documentation has been fleshed out and updated
	- Change formatting of returned objects and fix some bugs where fields were not always populated
	- Add 'DatabaseNames' and 'PartnerLocation' properties to Failover Group object
	- Fix bug causing Switch- cmdlet to return immediately rather than waiting for operation to complete
	- Fix integer overflow bug when high grace period values are used
	- Adjust grace period to a minimum of 1 hour if a lower one is provided
* Remove "Usage_Anomaly" from the accepted values for "ExcludedDetectionType" parameter of Set-AzureRmSqlDatabaseThreatDetectionPolicy cmdlet and Set-AzureRmSqlServerThreatDetectionPolicy cmdlet.

## Version 2.8.0
* Bug fixes on Azure Failover Group Cmdlets
	- Fix for operation polling
	- Fix GracePeriodWithDataLossHour value when setting FailoverPolicy to Manual
	- Adding obsolete warnings to upcoming parameter changes.

## Version 2.7.0
* Bug fix - Auditing and Threat Detection cmdlets now return a meangfull error instead of null refernce error.
* Updating Transparent Data Encryption (TDE) with Bring Your Own Key (BYOK) support cmdlets for updated API.

## Version 2.6.0
* Adding new cmdlets for support for Azure SQL feature Transparent Data Encryption (TDE) with Bring Your Own Key (BYOK) Support
	- TDE with BYOK support is a new feature in Azure SQL, which allows users to encrypt their database with a key from Azure Key Vault. This feature is currently in private preview.
	- Get-AzureRmSqlServerKeyVaultKey : This cmdlet returns a list of Azure Key Vault keys added to a Sql Server.
	- Add-AzureRmSqlServerKeyVaultKey : This cmdlet adds an Azure Key Vault key to a Sql Server.
	- Remove-AzureRmSqlServerKeyVaultKey : This cmdlet removes an Azure Key Vault key from a Sql Server.
	- Get-AzureRmSqlServerTransparentDataEncryptionProtector : This cmdlet returns the current encryption protector for a Sql Server.
	- Set-AzureRmSqlServerTransparentDataEncryptionProtector : This cmdlet sets the encryption protector for a Sql Server. The encryption protector can be set to a key from Azure Key Vault or a key that is managed by Azure Sql.
* New feature: Set--AzureRmSqlDatabaseAuditing  and Set-AzureRmSqlDatabaseServerAuditingPolicy supports setting secondary storage key for AuditType Blob
* Bug fix: Remove-AzureRmSqlDatabaseAuditing should set the UseServerDefault value to disabled
* Bug fix: Fixing an issue of selecting classic storage account when creating / updating Auditing or Threat Detection policies
* Bug fix: Set-AzureRmSqlDatabaseAuditing and Set-AzureRmSqlDatabaseServerAuditingPolicy commands use the AuditType value that was previously defined in case it has not been configured by the user.
* Bug fix: In case Blob Auditing is defined, Remove-AzureRmSqlDatabaseAuditing and Remove-AzureRmSqlDatabaseServerAuditingPolicy commands disable the Auditing settings.
* Adding new cmdlets for support for Azure SQL feature AutoDR:
	-This is a new feature in Azure SQL that supports failover of multiple Azure Sql Databases to the partner server at the same time during disaster and allows automatic failover
	- Add-AzureRmSqlDatabaseToFailoverGroup add Azure Sql Databases into a Failover Group
	- Get-AzureRmSqlDatabaseFailoverGroup get the Failover Group entity
	- New-AzureRmSqlDatabaseFailoverGroup creates a new Failover Group
	- Remove-AzureRmSqlDatabaseFromFailoverGroup removes Azure Sql Databases from a Failover Group
	- Remove-AzureRmSqlDatabaseFailoverGroup Failover Group deletes the Failover Group
	- Set-AzureRmSqlDatabaseFailoverGroup set Azure Sql Database Failover Policy and Grace Period entities of the Failover Group
	- Switch-AzureRmSqlDatabaseFailoverGroup issues the failover operation with data loss or without data loss

## Version 2.5.0
* Added new return parameter "AuditType" to Get-AzureRmSqlDatabaseAuditingPolicy and Get-AzureRmSqlServerAuditingPolicy returned object
    - This parameter value indicates the returned auditing policy type - Table or Blob.

## Version 2.4.0
* Added storage properties to cmdlets for Azure SQL threat detection policy management at database and server level
    - StorageAccountName
    - RetentionInDays
* Removed the unsupported param "AuditAction" from Set-AzureSqlDatabaseServerAuditingPolicy
* Added new param "AuditAction" to Set-AzureSqlDatabaseAuditingPolicy
* Fix for showing on GET and persisting Tags on SET (if not given) for Database, Server and Elastic Pool
    - If Tags is used in command it will save tags, if not it will not wipe out tags on resource.
* Fix for showing on GET and persisting Tags on SET (if not given) for Database, Server and Elastic Pool
    - If Tags is used in command it will save tags, if not it will not wipe out tags on resource.
* Changes for "New-AzureRmSqlDatabase", "Set-AzureRmSqlDatabase" and "Get-AzureRmSqlDatabase" cmdlets
    - Adding a new parameter called "ReadScale" for the 3 cmdlets above.
    - The "ReadScale" parameter has 2 possibl values: "Enabled" or "Disabled" to indicate whether the ReadScale option is turned on for the database.
* Functionality of ReadScale Feature.
    - ReadScale is a new feature in SQL Database, which allows the user to enabled/disable routing read-only requests to Geo-secondary Premium databases.
    - This feature allows the customer to scale up/down their read-only workload flexibly, and unlocked more DTUs for the premium database.
    - To configure ReadScale, user simply specify "ReadScale" paramter with "Enabled/Disabled" at database creation with New-AzureRmSqlDatabase cmdlet,

## Version 2.3.0
<|MERGE_RESOLUTION|>--- conflicted
+++ resolved
@@ -18,12 +18,9 @@
         - Additional information about change #1
 -->
 ## Current Release
-<<<<<<< HEAD
 * Add new cmdlet 'Stop-AzureRmSqlElasticPoolActivity' to support canceling the asynchronous operations on elastic pool
 * Update the response for cmdlets Get-AzureRmSqlDatabaseActivity and Get-AzureRmSqlElasticPoolActivity to reflect more information in the response
-=======
 * Updated to the latest version of the Azure ClientRuntime
->>>>>>> 0458f825
 
 ## Version 4.3.1
 * Fix issue with Default Resource Group in CloudShell
