--- conflicted
+++ resolved
@@ -18,7 +18,6 @@
         - Additional information about change #1
 -->
 ## Current Release
-<<<<<<< HEAD
 * Adding new updated cmdlets for Auditing settings
 	- Adding Get-AzureRmSqlDatabaseAuditing cmdlet which gets the auditing settings of an Azure SQL database.
 	- Adding Get-AzureRmSqlServerAuditing cmdlet which gets the auditing settings of an Azure SQL server.
@@ -32,12 +31,9 @@
 	- Deprecating Use-AzureRmSqlServerAuditingPolicy
 	- Deprecating Remove-AzureRmSqlDatabaseAuditing
 	- Deprecating Remove-AzureRmSqlServerAuditing
-	
-=======
 
 ## Version 3.2.1
 
->>>>>>> 37da663e
 ## Version 3.2.0
 * Add Data Sync PowerShell Cmdlets to AzureRM.Sql
 * Updated AzureRmSqlServer cmdlets to use new REST API version that avoids timeouts when creating server.
