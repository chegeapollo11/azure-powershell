﻿<!--
    Please leave this section at the top of the change log.

    Changes for the current release should go under the section titled "Current Release", and should adhere to the following format:

    ## Current Release
    * Overview of change #1
        - Additional information about change #1
    * Overview of change #2
        - Additional information about change #4
        - Additional information about change #2
    * Overview of change #3
    * Overview of change #4
        - Additional information about change #4

    ## YYYY.MM.DD - Version X.Y.Z (Previous Release)
    * Overview of change #1
        - Additional information about change #1
-->
## Current Release

<<<<<<< HEAD
* Adding new updated cmdlets for Auditing settings
	- Adding Get-AzureRmSqlDatabaseAuditing cmdlet which gets the auditing settings of an Azure SQL database.
	- Adding Get-AzureRmSqlServerAuditing cmdlet which gets the auditing settings of an Azure SQL server.
	- Adding Set-AzureRmSqlDatabaseAuditing cmdlet which changes the auditing settings for an Azure SQL database.
	- Adding Set-AzureRmSqlServerAuditing cmdlet which changes the auditing settings of an Azure SQL server.
* Deprecating the existing Auditing policy cmdlets
	- Deprecating Get-AzureRmSqlDatabaseAuditingPolicy
	- Deprecating Get-AzureRmSqlServerAuditingPolicy
	- Deprecating Set-AzureRmSqlDatabaseAuditingPolicy
	- Deprecating Set-AzureRmSqlServerAuditingPolicy
	- Deprecating Use-AzureRmSqlServerAuditingPolicy
	- Deprecating Remove-AzureRmSqlDatabaseAuditing
	- Deprecating Remove-AzureRmSqlServerAuditing
	
=======
## Version 3.2.0
>>>>>>> a05a04c9
* Add Data Sync PowerShell Cmdlets to AzureRM.Sql
* Updated AzureRmSqlServer cmdlets to use new REST API version that avoids timeouts when creating server.
* Deprecated server upgrade cmdlets because the old server version (2.0) no longer exists.
* Add new optional switch paramter "AssignIdentity" to New-AzureRmSqlServer and Set-AzureRmSqlServer cmdlets to support provisioning of a resource identity for the SQL server resource
* The parameter ResourceGroupName is now optional for Get-AzureRmSqlServer
	- More information can be found in the following issue: https://github.com/Azure/azure-powershell/issues/635

## Version 3.1.0
* Restore-AzureRmSqlDatabase: Update documentation examples

## Version 3.0.1

## Version 3.0.0
* Added -SampleName parameter to New-AzureRmSqlDatabase
* Updates to Failover Group cmdlets
	- Remove 'Tag' parameters
	- Remove 'PartnerResourceGroupName' and 'PartnerServerName' parameters from Remove-AzureRmSqlDatabaseFailoverGroup cmdlet
	- Add 'GracePeriodWithDataLossHours' parameter to New- and Set- cmdlets, which shall eventually replace 'GracePeriodWithDataLossHour'
	- Documentation has been fleshed out and updated
	- Change formatting of returned objects and fix some bugs where fields were not always populated
	- Add 'DatabaseNames' and 'PartnerLocation' properties to Failover Group object
	- Fix bug causing Switch- cmdlet to return immediately rather than waiting for operation to complete
	- Fix integer overflow bug when high grace period values are used
	- Adjust grace period to a minimum of 1 hour if a lower one is provided
* Remove "Usage_Anomaly" from the accepted values for "ExcludedDetectionType" parameter of Set-AzureRmSqlDatabaseThreatDetectionPolicy cmdlet and Set-AzureRmSqlServerThreatDetectionPolicy cmdlet.

## Version 2.8.0
* Bug fixes on Azure Failover Group Cmdlets
	- Fix for operation polling
	- Fix GracePeriodWithDataLossHour value when setting FailoverPolicy to Manual
	- Adding obsolete warnings to upcoming parameter changes.

## Version 2.7.0
* Bug fix - Auditing and Threat Detection cmdlets now return a meangfull error instead of null refernce error.
* Updating Transparent Data Encryption (TDE) with Bring Your Own Key (BYOK) support cmdlets for updated API.

## Version 2.6.0
* Adding new cmdlets for support for Azure SQL feature Transparent Data Encryption (TDE) with Bring Your Own Key (BYOK) Support
	- TDE with BYOK support is a new feature in Azure SQL, which allows users to encrypt their database with a key from Azure Key Vault. This feature is currently in private preview.
	- Get-AzureRmSqlServerKeyVaultKey : This cmdlet returns a list of Azure Key Vault keys added to a Sql Server.
	- Add-AzureRmSqlServerKeyVaultKey : This cmdlet adds an Azure Key Vault key to a Sql Server.
	- Remove-AzureRmSqlServerKeyVaultKey : This cmdlet removes an Azure Key Vault key from a Sql Server.
	- Get-AzureRmSqlServerTransparentDataEncryptionProtector : This cmdlet returns the current encryption protector for a Sql Server.
	- Set-AzureRmSqlServerTransparentDataEncryptionProtector : This cmdlet sets the encryption protector for a Sql Server. The encryption protector can be set to a key from Azure Key Vault or a key that is managed by Azure Sql.
* New feature: Set--AzureRmSqlDatabaseAuditing  and Set-AzureRmSqlDatabaseServerAuditingPolicy supports setting secondary storage key for AuditType Blob
* Bug fix: Remove-AzureRmSqlDatabaseAuditing should set the UseServerDefault value to disabled
* Bug fix: Fixing an issue of selecting classic storage account when creating / updating Auditing or Threat Detection policies
* Bug fix: Set-AzureRmSqlDatabaseAuditing and Set-AzureRmSqlDatabaseServerAuditingPolicy commands use the AuditType value that was previously defined in case it has not been configured by the user.
* Bug fix: In case Blob Auditing is defined, Remove-AzureRmSqlDatabaseAuditing and Remove-AzureRmSqlDatabaseServerAuditingPolicy commands disable the Auditing settings.
* Adding new cmdlets for support for Azure SQL feature AutoDR:
	-This is a new feature in Azure SQL that supports failover of multiple Azure Sql Databases to the partner server at the same time during disaster and allows automatic failover
	- Add-AzureRmSqlDatabaseToFailoverGroup add Azure Sql Databases into a Failover Group
	- Get-AzureRmSqlDatabaseFailoverGroup get the Failover Group entity
	- New-AzureRmSqlDatabaseFailoverGroup creates a new Failover Group
	- Remove-AzureRmSqlDatabaseFromFailoverGroup removes Azure Sql Databases from a Failover Group
	- Remove-AzureRmSqlDatabaseFailoverGroup Failover Group deletes the Failover Group
	- Set-AzureRmSqlDatabaseFailoverGroup set Azure Sql Database Failover Policy and Grace Period entities of the Failover Group
	- Switch-AzureRmSqlDatabaseFailoverGroup issues the failover operation with data loss or without data loss

## Version 2.5.0
* Added new return parameter "AuditType" to Get-AzureRmSqlDatabaseAuditingPolicy and Get-AzureRmSqlServerAuditingPolicy returned object
    - This parameter value indicates the returned auditing policy type - Table or Blob.

## Version 2.4.0
* Added storage properties to cmdlets for Azure SQL threat detection policy management at database and server level
    - StorageAccountName
    - RetentionInDays
* Removed the unsupported param "AuditAction" from Set-AzureSqlDatabaseServerAuditingPolicy
* Added new param "AuditAction" to Set-AzureSqlDatabaseAuditingPolicy
* Fix for showing on GET and persisting Tags on SET (if not given) for Database, Server and Elastic Pool
    - If Tags is used in command it will save tags, if not it will not wipe out tags on resource.
* Fix for showing on GET and persisting Tags on SET (if not given) for Database, Server and Elastic Pool
    - If Tags is used in command it will save tags, if not it will not wipe out tags on resource.
* Changes for "New-AzureRmSqlDatabase", "Set-AzureRmSqlDatabase" and "Get-AzureRmSqlDatabase" cmdlets
    - Adding a new parameter called "ReadScale" for the 3 cmdlets above.
    - The "ReadScale" parameter has 2 possibl values: "Enabled" or "Disabled" to indicate whether the ReadScale option is turned on for the database.
* Functionality of ReadScale Feature.
    - ReadScale is a new feature in SQL Database, which allows the user to enabled/disable routing read-only requests to Geo-secondary Premium databases.
    - This feature allows the customer to scale up/down their read-only workload flexibly, and unlocked more DTUs for the premium database.
    - To configure ReadScale, user simply specify "ReadScale" paramter with "Enabled/Disabled" at database creation with New-AzureRmSqlDatabase cmdlet,

## Version 2.3.0<|MERGE_RESOLUTION|>--- conflicted
+++ resolved
@@ -18,8 +18,6 @@
         - Additional information about change #1
 -->
 ## Current Release
-
-<<<<<<< HEAD
 * Adding new updated cmdlets for Auditing settings
 	- Adding Get-AzureRmSqlDatabaseAuditing cmdlet which gets the auditing settings of an Azure SQL database.
 	- Adding Get-AzureRmSqlServerAuditing cmdlet which gets the auditing settings of an Azure SQL server.
@@ -34,9 +32,7 @@
 	- Deprecating Remove-AzureRmSqlDatabaseAuditing
 	- Deprecating Remove-AzureRmSqlServerAuditing
 	
-=======
 ## Version 3.2.0
->>>>>>> a05a04c9
 * Add Data Sync PowerShell Cmdlets to AzureRM.Sql
 * Updated AzureRmSqlServer cmdlets to use new REST API version that avoids timeouts when creating server.
 * Deprecated server upgrade cmdlets because the old server version (2.0) no longer exists.
