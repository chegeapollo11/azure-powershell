--- conflicted
+++ resolved
@@ -18,11 +18,8 @@
         - Additional information about change #1
 -->
 ## Current Release
-<<<<<<< HEAD
+* Fixed issue with using Update-AzureRmSqlDatabaseVulnerabilityAssessmentSettings with storage account name parameter set
 * Minor changes for upcoming AzureRM to Az transition
-=======
-* Fixed issue with using Update-AzureRmSqlDatabaseVulnerabilityAssessmentSettings with storage account name parameter set
->>>>>>> 69eb53d9
 
 ## Version 4.11.5
 * Fixed issue where some backup cmdlets would not recognize the current azure subscription
