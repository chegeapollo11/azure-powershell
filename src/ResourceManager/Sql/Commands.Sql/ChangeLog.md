<!--
    Please leave this section at the top of the change log.

    Changes for the current release should go under the section titled "Current Release", and should adhere to the following format:

    ## Current Release
    * Overview of change #1
        - Additional information about change #1
    * Overview of change #2
        - Additional information about change #4
        - Additional information about change #2
    * Overview of change #3
    * Overview of change #4
        - Additional information about change #4

    ## YYYY.MM.DD - Version X.Y.Z (Previous Release)
    * Overview of change #1
        - Additional information about change #1
-->
## Current Release
<<<<<<< HEAD
* Fixed issue with using Get-AzureRmSqlDatabaseVulnerabilityAssessment with DotNet core

## Version 4.12
=======

## Version 4.12.0
* Added new cmdlets for CRUD operations on Azure Sql Database Managed Instance and Azure Sql Managed Database
	- Get-AzureRmSqlInstance
	- New-AzureRmSqlInstance
	- Set-AzureRmSqlInstance
	- Remove-AzureRmSqlInstance
	- Get-AzureRmSqlInstanceDatabase
	- New-AzureRmSqlInstanceDatabase
	- Restore-AzureRmSqlInstanceDatabase
	- Remove-AzureRmSqlInstanceDatabase
>>>>>>> 658a82ab
* Enabled Extended Auditing Policy management on a server or a database.
	- New parameter (PredicateExpression) was added to enable filtering of audit logs.
	- Cmdlets were modified to use SQL clients instead of Legacy clients.
	- Set-AzureRmSqlServerAuditing.
	- Get-AzureRmSqlServerAuditing.
	- Set-AzureRmSqlDatabaseAuditing.
	- Get-AzureRmSqlDatabaseAuditing.

* Fixed issue with using Update-AzureRmSqlDatabaseVulnerabilityAssessmentSettings with storage account name parameter set

## Version 4.11.5
* Fixed issue where some backup cmdlets would not recognize the current azure subscription
* Fixed issue where Tags were not being added correctly in New-AzureRmSqlDatabaseCopy 

## Version 4.11.3
* Fixed issue with default resource groups not being set.
* Updated common runtime assemblies

## Version 4.11.2
* Fixed issue with default resource groups not being set.
* Deprecated cmdlets and parameters:
	- Get-AzureRmSqlServerBackupLongTermRetentionVault cmdlet
	- Set-AzureRmSqlServerBackupLongTermRetentionVault cmdlet
	- Get-AzureRmSqlDatabaseBackupLongTermRetentionPolicy -Current parameter
	- Set-AzureRmSqlDatabaseBackupLongTermRetentionPolicy -State parameter
* Upcoming breaking changes:
	- Set-AzureRmSqlDatabaseBackupLongTermRetentionPolicy
		- -ResourceId parameter will refer to the id of the policy being set, rather than RecoveryServicesBackupPolicyResourceId

## Version 4.11.1
* Updated to the latest version of the Azure ClientRuntime.

## Version 4.11.0
* Adding Server Advanced Threat Protection support with the following cmdlets:
	- Enable-AzureRmSqlServerAdvancedThreatProtection; Disable-AzureRmSqlServerAdvancedThreatProtection; Get-AzureRmSqlServerAdvancedThreatProtectionPolicy
* Adding Vulnerability Assessment support with the following cmdlets:
	- Update-AzureRmSqlDatabaseVulnerabilityAssessmentSettings; Get-AzureRmSqlDatabaseVulnerabilityAssessmentSettings; Clear-AzureRmSqlDatabaseVulnerabilityAssessmentSettings
	- Set-AzureRmSqlDatabaseVulnerabilityAssessmentRuleBaseline; Get-AzureRmSqlDatabaseVulnerabilityAssessmentRuleBaseline; Clear-AzureRmSqlDatabaseVulnerabilityAssessmentRuleBaseline
	- Convert-AzureRmSqlDatabaseVulnerabilityAssessmentScan; Get-AzureRmSqlDatabaseVulnerabilityAssessmentScanRecord; Start-AzureRmSqlDatabaseVulnerabilityAssessmentScan
* Fixed example in Remove-AzureRmSqlServerFirewallRule
* Fix datetime handling incorrectly for non-us base culture in Get-AzureSqlSyncGroupLog
* Updated all help files to include full parameter types and correct input/output types.

## Version 4.10.0
* Adding new Cmdlets for Management.Sql to allow customers to add TDE Certificate to Sql Server instance or a Managed Instance
	- Add-AzureRmSqlServerTransparentDataEncryptionCertificate
	- Add-AzureRmSqlManagedInstanceTransparentDataEncryptionCertificate

## Version 4.9.0
* Clarified User-Defined Restore Points for SQLDW in New-AzureRmSqlDatabaseRestorePoint help
* Fixed formatting of OutputType in help files
* Updated documentation of -ComputeGeneration parameter in several cmdlets

## Version 4.6.1
* Updated example in the help file for Get-AzureRmSqlDatabaseExpanded
* Updated Set-AzureRmSqlServerAuditing and Set-AzureRmSqlDatabaseAuditing Cmdlets
    - Added a new parameter called StorageAccountSubscriptionId.
	- Added a new example for each modified cmdlet.

## Version 4.6.0
* Updated the following cmdlets with optional LicenseType parameter
	- New-AzureRmSqlDatabase; Set-AzureRmSqlDatabase
	- New-AzureRmSqlElasticPool; Set-AzureRmSqlElasticPool
	- New-AzureRmSqlDatabaseCopy
	- New-AzureRmSqlDatabaseSecondary
	- Restore-AzureRmSqlDatabase

## Version 4.5.0
* Updated Auditing cmdlets to allow removing AuditActions or AuditActionGroups
* Fixed issue with Set-AzureRmSqlDatabaseBackupLongTermRetentionPolicy when setting a new flexible retention policy where the command would fail with 'Configure long term retention policy with azure recovery service vault and policy is no longer supported. Please submit request with the new flexible retention policy'.
* Update all Azure Sql Database/ElasticPool Creation/Update related cmdlets to use the new Database API, which support Sku property for scale and tier-related properties.
* The updated cmdlets including:
	- New-AzureRmSqlDatabase; Set-AzureRmSqlDatabase
	- New-AzureRmSqlElasticPool; Set-AzureRmSqlElasticPool
	- New-AzureRmSqlDatabaseCopy
	- New-AzureRmSqlDatabaseSecondary
	- Restore-AzureRmSqlDatabase

## Version 4.4.1
* Set minimum dependency of module to PowerShell 5.0

## Version 4.4.0
* Add new cmdlet 'Stop-AzureRmSqlElasticPoolActivity' to support canceling the asynchronous operations on elastic pool
* Update the response for cmdlets Get-AzureRmSqlDatabaseActivity and Get-AzureRmSqlElasticPoolActivity to reflect more information in the response
* Updated to the latest version of the Azure ClientRuntime

## Version 4.3.1
* Fix issue with Default Resource Group in CloudShell
* Fixed issue with cleaning up scripts in build

## Version 4.3.0
* Fixed issue with importing aliases
* Get-AzureRmSqlServer, New-AzureRmSqlServer, and Remove-AzureRmSqlServer response now includes FullyQualifiedDomainName property.
* Added Get-AzureRmSqlDatabaseLongTermRetentionBackup and Remove-AzureRmSqlDatabaseLongTermRetentionBackup
* Updated Get-AzureRmSqlDatabaseBackupLongTermRetentionPolicy and Set-AzureRmSqlDatabaseBackupLongTermRetentionPolicy to work with Long Term Retention V2
* Updated Restore-AzureRmSqlDatabase to work with Long Term Retention V2 resource IDs

## Version 4.2.0
* Update the Auditing commands parameters description
* Added Location Completer to -Location parameters allowing tab completion through valid Locations
* Added ResourceGroup Completer to -ResourceGroup parameters allowing tab completion through resource groups in current subscription
* Added -AsJob parameter to long running cmdlets
* Obsoleted -DatabaseName parameter from Get-AzureRmSqlServiceObjective
* Adding New-AzureRmSqlDatabaseRestorePoint, Remove-AzureRmSqlDatabaseRestorePoint and output model of Get-AzureRmSqlDatabaseRestorePoints will have one more field

## Version 4.1.1
* Added ability to rename database using Set-AzureRmSqlDatabase
* Fixed issue https://github.com/Azure/azure-powershell/issues/4974
	- Providing invalid AUDIT_CHANGED_GROUP value for auditing cmdlets no longer throws an error and will be removed in an upcoming release.
* Fixed issue https://github.com/Azure/azure-powershell/issues/5046
	- AuditAction parameter in auditing cmdlets is no longer being ignored
* Fixed an issue in Auditing cmdlets when 'Secondary' StorageKeyType is provided
	- When setting blob auditing, the primary storage account key was used instead of the secondary key when providing 'Secondary' value for StorageKeyType parameter.
* Changing the wording for confirmation message from Set-AzureRmSqlServerTransparentDataEncryptionProtector

## Version 4.0.1
* Fixed assembly loading issue that caused some cmdlets to fail when executing

## Version 4.0.0
* Adding support for list and cancel the asynchronous updateslo operation on the database
	- update existing cmdlet Get-AzureRmSqlDatabaseActivity to return DB updateslo operation status.
	- add new cmdlet Stop-AzureRmSqlDatabaseActivity for cancel the asynchronous updateslo operation on the database.
* Adding support for Zone Redundancy for databases and elastic pools
	- Adding ZoneRedundant switch parameter to New-AzureRmSqlDatabase
	- Adding ZoneRedundant switch parameter to Set-AzureRmSqlDatabase
	- Adding ZoneRedundant switch parameter to New-AzureRmSqlElasticPool
	- Adding ZoneRedundant switch parameter to Set-AzureRmSqlElasticPool
* Adding support for Server DNS Aliases
	- Adding Get-AzureRmSqlServerDnsAlias cmdlet which gets server dns aliases by server and alias name or a list of server dns aliases for an azure Sql Server.
	- Adding New-AzureRmSqlServerDnsAlias cmdlet which creates new server dns alias for a given Azure Sql server
	- Adding Set-AzurermSqlServerDnsAlias cmlet which allows updating a Azure Sql Server to which server dns alias is pointing
	- Adding Remove-AzureRmSqlServerDnsAlias cmdlet which removes a server dns alias for a Azure Sql Server
* Add support for online help
    - Run Get-Help with the -Online parameter to open the online help in your default Internet browser

## Version 3.4.1

## Version 3.4.0
* Adding support for Virtual Network Rules
	- Adding Get-AzureRmSqlServerVirtualNetworkRule cmdlet which gets the virtual network rules by a specific rule name or a list of virtual network rules in an Azure Sql server.
	- Adding Set-AzureRmSqlServerVirtualNetworkRule cmdlet which changes the virtual network that the rule points to.
	- Adding Remove-AzureRmSqlServerVirtualNetworkRule cmdlet which removes a virtual network rule for an Azure Sql server.
	- Adding New-AzureRmSqlServerVirtualNetworkRule cmdlet which creates a new virtual network rule for an Azure Sql server.

## Version 3.3.1

## Version 3.3.0
* Updating Set-AzureRmSqlServerTransparentDataEncryptionProtector to display a warning and require confirmation if the Encryption Protector Type is being set to AzureKeyVault
* Adding new updated cmdlets for Auditing settings
	- Adding Get-AzureRmSqlDatabaseAuditing cmdlet which gets the auditing settings of an Azure SQL database.
	- Adding Get-AzureRmSqlServerAuditing cmdlet which gets the auditing settings of an Azure SQL server.
	- Adding Set-AzureRmSqlDatabaseAuditing cmdlet which changes the auditing settings for an Azure SQL database.
	- Adding Set-AzureRmSqlServerAuditing cmdlet which changes the auditing settings of an Azure SQL server.
* Deprecating the existing Auditing policy cmdlets
	- Deprecating Get-AzureRmSqlDatabaseAuditingPolicy
	- Deprecating Get-AzureRmSqlServerAuditingPolicy
	- Deprecating Set-AzureRmSqlDatabaseAuditingPolicy
	- Deprecating Set-AzureRmSqlServerAuditingPolicy
	- Deprecating Use-AzureRmSqlServerAuditingPolicy
	- Deprecating Remove-AzureRmSqlDatabaseAuditing
	- Deprecating Remove-AzureRmSqlServerAuditing
* Schema file parsing for Update-AzureRmSqlSyncGroup is now case insensitive.

## Version 3.2.1

## Version 3.2.0
* Add Data Sync PowerShell Cmdlets to AzureRM.Sql
* Updated AzureRmSqlServer cmdlets to use new REST API version that avoids timeouts when creating server.
* Deprecated server upgrade cmdlets because the old server version (2.0) no longer exists.
* Add new optional switch paramter "AssignIdentity" to New-AzureRmSqlServer and Set-AzureRmSqlServer cmdlets to support provisioning of a resource identity for the SQL server resource
* The parameter ResourceGroupName is now optional for Get-AzureRmSqlServer
	- More information can be found in the following issue: https://github.com/Azure/azure-powershell/issues/635

## Version 3.1.0
* Restore-AzureRmSqlDatabase: Update documentation examples

## Version 3.0.1

## Version 3.0.0
* Added -SampleName parameter to New-AzureRmSqlDatabase
* Updates to Failover Group cmdlets
	- Remove 'Tag' parameters
	- Remove 'PartnerResourceGroupName' and 'PartnerServerName' parameters from Remove-AzureRmSqlDatabaseFailoverGroup cmdlet
	- Add 'GracePeriodWithDataLossHours' parameter to New- and Set- cmdlets, which shall eventually replace 'GracePeriodWithDataLossHour'
	- Documentation has been fleshed out and updated
	- Change formatting of returned objects and fix some bugs where fields were not always populated
	- Add 'DatabaseNames' and 'PartnerLocation' properties to Failover Group object
	- Fix bug causing Switch- cmdlet to return immediately rather than waiting for operation to complete
	- Fix integer overflow bug when high grace period values are used
	- Adjust grace period to a minimum of 1 hour if a lower one is provided
* Remove "Usage_Anomaly" from the accepted values for "ExcludedDetectionType" parameter of Set-AzureRmSqlDatabaseThreatDetectionPolicy cmdlet and Set-AzureRmSqlServerThreatDetectionPolicy cmdlet.

## Version 2.8.0
* Bug fixes on Azure Failover Group Cmdlets
	- Fix for operation polling
	- Fix GracePeriodWithDataLossHour value when setting FailoverPolicy to Manual
	- Adding obsolete warnings to upcoming parameter changes.

## Version 2.7.0
* Bug fix - Auditing and Threat Detection cmdlets now return a meangfull error instead of null refernce error.
* Updating Transparent Data Encryption (TDE) with Bring Your Own Key (BYOK) support cmdlets for updated API.

## Version 2.6.0
* Adding new cmdlets for support for Azure SQL feature Transparent Data Encryption (TDE) with Bring Your Own Key (BYOK) Support
	- TDE with BYOK support is a new feature in Azure SQL, which allows users to encrypt their database with a key from Azure Key Vault. This feature is currently in private preview.
	- Get-AzureRmSqlServerKeyVaultKey : This cmdlet returns a list of Azure Key Vault keys added to a Sql Server.
	- Add-AzureRmSqlServerKeyVaultKey : This cmdlet adds an Azure Key Vault key to a Sql Server.
	- Remove-AzureRmSqlServerKeyVaultKey : This cmdlet removes an Azure Key Vault key from a Sql Server.
	- Get-AzureRmSqlServerTransparentDataEncryptionProtector : This cmdlet returns the current encryption protector for a Sql Server.
	- Set-AzureRmSqlServerTransparentDataEncryptionProtector : This cmdlet sets the encryption protector for a Sql Server. The encryption protector can be set to a key from Azure Key Vault or a key that is managed by Azure Sql.
* New feature: Set--AzureRmSqlDatabaseAuditing  and Set-AzureRmSqlDatabaseServerAuditingPolicy supports setting secondary storage key for AuditType Blob
* Bug fix: Remove-AzureRmSqlDatabaseAuditing should set the UseServerDefault value to disabled
* Bug fix: Fixing an issue of selecting classic storage account when creating / updating Auditing or Threat Detection policies
* Bug fix: Set-AzureRmSqlDatabaseAuditing and Set-AzureRmSqlDatabaseServerAuditingPolicy commands use the AuditType value that was previously defined in case it has not been configured by the user.
* Bug fix: In case Blob Auditing is defined, Remove-AzureRmSqlDatabaseAuditing and Remove-AzureRmSqlDatabaseServerAuditingPolicy commands disable the Auditing settings.
* Adding new cmdlets for support for Azure SQL feature AutoDR:
	-This is a new feature in Azure SQL that supports failover of multiple Azure Sql Databases to the partner server at the same time during disaster and allows automatic failover
	- Add-AzureRmSqlDatabaseToFailoverGroup add Azure Sql Databases into a Failover Group
	- Get-AzureRmSqlDatabaseFailoverGroup get the Failover Group entity
	- New-AzureRmSqlDatabaseFailoverGroup creates a new Failover Group
	- Remove-AzureRmSqlDatabaseFromFailoverGroup removes Azure Sql Databases from a Failover Group
	- Remove-AzureRmSqlDatabaseFailoverGroup Failover Group deletes the Failover Group
	- Set-AzureRmSqlDatabaseFailoverGroup set Azure Sql Database Failover Policy and Grace Period entities of the Failover Group
	- Switch-AzureRmSqlDatabaseFailoverGroup issues the failover operation with data loss or without data loss

## Version 2.5.0
* Added new return parameter "AuditType" to Get-AzureRmSqlDatabaseAuditingPolicy and Get-AzureRmSqlServerAuditingPolicy returned object
    - This parameter value indicates the returned auditing policy type - Table or Blob.

## Version 2.4.0
* Added storage properties to cmdlets for Azure SQL threat detection policy management at database and server level
    - StorageAccountName
    - RetentionInDays
* Removed the unsupported param "AuditAction" from Set-AzureSqlDatabaseServerAuditingPolicy
* Added new param "AuditAction" to Set-AzureSqlDatabaseAuditingPolicy
* Fix for showing on GET and persisting Tags on SET (if not given) for Database, Server and Elastic Pool
    - If Tags is used in command it will save tags, if not it will not wipe out tags on resource.
* Fix for showing on GET and persisting Tags on SET (if not given) for Database, Server and Elastic Pool
    - If Tags is used in command it will save tags, if not it will not wipe out tags on resource.
* Changes for "New-AzureRmSqlDatabase", "Set-AzureRmSqlDatabase" and "Get-AzureRmSqlDatabase" cmdlets
    - Adding a new parameter called "ReadScale" for the 3 cmdlets above.
    - The "ReadScale" parameter has 2 possibl values: "Enabled" or "Disabled" to indicate whether the ReadScale option is turned on for the database.
* Functionality of ReadScale Feature.
    - ReadScale is a new feature in SQL Database, which allows the user to enabled/disable routing read-only requests to Geo-secondary Premium databases.
    - This feature allows the customer to scale up/down their read-only workload flexibly, and unlocked more DTUs for the premium database.
    - To configure ReadScale, user simply specify "ReadScale" paramter with "Enabled/Disabled" at database creation with New-AzureRmSqlDatabase cmdlet,

## Version 2.3.0
<|MERGE_RESOLUTION|>--- conflicted
+++ resolved
@@ -18,11 +18,7 @@
         - Additional information about change #1
 -->
 ## Current Release
-<<<<<<< HEAD
 * Fixed issue with using Get-AzureRmSqlDatabaseVulnerabilityAssessment with DotNet core
-
-## Version 4.12
-=======
 
 ## Version 4.12.0
 * Added new cmdlets for CRUD operations on Azure Sql Database Managed Instance and Azure Sql Managed Database
@@ -34,7 +30,6 @@
 	- New-AzureRmSqlInstanceDatabase
 	- Restore-AzureRmSqlInstanceDatabase
 	- Remove-AzureRmSqlInstanceDatabase
->>>>>>> 658a82ab
 * Enabled Extended Auditing Policy management on a server or a database.
 	- New parameter (PredicateExpression) was added to enable filtering of audit logs.
 	- Cmdlets were modified to use SQL clients instead of Legacy clients.
