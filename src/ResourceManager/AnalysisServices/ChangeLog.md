--- conflicted
+++ resolved
@@ -18,11 +18,8 @@
         - Additional information about change #1
 -->
 ## Current Release
-<<<<<<< HEAD
 * Fix issue with Default Resource Group in CloudShell
-=======
 * Fixed issue with cleaning up scripts in build
->>>>>>> 81d0ad7c
 
 ## Version 0.6.4
 * Fixed issue with importing aliases
