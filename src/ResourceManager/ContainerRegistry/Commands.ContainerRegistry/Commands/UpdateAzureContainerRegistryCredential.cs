--- conflicted
+++ resolved
@@ -22,16 +22,7 @@
     [OutputType(typeof(PSContainerRegistryCredential))]
     public class UpdateAzureContainerRegistryCredential : ContainerRegistryCmdletBase
     {
-<<<<<<< HEAD
         [Parameter(Position = 0, Mandatory = true, ParameterSetName = NameResourceGroupParameterSet, HelpMessage = "Resource Group Name.")]
-=======
-        [Parameter(
-            Position = 0,
-            Mandatory = true,
-            ParameterSetName = NameResourceGroupParameterSet,
-            HelpMessage = "Resource Group Name.")]
-        [ResourceGroupCompleter()]
->>>>>>> b8868f31
         [ValidateNotNullOrEmpty]
         public string ResourceGroupName { get; set; }
 
