--- conflicted
+++ resolved
@@ -14,12 +14,7 @@
 ## SYNTAX
 
 ```
-<<<<<<< HEAD
-New-AzureRmAlertRuleWebhook [-ServiceUri] <String> [[-Property] <Hashtable>] [<CommonParameters>]
-=======
-New-AzureRmAlertRuleWebhook [-ServiceUri] <String> [[-Properties] <Hashtable>]
- [-DefaultProfile <IAzureContextContainer>] [<CommonParameters>]
->>>>>>> e35fdf34
+New-AzureRmAlertRuleWebhook [-ServiceUri] <String> [[-Property] <Hashtable>] [-DefaultProfile <IAzureContextContainer>] [<CommonParameters>]
 ```
 
 ## DESCRIPTION
@@ -43,9 +38,6 @@
 
 ## PARAMETERS
 
-<<<<<<< HEAD
-### -Property
-=======
 ### -DefaultProfile
 The credentials, account, tenant, and subscription used for communication with azure
 
@@ -61,8 +53,7 @@
 Accept wildcard characters: False
 ```
 
-### -Properties
->>>>>>> e35fdf34
+### -Property
 Specifies the list of properties in the format @(property1 = 'value1',....).
 
 ```yaml
