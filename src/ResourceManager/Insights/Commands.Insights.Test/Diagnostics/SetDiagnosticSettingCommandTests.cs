﻿// ----------------------------------------------------------------------------------
//
// Copyright Microsoft Corporation
// Licensed under the Apache License, Version 2.0 (the "License");
// you may not use this file except in compliance with the License.
// You may obtain a copy of the License at
// http://www.apache.org/licenses/LICENSE-2.0
// Unless required by applicable law or agreed to in writing, software
// distributed under the License is distributed on an "AS IS" BASIS,
// WITHOUT WARRANTIES OR CONDITIONS OF ANY KIND, either express or implied.
// See the License for the specific language governing permissions and
// limitations under the License.
// ----------------------------------------------------------------------------------

using System;
using System.Collections.Generic;
using System.Management.Automation;
using System.Threading;
using System.Threading.Tasks;
using Microsoft.Azure.Commands.Insights.Diagnostics;
using Microsoft.Azure.Management.Monitor;
using Microsoft.Azure.Management.Monitor.Models;
using Microsoft.Rest.Azure;
using Microsoft.WindowsAzure.Commands.ScenarioTest;
using Moq;
using Xunit;

namespace Microsoft.Azure.Commands.Insights.Test.Diagnostics
{
    public class SetDiagnosticSettingCommandTests
    {
        private readonly SetAzureRmDiagnosticSettingCommand cmdlet;
        private readonly Mock<MonitorManagementClient> insightsManagementClientMock;
        private readonly Mock<IDiagnosticSettingsOperations> insightsDiagnosticsOperationsMock;
        private Mock<ICommandRuntime> commandRuntimeMock;
        private const string resourceId = "/subscriptions/123/resourcegroups/rg/providers/rp/resource/myresource";
        private const string storageAccountId = "/subscriptions/123/resourcegroups/rg/providers/microsoft.storage/accounts/myaccount";
        private const string serviceBusRuleId = "/subscriptions/123/resourcegroups/rg/providers/microsoft.eventhub/namespaces/ns/authorizationrules/ar";
        private const string workspaceId = "/subscriptions/123/resourcegroups/rg/providers/microsoft.operationalinsights/workspaces/wp";
        private const string eventHubAuthRuleId = "/subscriptions/123/resourcegroups/rg/providers/microsoft.eventhub/namespaces/ns/authorizationrules";

<<<<<<< HEAD
=======
        private const string TempServiceName = "service";

>>>>>>> e22a83e5
        DiagnosticSettingsResource ExistingSetting;
        DiagnosticSettingsResource calledSettings = null;

        public SetDiagnosticSettingCommandTests(Xunit.Abstractions.ITestOutputHelper output)
        {
            ServiceManagemenet.Common.Models.XunitTracingInterceptor.AddToContext(new ServiceManagemenet.Common.Models.XunitTracingInterceptor(output));
            this.insightsDiagnosticsOperationsMock = new Mock<IDiagnosticSettingsOperations>();
            this.insightsManagementClientMock = new Mock<MonitorManagementClient>();
            this.commandRuntimeMock = new Mock<ICommandRuntime>();
            this.cmdlet = new SetAzureRmDiagnosticSettingCommand()
            {
                CommandRuntime = commandRuntimeMock.Object,
                MonitorManagementClient = insightsManagementClientMock.Object
            };
            
            this.ExistingSetting = GetDefaultSetting();

            insightsDiagnosticsOperationsMock.Setup(f => f.GetWithHttpMessagesAsync(
                It.IsAny<string>(),
                It.IsAny<string>(),
                It.IsAny<Dictionary<string, List<string>>>(),
                It.IsAny<CancellationToken>()))
                   .Returns(Task.FromResult<AzureOperationResponse<DiagnosticSettingsResource>>(new AzureOperationResponse<DiagnosticSettingsResource>
                   {
                       Body = this.ExistingSetting
                   }));

            insightsDiagnosticsOperationsMock.Setup(f => f.CreateOrUpdateWithHttpMessagesAsync(
                It.IsAny<string>(),
                It.IsAny<DiagnosticSettingsResource>(),
                It.IsAny<string>(),
                It.IsAny<Dictionary<string, List<string>>>(),
                It.IsAny<CancellationToken>()))
<<<<<<< HEAD
                    .Returns((string a, DiagnosticSettingsResource x, string n, Dictionary<string, List<string>> b, CancellationToken c) =>
                    {
                        calledSettings = x;
=======
                    .Returns((string a, DiagnosticSettingsResource x, string name, Dictionary<string, List<string>> b, CancellationToken c) =>
                    {
                        calledSettings = new DiagnosticSettingsResource(name: name)
                        {
                            EventHubAuthorizationRuleId = x.EventHubAuthorizationRuleId,
                            EventHubName = x.EventHubName,
                            Logs = x.Logs,
                            Metrics = x.Metrics,
                            StorageAccountId = x.StorageAccountId,
                            WorkspaceId = x.WorkspaceId
                        };
>>>>>>> e22a83e5
                        return Task.FromResult(new AzureOperationResponse<DiagnosticSettingsResource>
                        {
                            Body = x
                        });
                    });

            insightsManagementClientMock.SetupGet(f => f.DiagnosticSettings).Returns(this.insightsDiagnosticsOperationsMock.Object);

            cmdlet.ResourceId = resourceId;

            // Setup Confirmation
            commandRuntimeMock.Setup(f => f.ShouldProcess(It.IsAny<string>())).Returns(true);
            commandRuntimeMock.Setup(f => f.ShouldProcess(It.IsAny<string>(), It.IsAny<string>())).Returns(true);
            commandRuntimeMock.Setup(f => f.ShouldProcess(It.IsAny<string>(), It.IsAny<string>(), It.IsAny<string>())).Returns(true);
            commandRuntimeMock.Setup(f => f.ShouldContinue(It.IsAny<string>(), It.IsAny<string>())).Returns(true);
        }

        [Fact]
        [Trait(Category.AcceptanceType, Category.CheckIn)]
        public void DisableStorage()
        {
            cmdlet.MyInvocation.BoundParameters["StorageAccountId"] = null;
            cmdlet.ExecuteCmdlet();

            DiagnosticSettingsResource expectedSettings = GetDefaultSetting();
            expectedSettings.StorageAccountId = null;

            VerifyCalledOnce();
            VerifySettings(expectedSettings, this.calledSettings);
        }

        [Fact]
        [Trait(Category.AcceptanceType, Category.CheckIn)]
        public void SetStorage()
        {
            string newStorageId = "otherstorage";
            cmdlet.StorageAccountId = newStorageId;
            cmdlet.MyInvocation.BoundParameters[SetAzureRmDiagnosticSettingCommand.StorageAccountIdParamName] = newStorageId;
            cmdlet.ExecuteCmdlet();

            DiagnosticSettingsResource expectedSettings = GetDefaultSetting();
            expectedSettings.StorageAccountId = newStorageId;

            VerifyCalledOnce();
            VerifySettings(expectedSettings, this.calledSettings);
        }

        [Fact]
        [Trait(Category.AcceptanceType, Category.CheckIn)]
        public void SetServiceBus()
        {
            string newServiceBusId = "otherservicebus";
            cmdlet.ServiceBusRuleId = newServiceBusId;
            cmdlet.MyInvocation.BoundParameters[SetAzureRmDiagnosticSettingCommand.ServiceBusRuleIdParamName] = newServiceBusId;
            cmdlet.ExecuteCmdlet();

            DiagnosticSettingsResource expectedSettings = GetDefaultSetting();
<<<<<<< HEAD

            VerifyCalledOnce();
            VerifySettings(expectedSettings, this.calledSettings);
        }

        [Fact]
        [Trait(Category.AcceptanceType, Category.CheckIn)]
        public void SetEventHubAuthorizationRuleId()
        {
            string newEventHubAuthorizationRuleId = "otherEventHubAuthorizationRuleId";
            cmdlet.EventHubAuthorizationRuleId = newEventHubAuthorizationRuleId;
            cmdlet.MyInvocation.BoundParameters[SetAzureRmDiagnosticSettingCommand.EventHubRuleIdParamName] = newEventHubAuthorizationRuleId;
            cmdlet.ExecuteCmdlet();

            DiagnosticSettingsResource expectedSettings = GetDefaultSetting();
            expectedSettings.EventHubAuthorizationRuleId = newEventHubAuthorizationRuleId;
=======
            expectedSettings.EventHubName = newServiceBusId;
>>>>>>> e22a83e5

            VerifyCalledOnce();
            VerifySettings(expectedSettings, this.calledSettings);

            // Test with EventHubName
            cmdlet.ServiceBusRuleId = null;
            cmdlet.EventHubName = newServiceBusId;
            cmdlet.MyInvocation.BoundParameters[SetAzureRmDiagnosticSettingCommand.EventHubNameParamName] = newServiceBusId;
            cmdlet.ExecuteCmdlet();

            VerifySettings(expectedSettings, this.calledSettings);
        }

        [Fact]
        [Trait(Category.AcceptanceType, Category.CheckIn)]
        public void SetWorkspace()
        {
            string newWorkspaceId = "otherworkspace";
            cmdlet.WorkspaceId = newWorkspaceId;
            cmdlet.MyInvocation.BoundParameters[SetAzureRmDiagnosticSettingCommand.WorkspacetIdParamName] = newWorkspaceId;
            cmdlet.ExecuteCmdlet();

            DiagnosticSettingsResource expectedSettings = GetDefaultSetting();
            expectedSettings.WorkspaceId = newWorkspaceId;

            VerifyCalledOnce();
            VerifySettings(expectedSettings, this.calledSettings);
        }

        [Fact]
        [Trait(Category.AcceptanceType, Category.CheckIn)]
        public void SetSomeCategories()
        {
            cmdlet.Categories = new List<string> { "TestCategory1"};
            cmdlet.Enabled = false;
            cmdlet.MyInvocation.BoundParameters[SetAzureRmDiagnosticSettingCommand.EnabledParamName] = false;
            cmdlet.ExecuteCmdlet();

            DiagnosticSettingsResource expectedSettings = GetDefaultSetting();
            expectedSettings.Logs[0].Enabled = false;

            VerifyCalledOnce();
            VerifySettings(expectedSettings, this.calledSettings);

            // Testing the new categories must be known before the cmdlet can add them
            cmdlet.Categories = new List<string> { "TestCategory3" };
            cmdlet.Enabled = false;
            cmdlet.MyInvocation.BoundParameters[SetAzureRmDiagnosticSettingCommand.EnabledParamName] = false;
            Assert.Throws<ArgumentException>(() => cmdlet.ExecuteCmdlet());
        }

        [Fact]
        [Trait(Category.AcceptanceType, Category.CheckIn)]
        public void SetSomeTimeGrains()
        {
            cmdlet.Timegrains = new List<string> { "PT1H" };
            cmdlet.Enabled = false;
            cmdlet.MyInvocation.BoundParameters[SetAzureRmDiagnosticSettingCommand.EnabledParamName] = false;
            cmdlet.ExecuteCmdlet();

            DiagnosticSettingsResource expectedSettings = GetDefaultSetting();
            expectedSettings.Metrics[1].Enabled = false;

            VerifyCalledOnce();
            VerifySettings(expectedSettings, this.calledSettings);
        }

        [Fact]
        [Trait(Category.AcceptanceType, Category.CheckIn)]
        public void DisableEventHub()
        {
            cmdlet.MyInvocation.BoundParameters[SetAzureRmDiagnosticSettingCommand.EventHubRuleIdParamName] = null;
            cmdlet.ExecuteCmdlet();

            DiagnosticSettingsResource expectedSettings = GetDefaultSetting();
<<<<<<< HEAD
            expectedSettings.EventHubAuthorizationRuleId = null;
=======
            expectedSettings.EventHubName = null;
>>>>>>> e22a83e5

            VerifyCalledOnce();
            VerifySettings(expectedSettings, this.calledSettings);
        }

        [Fact]
        [Trait(Category.AcceptanceType, Category.CheckIn)]
        public void DisableWorkspace()
        {
            cmdlet.MyInvocation.BoundParameters["WorkspaceId"] = null;
            cmdlet.ExecuteCmdlet();

            DiagnosticSettingsResource expectedSettings = GetDefaultSetting();
            expectedSettings.WorkspaceId = null;

            VerifyCalledOnce();
            VerifySettings(expectedSettings, this.calledSettings);
        }

        [Fact]
        [Trait(Category.AcceptanceType, Category.CheckIn)]
        public void InputObjectTest()
        {
            DiagnosticSettingsResource expectedSettings = GetDefaultSetting();

            cmdlet.InputObject =new OutputClasses.PSServiceDiagnosticSettings(expectedSettings);
            cmdlet.ResourceId = resourceId;
            cmdlet.ExecuteCmdlet();

            VerifyCalledOnce();
            VerifySettings(expectedSettings, this.calledSettings);

            expectedSettings = GetDefaultSetting(name: "myName");
            cmdlet.InputObject = new OutputClasses.PSServiceDiagnosticSettings(expectedSettings);
            cmdlet.ResourceId = resourceId;
            cmdlet.Name = "myName";
            cmdlet.ExecuteCmdlet();

            // VerifyCalledOnce();
            VerifySettings(expectedSettings, this.calledSettings);
            Assert.Equal(expectedSettings.Name, this.calledSettings.Name);
        }

        private void VerifyCalledOnce()
        {
            insightsDiagnosticsOperationsMock.Verify(x => x.CreateOrUpdateWithHttpMessagesAsync(
                resourceId,
                It.IsAny<DiagnosticSettingsResource>(),
<<<<<<< HEAD
                It.IsAny<string>(),
=======
                TempServiceName,
>>>>>>> e22a83e5
                It.IsAny<Dictionary<string, List<string>>>(),
                It.IsAny<CancellationToken>()),
                    Times.Once);
        }

        private void VerifySettings(
            DiagnosticSettingsResource expectedSettings,
            DiagnosticSettingsResource actualSettings)
        {
            Assert.Equal(expectedSettings.StorageAccountId, actualSettings.StorageAccountId);
<<<<<<< HEAD
            Assert.Equal(expectedSettings.EventHubAuthorizationRuleId, actualSettings.EventHubAuthorizationRuleId);
=======
            Assert.Equal(expectedSettings.EventHubName, actualSettings.EventHubName);
>>>>>>> e22a83e5
            Assert.Equal(expectedSettings.WorkspaceId, actualSettings.WorkspaceId);
            if (expectedSettings.Logs == null)
            {
                Assert.Null(actualSettings.Logs);
            }
            else
            {
                Assert.Equal(expectedSettings.Logs.Count, actualSettings.Logs.Count);
                for (int i = 0; i < expectedSettings.Logs.Count; i++)
                {
                    var expected = expectedSettings.Logs[i];
                    var actual = actualSettings.Logs[i];
                    Assert.Equal(expected.Category, actual.Category);
                    Assert.Equal(expected.Enabled, actual.Enabled);
                    VerifyRetentionPolicy(expected.RetentionPolicy, actual.RetentionPolicy);
                }
            }

            if (expectedSettings.Metrics == null)
            {
                Assert.Null(actualSettings.Metrics);
            }
            else
            {
                Assert.Equal(expectedSettings.Metrics.Count, actualSettings.Metrics.Count);
                for (int i = 0; i < expectedSettings.Metrics.Count; i++)
                {
                    var expected = expectedSettings.Metrics[i];
                    var actual = actualSettings.Metrics[i];
                    Assert.Equal(expected.TimeGrain, actual.TimeGrain);
                    Assert.Equal(expected.Enabled, actual.Enabled);
                    VerifyRetentionPolicy(expected.RetentionPolicy, actual.RetentionPolicy);
                }
            }
        }

        private static void VerifyRetentionPolicy(RetentionPolicy expected, RetentionPolicy actual)
        {
            if (expected == null)
            {
                Assert.Null(actual);
            }
            else
            {
                Assert.Equal(expected.Days, actual.Days);
                Assert.Equal(expected.Enabled, actual.Enabled);
            }
        }

<<<<<<< HEAD
        private DiagnosticSettingsResource GetDefaultSetting()
        {
            return new DiagnosticSettingsResource
            {
                StorageAccountId = storageAccountId,
=======
        private DiagnosticSettingsResource GetDefaultSetting(string name = null)
        {
            return new DiagnosticSettingsResource(name: name)
            {
                StorageAccountId = storageAccountId,
                EventHubName = serviceBusRuleId,
>>>>>>> e22a83e5
                WorkspaceId = workspaceId,
                Logs = new List<LogSettings>
                {
                    new LogSettings
                    {
                        Category = "TestCategory1",
                        Enabled = true
                    },
                    new LogSettings
                    {
                        Category = "TestCategory2",
                        Enabled = false
                    }
                },
                Metrics = new List<MetricSettings>
                {
                    new MetricSettings
                    {
                        TimeGrain = TimeSpan.FromMinutes(1),
                        Enabled = false
                    },
                    new MetricSettings
                    {
                        TimeGrain = TimeSpan.FromHours(1),
                        Enabled = true
                    }
                },
                EventHubAuthorizationRuleId = eventHubAuthRuleId
            };
        }
    }
}<|MERGE_RESOLUTION|>--- conflicted
+++ resolved
@@ -38,12 +38,7 @@
         private const string serviceBusRuleId = "/subscriptions/123/resourcegroups/rg/providers/microsoft.eventhub/namespaces/ns/authorizationrules/ar";
         private const string workspaceId = "/subscriptions/123/resourcegroups/rg/providers/microsoft.operationalinsights/workspaces/wp";
         private const string eventHubAuthRuleId = "/subscriptions/123/resourcegroups/rg/providers/microsoft.eventhub/namespaces/ns/authorizationrules";
-
-<<<<<<< HEAD
-=======
         private const string TempServiceName = "service";
-
->>>>>>> e22a83e5
         DiagnosticSettingsResource ExistingSetting;
         DiagnosticSettingsResource calledSettings = null;
 
@@ -77,11 +72,6 @@
                 It.IsAny<string>(),
                 It.IsAny<Dictionary<string, List<string>>>(),
                 It.IsAny<CancellationToken>()))
-<<<<<<< HEAD
-                    .Returns((string a, DiagnosticSettingsResource x, string n, Dictionary<string, List<string>> b, CancellationToken c) =>
-                    {
-                        calledSettings = x;
-=======
                     .Returns((string a, DiagnosticSettingsResource x, string name, Dictionary<string, List<string>> b, CancellationToken c) =>
                     {
                         calledSettings = new DiagnosticSettingsResource(name: name)
@@ -93,7 +83,6 @@
                             StorageAccountId = x.StorageAccountId,
                             WorkspaceId = x.WorkspaceId
                         };
->>>>>>> e22a83e5
                         return Task.FromResult(new AzureOperationResponse<DiagnosticSettingsResource>
                         {
                             Body = x
@@ -151,26 +140,7 @@
             cmdlet.ExecuteCmdlet();
 
             DiagnosticSettingsResource expectedSettings = GetDefaultSetting();
-<<<<<<< HEAD
-
-            VerifyCalledOnce();
-            VerifySettings(expectedSettings, this.calledSettings);
-        }
-
-        [Fact]
-        [Trait(Category.AcceptanceType, Category.CheckIn)]
-        public void SetEventHubAuthorizationRuleId()
-        {
-            string newEventHubAuthorizationRuleId = "otherEventHubAuthorizationRuleId";
-            cmdlet.EventHubAuthorizationRuleId = newEventHubAuthorizationRuleId;
-            cmdlet.MyInvocation.BoundParameters[SetAzureRmDiagnosticSettingCommand.EventHubRuleIdParamName] = newEventHubAuthorizationRuleId;
-            cmdlet.ExecuteCmdlet();
-
-            DiagnosticSettingsResource expectedSettings = GetDefaultSetting();
-            expectedSettings.EventHubAuthorizationRuleId = newEventHubAuthorizationRuleId;
-=======
             expectedSettings.EventHubName = newServiceBusId;
->>>>>>> e22a83e5
 
             VerifyCalledOnce();
             VerifySettings(expectedSettings, this.calledSettings);
@@ -246,11 +216,7 @@
             cmdlet.ExecuteCmdlet();
 
             DiagnosticSettingsResource expectedSettings = GetDefaultSetting();
-<<<<<<< HEAD
-            expectedSettings.EventHubAuthorizationRuleId = null;
-=======
             expectedSettings.EventHubName = null;
->>>>>>> e22a83e5
 
             VerifyCalledOnce();
             VerifySettings(expectedSettings, this.calledSettings);
@@ -299,11 +265,7 @@
             insightsDiagnosticsOperationsMock.Verify(x => x.CreateOrUpdateWithHttpMessagesAsync(
                 resourceId,
                 It.IsAny<DiagnosticSettingsResource>(),
-<<<<<<< HEAD
-                It.IsAny<string>(),
-=======
                 TempServiceName,
->>>>>>> e22a83e5
                 It.IsAny<Dictionary<string, List<string>>>(),
                 It.IsAny<CancellationToken>()),
                     Times.Once);
@@ -314,11 +276,7 @@
             DiagnosticSettingsResource actualSettings)
         {
             Assert.Equal(expectedSettings.StorageAccountId, actualSettings.StorageAccountId);
-<<<<<<< HEAD
-            Assert.Equal(expectedSettings.EventHubAuthorizationRuleId, actualSettings.EventHubAuthorizationRuleId);
-=======
             Assert.Equal(expectedSettings.EventHubName, actualSettings.EventHubName);
->>>>>>> e22a83e5
             Assert.Equal(expectedSettings.WorkspaceId, actualSettings.WorkspaceId);
             if (expectedSettings.Logs == null)
             {
@@ -368,20 +326,12 @@
             }
         }
 
-<<<<<<< HEAD
-        private DiagnosticSettingsResource GetDefaultSetting()
-        {
-            return new DiagnosticSettingsResource
-            {
-                StorageAccountId = storageAccountId,
-=======
         private DiagnosticSettingsResource GetDefaultSetting(string name = null)
         {
             return new DiagnosticSettingsResource(name: name)
             {
                 StorageAccountId = storageAccountId,
                 EventHubName = serviceBusRuleId,
->>>>>>> e22a83e5
                 WorkspaceId = workspaceId,
                 Logs = new List<LogSettings>
                 {
