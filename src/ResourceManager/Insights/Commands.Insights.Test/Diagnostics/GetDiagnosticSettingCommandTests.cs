--- conflicted
+++ resolved
@@ -53,12 +53,8 @@
             {
                 Body = new DiagnosticSettingsResource
                 {
-<<<<<<< HEAD
-=======
-                    // Location = "some",
                     EventHubName = "",
                     EventHubAuthorizationRuleId = "",
->>>>>>> 49b1b30f
                     StorageAccountId = "/subscriptions/123/resourcegroups/rg/providers/microsoft.storage/accounts/myaccount",
                     WorkspaceId = "",
                     Logs = new List<LogSettings>
