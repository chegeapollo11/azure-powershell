﻿#  
# Module manifest for module 'Microsoft.Azure.Commands.ServerManagement'  
#  
# Generated by: Microsoft Corporation  
#  

@{  
  
# Version number of this module.  
<<<<<<< HEAD
ModuleVersion = '1.0.1' 
=======
ModuleVersion = '1.0.2' 
>>>>>>> 8c9c6943
  
# ID used to uniquely identify this module  
GUID = '644e6769-1030-4b92-a23d-ec58e9ebf3aa'  
  
# Author of this module  
Author = 'Microsoft Corporation'  
  
# Company or vendor of this module  
CompanyName = 'Microsoft Corporation'  
  
# Copyright statement for this module  
Copyright = 'Microsoft Corporation. All rights reserved.'    
  
# Description of the functionality provided by this module  
Description = 'Microsoft Azure PowerShell - ServerManagement cmdlets for Azure Resource Manager'  
  
# Minimum version of the Windows PowerShell engine required by this module  
PowerShellVersion = '3.0'  
  
# Name of the Windows PowerShell host required by this module  
PowerShellHostName = ''  
  
# Minimum version of the Windows PowerShell host required by this module  
PowerShellHostVersion = ''  
  
# Minimum version of the .NET Framework required by this module  
DotNetFrameworkVersion = '4.5'  
  
# Minimum version of the common language runtime (CLR) required by this module  
CLRVersion='4.0'  
  
# Processor architecture (None, X86, Amd64, IA64) required by this module  
ProcessorArchitecture = 'None'  
  
# Modules that must be imported into the global environment prior to importing this module  
<<<<<<< HEAD
RequiredModules = @( @{ ModuleName = 'AzureRM.Profile'; ModuleVersion = '1.0.10'})
=======
RequiredModules = @( @{ ModuleName = 'AzureRM.Profile'; ModuleVersion = '1.0.11'})
>>>>>>> 8c9c6943
  
# Assemblies that must be loaded prior to importing this module  
RequiredAssemblies = @()  
  
# Script files (.ps1) that are run in the caller's environment prior to importing this module  
ScriptsToProcess = @()  
  
# Type files (.ps1xml) to be loaded when importing this module  
TypesToProcess = @()
  
# Format files (.ps1xml) to be loaded when importing this module  
FormatsToProcess = @( '.\Microsoft.Azure.Commands.ServerManagement.format.ps1xml')
  
# Modules to import as nested modules of the module specified in ModuleToProcess  
NestedModules = @(  
    '.\Microsoft.Azure.Commands.ServerManagement.dll'
)
  
# Functions to export from this module  
FunctionsToExport = '*'  
  
# Cmdlets to export from this module  
CmdletsToExport = '*'  
  
# Variables to export from this module  
VariablesToExport = '*'  
  
# Aliases to export from this module  
AliasesToExport = @()
  
# List of all modules packaged with this module  
ModuleList = @()  
  
# List of all files packaged with this module  
FileList =  @()  
  
# Private data to pass to the module specified in ModuleToProcess  
PrivateData = @{

    PSData = @{

        # Tags applied to this module. These help with module discovery in online galleries.
        # Tags = @()

        # A URL to the license for this module.
        LicenseUri = 'https://raw.githubusercontent.com/Azure/azure-powershell/dev/LICENSE.txt'

        # A URL to the main website for this project.
        ProjectUri = 'https://github.com/Azure/azure-powershell'

        # A URL to an icon representing this module.
        # IconUri = ''

        # ReleaseNotes of this module
        ReleaseNotes = 'https://github.com/Azure/azure-powershell/blob/dev/ChangeLog.md'

    } # End of PSData hashtable

} # End of PrivateData hashtable  

} <|MERGE_RESOLUTION|>--- conflicted
+++ resolved
@@ -7,11 +7,7 @@
 @{  
   
 # Version number of this module.  
-<<<<<<< HEAD
-ModuleVersion = '1.0.1' 
-=======
 ModuleVersion = '1.0.2' 
->>>>>>> 8c9c6943
   
 # ID used to uniquely identify this module  
 GUID = '644e6769-1030-4b92-a23d-ec58e9ebf3aa'  
@@ -47,11 +43,7 @@
 ProcessorArchitecture = 'None'  
   
 # Modules that must be imported into the global environment prior to importing this module  
-<<<<<<< HEAD
-RequiredModules = @( @{ ModuleName = 'AzureRM.Profile'; ModuleVersion = '1.0.10'})
-=======
 RequiredModules = @( @{ ModuleName = 'AzureRM.Profile'; ModuleVersion = '1.0.11'})
->>>>>>> 8c9c6943
   
 # Assemblies that must be loaded prior to importing this module  
 RequiredAssemblies = @()  
