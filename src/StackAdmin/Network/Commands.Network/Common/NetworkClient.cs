﻿// ----------------------------------------------------------------------------------
//
// Copyright Microsoft Corporation
// Licensed under the Apache License, Version 2.0 (the "License");
// you may not use this file except in compliance with the License.
// You may obtain a copy of the License at
// http://www.apache.org/licenses/LICENSE-2.0
// Unless required by applicable law or agreed to in writing, software
// distributed under the License is distributed on an "AS IS" BASIS,
// WITHOUT WARRANTIES OR CONDITIONS OF ANY KIND, either express or implied.
// See the License for the specific language governing permissions and
// limitations under the License.
// ----------------------------------------------------------------------------------

using Microsoft.Azure.Commands.Common.Authentication;
using Microsoft.Azure.Commands.Common.Authentication.Abstractions;
using Microsoft.Azure.Commands.Common.Authentication.Models;
using Microsoft.Azure.Management.Network;
using Microsoft.Azure.Management.Network.Models;
using Microsoft.Rest;
using Microsoft.Rest.Azure;
using Newtonsoft.Json;
using System;
using System.Collections.Generic;
using System.Linq;
using System.Net;
using System.Net.Http;
using System.Net.Http.Headers;
using System.Text;
using System.Threading;
using System.Threading.Tasks;

namespace Microsoft.Azure.Commands.Network
{
    public partial class NetworkClient
    {
        public INetworkManagementClient NetworkManagementClient { get; set; }

        public Action<string> VerboseLogger { get; set; }

        public Action<string> ErrorLogger { get; set; }

        public Action<string> WarningLogger { get; set; }

        public NetworkClient(IAzureContext context)
        {
             // Factories
            var authFactory = AzureSession.Instance.AuthenticationFactory;
            var clientFactory = AzureSession.Instance.ClientFactory;

            var endpoint = AzureEnvironment.Endpoint.ResourceManager;

            // Get parameters
            var handler = new DelegatingHandler[] { new DoubleFetchHandler() };
            var creds = authFactory.GetServiceClientCredentials(context, endpoint);
            var baseUri = context.Environment.GetEndpointAsUri(endpoint);

            // Construct client
            this.NetworkManagementClient = clientFactory.CreateCustomArmClient<NetworkManagementClient>(baseUri, creds, handler);
            this.NetworkManagementClient.SubscriptionId = context.Subscription.Id.ToString();
        }

        public NetworkClient(INetworkManagementClient NetworkManagementClient)
        {
            this.NetworkManagementClient = NetworkManagementClient;
        }

        public NetworkClient()
        {
        }
        public string Generatevpnclientpackage(string resourceGroupName, string virtualNetworkGatewayName, VpnClientParameters parameters)
        {
            return Task.Factory.StartNew(() => GeneratevpnclientpackageAsync(resourceGroupName, virtualNetworkGatewayName, parameters)).Unwrap().GetAwaiter().GetResult();
        }

        public string GenerateVpnProfile(string resourceGroupName, string virtualNetworkGatewayName, VpnClientParameters parameters)
        {
            return Task.Factory.StartNew(() => GenerateVpnProfileAsync(resourceGroupName, virtualNetworkGatewayName, parameters)).Unwrap().GetAwaiter().GetResult();
        }

        public string GetVpnProfilePackageUrl(string resourceGroupName, string virtualNetworkGatewayName)
        {
            return Task.Factory.StartNew(() => GetVpnProfilePackageUrlAsync(resourceGroupName, virtualNetworkGatewayName)).Unwrap().GetAwaiter().GetResult();
        }

        public async Task<string> GeneratevpnclientpackageAsync(string resourceGroupName, string virtualNetworkGatewayName, VpnClientParameters parameters,
            CancellationToken cancellationToken = default(CancellationToken))
        {
            AzureOperationResponse<string> result = await this.GeneratevpnclientpackageWithHttpMessagesAsync(resourceGroupName, virtualNetworkGatewayName,
                parameters, null, cancellationToken).ConfigureAwait(false);
            return result.Body;
        }

        public async Task<string> GenerateVpnProfileAsync(string resourceGroupName, string virtualNetworkGatewayName, VpnClientParameters parameters,
            CancellationToken cancellationToken = default(CancellationToken))
        {
            AzureOperationResponse<string> result = await this.GenerateVpnProfileWithHttpMessagesAsync(resourceGroupName, virtualNetworkGatewayName,
                parameters, null, cancellationToken).ConfigureAwait(false);
            return result.Body;
        }

        public async Task<string> GetVpnProfilePackageUrlAsync(string resourceGroupName, string virtualNetworkGatewayName, CancellationToken cancellationToken = default(CancellationToken))
        {
<<<<<<< HEAD
            AzureOperationResponse<string> result = await this.GetVpnProfilePackageUrlWithHttpMessagesAsync(resourceGroupName, 
                virtualNetworkGatewayName,
                null, 
=======
            AzureOperationResponse<string> result = await this.GetVpnProfilePackageUrlWithHttpMessagesAsync(resourceGroupName,
                virtualNetworkGatewayName,
                null,
>>>>>>> 3fabf11c
                cancellationToken).ConfigureAwait(false);

            return result.Body;
        }

        /// <summary>
        /// The Generatevpnclientpackage operation generates Vpn client package for
        /// P2S client of the virtual network gateway in the specified resource group
        /// through Network resource provider.
        /// </summary>
        /// <param name='resourceGroupName'>
        /// The name of the resource group.
        /// </param>
        /// <param name='virtualNetworkGatewayName'>
        /// The name of the virtual network gateway.
        /// </param>
        /// <param name='parameters'>
        /// Parameters supplied to the Begin Generating  Virtual Network Gateway Vpn
        /// client package operation through Network resource provider.
        /// </param>
        /// <param name='customHeaders'>
        /// Headers that will be added to request.
        /// </param>
        /// <param name='cancellationToken'>
        /// The cancellation token.
        /// </param>
        public async Task<AzureOperationResponse<string>> GeneratevpnclientpackageWithHttpMessagesAsync(string resourceGroupName, string virtualNetworkGatewayName,
            VpnClientParameters parameters, Dictionary<string, List<string>> customHeaders = null, CancellationToken cancellationToken = default(CancellationToken))
        {
            #region 1. Send Async request to generate vpn client package

            // 1. Send Async request to generate vpn client package
            string baseUrl = NetworkManagementClient.BaseUri.ToString();
            string apiVersion = "2016-12-01";

            if (resourceGroupName == null)
            {
                throw new ValidationException(ValidationRules.CannotBeNull, "resourceGroupName");
            }
            if (virtualNetworkGatewayName == null)
            {
                throw new ValidationException(ValidationRules.CannotBeNull, "virtualNetworkGatewayName");
            }
            if (parameters == null)
            {
                throw new ValidationException(ValidationRules.CannotBeNull, "parameters");
            }

            // Construct URL
            var url = new Uri(new Uri(baseUrl + (baseUrl.EndsWith("/") ? "" : "/")), "subscriptions/{subscriptionId}/resourceGroups/{resourceGroupName}/" +
                "providers/Microsoft.Network/virtualnetworkgateways/{virtualNetworkGatewayName}/generatevpnclientpackage").ToString();
            url = url.Replace("{resourceGroupName}", Uri.EscapeDataString(resourceGroupName));
            url = url.Replace("{virtualNetworkGatewayName}", Uri.EscapeDataString(virtualNetworkGatewayName));
            url = url.Replace("{subscriptionId}", Uri.EscapeDataString(NetworkManagementClient.SubscriptionId));
            url += "?" + string.Join("&", string.Format("api-version={0}", Uri.EscapeDataString(apiVersion)));

            // Create HTTP transport objects
            HttpRequestMessage httpRequest = new HttpRequestMessage();
            httpRequest.Method = new HttpMethod("POST");
            httpRequest.RequestUri = new Uri(url);
            // Set Headers
            httpRequest.Headers.TryAddWithoutValidation("x-ms-client-request-id", Guid.NewGuid().ToString());

            // Serialize Request
            string requestContent = JsonConvert.SerializeObject(parameters, NetworkManagementClient.SerializationSettings);
            httpRequest.Content = new StringContent(requestContent, Encoding.UTF8);
            httpRequest.Content.Headers.ContentType = MediaTypeHeaderValue.Parse("application/json; charset=utf-8");

            // Set Credentials
            if (NetworkManagementClient.Credentials != null)
            {
                cancellationToken.ThrowIfCancellationRequested();
                await NetworkManagementClient.Credentials.ProcessHttpRequestAsync(httpRequest, cancellationToken).ConfigureAwait(false);
            }
            // Send Request
            cancellationToken.ThrowIfCancellationRequested();

            var client = this.NetworkManagementClient as NetworkManagementClient;
            HttpClient httpClient = client.HttpClient;
            HttpResponseMessage httpResponse = await httpClient.SendAsync(httpRequest, cancellationToken).ConfigureAwait(false);

            HttpStatusCode statusCode = httpResponse.StatusCode;
            cancellationToken.ThrowIfCancellationRequested();
            if ((int)statusCode != 202)
            {
                string responseContent = await httpResponse.Content.ReadAsStringAsync().ConfigureAwait(false);
                throw new Exception(string.Format("Get-AzureRmVpnClientPackage Operation returned an invalid status code '{0}' with Exception:{1}",
                    statusCode, string.IsNullOrEmpty(responseContent) ? "NotAvailable" : responseContent));
            }

            // Create Result
            var result = new AzureOperationResponse<string>();
            result.Request = httpRequest;
            result.Response = httpResponse;
            string locationResultsUrl = string.Empty;

            // Retrieve the location from LocationUri
            if (httpResponse.Headers.Contains("Location"))
            {
                locationResultsUrl = httpResponse.Headers.GetValues("Location").FirstOrDefault();
            }
            else
            {
                throw new Exception(string.Format("Get-AzureRmVpnClientPackage Operation Failed as no valid Location header received in response!"));
            }

            if (string.IsNullOrEmpty(locationResultsUrl))
            {
                throw new Exception(string.Format("Get-AzureRmVpnClientPackage Operation Failed as no valid Location header value received in response!"));
            }
            #endregion

            #region 2. Wait for Async operation to succeed and then Get the content i.e. VPN Client package Url from locationResults
            //Microsoft.WindowsAzure.Commands.Utilities.Common.TestMockSupport.Delay(60000);

            // 2. Wait for Async operation to succeed
            DateTime startTime = DateTime.UtcNow;
            DateTime giveUpAt = DateTime.UtcNow.AddMinutes(3);

            // Send the Get locationResults request for operaitonId till either we get StatusCode 200 or it time outs (3 minutes in this case)
            while (true)
            {
                HttpRequestMessage newHttpRequest = new HttpRequestMessage();
                newHttpRequest.Method = new HttpMethod("GET");
                newHttpRequest.RequestUri = new Uri(locationResultsUrl);

                if (NetworkManagementClient.Credentials != null)
                {
                    cancellationToken.ThrowIfCancellationRequested();
                    await NetworkManagementClient.Credentials.ProcessHttpRequestAsync(newHttpRequest, cancellationToken).ConfigureAwait(false);
                }

                HttpResponseMessage newHttpResponse = await httpClient.SendAsync(newHttpRequest, cancellationToken).ConfigureAwait(false);

                if ((int)newHttpResponse.StatusCode != 200)
                {
                    if (DateTime.UtcNow > giveUpAt)
                    {
                        string newResponseContent = await newHttpResponse.Content.ReadAsStringAsync().ConfigureAwait(false);

                        throw new Exception(string.Format("Get-AzureRmVpnClientPackage Operation returned an invalid status code '{0}' with Exception:{1} while retrieving " +
                            "the Vpnclient PackageUrl!", newHttpResponse.StatusCode, string.IsNullOrEmpty(newResponseContent) ? "NotAvailable" : newResponseContent));
                    }
                    else
                    {
                        // Wait for 15 seconds before retrying
                        Microsoft.WindowsAzure.Commands.Utilities.Common.TestMockSupport.Delay(15000);
                    }
                }
                else
                {
                    // Get the content i.e.VPN Client package Url from locationResults
                    result.Body = newHttpResponse.Content.ReadAsStringAsync().Result;
                    return result;
                }
            }
            #endregion
        }

        /// <summary>
        /// The Generatevpnclientpackage operation generates Vpn client package for
        /// P2S client of the virtual network gateway in the specified resource group
        /// through Network resource provider.
        /// </summary>
        /// <param name='resourceGroupName'>
        /// The name of the resource group.
        /// </param>
        /// <param name='virtualNetworkGatewayName'>
        /// The name of the virtual network gateway.
        /// </param>
        /// <param name='parameters'>
        /// Parameters supplied to the Begin Generating  Virtual Network Gateway Vpn
        /// client package operation through Network resource provider.
        /// </param>
        /// <param name='customHeaders'>
        /// Headers that will be added to request.
        /// </param>
        /// <param name='cancellationToken'>
        /// The cancellation token.
        /// </param>
        public async Task<AzureOperationResponse<string>> GenerateVpnProfileWithHttpMessagesAsync(string resourceGroupName, string virtualNetworkGatewayName,
            VpnClientParameters parameters, Dictionary<string, List<string>> customHeaders = null, CancellationToken cancellationToken = default(CancellationToken))
        {
            #region Send Async request to generate vpn profile

<<<<<<< HEAD
            // 1. Send Async request to generate vpn client package          
=======
            // 1. Send Async request to generate vpn client package
>>>>>>> 3fabf11c
            string baseUrl = NetworkManagementClient.BaseUri.ToString();
            string apiVersion = "2017-06-01";

            if (resourceGroupName == null)
            {
                throw new ValidationException(ValidationRules.CannotBeNull, "resourceGroupName");
            }
            if (virtualNetworkGatewayName == null)
            {
                throw new ValidationException(ValidationRules.CannotBeNull, "virtualNetworkGatewayName");
            }
            if (parameters == null)
            {
                throw new ValidationException(ValidationRules.CannotBeNull, "parameters");
            }

            // Construct URL
            var url = new Uri(new Uri(baseUrl + (baseUrl.EndsWith("/") ? "" : "/")), "subscriptions/{subscriptionId}/resourceGroups/{resourceGroupName}/" +
                                                                                     "providers/Microsoft.Network/virtualnetworkgateways/{virtualNetworkGatewayName}/generatevpnprofile").ToString();
            url = url.Replace("{resourceGroupName}", Uri.EscapeDataString(resourceGroupName));
            url = url.Replace("{virtualNetworkGatewayName}", Uri.EscapeDataString(virtualNetworkGatewayName));
            url = url.Replace("{subscriptionId}", Uri.EscapeDataString(NetworkManagementClient.SubscriptionId));
            url += "?" + string.Join("&", string.Format("api-version={0}", Uri.EscapeDataString(apiVersion)));

            // Create HTTP transport objects
            HttpRequestMessage httpRequest = new HttpRequestMessage();
            httpRequest.Method = new HttpMethod("POST");
            httpRequest.RequestUri = new Uri(url);
            // Set Headers
            httpRequest.Headers.TryAddWithoutValidation("x-ms-client-request-id", Guid.NewGuid().ToString());

            // Serialize Request
            string requestContent = JsonConvert.SerializeObject(parameters, NetworkManagementClient.SerializationSettings);
            httpRequest.Content = new StringContent(requestContent, Encoding.UTF8);
            httpRequest.Content.Headers.ContentType = MediaTypeHeaderValue.Parse("application/json; charset=utf-8");

            // Set Credentials
            if (NetworkManagementClient.Credentials != null)
            {
                cancellationToken.ThrowIfCancellationRequested();
                await NetworkManagementClient.Credentials.ProcessHttpRequestAsync(httpRequest, cancellationToken).ConfigureAwait(false);
            }
            // Send Request
            cancellationToken.ThrowIfCancellationRequested();

            var client = this.NetworkManagementClient as NetworkManagementClient;
            HttpClient httpClient = client.HttpClient;
            HttpResponseMessage httpResponse = await httpClient.SendAsync(httpRequest, cancellationToken).ConfigureAwait(false);

            HttpStatusCode statusCode = httpResponse.StatusCode;
            cancellationToken.ThrowIfCancellationRequested();
            if ((int)statusCode != 202)
            {
                string responseContent = await httpResponse.Content.ReadAsStringAsync().ConfigureAwait(false);
                throw new Exception(string.Format("Get-AzureRmVpnClientPackage Operation returned an invalid status code '{0}' with Exception:{1}",
                    statusCode, string.IsNullOrEmpty(responseContent) ? "NotAvailable" : responseContent));
            }

            // Create Result
            var result = new AzureOperationResponse<string>();
            result.Request = httpRequest;
            result.Response = httpResponse;
            string locationResultsUrl = string.Empty;

            // Retrieve the location from LocationUri
            if (httpResponse.Headers.Contains("Location"))
            {
                locationResultsUrl = httpResponse.Headers.GetValues("Location").FirstOrDefault();
            }
            else
            {
                throw new Exception(string.Format("Get-AzureRmVpnClientConfiguration Operation Failed as no valid Location header received in response!"));
            }

            if (string.IsNullOrEmpty(locationResultsUrl))
            {
                throw new Exception(string.Format("Get-AzureRmVpnClientConfiguration Operation Failed as no valid Location header value received in response!"));
            }
            #endregion

            #region Wait for Async operation to succeed and then Get the content i.e. VPN Client package Url from locationResults
            //Microsoft.WindowsAzure.Commands.Utilities.Common.TestMockSupport.Delay(60000);
            DateTime startTime = DateTime.UtcNow;
            DateTime giveUpAt = DateTime.UtcNow.AddMinutes(3);

            // Send the Get locationResults request for operaitonId till either we get StatusCode 200 or it time outs (3 minutes in this case)
            while (true)
            {
                HttpRequestMessage newHttpRequest = new HttpRequestMessage();
                newHttpRequest.Method = new HttpMethod("GET");
                newHttpRequest.RequestUri = new Uri(locationResultsUrl);

                if (NetworkManagementClient.Credentials != null)
                {
                    cancellationToken.ThrowIfCancellationRequested();
                    await NetworkManagementClient.Credentials.ProcessHttpRequestAsync(newHttpRequest, cancellationToken).ConfigureAwait(false);
                }

                HttpResponseMessage newHttpResponse = await httpClient.SendAsync(newHttpRequest, cancellationToken).ConfigureAwait(false);

                if ((int)newHttpResponse.StatusCode != 200)
                {
                    if (DateTime.UtcNow > giveUpAt)
                    {
                        string newResponseContent = await newHttpResponse.Content.ReadAsStringAsync().ConfigureAwait(false);

                        throw new Exception(string.Format("Get-AzureRmVpnClientPackage Operation returned an invalid status code '{0}' with Exception:{1} while retrieving " +
                                                          "the Vpnclient PackageUrl!", newHttpResponse.StatusCode, string.IsNullOrEmpty(newResponseContent) ? "NotAvailable" : newResponseContent));
                    }
                    else
                    {
                        // Wait for 30 seconds before retrying
                        Microsoft.WindowsAzure.Commands.Utilities.Common.TestMockSupport.Delay(30000);
                    }
                }
                else
                {
                    // Get the content i.e.VPN Client package Url from locationResults
                    result.Body = newHttpResponse.Content.ReadAsStringAsync().Result;
                    return result;
                }
            }
            #endregion
        }

        /// <summary>
        /// Gets pre-generated vpn profile package SAS URL
        /// </summary>
        /// <param name="resourceGroupName">
        /// Resource Group Name
        /// </param>
        /// <param name="virtualNetworkGatewayName">
        /// Virtual Network Gateway Name
        /// </param>
        /// <param name="customHeaders">
        /// Custom Headers
        /// </param>
        /// <param name="cancellationToken">
        /// Cancellation Token
        /// </param>
        /// <returns></returns>
        public async Task<AzureOperationResponse<string>> GetVpnProfilePackageUrlWithHttpMessagesAsync(string resourceGroupName, string virtualNetworkGatewayName,
            Dictionary<string, List<string>> customHeaders = null, CancellationToken cancellationToken = default(CancellationToken))
        {
            #region Send Async request to get vpn profile package url

<<<<<<< HEAD
            // 1. Send Async request to generate vpn client package          
=======
            // 1. Send Async request to generate vpn client package
>>>>>>> 3fabf11c
            string baseUrl = NetworkManagementClient.BaseUri.ToString();
            string apiVersion = "2017-06-01";

            if (resourceGroupName == null)
            {
                throw new ValidationException(ValidationRules.CannotBeNull, "resourceGroupName");
            }
            if (virtualNetworkGatewayName == null)
            {
                throw new ValidationException(ValidationRules.CannotBeNull, "virtualNetworkGatewayName");
            }
<<<<<<< HEAD
            
=======

>>>>>>> 3fabf11c
            // Construct URL
            var url = new Uri(new Uri(baseUrl + (baseUrl.EndsWith("/") ? "" : "/")), "subscriptions/{subscriptionId}/resourceGroups/{resourceGroupName}/" +
                                                                                     "providers/Microsoft.Network/virtualnetworkgateways/{virtualNetworkGatewayName}/getvpnprofilepackageurl").ToString();
            url = url.Replace("{resourceGroupName}", Uri.EscapeDataString(resourceGroupName));
            url = url.Replace("{virtualNetworkGatewayName}", Uri.EscapeDataString(virtualNetworkGatewayName));
            url = url.Replace("{subscriptionId}", Uri.EscapeDataString(NetworkManagementClient.SubscriptionId));
            url += "?" + string.Join("&", string.Format("api-version={0}", Uri.EscapeDataString(apiVersion)));

            // Create HTTP transport objects
            HttpRequestMessage httpRequest = new HttpRequestMessage();
            httpRequest.Method = new HttpMethod("POST");
            httpRequest.RequestUri = new Uri(url);
<<<<<<< HEAD
            
=======

>>>>>>> 3fabf11c
            // Set Headers
            httpRequest.Headers.TryAddWithoutValidation("x-ms-client-request-id", Guid.NewGuid().ToString());

            // Set Credentials
            if (NetworkManagementClient.Credentials != null)
            {
                cancellationToken.ThrowIfCancellationRequested();
                await NetworkManagementClient.Credentials.ProcessHttpRequestAsync(httpRequest, cancellationToken).ConfigureAwait(false);
            }
            // Send Request
            cancellationToken.ThrowIfCancellationRequested();

            var client = this.NetworkManagementClient as NetworkManagementClient;
            HttpClient httpClient = client.HttpClient;
            HttpResponseMessage httpResponse = await httpClient.SendAsync(httpRequest, cancellationToken).ConfigureAwait(false);

            HttpStatusCode statusCode = httpResponse.StatusCode;
            cancellationToken.ThrowIfCancellationRequested();
            if ((int)statusCode != 202)
            {
                string responseContent = await httpResponse.Content.ReadAsStringAsync().ConfigureAwait(false);
                throw new Exception(string.Format("Get-AzureRmVpnClientPackage Operation returned an invalid status code '{0}' with Exception:{1}",
                    statusCode, string.IsNullOrEmpty(responseContent) ? "NotAvailable" : responseContent));
            }

            // Create Result
            var result = new AzureOperationResponse<string>();
            result.Request = httpRequest;
            result.Response = httpResponse;
            string locationResultsUrl = string.Empty;

            // Retrieve the location from LocationUri
            if (httpResponse.Headers.Contains("Location"))
            {
                locationResultsUrl = httpResponse.Headers.GetValues("Location").FirstOrDefault();
            }
            else
            {
                throw new Exception(string.Format("Get-AzureRmVpnClientConfiguration Operation Failed as no valid Location header received in response!"));
            }

            if (string.IsNullOrEmpty(locationResultsUrl))
            {
                throw new Exception(string.Format("Get-AzureRmVpnClientConfiguration Operation Failed as no valid Location header value received in response!"));
            }
            #endregion

            #region Wait for Async operation to succeed and then Get the content i.e. VPN Client package Url from locationResults
            //Microsoft.WindowsAzure.Commands.Utilities.Common.TestMockSupport.Delay(60000);
            DateTime startTime = DateTime.UtcNow;
            DateTime giveUpAt = DateTime.UtcNow.AddMinutes(3);

            // Send the Get locationResults request for operaitonId till either we get StatusCode 200 or it time outs (3 minutes in this case)
            while (true)
            {
                HttpRequestMessage newHttpRequest = new HttpRequestMessage();
                newHttpRequest.Method = new HttpMethod("GET");
                newHttpRequest.RequestUri = new Uri(locationResultsUrl);

                if (NetworkManagementClient.Credentials != null)
                {
                    cancellationToken.ThrowIfCancellationRequested();
                    await NetworkManagementClient.Credentials.ProcessHttpRequestAsync(newHttpRequest, cancellationToken).ConfigureAwait(false);
                }

                HttpResponseMessage newHttpResponse = await httpClient.SendAsync(newHttpRequest, cancellationToken).ConfigureAwait(false);

                if ((int)newHttpResponse.StatusCode != 200)
                {
                    if (DateTime.UtcNow > giveUpAt)
                    {
                        string newResponseContent = await newHttpResponse.Content.ReadAsStringAsync().ConfigureAwait(false);

                        throw new Exception(string.Format("Get-AzureRmVpnClientPackage Operation returned an invalid status code '{0}' with Exception:{1} while retrieving " +
                                                          "the Vpnclient PackageUrl!", newHttpResponse.StatusCode, string.IsNullOrEmpty(newResponseContent) ? "NotAvailable" : newResponseContent));
                    }
                    else
                    {
                        // Wait for 30 seconds before retrying
                        Microsoft.WindowsAzure.Commands.Utilities.Common.TestMockSupport.Delay(30000);
                    }
                }
                else
                {
                    // Get the content i.e.VPN Client package Url from locationResults
                    result.Body = newHttpResponse.Content.ReadAsStringAsync().Result;
                    return result;
                }
            }
            #endregion
        }
    }
}<|MERGE_RESOLUTION|>--- conflicted
+++ resolved
@@ -101,15 +101,9 @@
 
         public async Task<string> GetVpnProfilePackageUrlAsync(string resourceGroupName, string virtualNetworkGatewayName, CancellationToken cancellationToken = default(CancellationToken))
         {
-<<<<<<< HEAD
-            AzureOperationResponse<string> result = await this.GetVpnProfilePackageUrlWithHttpMessagesAsync(resourceGroupName, 
-                virtualNetworkGatewayName,
-                null, 
-=======
             AzureOperationResponse<string> result = await this.GetVpnProfilePackageUrlWithHttpMessagesAsync(resourceGroupName,
                 virtualNetworkGatewayName,
                 null,
->>>>>>> 3fabf11c
                 cancellationToken).ConfigureAwait(false);
 
             return result.Body;
@@ -295,11 +289,7 @@
         {
             #region Send Async request to generate vpn profile
 
-<<<<<<< HEAD
-            // 1. Send Async request to generate vpn client package          
-=======
             // 1. Send Async request to generate vpn client package
->>>>>>> 3fabf11c
             string baseUrl = NetworkManagementClient.BaseUri.ToString();
             string apiVersion = "2017-06-01";
 
@@ -446,11 +436,7 @@
         {
             #region Send Async request to get vpn profile package url
 
-<<<<<<< HEAD
-            // 1. Send Async request to generate vpn client package          
-=======
             // 1. Send Async request to generate vpn client package
->>>>>>> 3fabf11c
             string baseUrl = NetworkManagementClient.BaseUri.ToString();
             string apiVersion = "2017-06-01";
 
@@ -462,11 +448,6 @@
             {
                 throw new ValidationException(ValidationRules.CannotBeNull, "virtualNetworkGatewayName");
             }
-<<<<<<< HEAD
-            
-=======
-
->>>>>>> 3fabf11c
             // Construct URL
             var url = new Uri(new Uri(baseUrl + (baseUrl.EndsWith("/") ? "" : "/")), "subscriptions/{subscriptionId}/resourceGroups/{resourceGroupName}/" +
                                                                                      "providers/Microsoft.Network/virtualnetworkgateways/{virtualNetworkGatewayName}/getvpnprofilepackageurl").ToString();
@@ -479,11 +460,6 @@
             HttpRequestMessage httpRequest = new HttpRequestMessage();
             httpRequest.Method = new HttpMethod("POST");
             httpRequest.RequestUri = new Uri(url);
-<<<<<<< HEAD
-            
-=======
-
->>>>>>> 3fabf11c
             // Set Headers
             httpRequest.Headers.TryAddWithoutValidation("x-ms-client-request-id", Guid.NewGuid().ToString());
 
