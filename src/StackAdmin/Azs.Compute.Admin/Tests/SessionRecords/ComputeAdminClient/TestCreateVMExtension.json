--- conflicted
+++ resolved
@@ -1,7 +1,67 @@
 {
   "Entries": [
     {
-<<<<<<< HEAD
+      "RequestUri": "/subscriptions/8158498d-27b1-4ccf-9aa1-de0f925731e6/providers/Microsoft.Compute.Admin/locations/local/artifactTypes/VMExtension/publishers/Microsoft/types/MicroExtension/versions/0.1.0?api-version=2015-12-01-preview",
+      "EncodedRequestUri": "L3N1YnNjcmlwdGlvbnMvODE1ODQ5OGQtMjdiMS00Y2NmLTlhYTEtZGUwZjkyNTczMWU2L3Byb3ZpZGVycy9NaWNyb3NvZnQuQ29tcHV0ZS5BZG1pbi9sb2NhdGlvbnMvbG9jYWwvYXJ0aWZhY3RUeXBlcy9WTUV4dGVuc2lvbi9wdWJsaXNoZXJzL01pY3Jvc29mdC90eXBlcy9NaWNyb0V4dGVuc2lvbi92ZXJzaW9ucy8wLjEuMD9hcGktdmVyc2lvbj0yMDE1LTEyLTAxLXByZXZpZXc=",
+      "RequestMethod": "GET",
+      "RequestBody": "",
+      "RequestHeaders": {
+        "x-ms-client-request-id": [
+          "8b7d7510-9455-4784-b03a-5f4c7f13281e"
+        ],
+        "accept-language": [
+          "en-US"
+        ],
+        "User-Agent": [
+          "FxVersion/4.6.25211.01",
+          "Microsoft.AzureStack.Management.Compute.Admin.ComputeAdminClient/0.1.0.0"
+        ]
+      },
+      "ResponseBody": "",
+      "ResponseHeaders": {
+        "Content-Length": [
+          "0"
+        ],
+        "Expires": [
+          "-1"
+        ],
+        "Cache-Control": [
+          "no-cache"
+        ],
+        "Date": [
+          "Wed, 07 Feb 2018 00:08:08 GMT"
+        ],
+        "Pragma": [
+          "no-cache"
+        ],
+        "Server": [
+          "Microsoft-HTTPAPI/2.0"
+        ],
+        "WWW-Authenticate": [
+          "oYG3MIG0oAMKAQChCwYJKoZIgvcSAQICooGfBIGcYIGZBgkqhkiG9xIBAgICAG+BiTCBhqADAgEFoQMCAQ+iejB4oAMCARKicQRvAzi3mM5J7996pwA9RQ6732gS33wbduB2dtNg6/H7wOWP59J2M+VNbIzUXFM6tyF7kulM+d3eCVhW3Ji4vVGl/l6yyo5PYn6TCPNQc5QyxYmJmDJgFA/YqKOLeRPrYb5GCc7EA8NBFWlKwXV+d/Ul"
+        ],
+        "x-ms-correlation-request-id": [
+          "92603d2b-95f5-45ad-99b5-3f72a759f9aa"
+        ],
+        "x-ms-ratelimit-remaining-subscription-writes": [
+          "1180"
+        ],
+        "x-ms-request-id": [
+          "92603d2b-95f5-45ad-99b5-3f72a759f9aa"
+        ],
+        "x-ms-routing-request-id": [
+          "LOCAL:20180207T000809Z:92603d2b-95f5-45ad-99b5-3f72a759f9aa"
+        ],
+        "Strict-Transport-Security": [
+          "max-age=31536000; includeSubDomains"
+        ],
+        "X-Content-Type-Options": [
+          "nosniff"
+        ]
+      },
+      "StatusCode": 404
+    },
+    {
       "RequestUri": "/subscriptions/8158498d-27b1-4ccf-9aa1-de0f925731e6/providers/Microsoft.Compute.Admin/locations/local/artifactTypes/VMExtension/publishers/Microsoft/types/MicroExtension/versions/0.1.0?api-version=2015-12-01-preview",
       "EncodedRequestUri": "L3N1YnNjcmlwdGlvbnMvODE1ODQ5OGQtMjdiMS00Y2NmLTlhYTEtZGUwZjkyNTczMWU2L3Byb3ZpZGVycy9NaWNyb3NvZnQuQ29tcHV0ZS5BZG1pbi9sb2NhdGlvbnMvbG9jYWwvYXJ0aWZhY3RUeXBlcy9WTUV4dGVuc2lvbi9wdWJsaXNoZXJzL01pY3Jvc29mdC90eXBlcy9NaWNyb0V4dGVuc2lvbi92ZXJzaW9ucy8wLjEuMD9hcGktdmVyc2lvbj0yMDE1LTEyLTAxLXByZXZpZXc=",
       "RequestMethod": "DELETE",
@@ -9,21 +69,6 @@
       "RequestHeaders": {
         "x-ms-client-request-id": [
           "8b7d7510-9455-4784-b03a-5f4c7f13281e"
-=======
-      "RequestUri": "/subscriptions/0ff0bbbe-d68d-4314-8f68-80a808b5a6ec/providers/Microsoft.Compute.Admin/locations/local/artifactTypes/VMExtension/publishers/Microsoft/types/MicroExtension/versions/0.1.0?api-version=2015-12-01-preview",
-      "EncodedRequestUri": "L3N1YnNjcmlwdGlvbnMvMGZmMGJiYmUtZDY4ZC00MzE0LThmNjgtODBhODA4YjVhNmVjL3Byb3ZpZGVycy9NaWNyb3NvZnQuQ29tcHV0ZS5BZG1pbi9sb2NhdGlvbnMvbG9jYWwvYXJ0aWZhY3RUeXBlcy9WTUV4dGVuc2lvbi9wdWJsaXNoZXJzL01pY3Jvc29mdC90eXBlcy9NaWNyb0V4dGVuc2lvbi92ZXJzaW9ucy8wLjEuMD9hcGktdmVyc2lvbj0yMDE1LTEyLTAxLXByZXZpZXc=",
-      "RequestMethod": "GET",
-      "RequestBody": "{\r\n  \"properties\": {\r\n    \"vmOsType\": \"Linux\",\r\n    \"computeRole\": \"N/A\",\r\n    \"vmScaleSetEnabled\": false,\r\n    \"supportMultipleExtensions\": true,\r\n    \"isSystemExtension\": false,\r\n    \"sourceBlob\": {\r\n      \"uri\": \"https://github.com/Microsoft/PowerShell-DSC-for-Linux/archive/v1.1.1-294.zip\"\r\n    }\r\n  }\r\n}",
-      "RequestHeaders": {
-        "Content-Type": [
-          "application/json; charset=utf-8"
-        ],
-        "Content-Length": [
-          "308"
-        ],
-        "x-ms-client-request-id": [
-          "bba7eba7-efee-4270-90df-4212c8c81829"
->>>>>>> 6bfdcdb5
         ],
         "accept-language": [
           "en-US"
@@ -38,33 +83,22 @@
         "Content-Length": [
           "0"
         ],
-<<<<<<< HEAD
-=======
-        "Content-Type": [
-          "application/json; charset=utf-8"
-        ],
->>>>>>> 6bfdcdb5
-        "Expires": [
-          "-1"
-        ],
-        "Cache-Control": [
-          "no-cache"
-        ],
-        "Date": [
-<<<<<<< HEAD
+        "Expires": [
+          "-1"
+        ],
+        "Cache-Control": [
+          "no-cache"
+        ],
+        "Date": [
           "Wed, 07 Feb 2018 00:08:08 GMT"
-=======
-          "Fri, 13 Oct 2017 19:54:16 GMT"
->>>>>>> 6bfdcdb5
-        ],
-        "Pragma": [
-          "no-cache"
-        ],
-        "Server": [
-          "Microsoft-HTTPAPI/2.0"
-        ],
-        "WWW-Authenticate": [
-<<<<<<< HEAD
+        ],
+        "Pragma": [
+          "no-cache"
+        ],
+        "Server": [
+          "Microsoft-HTTPAPI/2.0"
+        ],
+        "WWW-Authenticate": [
           "oYG3MIG0oAMKAQChCwYJKoZIgvcSAQICooGfBIGcYIGZBgkqhkiG9xIBAgICAG+BiTCBhqADAgEFoQMCAQ+iejB4oAMCARKicQRvAzi3mM5J7996pwA9RQ6732gS33wbduB2dtNg6/H7wOWP59J2M+VNbIzUXFM6tyF7kulM+d3eCVhW3Ji4vVGl/l6yyo5PYn6TCPNQc5QyxYmJmDJgFA/YqKOLeRPrYb5GCc7EA8NBFWlKwXV+d/Ul"
         ],
         "x-ms-correlation-request-id": [
@@ -78,42 +112,19 @@
         ],
         "x-ms-routing-request-id": [
           "LOCAL:20180207T000809Z:92603d2b-95f5-45ad-99b5-3f72a759f9aa"
-=======
-          "oYG3MIG0oAMKAQChCwYJKoZIgvcSAQICooGfBIGcYIGZBgkqhkiG9xIBAgICAG+BiTCBhqADAgEFoQMCAQ+iejB4oAMCARKicQRvNduuqv9ZEbmK4piLZ+RGce+vRfT8F/LbQwPw7z2tpvXrNKl86FMKPsV5D8gVRSuGN4rQzsaCKYhG22NgPVBtbx6vu3Sw8yaEmAwDOLvxeNQgEMcN0wsICvFFlN0BQzVr3nVvg4IckZQTdxsCx3I5"
-        ],
-        "x-ms-correlation-request-id": [
-          "6fd6b71c-436c-430a-92f8-63ca60b4d280"
-        ],
-        "x-ms-ratelimit-remaining-subscription-writes": [
-          "1198"
-        ],
-        "x-ms-request-id": [
-          "6fd6b71c-436c-430a-92f8-63ca60b4d280"
-        ],
-        "x-ms-routing-request-id": [
-          "LOCAL:20171013T195417Z:6fd6b71c-436c-430a-92f8-63ca60b4d280"
->>>>>>> 6bfdcdb5
-        ],
-        "Strict-Transport-Security": [
-          "max-age=31536000; includeSubDomains"
-        ],
-        "X-Content-Type-Options": [
-          "nosniff"
-        ]
-      },
-<<<<<<< HEAD
+        ],
+        "Strict-Transport-Security": [
+          "max-age=31536000; includeSubDomains"
+        ],
+        "X-Content-Type-Options": [
+          "nosniff"
+        ]
+      },
       "StatusCode": 200
     },
     {
       "RequestUri": "/subscriptions/8158498d-27b1-4ccf-9aa1-de0f925731e6/providers/Microsoft.Compute.Admin/locations/local/artifactTypes/VMExtension/publishers/Microsoft/types/MicroExtension/versions/0.1.0?api-version=2015-12-01-preview",
       "EncodedRequestUri": "L3N1YnNjcmlwdGlvbnMvODE1ODQ5OGQtMjdiMS00Y2NmLTlhYTEtZGUwZjkyNTczMWU2L3Byb3ZpZGVycy9NaWNyb3NvZnQuQ29tcHV0ZS5BZG1pbi9sb2NhdGlvbnMvbG9jYWwvYXJ0aWZhY3RUeXBlcy9WTUV4dGVuc2lvbi9wdWJsaXNoZXJzL01pY3Jvc29mdC90eXBlcy9NaWNyb0V4dGVuc2lvbi92ZXJzaW9ucy8wLjEuMD9hcGktdmVyc2lvbj0yMDE1LTEyLTAxLXByZXZpZXc=",
-=======
-      "StatusCode": 404
-    },
-    {
-      "RequestUri": "/subscriptions/0ff0bbbe-d68d-4314-8f68-80a808b5a6ec/providers/Microsoft.Compute.Admin/locations/local/artifactTypes/VMExtension/publishers/Microsoft/types/MicroExtension/versions/0.1.0?api-version=2015-12-01-preview",
-      "EncodedRequestUri": "L3N1YnNjcmlwdGlvbnMvMGZmMGJiYmUtZDY4ZC00MzE0LThmNjgtODBhODA4YjVhNmVjL3Byb3ZpZGVycy9NaWNyb3NvZnQuQ29tcHV0ZS5BZG1pbi9sb2NhdGlvbnMvbG9jYWwvYXJ0aWZhY3RUeXBlcy9WTUV4dGVuc2lvbi9wdWJsaXNoZXJzL01pY3Jvc29mdC90eXBlcy9NaWNyb0V4dGVuc2lvbi92ZXJzaW9ucy8wLjEuMD9hcGktdmVyc2lvbj0yMDE1LTEyLTAxLXByZXZpZXc=",
->>>>>>> 6bfdcdb5
       "RequestMethod": "PUT",
       "RequestBody": "{\r\n  \"properties\": {\r\n    \"vmOsType\": \"Linux\",\r\n    \"computeRole\": \"N/A\",\r\n    \"vmScaleSetEnabled\": false,\r\n    \"supportMultipleExtensions\": true,\r\n    \"isSystemExtension\": false,\r\n    \"sourceBlob\": {\r\n      \"uri\": \"https://github.com/Microsoft/PowerShell-DSC-for-Linux/archive/v1.1.1-294.zip\"\r\n    }\r\n  }\r\n}",
       "RequestHeaders": {
