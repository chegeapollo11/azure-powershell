--- conflicted
+++ resolved
@@ -19,12 +19,9 @@
 -->
 
 ## Upcoming Release
-<<<<<<< HEAD
+* Fixed an issue when running the `New-AzManagementGroup` command where it tried to cast an async operation as a Management Group. [#21000]
 
 ## Version 6.5.3
-=======
-* Fixed an issue when running the `New-AzManagementGroup` command where it tried to cast an async operation as a Management Group. [#21000]
->>>>>>> d76630c0
 * Updated behavior of Get-AzPolicyDefinition which previously returned all definitions when -Id was provided with a nonexistent policy definition id. Fixed to correctly throw a 404 exception in this case.
 
 ## Version 6.5.2
