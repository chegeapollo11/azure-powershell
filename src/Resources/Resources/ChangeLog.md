--- conflicted
+++ resolved
@@ -18,19 +18,16 @@
         - Additional information about change #1
 -->
 ## Upcoming Release
-<<<<<<< HEAD
 * Fix for issue https://github.com/Azure/azure-powershell/issues/8166
 * Fix for issue https://github.com/Azure/azure-powershell/issues/8235
 * Fix for issue https://github.com/Azure/azure-powershell/issues/6219
 * Fix bug preventing repeat creation of KeyCredentials
-=======
 
 ## Version 1.1.2
 * Fix tagging for resource groups 
     - More information here: https://github.com/Azure/azure-powershell/issues/8166
 * Fix issue where `Get-AzureRmRoleAssignment` doesn't respect -ErrorAction 
     - More information here: https://github.com/Azure/azure-powershell/issues/8235
->>>>>>> 45e264cc
 
 ## Version 1.1.1
 * Fix incorrect examples in `New-AzADAppCredential` and `New-AzADSpCredential` reference documentation
