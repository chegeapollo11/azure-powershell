--- conflicted
+++ resolved
@@ -19,12 +19,9 @@
 -->
 
 ## Upcoming Release
-<<<<<<< HEAD
+* Added `AuxTenant` parameter in `New-AzResourceGroupDeployment`to support cross-tenant deployment.
 
 ## Version 6.15.0
-=======
-* Added `AuxTenant` parameter in `New-AzResourceGroupDeployment`to support cross-tenant deployment.
->>>>>>> 3ec8646f
 * Supported `-SkipClientSideScopeValidation` in RoleAssignment and RoleDefinition related commands. [#22473]
 * Updated Bicep build logic to use --stdout flag instead of creating a temporary file on disk.
 * Fixed exception when `-ApiVersion` is specified for `Get-AzResource`, affected by some resource types.
