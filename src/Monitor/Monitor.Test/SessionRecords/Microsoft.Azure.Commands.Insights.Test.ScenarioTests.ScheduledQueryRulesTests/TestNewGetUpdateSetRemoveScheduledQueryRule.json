{
  "Entries": [
    {
      "RequestUri": "/subscriptions/80430018-24ee-4b28-a7bd-fb23b5a221d6/resourcegroups/ps9481?api-version=2016-09-01",
      "EncodedRequestUri": "L3N1YnNjcmlwdGlvbnMvODA0MzAwMTgtMjRlZS00YjI4LWE3YmQtZmIyM2I1YTIyMWQ2L3Jlc291cmNlZ3JvdXBzL3BzOTQ4MT9hcGktdmVyc2lvbj0yMDE2LTA5LTAx",
      "RequestMethod": "PUT",
      "RequestBody": "{\r\n  \"location\": \"West US\"\r\n}",
      "RequestHeaders": {
        "x-ms-client-request-id": [
          "d8a0998d-191d-4784-87fc-6972e723fd9a"
        ],
        "Accept-Language": [
          "en-US"
        ],
        "User-Agent": [
          "FxVersion/4.6.27817.01",
          "OSName/Windows",
          "OSVersion/Microsoft.Windows.10.0.18362.",
          "Microsoft.Azure.Management.Internal.Resources.ResourceManagementClient/1.3.2"
        ],
        "Content-Type": [
          "application/json; charset=utf-8"
        ],
        "Content-Length": [
          "29"
        ]
      },
      "ResponseHeaders": {
        "Cache-Control": [
          "no-cache"
        ],
        "Pragma": [
          "no-cache"
        ],
        "x-ms-ratelimit-remaining-subscription-writes": [
          "1199"
        ],
        "x-ms-request-id": [
          "ddb75e55-ec0a-4fbd-8023-4ee7470aa4f1"
        ],
        "x-ms-correlation-request-id": [
          "ddb75e55-ec0a-4fbd-8023-4ee7470aa4f1"
        ],
        "x-ms-routing-request-id": [
          "UKSOUTH2:20190910T152824Z:ddb75e55-ec0a-4fbd-8023-4ee7470aa4f1"
        ],
        "Strict-Transport-Security": [
          "max-age=31536000; includeSubDomains"
        ],
        "X-Content-Type-Options": [
          "nosniff"
        ],
        "Date": [
          "Tue, 10 Sep 2019 15:28:24 GMT"
        ],
        "Content-Length": [
          "165"
        ],
        "Content-Type": [
          "application/json; charset=utf-8"
        ],
        "Expires": [
          "-1"
        ]
      },
      "ResponseBody": "{\r\n  \"id\": \"/subscriptions/80430018-24ee-4b28-a7bd-fb23b5a221d6/resourceGroups/ps9481\",\r\n  \"name\": \"ps9481\",\r\n  \"location\": \"westus\",\r\n  \"properties\": {\r\n    \"provisioningState\": \"Succeeded\"\r\n  }\r\n}",
      "StatusCode": 201
    },
    {
      "RequestUri": "/subscriptions/80430018-24ee-4b28-a7bd-fb23b5a221d6/resourceGroups/ps9481/providers/microsoft.insights/components/ps5505?api-version=2015-05-01",
      "EncodedRequestUri": "L3N1YnNjcmlwdGlvbnMvODA0MzAwMTgtMjRlZS00YjI4LWE3YmQtZmIyM2I1YTIyMWQ2L3Jlc291cmNlR3JvdXBzL3BzOTQ4MS9wcm92aWRlcnMvbWljcm9zb2Z0Lmluc2lnaHRzL2NvbXBvbmVudHMvcHM1NTA1P2FwaS12ZXJzaW9uPTIwMTUtMDUtMDE=",
      "RequestMethod": "GET",
      "RequestBody": "",
      "RequestHeaders": {
        "x-ms-client-request-id": [
          "1aab4c6c-4b55-4eb9-92da-3e7d207ff56e"
        ],
        "Accept-Language": [
          "en-US"
        ],
        "User-Agent": [
          "FxVersion/4.6.27817.01",
          "OSName/Windows",
          "OSVersion/Microsoft.Windows.10.0.18362.",
          "Microsoft.Azure.Management.ApplicationInsights.Management.ApplicationInsightsManagementClient/0.2.0.0"
        ]
      },
      "ResponseHeaders": {
        "Cache-Control": [
          "no-cache"
        ],
        "Pragma": [
          "no-cache"
        ],
        "x-ms-failure-cause": [
          "gateway"
        ],
        "x-ms-request-id": [
          "9d3e4731-b993-4a7b-a601-e165db7ce581"
        ],
        "x-ms-correlation-request-id": [
          "9d3e4731-b993-4a7b-a601-e165db7ce581"
        ],
        "x-ms-routing-request-id": [
          "UKSOUTH2:20190910T152824Z:9d3e4731-b993-4a7b-a601-e165db7ce581"
        ],
        "Strict-Transport-Security": [
          "max-age=31536000; includeSubDomains"
        ],
        "X-Content-Type-Options": [
          "nosniff"
        ],
        "Date": [
          "Tue, 10 Sep 2019 15:28:24 GMT"
        ],
        "Content-Type": [
          "application/json; charset=utf-8"
        ],
        "Expires": [
          "-1"
        ],
        "Content-Length": [
          "146"
        ]
      },
      "ResponseBody": "{\r\n  \"error\": {\r\n    \"code\": \"ResourceNotFound\",\r\n    \"message\": \"The Resource 'microsoft.insights/components/ps5505' under resource group 'ps9481' was not found.\"\r\n  }\r\n}",
      "StatusCode": 404
    },
    {
      "RequestUri": "/subscriptions/80430018-24ee-4b28-a7bd-fb23b5a221d6/resourceGroups/ps9481/providers/microsoft.insights/components/ps5505?api-version=2015-05-01",
      "EncodedRequestUri": "L3N1YnNjcmlwdGlvbnMvODA0MzAwMTgtMjRlZS00YjI4LWE3YmQtZmIyM2I1YTIyMWQ2L3Jlc291cmNlR3JvdXBzL3BzOTQ4MS9wcm92aWRlcnMvbWljcm9zb2Z0Lmluc2lnaHRzL2NvbXBvbmVudHMvcHM1NTA1P2FwaS12ZXJzaW9uPTIwMTUtMDUtMDE=",
      "RequestMethod": "PUT",
      "RequestBody": "{\r\n  \"kind\": \"web\",\r\n  \"properties\": {\r\n    \"Application_Type\": \"web\",\r\n    \"Request_Source\": \"AzurePowerShell\"\r\n  },\r\n  \"location\": \"West US\"\r\n}",
      "RequestHeaders": {
        "x-ms-client-request-id": [
          "583b2e39-fce6-41d5-9c39-64a3a68138c3"
        ],
        "Accept-Language": [
          "en-US"
        ],
        "User-Agent": [
          "FxVersion/4.6.27817.01",
          "OSName/Windows",
          "OSVersion/Microsoft.Windows.10.0.18362.",
          "Microsoft.Azure.Management.ApplicationInsights.Management.ApplicationInsightsManagementClient/0.2.0.0"
        ],
        "Content-Type": [
          "application/json; charset=utf-8"
        ],
        "Content-Length": [
          "145"
        ]
      },
      "ResponseHeaders": {
        "Cache-Control": [
          "no-cache"
        ],
        "Pragma": [
          "no-cache"
        ],
        "x-ms-request-id": [
          "583b2e39-fce6-41d5-9c39-64a3a68138c3"
        ],
        "X-Content-Type-Options": [
          "nosniff"
        ],
        "Request-Context": [
          "appId=cid-v1:920e14b1-13f3-461a-a4bb-b4fe6f1a4525"
        ],
        "Access-Control-Expose-Headers": [
          "Request-Context"
        ],
        "Strict-Transport-Security": [
          "max-age=31536000; includeSubDomains"
        ],
        "Server": [
          "Microsoft-IIS/10.0"
        ],
        "X-Powered-By": [
          "ASP.NET"
        ],
        "x-ms-ratelimit-remaining-subscription-writes": [
          "1199"
        ],
        "x-ms-correlation-request-id": [
          "52aeafb6-0c25-4426-bd03-7c4a07fb8356"
        ],
        "x-ms-routing-request-id": [
          "UKSOUTH2:20190910T152833Z:52aeafb6-0c25-4426-bd03-7c4a07fb8356"
        ],
        "Date": [
          "Tue, 10 Sep 2019 15:28:32 GMT"
        ],
        "Content-Length": [
          "686"
        ],
        "Content-Type": [
          "application/json; charset=utf-8"
        ],
        "Expires": [
          "-1"
        ]
      },
      "ResponseBody": "{\r\n  \"id\": \"/subscriptions/80430018-24ee-4b28-a7bd-fb23b5a221d6/resourceGroups/ps9481/providers/microsoft.insights/components/ps5505\",\r\n  \"name\": \"ps5505\",\r\n  \"type\": \"microsoft.insights/components\",\r\n  \"location\": \"westus\",\r\n  \"tags\": {},\r\n  \"kind\": \"web\",\r\n  \"etag\": \"\\\"3f00d24c-0000-0700-0000-5d77c11d0000\\\"\",\r\n  \"properties\": {\r\n    \"Ver\": \"v2\",\r\n    \"ApplicationId\": \"ps5505\",\r\n    \"AppId\": \"612e2280-fa98-4cdd-a603-351cb48710f6\",\r\n    \"Application_Type\": \"web\",\r\n    \"Flow_Type\": null,\r\n    \"Request_Source\": \"AzurePowerShell\",\r\n    \"InstrumentationKey\": \"ac1798e5-d660-4c86-8321-8ace89b30dca\",\r\n    \"Name\": \"ps5505\",\r\n    \"CreationDate\": \"2019-09-10T18:28:28.690154+03:00\",\r\n    \"TenantId\": \"80430018-24ee-4b28-a7bd-fb23b5a221d6\",\r\n    \"provisioningState\": \"Succeeded\",\r\n    \"SamplingPercentage\": null\r\n  }\r\n}",
      "StatusCode": 200
    },
    {
<<<<<<< HEAD
      "RequestUri": "/subscriptions/ad825170-845c-47db-8f00-11978947b089/resourceGroups/ps9194/providers/microsoft.insights/actionGroups/ps9883?api-version=2019-06-01",
      "EncodedRequestUri": "L3N1YnNjcmlwdGlvbnMvYWQ4MjUxNzAtODQ1Yy00N2RiLThmMDAtMTE5Nzg5NDdiMDg5L3Jlc291cmNlR3JvdXBzL3BzOTE5NC9wcm92aWRlcnMvbWljcm9zb2Z0Lmluc2lnaHRzL2FjdGlvbkdyb3Vwcy9wczk4ODM/YXBpLXZlcnNpb249MjAxOS0wNi0wMQ==",
=======
      "RequestUri": "/subscriptions/80430018-24ee-4b28-a7bd-fb23b5a221d6/resourceGroups/ps9481/providers/microsoft.insights/actionGroups/ps2996?api-version=2019-06-01",
      "EncodedRequestUri": "L3N1YnNjcmlwdGlvbnMvODA0MzAwMTgtMjRlZS00YjI4LWE3YmQtZmIyM2I1YTIyMWQ2L3Jlc291cmNlR3JvdXBzL3BzOTQ4MS9wcm92aWRlcnMvbWljcm9zb2Z0Lmluc2lnaHRzL2FjdGlvbkdyb3Vwcy9wczI5OTY/YXBpLXZlcnNpb249MjAxOS0wNi0wMQ==",
>>>>>>> c0a47589
      "RequestMethod": "PUT",
      "RequestBody": "{\r\n  \"properties\": {\r\n    \"groupShortName\": \"ASTG\",\r\n    \"enabled\": true,\r\n    \"emailReceivers\": [\r\n      {\r\n        \"name\": \"user1\",\r\n        \"emailAddress\": \"user1@example.com\",\r\n        \"useCommonAlertSchema\": false\r\n      }\r\n    ],\r\n    \"smsReceivers\": [],\r\n    \"webhookReceivers\": []\r\n  },\r\n  \"location\": \"Global\"\r\n}",
      "RequestHeaders": {
        "x-ms-client-request-id": [
          "e457f14d-5f02-4336-b0f2-c4da62504a6b"
        ],
        "Accept-Language": [
          "en-US"
        ],
        "User-Agent": [
          "FxVersion/4.6.27817.01",
          "OSName/Windows",
          "OSVersion/Microsoft.Windows.10.0.18362.",
          "Microsoft.Azure.Management.Monitor.MonitorManagementClient/0.24.1.0"
        ],
        "Content-Type": [
          "application/json; charset=utf-8"
        ],
        "Content-Length": [
          "321"
        ]
      },
      "ResponseHeaders": {
        "Cache-Control": [
          "no-cache"
        ],
        "Pragma": [
          "no-cache"
        ],
        "Strict-Transport-Security": [
          "max-age=31536000; includeSubDomains"
        ],
        "x-ms-request-id": [
          "73f72b8b-2056-4f52-819a-9095096ced3f"
        ],
        "x-ms-ratelimit-remaining-subscription-writes": [
          "1194"
        ],
        "Server": [
          "Microsoft-IIS/8.5"
        ],
        "x-ms-correlation-request-id": [
          "24df7fb9-d14c-429f-9e26-40a81fb99f7c"
        ],
        "x-ms-routing-request-id": [
          "UKSOUTH2:20190910T152836Z:24df7fb9-d14c-429f-9e26-40a81fb99f7c"
        ],
        "X-Content-Type-Options": [
          "nosniff"
        ],
        "Date": [
          "Tue, 10 Sep 2019 15:28:36 GMT"
        ],
        "Content-Length": [
          "632"
        ],
        "Content-Type": [
          "application/json; charset=utf-8"
        ],
        "Expires": [
          "-1"
        ]
      },
      "ResponseBody": "{\r\n  \"id\": \"/subscriptions/80430018-24ee-4b28-a7bd-fb23b5a221d6/resourceGroups/ps9481/providers/microsoft.insights/actionGroups/ps2996\",\r\n  \"type\": \"Microsoft.Insights/ActionGroups\",\r\n  \"name\": \"ps2996\",\r\n  \"location\": \"Global\",\r\n  \"kind\": null,\r\n  \"tags\": null,\r\n  \"properties\": {\r\n    \"groupShortName\": \"ASTG\",\r\n    \"enabled\": true,\r\n    \"emailReceivers\": [\r\n      {\r\n        \"name\": \"user1\",\r\n        \"emailAddress\": \"user1@example.com\",\r\n        \"status\": \"Enabled\",\r\n        \"useCommonAlertSchema\": false\r\n      }\r\n    ],\r\n    \"smsReceivers\": [],\r\n    \"webhookReceivers\": [],\r\n    \"itsmReceivers\": [],\r\n    \"azureAppPushReceivers\": [],\r\n    \"automationRunbookReceivers\": [],\r\n    \"voiceReceivers\": [],\r\n    \"logicAppReceivers\": [],\r\n    \"azureFunctionReceivers\": [],\r\n    \"armRoleReceivers\": []\r\n  },\r\n  \"identity\": null\r\n}",
      "StatusCode": 201
    },
    {
      "RequestUri": "/subscriptions/80430018-24ee-4b28-a7bd-fb23b5a221d6/resourcegroups/ps9481/providers/microsoft.insights/scheduledQueryRules/ps2477?api-version=2018-04-16",
      "EncodedRequestUri": "L3N1YnNjcmlwdGlvbnMvODA0MzAwMTgtMjRlZS00YjI4LWE3YmQtZmIyM2I1YTIyMWQ2L3Jlc291cmNlZ3JvdXBzL3BzOTQ4MS9wcm92aWRlcnMvbWljcm9zb2Z0Lmluc2lnaHRzL3NjaGVkdWxlZFF1ZXJ5UnVsZXMvcHMyNDc3P2FwaS12ZXJzaW9uPTIwMTgtMDQtMTY=",
      "RequestMethod": "PUT",
      "RequestBody": "{\r\n  \"properties\": {\r\n    \"description\": \"SQR log alert rule\",\r\n    \"enabled\": \"true\",\r\n    \"source\": {\r\n      \"query\": \"traces | summarize AggregatedValue = count() by bin(timestamp, 5m)\",\r\n      \"authorizedResources\": [\r\n        \"/subscriptions/80430018-24ee-4b28-a7bd-fb23b5a221d6/resourceGroups/ps9481/providers/microsoft.insights/components/ps5505\"\r\n      ],\r\n      \"dataSourceId\": \"/subscriptions/80430018-24ee-4b28-a7bd-fb23b5a221d6/resourceGroups/ps9481/providers/microsoft.insights/components/ps5505\",\r\n      \"queryType\": \"ResultCount\"\r\n    },\r\n    \"schedule\": {\r\n      \"frequencyInMinutes\": 5,\r\n      \"timeWindowInMinutes\": 5\r\n    },\r\n    \"action\": {\r\n      \"odata.type\": \"Microsoft.WindowsAzure.Management.Monitoring.Alerts.Models.Microsoft.AppInsights.Nexus.DataContracts.Resources.ScheduledQueryRules.AlertingAction\",\r\n      \"severity\": \"2\",\r\n      \"aznsAction\": {\r\n        \"actionGroup\": [\r\n          \"/subscriptions/80430018-24ee-4b28-a7bd-fb23b5a221d6/resourceGroups/ps9481/providers/microsoft.insights/actionGroups/ps2996\"\r\n        ],\r\n        \"emailSubject\": \"SQR Log alert trigger notification\",\r\n        \"customWebhookPayload\": \"{}\"\r\n      },\r\n      \"throttlingInMin\": 5,\r\n      \"trigger\": {\r\n        \"thresholdOperator\": \"GreaterThan\",\r\n        \"threshold\": 5.0,\r\n        \"metricTrigger\": {\r\n          \"thresholdOperator\": \"GreaterThan\",\r\n          \"threshold\": 10.0,\r\n          \"metricTriggerType\": \"Total\",\r\n          \"metricColumn\": \"timestamp\"\r\n        }\r\n      }\r\n    }\r\n  },\r\n  \"location\": \"westus\",\r\n  \"tags\": {}\r\n}",
      "RequestHeaders": {
        "x-ms-client-request-id": [
          "d65a2a3b-01ef-4607-baa4-4fae88d522d9"
        ],
        "Accept-Language": [
          "en-US"
        ],
        "User-Agent": [
          "FxVersion/4.6.27817.01",
          "OSName/Windows",
          "OSVersion/Microsoft.Windows.10.0.18362.",
          "Microsoft.Azure.Management.Monitor.MonitorManagementClient/0.24.1.0"
        ],
        "Content-Type": [
          "application/json; charset=utf-8"
        ],
        "Content-Length": [
          "1543"
        ]
      },
      "ResponseHeaders": {
        "Cache-Control": [
          "no-cache"
        ],
        "Pragma": [
          "no-cache"
        ],
        "Request-Context": [
          "appId=cid-v1:c13a1a07-630f-4f42-b89b-f5aedd031684"
        ],
        "Strict-Transport-Security": [
          "max-age=31536000; includeSubDomains"
        ],
        "X-Content-Type-Options": [
          "nosniff"
        ],
        "Server": [
          "Microsoft-IIS/10.0"
        ],
        "X-Powered-By": [
          "ASP.NET"
        ],
        "x-ms-ratelimit-remaining-subscription-writes": [
          "1193"
        ],
        "x-ms-request-id": [
          "950093fd-86ab-4d30-b8fb-d7cde43b19ae"
        ],
        "x-ms-correlation-request-id": [
          "950093fd-86ab-4d30-b8fb-d7cde43b19ae"
        ],
        "x-ms-routing-request-id": [
          "UKSOUTH2:20190910T152841Z:950093fd-86ab-4d30-b8fb-d7cde43b19ae"
        ],
        "Date": [
          "Tue, 10 Sep 2019 15:28:40 GMT"
        ],
        "Content-Length": [
          "1952"
        ],
        "Content-Type": [
          "application/json; charset=utf-8"
        ],
        "Expires": [
          "-1"
        ]
      },
      "ResponseBody": "{\r\n  \"id\": \"/subscriptions/80430018-24ee-4b28-a7bd-fb23b5a221d6/resourceGroups/ps9481/providers/microsoft.insights/scheduledqueryrules/ps2477\",\r\n  \"name\": \"ps2477\",\r\n  \"type\": \"microsoft.insights/scheduledqueryrules\",\r\n  \"location\": \"westus\",\r\n  \"tags\": {},\r\n  \"kind\": null,\r\n  \"etag\": \"\\\"8b00b355-0000-0700-0000-5d77c1280000\\\"\",\r\n  \"properties\": {\r\n    \"description\": \"SQR log alert rule\",\r\n    \"displayName\": \"ps2477\",\r\n    \"enabled\": \"true\",\r\n    \"lastUpdatedTime\": \"2019-09-10T15:28:38.8691114Z\",\r\n    \"provisioningState\": \"Succeeded\",\r\n    \"source\": {\r\n      \"query\": \"traces | summarize AggregatedValue = count() by bin(timestamp, 5m)\",\r\n      \"authorizedResources\": [\r\n        \"/subscriptions/80430018-24ee-4b28-a7bd-fb23b5a221d6/resourceGroups/ps9481/providers/microsoft.insights/components/ps5505\"\r\n      ],\r\n      \"dataSourceId\": \"/subscriptions/80430018-24ee-4b28-a7bd-fb23b5a221d6/resourceGroups/ps9481/providers/microsoft.insights/components/ps5505\",\r\n      \"queryType\": \"ResultCount\"\r\n    },\r\n    \"schedule\": {\r\n      \"frequencyInMinutes\": 5,\r\n      \"timeWindowInMinutes\": 5\r\n    },\r\n    \"action\": {\r\n      \"severity\": \"2\",\r\n      \"aznsAction\": {\r\n        \"actionGroup\": [\r\n          \"/subscriptions/80430018-24ee-4b28-a7bd-fb23b5a221d6/resourceGroups/ps9481/providers/microsoft.insights/actionGroups/ps2996\"\r\n        ],\r\n        \"emailSubject\": \"SQR Log alert trigger notification\",\r\n        \"customWebhookPayload\": \"{}\"\r\n      },\r\n      \"throttlingInMin\": 5,\r\n      \"trigger\": {\r\n        \"thresholdOperator\": \"GreaterThan\",\r\n        \"threshold\": 5,\r\n        \"metricTrigger\": {\r\n          \"thresholdOperator\": \"GreaterThan\",\r\n          \"threshold\": 10,\r\n          \"metricTriggerType\": \"Total\",\r\n          \"metricColumn\": \"timestamp\"\r\n        }\r\n      },\r\n      \"odata.type\": \"Microsoft.WindowsAzure.Management.Monitoring.Alerts.Models.Microsoft.AppInsights.Nexus.DataContracts.Resources.ScheduledQueryRules.AlertingAction\"\r\n    }\r\n  }\r\n}",
      "StatusCode": 201
    },
    {
      "RequestUri": "/subscriptions/80430018-24ee-4b28-a7bd-fb23b5a221d6/resourcegroups/ps9481/providers/microsoft.insights/scheduledQueryRules/ps2477?api-version=2018-04-16",
      "EncodedRequestUri": "L3N1YnNjcmlwdGlvbnMvODA0MzAwMTgtMjRlZS00YjI4LWE3YmQtZmIyM2I1YTIyMWQ2L3Jlc291cmNlZ3JvdXBzL3BzOTQ4MS9wcm92aWRlcnMvbWljcm9zb2Z0Lmluc2lnaHRzL3NjaGVkdWxlZFF1ZXJ5UnVsZXMvcHMyNDc3P2FwaS12ZXJzaW9uPTIwMTgtMDQtMTY=",
      "RequestMethod": "PUT",
      "RequestBody": "{\r\n  \"properties\": {\r\n    \"description\": \"SQR log alert rule\",\r\n    \"enabled\": \"true\",\r\n    \"source\": {\r\n      \"query\": \"traces | summarize AggregatedValue = count() by bin(timestamp, 5m)\",\r\n      \"authorizedResources\": [\r\n        \"/subscriptions/80430018-24ee-4b28-a7bd-fb23b5a221d6/resourceGroups/ps9481/providers/microsoft.insights/components/ps5505\"\r\n      ],\r\n      \"dataSourceId\": \"/subscriptions/80430018-24ee-4b28-a7bd-fb23b5a221d6/resourceGroups/ps9481/providers/microsoft.insights/components/ps5505\",\r\n      \"queryType\": \"ResultCount\"\r\n    },\r\n    \"schedule\": {\r\n      \"frequencyInMinutes\": 5,\r\n      \"timeWindowInMinutes\": 5\r\n    },\r\n    \"action\": {\r\n      \"odata.type\": \"Microsoft.WindowsAzure.Management.Monitoring.Alerts.Models.Microsoft.AppInsights.Nexus.DataContracts.Resources.ScheduledQueryRules.AlertingAction\",\r\n      \"severity\": \"2\",\r\n      \"aznsAction\": {\r\n        \"actionGroup\": [\r\n          \"/subscriptions/80430018-24ee-4b28-a7bd-fb23b5a221d6/resourceGroups/ps9481/providers/microsoft.insights/actionGroups/ps2996\"\r\n        ],\r\n        \"emailSubject\": \"SQR Log alert trigger notification\",\r\n        \"customWebhookPayload\": \"{}\"\r\n      },\r\n      \"throttlingInMin\": 5,\r\n      \"trigger\": {\r\n        \"thresholdOperator\": \"GreaterThan\",\r\n        \"threshold\": 5.0,\r\n        \"metricTrigger\": {\r\n          \"thresholdOperator\": \"GreaterThan\",\r\n          \"threshold\": 10.0,\r\n          \"metricTriggerType\": \"Total\",\r\n          \"metricColumn\": \"timestamp\"\r\n        }\r\n      }\r\n    }\r\n  },\r\n  \"location\": \"westus\",\r\n  \"tags\": {}\r\n}",
      "RequestHeaders": {
        "x-ms-client-request-id": [
          "62fef416-b54f-4f60-a288-8f2ee827e31e"
        ],
        "Accept-Language": [
          "en-US"
        ],
        "User-Agent": [
          "FxVersion/4.6.27817.01",
          "OSName/Windows",
          "OSVersion/Microsoft.Windows.10.0.18362.",
          "Microsoft.Azure.Management.Monitor.MonitorManagementClient/0.24.1.0"
        ],
        "Content-Type": [
          "application/json; charset=utf-8"
        ],
        "Content-Length": [
          "1543"
        ]
      },
      "ResponseHeaders": {
        "Cache-Control": [
          "no-cache"
        ],
        "Pragma": [
          "no-cache"
        ],
        "Request-Context": [
          "appId=cid-v1:c13a1a07-630f-4f42-b89b-f5aedd031684"
        ],
        "Strict-Transport-Security": [
          "max-age=31536000; includeSubDomains"
        ],
        "X-Content-Type-Options": [
          "nosniff"
        ],
        "Server": [
          "Microsoft-IIS/10.0"
        ],
        "X-Powered-By": [
          "ASP.NET"
        ],
        "x-ms-ratelimit-remaining-subscription-writes": [
          "1192"
        ],
        "x-ms-request-id": [
          "28b9e766-d8e6-4bd8-a34a-2e340e3710cc"
        ],
        "x-ms-correlation-request-id": [
          "28b9e766-d8e6-4bd8-a34a-2e340e3710cc"
        ],
        "x-ms-routing-request-id": [
          "UKSOUTH2:20190910T152844Z:28b9e766-d8e6-4bd8-a34a-2e340e3710cc"
        ],
        "Date": [
          "Tue, 10 Sep 2019 15:28:44 GMT"
        ],
        "Content-Length": [
          "1952"
        ],
        "Content-Type": [
          "application/json; charset=utf-8"
        ],
        "Expires": [
          "-1"
        ]
      },
      "ResponseBody": "{\r\n  \"id\": \"/subscriptions/80430018-24ee-4b28-a7bd-fb23b5a221d6/resourceGroups/ps9481/providers/microsoft.insights/scheduledqueryrules/ps2477\",\r\n  \"name\": \"ps2477\",\r\n  \"type\": \"microsoft.insights/scheduledqueryrules\",\r\n  \"location\": \"westus\",\r\n  \"tags\": {},\r\n  \"kind\": null,\r\n  \"etag\": \"\\\"8b005756-0000-0700-0000-5d77c12c0000\\\"\",\r\n  \"properties\": {\r\n    \"description\": \"SQR log alert rule\",\r\n    \"displayName\": \"ps2477\",\r\n    \"enabled\": \"true\",\r\n    \"lastUpdatedTime\": \"2019-09-10T15:28:44.2607907Z\",\r\n    \"provisioningState\": \"Succeeded\",\r\n    \"source\": {\r\n      \"query\": \"traces | summarize AggregatedValue = count() by bin(timestamp, 5m)\",\r\n      \"authorizedResources\": [\r\n        \"/subscriptions/80430018-24ee-4b28-a7bd-fb23b5a221d6/resourceGroups/ps9481/providers/microsoft.insights/components/ps5505\"\r\n      ],\r\n      \"dataSourceId\": \"/subscriptions/80430018-24ee-4b28-a7bd-fb23b5a221d6/resourceGroups/ps9481/providers/microsoft.insights/components/ps5505\",\r\n      \"queryType\": \"ResultCount\"\r\n    },\r\n    \"schedule\": {\r\n      \"frequencyInMinutes\": 5,\r\n      \"timeWindowInMinutes\": 5\r\n    },\r\n    \"action\": {\r\n      \"severity\": \"2\",\r\n      \"aznsAction\": {\r\n        \"actionGroup\": [\r\n          \"/subscriptions/80430018-24ee-4b28-a7bd-fb23b5a221d6/resourceGroups/ps9481/providers/microsoft.insights/actionGroups/ps2996\"\r\n        ],\r\n        \"emailSubject\": \"SQR Log alert trigger notification\",\r\n        \"customWebhookPayload\": \"{}\"\r\n      },\r\n      \"throttlingInMin\": 5,\r\n      \"trigger\": {\r\n        \"thresholdOperator\": \"GreaterThan\",\r\n        \"threshold\": 5,\r\n        \"metricTrigger\": {\r\n          \"thresholdOperator\": \"GreaterThan\",\r\n          \"threshold\": 10,\r\n          \"metricTriggerType\": \"Total\",\r\n          \"metricColumn\": \"timestamp\"\r\n        }\r\n      },\r\n      \"odata.type\": \"Microsoft.WindowsAzure.Management.Monitoring.Alerts.Models.Microsoft.AppInsights.Nexus.DataContracts.Resources.ScheduledQueryRules.AlertingAction\"\r\n    }\r\n  }\r\n}",
      "StatusCode": 201
    },
    {
      "RequestUri": "/subscriptions/80430018-24ee-4b28-a7bd-fb23b5a221d6/resourcegroups/ps9481/providers/microsoft.insights/scheduledQueryRules/ps2477?api-version=2018-04-16",
      "EncodedRequestUri": "L3N1YnNjcmlwdGlvbnMvODA0MzAwMTgtMjRlZS00YjI4LWE3YmQtZmIyM2I1YTIyMWQ2L3Jlc291cmNlZ3JvdXBzL3BzOTQ4MS9wcm92aWRlcnMvbWljcm9zb2Z0Lmluc2lnaHRzL3NjaGVkdWxlZFF1ZXJ5UnVsZXMvcHMyNDc3P2FwaS12ZXJzaW9uPTIwMTgtMDQtMTY=",
      "RequestMethod": "PUT",
      "RequestBody": "{\r\n  \"properties\": {\r\n    \"description\": \"SQR log alert rule\",\r\n    \"enabled\": \"true\",\r\n    \"source\": {\r\n      \"query\": \"traces | summarize AggregatedValue = count() by bin(timestamp, 5m)\",\r\n      \"authorizedResources\": [\r\n        \"/subscriptions/80430018-24ee-4b28-a7bd-fb23b5a221d6/resourceGroups/ps9481/providers/microsoft.insights/components/ps5505\"\r\n      ],\r\n      \"dataSourceId\": \"/subscriptions/80430018-24ee-4b28-a7bd-fb23b5a221d6/resourceGroups/ps9481/providers/microsoft.insights/components/ps5505\",\r\n      \"queryType\": \"ResultCount\"\r\n    },\r\n    \"schedule\": {\r\n      \"frequencyInMinutes\": 5,\r\n      \"timeWindowInMinutes\": 5\r\n    },\r\n    \"action\": {\r\n      \"odata.type\": \"Microsoft.WindowsAzure.Management.Monitoring.Alerts.Models.Microsoft.AppInsights.Nexus.DataContracts.Resources.ScheduledQueryRules.AlertingAction\",\r\n      \"severity\": \"2\",\r\n      \"aznsAction\": {\r\n        \"actionGroup\": [\r\n          \"/subscriptions/80430018-24ee-4b28-a7bd-fb23b5a221d6/resourceGroups/ps9481/providers/microsoft.insights/actionGroups/ps2996\"\r\n        ],\r\n        \"emailSubject\": \"SQR Log alert trigger notification\",\r\n        \"customWebhookPayload\": \"{}\"\r\n      },\r\n      \"throttlingInMin\": 5,\r\n      \"trigger\": {\r\n        \"thresholdOperator\": \"GreaterThan\",\r\n        \"threshold\": 5.0,\r\n        \"metricTrigger\": {\r\n          \"thresholdOperator\": \"GreaterThan\",\r\n          \"threshold\": 10.0,\r\n          \"metricTriggerType\": \"Total\",\r\n          \"metricColumn\": \"timestamp\"\r\n        }\r\n      }\r\n    }\r\n  },\r\n  \"location\": \"westus\",\r\n  \"tags\": {}\r\n}",
      "RequestHeaders": {
        "x-ms-client-request-id": [
          "fe69c255-c8e6-4df0-b344-4d653f76af26"
        ],
        "Accept-Language": [
          "en-US"
        ],
        "User-Agent": [
          "FxVersion/4.6.27817.01",
          "OSName/Windows",
          "OSVersion/Microsoft.Windows.10.0.18362.",
          "Microsoft.Azure.Management.Monitor.MonitorManagementClient/0.24.1.0"
        ],
        "Content-Type": [
          "application/json; charset=utf-8"
        ],
        "Content-Length": [
          "1543"
        ]
      },
      "ResponseHeaders": {
        "Cache-Control": [
          "no-cache"
        ],
        "Pragma": [
          "no-cache"
        ],
        "Request-Context": [
          "appId=cid-v1:c13a1a07-630f-4f42-b89b-f5aedd031684"
        ],
        "Strict-Transport-Security": [
          "max-age=31536000; includeSubDomains"
        ],
        "X-Content-Type-Options": [
          "nosniff"
        ],
        "Server": [
          "Microsoft-IIS/10.0"
        ],
        "X-Powered-By": [
          "ASP.NET"
        ],
        "x-ms-ratelimit-remaining-subscription-writes": [
          "1191"
        ],
        "x-ms-request-id": [
          "36b943c4-71db-4821-90a0-afcde1acd277"
        ],
        "x-ms-correlation-request-id": [
          "36b943c4-71db-4821-90a0-afcde1acd277"
        ],
        "x-ms-routing-request-id": [
          "UKSOUTH2:20190910T152846Z:36b943c4-71db-4821-90a0-afcde1acd277"
        ],
        "Date": [
          "Tue, 10 Sep 2019 15:28:45 GMT"
        ],
        "Content-Length": [
          "1952"
        ],
        "Content-Type": [
          "application/json; charset=utf-8"
        ],
        "Expires": [
          "-1"
        ]
      },
      "ResponseBody": "{\r\n  \"id\": \"/subscriptions/80430018-24ee-4b28-a7bd-fb23b5a221d6/resourceGroups/ps9481/providers/microsoft.insights/scheduledqueryrules/ps2477\",\r\n  \"name\": \"ps2477\",\r\n  \"type\": \"microsoft.insights/scheduledqueryrules\",\r\n  \"location\": \"westus\",\r\n  \"tags\": {},\r\n  \"kind\": null,\r\n  \"etag\": \"\\\"8b009c56-0000-0700-0000-5d77c12e0000\\\"\",\r\n  \"properties\": {\r\n    \"description\": \"SQR log alert rule\",\r\n    \"displayName\": \"ps2477\",\r\n    \"enabled\": \"true\",\r\n    \"lastUpdatedTime\": \"2019-09-10T15:28:45.9835588Z\",\r\n    \"provisioningState\": \"Succeeded\",\r\n    \"source\": {\r\n      \"query\": \"traces | summarize AggregatedValue = count() by bin(timestamp, 5m)\",\r\n      \"authorizedResources\": [\r\n        \"/subscriptions/80430018-24ee-4b28-a7bd-fb23b5a221d6/resourceGroups/ps9481/providers/microsoft.insights/components/ps5505\"\r\n      ],\r\n      \"dataSourceId\": \"/subscriptions/80430018-24ee-4b28-a7bd-fb23b5a221d6/resourceGroups/ps9481/providers/microsoft.insights/components/ps5505\",\r\n      \"queryType\": \"ResultCount\"\r\n    },\r\n    \"schedule\": {\r\n      \"frequencyInMinutes\": 5,\r\n      \"timeWindowInMinutes\": 5\r\n    },\r\n    \"action\": {\r\n      \"severity\": \"2\",\r\n      \"aznsAction\": {\r\n        \"actionGroup\": [\r\n          \"/subscriptions/80430018-24ee-4b28-a7bd-fb23b5a221d6/resourceGroups/ps9481/providers/microsoft.insights/actionGroups/ps2996\"\r\n        ],\r\n        \"emailSubject\": \"SQR Log alert trigger notification\",\r\n        \"customWebhookPayload\": \"{}\"\r\n      },\r\n      \"throttlingInMin\": 5,\r\n      \"trigger\": {\r\n        \"thresholdOperator\": \"GreaterThan\",\r\n        \"threshold\": 5,\r\n        \"metricTrigger\": {\r\n          \"thresholdOperator\": \"GreaterThan\",\r\n          \"threshold\": 10,\r\n          \"metricTriggerType\": \"Total\",\r\n          \"metricColumn\": \"timestamp\"\r\n        }\r\n      },\r\n      \"odata.type\": \"Microsoft.WindowsAzure.Management.Monitoring.Alerts.Models.Microsoft.AppInsights.Nexus.DataContracts.Resources.ScheduledQueryRules.AlertingAction\"\r\n    }\r\n  }\r\n}",
      "StatusCode": 201
    },
    {
      "RequestUri": "/subscriptions/80430018-24ee-4b28-a7bd-fb23b5a221d6/resourcegroups/ps9481/providers/microsoft.insights/scheduledQueryRules/ps2477?api-version=2018-04-16",
      "EncodedRequestUri": "L3N1YnNjcmlwdGlvbnMvODA0MzAwMTgtMjRlZS00YjI4LWE3YmQtZmIyM2I1YTIyMWQ2L3Jlc291cmNlZ3JvdXBzL3BzOTQ4MS9wcm92aWRlcnMvbWljcm9zb2Z0Lmluc2lnaHRzL3NjaGVkdWxlZFF1ZXJ5UnVsZXMvcHMyNDc3P2FwaS12ZXJzaW9uPTIwMTgtMDQtMTY=",
      "RequestMethod": "PUT",
      "RequestBody": "{\r\n  \"properties\": {\r\n    \"description\": \"SQR log alert rule\",\r\n    \"enabled\": \"true\",\r\n    \"source\": {\r\n      \"query\": \"traces | summarize AggregatedValue = count() by bin(timestamp, 5m)\",\r\n      \"authorizedResources\": [\r\n        \"/subscriptions/80430018-24ee-4b28-a7bd-fb23b5a221d6/resourceGroups/ps9481/providers/microsoft.insights/components/ps5505\"\r\n      ],\r\n      \"dataSourceId\": \"/subscriptions/80430018-24ee-4b28-a7bd-fb23b5a221d6/resourceGroups/ps9481/providers/microsoft.insights/components/ps5505\",\r\n      \"queryType\": \"ResultCount\"\r\n    },\r\n    \"schedule\": {\r\n      \"frequencyInMinutes\": 5,\r\n      \"timeWindowInMinutes\": 5\r\n    },\r\n    \"action\": {\r\n      \"odata.type\": \"Microsoft.WindowsAzure.Management.Monitoring.Alerts.Models.Microsoft.AppInsights.Nexus.DataContracts.Resources.ScheduledQueryRules.AlertingAction\",\r\n      \"severity\": \"2\",\r\n      \"aznsAction\": {\r\n        \"actionGroup\": [\r\n          \"/subscriptions/80430018-24ee-4b28-a7bd-fb23b5a221d6/resourceGroups/ps9481/providers/microsoft.insights/actionGroups/ps2996\"\r\n        ],\r\n        \"emailSubject\": \"SQR Log alert trigger notification\",\r\n        \"customWebhookPayload\": \"{}\"\r\n      },\r\n      \"throttlingInMin\": 5,\r\n      \"trigger\": {\r\n        \"thresholdOperator\": \"GreaterThan\",\r\n        \"threshold\": 5.0,\r\n        \"metricTrigger\": {\r\n          \"thresholdOperator\": \"GreaterThan\",\r\n          \"threshold\": 10.0,\r\n          \"metricTriggerType\": \"Total\",\r\n          \"metricColumn\": \"timestamp\"\r\n        }\r\n      }\r\n    }\r\n  },\r\n  \"location\": \"westus\",\r\n  \"tags\": {}\r\n}",
      "RequestHeaders": {
        "x-ms-client-request-id": [
          "facd9b46-9486-497e-8fba-5c67fc8143bb"
        ],
        "Accept-Language": [
          "en-US"
        ],
        "User-Agent": [
          "FxVersion/4.6.27817.01",
          "OSName/Windows",
          "OSVersion/Microsoft.Windows.10.0.18362.",
          "Microsoft.Azure.Management.Monitor.MonitorManagementClient/0.24.1.0"
        ],
        "Content-Type": [
          "application/json; charset=utf-8"
        ],
        "Content-Length": [
          "1543"
        ]
      },
      "ResponseHeaders": {
        "Cache-Control": [
          "no-cache"
        ],
        "Pragma": [
          "no-cache"
        ],
        "Request-Context": [
          "appId=cid-v1:c13a1a07-630f-4f42-b89b-f5aedd031684"
        ],
        "Strict-Transport-Security": [
          "max-age=31536000; includeSubDomains"
        ],
        "X-Content-Type-Options": [
          "nosniff"
        ],
        "Server": [
          "Microsoft-IIS/10.0"
        ],
        "X-Powered-By": [
          "ASP.NET"
        ],
        "x-ms-ratelimit-remaining-subscription-writes": [
          "1190"
        ],
        "x-ms-request-id": [
          "1a422084-ffe3-4431-94d2-b346a619bc13"
        ],
        "x-ms-correlation-request-id": [
          "1a422084-ffe3-4431-94d2-b346a619bc13"
        ],
        "x-ms-routing-request-id": [
          "UKSOUTH2:20190910T152847Z:1a422084-ffe3-4431-94d2-b346a619bc13"
        ],
        "Date": [
          "Tue, 10 Sep 2019 15:28:47 GMT"
        ],
        "Content-Length": [
          "1952"
        ],
        "Content-Type": [
          "application/json; charset=utf-8"
        ],
        "Expires": [
          "-1"
        ]
      },
      "ResponseBody": "{\r\n  \"id\": \"/subscriptions/80430018-24ee-4b28-a7bd-fb23b5a221d6/resourceGroups/ps9481/providers/microsoft.insights/scheduledqueryrules/ps2477\",\r\n  \"name\": \"ps2477\",\r\n  \"type\": \"microsoft.insights/scheduledqueryrules\",\r\n  \"location\": \"westus\",\r\n  \"tags\": {},\r\n  \"kind\": null,\r\n  \"etag\": \"\\\"8b00cd56-0000-0700-0000-5d77c12f0000\\\"\",\r\n  \"properties\": {\r\n    \"description\": \"SQR log alert rule\",\r\n    \"displayName\": \"ps2477\",\r\n    \"enabled\": \"true\",\r\n    \"lastUpdatedTime\": \"2019-09-10T15:28:47.3111367Z\",\r\n    \"provisioningState\": \"Succeeded\",\r\n    \"source\": {\r\n      \"query\": \"traces | summarize AggregatedValue = count() by bin(timestamp, 5m)\",\r\n      \"authorizedResources\": [\r\n        \"/subscriptions/80430018-24ee-4b28-a7bd-fb23b5a221d6/resourceGroups/ps9481/providers/microsoft.insights/components/ps5505\"\r\n      ],\r\n      \"dataSourceId\": \"/subscriptions/80430018-24ee-4b28-a7bd-fb23b5a221d6/resourceGroups/ps9481/providers/microsoft.insights/components/ps5505\",\r\n      \"queryType\": \"ResultCount\"\r\n    },\r\n    \"schedule\": {\r\n      \"frequencyInMinutes\": 5,\r\n      \"timeWindowInMinutes\": 5\r\n    },\r\n    \"action\": {\r\n      \"severity\": \"2\",\r\n      \"aznsAction\": {\r\n        \"actionGroup\": [\r\n          \"/subscriptions/80430018-24ee-4b28-a7bd-fb23b5a221d6/resourceGroups/ps9481/providers/microsoft.insights/actionGroups/ps2996\"\r\n        ],\r\n        \"emailSubject\": \"SQR Log alert trigger notification\",\r\n        \"customWebhookPayload\": \"{}\"\r\n      },\r\n      \"throttlingInMin\": 5,\r\n      \"trigger\": {\r\n        \"thresholdOperator\": \"GreaterThan\",\r\n        \"threshold\": 5,\r\n        \"metricTrigger\": {\r\n          \"thresholdOperator\": \"GreaterThan\",\r\n          \"threshold\": 10,\r\n          \"metricTriggerType\": \"Total\",\r\n          \"metricColumn\": \"timestamp\"\r\n        }\r\n      },\r\n      \"odata.type\": \"Microsoft.WindowsAzure.Management.Monitoring.Alerts.Models.Microsoft.AppInsights.Nexus.DataContracts.Resources.ScheduledQueryRules.AlertingAction\"\r\n    }\r\n  }\r\n}",
      "StatusCode": 201
    },
    {
      "RequestUri": "/subscriptions/80430018-24ee-4b28-a7bd-fb23b5a221d6/resourcegroups/ps9481/providers/microsoft.insights/scheduledQueryRules/ps2477?api-version=2018-04-16",
      "EncodedRequestUri": "L3N1YnNjcmlwdGlvbnMvODA0MzAwMTgtMjRlZS00YjI4LWE3YmQtZmIyM2I1YTIyMWQ2L3Jlc291cmNlZ3JvdXBzL3BzOTQ4MS9wcm92aWRlcnMvbWljcm9zb2Z0Lmluc2lnaHRzL3NjaGVkdWxlZFF1ZXJ5UnVsZXMvcHMyNDc3P2FwaS12ZXJzaW9uPTIwMTgtMDQtMTY=",
      "RequestMethod": "GET",
      "RequestBody": "",
      "RequestHeaders": {
        "x-ms-client-request-id": [
          "7e62166d-15f4-4085-b3be-0f2237c98cf8"
        ],
        "Accept-Language": [
          "en-US"
        ],
        "User-Agent": [
          "FxVersion/4.6.27817.01",
          "OSName/Windows",
          "OSVersion/Microsoft.Windows.10.0.18362.",
          "Microsoft.Azure.Management.Monitor.MonitorManagementClient/0.24.1.0"
        ]
      },
      "ResponseHeaders": {
        "Cache-Control": [
          "no-cache"
        ],
        "Pragma": [
          "no-cache"
        ],
        "Request-Context": [
          "appId=cid-v1:c13a1a07-630f-4f42-b89b-f5aedd031684"
        ],
        "Strict-Transport-Security": [
          "max-age=31536000; includeSubDomains"
        ],
        "X-Content-Type-Options": [
          "nosniff"
        ],
        "Server": [
          "Microsoft-IIS/10.0"
        ],
        "X-Powered-By": [
          "ASP.NET"
        ],
        "x-ms-ratelimit-remaining-subscription-reads": [
          "11997"
        ],
        "x-ms-request-id": [
          "5ad4b226-9d4a-4fcd-ab7e-8dae7396f0eb"
        ],
        "x-ms-correlation-request-id": [
          "5ad4b226-9d4a-4fcd-ab7e-8dae7396f0eb"
        ],
        "x-ms-routing-request-id": [
          "UKSOUTH2:20190910T152841Z:5ad4b226-9d4a-4fcd-ab7e-8dae7396f0eb"
        ],
        "Date": [
          "Tue, 10 Sep 2019 15:28:41 GMT"
        ],
        "Content-Length": [
          "1952"
        ],
        "Content-Type": [
          "application/json; charset=utf-8"
        ],
        "Expires": [
          "-1"
        ]
      },
      "ResponseBody": "{\r\n  \"id\": \"/subscriptions/80430018-24ee-4b28-a7bd-fb23b5a221d6/resourceGroups/ps9481/providers/microsoft.insights/scheduledqueryrules/ps2477\",\r\n  \"name\": \"ps2477\",\r\n  \"type\": \"microsoft.insights/scheduledqueryrules\",\r\n  \"location\": \"westus\",\r\n  \"tags\": {},\r\n  \"kind\": null,\r\n  \"etag\": \"\\\"8b00b355-0000-0700-0000-5d77c1280000\\\"\",\r\n  \"properties\": {\r\n    \"description\": \"SQR log alert rule\",\r\n    \"displayName\": \"ps2477\",\r\n    \"enabled\": \"true\",\r\n    \"lastUpdatedTime\": \"2019-09-10T15:28:38.8691114Z\",\r\n    \"provisioningState\": \"Succeeded\",\r\n    \"source\": {\r\n      \"query\": \"traces | summarize AggregatedValue = count() by bin(timestamp, 5m)\",\r\n      \"authorizedResources\": [\r\n        \"/subscriptions/80430018-24ee-4b28-a7bd-fb23b5a221d6/resourceGroups/ps9481/providers/microsoft.insights/components/ps5505\"\r\n      ],\r\n      \"dataSourceId\": \"/subscriptions/80430018-24ee-4b28-a7bd-fb23b5a221d6/resourceGroups/ps9481/providers/microsoft.insights/components/ps5505\",\r\n      \"queryType\": \"ResultCount\"\r\n    },\r\n    \"schedule\": {\r\n      \"frequencyInMinutes\": 5,\r\n      \"timeWindowInMinutes\": 5\r\n    },\r\n    \"action\": {\r\n      \"severity\": \"2\",\r\n      \"aznsAction\": {\r\n        \"actionGroup\": [\r\n          \"/subscriptions/80430018-24ee-4b28-a7bd-fb23b5a221d6/resourceGroups/ps9481/providers/microsoft.insights/actionGroups/ps2996\"\r\n        ],\r\n        \"emailSubject\": \"SQR Log alert trigger notification\",\r\n        \"customWebhookPayload\": \"{}\"\r\n      },\r\n      \"throttlingInMin\": 5,\r\n      \"trigger\": {\r\n        \"thresholdOperator\": \"GreaterThan\",\r\n        \"threshold\": 5,\r\n        \"metricTrigger\": {\r\n          \"thresholdOperator\": \"GreaterThan\",\r\n          \"threshold\": 10,\r\n          \"metricTriggerType\": \"Total\",\r\n          \"metricColumn\": \"timestamp\"\r\n        }\r\n      },\r\n      \"odata.type\": \"Microsoft.WindowsAzure.Management.Monitoring.Alerts.Models.Microsoft.AppInsights.Nexus.DataContracts.Resources.ScheduledQueryRules.AlertingAction\"\r\n    }\r\n  }\r\n}",
      "StatusCode": 200
    },
    {
      "RequestUri": "/subscriptions/80430018-24ee-4b28-a7bd-fb23b5a221d6/resourcegroups/ps9481/providers/microsoft.insights/scheduledQueryRules/ps2477?api-version=2018-04-16",
      "EncodedRequestUri": "L3N1YnNjcmlwdGlvbnMvODA0MzAwMTgtMjRlZS00YjI4LWE3YmQtZmIyM2I1YTIyMWQ2L3Jlc291cmNlZ3JvdXBzL3BzOTQ4MS9wcm92aWRlcnMvbWljcm9zb2Z0Lmluc2lnaHRzL3NjaGVkdWxlZFF1ZXJ5UnVsZXMvcHMyNDc3P2FwaS12ZXJzaW9uPTIwMTgtMDQtMTY=",
      "RequestMethod": "GET",
      "RequestBody": "",
      "RequestHeaders": {
        "x-ms-client-request-id": [
          "20a6c4d1-a35a-416c-918c-03c9accaa2cd"
        ],
        "Accept-Language": [
          "en-US"
        ],
        "User-Agent": [
          "FxVersion/4.6.27817.01",
          "OSName/Windows",
          "OSVersion/Microsoft.Windows.10.0.18362.",
          "Microsoft.Azure.Management.Monitor.MonitorManagementClient/0.24.1.0"
        ]
      },
      "ResponseHeaders": {
        "Cache-Control": [
          "no-cache"
        ],
        "Pragma": [
          "no-cache"
        ],
        "Request-Context": [
          "appId=cid-v1:c13a1a07-630f-4f42-b89b-f5aedd031684"
        ],
        "Strict-Transport-Security": [
          "max-age=31536000; includeSubDomains"
        ],
        "X-Content-Type-Options": [
          "nosniff"
        ],
        "Server": [
          "Microsoft-IIS/10.0"
        ],
        "X-Powered-By": [
          "ASP.NET"
        ],
        "x-ms-ratelimit-remaining-subscription-reads": [
          "11994"
        ],
        "x-ms-request-id": [
          "677c2fed-4636-4aa2-8549-933ae2d51f7a"
        ],
        "x-ms-correlation-request-id": [
          "677c2fed-4636-4aa2-8549-933ae2d51f7a"
        ],
        "x-ms-routing-request-id": [
          "UKSOUTH2:20190910T152843Z:677c2fed-4636-4aa2-8549-933ae2d51f7a"
        ],
        "Date": [
          "Tue, 10 Sep 2019 15:28:42 GMT"
        ],
        "Content-Length": [
          "1952"
        ],
        "Content-Type": [
          "application/json; charset=utf-8"
        ],
        "Expires": [
          "-1"
        ]
      },
      "ResponseBody": "{\r\n  \"id\": \"/subscriptions/80430018-24ee-4b28-a7bd-fb23b5a221d6/resourceGroups/ps9481/providers/microsoft.insights/scheduledqueryrules/ps2477\",\r\n  \"name\": \"ps2477\",\r\n  \"type\": \"microsoft.insights/scheduledqueryrules\",\r\n  \"location\": \"westus\",\r\n  \"tags\": {},\r\n  \"kind\": null,\r\n  \"etag\": \"\\\"8b00b355-0000-0700-0000-5d77c1280000\\\"\",\r\n  \"properties\": {\r\n    \"description\": \"SQR log alert rule\",\r\n    \"displayName\": \"ps2477\",\r\n    \"enabled\": \"true\",\r\n    \"lastUpdatedTime\": \"2019-09-10T15:28:38.8691114Z\",\r\n    \"provisioningState\": \"Succeeded\",\r\n    \"source\": {\r\n      \"query\": \"traces | summarize AggregatedValue = count() by bin(timestamp, 5m)\",\r\n      \"authorizedResources\": [\r\n        \"/subscriptions/80430018-24ee-4b28-a7bd-fb23b5a221d6/resourceGroups/ps9481/providers/microsoft.insights/components/ps5505\"\r\n      ],\r\n      \"dataSourceId\": \"/subscriptions/80430018-24ee-4b28-a7bd-fb23b5a221d6/resourceGroups/ps9481/providers/microsoft.insights/components/ps5505\",\r\n      \"queryType\": \"ResultCount\"\r\n    },\r\n    \"schedule\": {\r\n      \"frequencyInMinutes\": 5,\r\n      \"timeWindowInMinutes\": 5\r\n    },\r\n    \"action\": {\r\n      \"severity\": \"2\",\r\n      \"aznsAction\": {\r\n        \"actionGroup\": [\r\n          \"/subscriptions/80430018-24ee-4b28-a7bd-fb23b5a221d6/resourceGroups/ps9481/providers/microsoft.insights/actionGroups/ps2996\"\r\n        ],\r\n        \"emailSubject\": \"SQR Log alert trigger notification\",\r\n        \"customWebhookPayload\": \"{}\"\r\n      },\r\n      \"throttlingInMin\": 5,\r\n      \"trigger\": {\r\n        \"thresholdOperator\": \"GreaterThan\",\r\n        \"threshold\": 5,\r\n        \"metricTrigger\": {\r\n          \"thresholdOperator\": \"GreaterThan\",\r\n          \"threshold\": 10,\r\n          \"metricTriggerType\": \"Total\",\r\n          \"metricColumn\": \"timestamp\"\r\n        }\r\n      },\r\n      \"odata.type\": \"Microsoft.WindowsAzure.Management.Monitoring.Alerts.Models.Microsoft.AppInsights.Nexus.DataContracts.Resources.ScheduledQueryRules.AlertingAction\"\r\n    }\r\n  }\r\n}",
      "StatusCode": 200
    },
    {
      "RequestUri": "/subscriptions/80430018-24ee-4b28-a7bd-fb23b5a221d6/resourcegroups/ps9481/providers/microsoft.insights/scheduledQueryRules/ps2477?api-version=2018-04-16",
      "EncodedRequestUri": "L3N1YnNjcmlwdGlvbnMvODA0MzAwMTgtMjRlZS00YjI4LWE3YmQtZmIyM2I1YTIyMWQ2L3Jlc291cmNlZ3JvdXBzL3BzOTQ4MS9wcm92aWRlcnMvbWljcm9zb2Z0Lmluc2lnaHRzL3NjaGVkdWxlZFF1ZXJ5UnVsZXMvcHMyNDc3P2FwaS12ZXJzaW9uPTIwMTgtMDQtMTY=",
      "RequestMethod": "GET",
      "RequestBody": "",
      "RequestHeaders": {
        "x-ms-client-request-id": [
          "e1d8500c-4811-4996-b707-1b4865675a64"
        ],
        "Accept-Language": [
          "en-US"
        ],
        "User-Agent": [
          "FxVersion/4.6.27817.01",
          "OSName/Windows",
          "OSVersion/Microsoft.Windows.10.0.18362.",
          "Microsoft.Azure.Management.Monitor.MonitorManagementClient/0.24.1.0"
        ]
      },
      "ResponseHeaders": {
        "Cache-Control": [
          "no-cache"
        ],
        "Pragma": [
          "no-cache"
        ],
        "Request-Context": [
          "appId=cid-v1:c13a1a07-630f-4f42-b89b-f5aedd031684"
        ],
        "Strict-Transport-Security": [
          "max-age=31536000; includeSubDomains"
        ],
        "X-Content-Type-Options": [
          "nosniff"
        ],
        "Server": [
          "Microsoft-IIS/10.0"
        ],
        "X-Powered-By": [
          "ASP.NET"
        ],
        "x-ms-ratelimit-remaining-subscription-reads": [
          "11993"
        ],
        "x-ms-request-id": [
          "19a0d56b-2387-48c1-be6a-a8e1e4272f52"
        ],
        "x-ms-correlation-request-id": [
          "19a0d56b-2387-48c1-be6a-a8e1e4272f52"
        ],
        "x-ms-routing-request-id": [
          "UKSOUTH2:20190910T152845Z:19a0d56b-2387-48c1-be6a-a8e1e4272f52"
        ],
        "Date": [
          "Tue, 10 Sep 2019 15:28:44 GMT"
        ],
        "Content-Length": [
          "1952"
        ],
        "Content-Type": [
          "application/json; charset=utf-8"
        ],
        "Expires": [
          "-1"
        ]
      },
      "ResponseBody": "{\r\n  \"id\": \"/subscriptions/80430018-24ee-4b28-a7bd-fb23b5a221d6/resourceGroups/ps9481/providers/microsoft.insights/scheduledqueryrules/ps2477\",\r\n  \"name\": \"ps2477\",\r\n  \"type\": \"microsoft.insights/scheduledqueryrules\",\r\n  \"location\": \"westus\",\r\n  \"tags\": {},\r\n  \"kind\": null,\r\n  \"etag\": \"\\\"8b005756-0000-0700-0000-5d77c12c0000\\\"\",\r\n  \"properties\": {\r\n    \"description\": \"SQR log alert rule\",\r\n    \"displayName\": \"ps2477\",\r\n    \"enabled\": \"true\",\r\n    \"lastUpdatedTime\": \"2019-09-10T15:28:44.2607907Z\",\r\n    \"provisioningState\": \"Succeeded\",\r\n    \"source\": {\r\n      \"query\": \"traces | summarize AggregatedValue = count() by bin(timestamp, 5m)\",\r\n      \"authorizedResources\": [\r\n        \"/subscriptions/80430018-24ee-4b28-a7bd-fb23b5a221d6/resourceGroups/ps9481/providers/microsoft.insights/components/ps5505\"\r\n      ],\r\n      \"dataSourceId\": \"/subscriptions/80430018-24ee-4b28-a7bd-fb23b5a221d6/resourceGroups/ps9481/providers/microsoft.insights/components/ps5505\",\r\n      \"queryType\": \"ResultCount\"\r\n    },\r\n    \"schedule\": {\r\n      \"frequencyInMinutes\": 5,\r\n      \"timeWindowInMinutes\": 5\r\n    },\r\n    \"action\": {\r\n      \"severity\": \"2\",\r\n      \"aznsAction\": {\r\n        \"actionGroup\": [\r\n          \"/subscriptions/80430018-24ee-4b28-a7bd-fb23b5a221d6/resourceGroups/ps9481/providers/microsoft.insights/actionGroups/ps2996\"\r\n        ],\r\n        \"emailSubject\": \"SQR Log alert trigger notification\",\r\n        \"customWebhookPayload\": \"{}\"\r\n      },\r\n      \"throttlingInMin\": 5,\r\n      \"trigger\": {\r\n        \"thresholdOperator\": \"GreaterThan\",\r\n        \"threshold\": 5,\r\n        \"metricTrigger\": {\r\n          \"thresholdOperator\": \"GreaterThan\",\r\n          \"threshold\": 10,\r\n          \"metricTriggerType\": \"Total\",\r\n          \"metricColumn\": \"timestamp\"\r\n        }\r\n      },\r\n      \"odata.type\": \"Microsoft.WindowsAzure.Management.Monitoring.Alerts.Models.Microsoft.AppInsights.Nexus.DataContracts.Resources.ScheduledQueryRules.AlertingAction\"\r\n    }\r\n  }\r\n}",
      "StatusCode": 200
    },
    {
      "RequestUri": "/subscriptions/80430018-24ee-4b28-a7bd-fb23b5a221d6/resourcegroups/ps9481/providers/microsoft.insights/scheduledQueryRules/ps2477?api-version=2018-04-16",
      "EncodedRequestUri": "L3N1YnNjcmlwdGlvbnMvODA0MzAwMTgtMjRlZS00YjI4LWE3YmQtZmIyM2I1YTIyMWQ2L3Jlc291cmNlZ3JvdXBzL3BzOTQ4MS9wcm92aWRlcnMvbWljcm9zb2Z0Lmluc2lnaHRzL3NjaGVkdWxlZFF1ZXJ5UnVsZXMvcHMyNDc3P2FwaS12ZXJzaW9uPTIwMTgtMDQtMTY=",
      "RequestMethod": "GET",
      "RequestBody": "",
      "RequestHeaders": {
        "x-ms-client-request-id": [
          "68aae913-24f7-48b7-8e56-03b540814666"
        ],
        "Accept-Language": [
          "en-US"
        ],
        "User-Agent": [
          "FxVersion/4.6.27817.01",
          "OSName/Windows",
          "OSVersion/Microsoft.Windows.10.0.18362.",
          "Microsoft.Azure.Management.Monitor.MonitorManagementClient/0.24.1.0"
        ]
      },
      "ResponseHeaders": {
        "Cache-Control": [
          "no-cache"
        ],
        "Pragma": [
          "no-cache"
        ],
        "Request-Context": [
          "appId=cid-v1:c13a1a07-630f-4f42-b89b-f5aedd031684"
        ],
        "Strict-Transport-Security": [
          "max-age=31536000; includeSubDomains"
        ],
        "X-Content-Type-Options": [
          "nosniff"
        ],
        "Server": [
          "Microsoft-IIS/10.0"
        ],
        "X-Powered-By": [
          "ASP.NET"
        ],
        "x-ms-ratelimit-remaining-subscription-reads": [
          "11992"
        ],
        "x-ms-request-id": [
          "4057733b-9582-4a21-a658-ab5c7393f7f6"
        ],
        "x-ms-correlation-request-id": [
          "4057733b-9582-4a21-a658-ab5c7393f7f6"
        ],
        "x-ms-routing-request-id": [
          "UKSOUTH2:20190910T152848Z:4057733b-9582-4a21-a658-ab5c7393f7f6"
        ],
        "Date": [
          "Tue, 10 Sep 2019 15:28:47 GMT"
        ],
        "Content-Length": [
          "1952"
        ],
        "Content-Type": [
          "application/json; charset=utf-8"
        ],
        "Expires": [
          "-1"
        ]
      },
      "ResponseBody": "{\r\n  \"id\": \"/subscriptions/80430018-24ee-4b28-a7bd-fb23b5a221d6/resourceGroups/ps9481/providers/microsoft.insights/scheduledqueryrules/ps2477\",\r\n  \"name\": \"ps2477\",\r\n  \"type\": \"microsoft.insights/scheduledqueryrules\",\r\n  \"location\": \"westus\",\r\n  \"tags\": {},\r\n  \"kind\": null,\r\n  \"etag\": \"\\\"8b00cd56-0000-0700-0000-5d77c12f0000\\\"\",\r\n  \"properties\": {\r\n    \"description\": \"SQR log alert rule\",\r\n    \"displayName\": \"ps2477\",\r\n    \"enabled\": \"true\",\r\n    \"lastUpdatedTime\": \"2019-09-10T15:28:47.3111367Z\",\r\n    \"provisioningState\": \"Succeeded\",\r\n    \"source\": {\r\n      \"query\": \"traces | summarize AggregatedValue = count() by bin(timestamp, 5m)\",\r\n      \"authorizedResources\": [\r\n        \"/subscriptions/80430018-24ee-4b28-a7bd-fb23b5a221d6/resourceGroups/ps9481/providers/microsoft.insights/components/ps5505\"\r\n      ],\r\n      \"dataSourceId\": \"/subscriptions/80430018-24ee-4b28-a7bd-fb23b5a221d6/resourceGroups/ps9481/providers/microsoft.insights/components/ps5505\",\r\n      \"queryType\": \"ResultCount\"\r\n    },\r\n    \"schedule\": {\r\n      \"frequencyInMinutes\": 5,\r\n      \"timeWindowInMinutes\": 5\r\n    },\r\n    \"action\": {\r\n      \"severity\": \"2\",\r\n      \"aznsAction\": {\r\n        \"actionGroup\": [\r\n          \"/subscriptions/80430018-24ee-4b28-a7bd-fb23b5a221d6/resourceGroups/ps9481/providers/microsoft.insights/actionGroups/ps2996\"\r\n        ],\r\n        \"emailSubject\": \"SQR Log alert trigger notification\",\r\n        \"customWebhookPayload\": \"{}\"\r\n      },\r\n      \"throttlingInMin\": 5,\r\n      \"trigger\": {\r\n        \"thresholdOperator\": \"GreaterThan\",\r\n        \"threshold\": 5,\r\n        \"metricTrigger\": {\r\n          \"thresholdOperator\": \"GreaterThan\",\r\n          \"threshold\": 10,\r\n          \"metricTriggerType\": \"Total\",\r\n          \"metricColumn\": \"timestamp\"\r\n        }\r\n      },\r\n      \"odata.type\": \"Microsoft.WindowsAzure.Management.Monitoring.Alerts.Models.Microsoft.AppInsights.Nexus.DataContracts.Resources.ScheduledQueryRules.AlertingAction\"\r\n    }\r\n  }\r\n}",
      "StatusCode": 200
    },
    {
      "RequestUri": "/subscriptions/80430018-24ee-4b28-a7bd-fb23b5a221d6/resourcegroups/ps9481/providers/microsoft.insights/scheduledQueryRules/ps2477?api-version=2018-04-16",
      "EncodedRequestUri": "L3N1YnNjcmlwdGlvbnMvODA0MzAwMTgtMjRlZS00YjI4LWE3YmQtZmIyM2I1YTIyMWQ2L3Jlc291cmNlZ3JvdXBzL3BzOTQ4MS9wcm92aWRlcnMvbWljcm9zb2Z0Lmluc2lnaHRzL3NjaGVkdWxlZFF1ZXJ5UnVsZXMvcHMyNDc3P2FwaS12ZXJzaW9uPTIwMTgtMDQtMTY=",
      "RequestMethod": "GET",
      "RequestBody": "",
      "RequestHeaders": {
        "x-ms-client-request-id": [
          "e7f738d3-5163-49bf-b8d2-28de069b8ae1"
        ],
        "Accept-Language": [
          "en-US"
        ],
        "User-Agent": [
          "FxVersion/4.6.27817.01",
          "OSName/Windows",
          "OSVersion/Microsoft.Windows.10.0.18362.",
          "Microsoft.Azure.Management.Monitor.MonitorManagementClient/0.24.1.0"
        ]
      },
      "ResponseHeaders": {
        "Cache-Control": [
          "no-cache"
        ],
        "Pragma": [
          "no-cache"
        ],
        "Request-Context": [
          "appId=cid-v1:c13a1a07-630f-4f42-b89b-f5aedd031684"
        ],
        "Strict-Transport-Security": [
          "max-age=31536000; includeSubDomains"
        ],
        "X-Content-Type-Options": [
          "nosniff"
        ],
        "Server": [
          "Microsoft-IIS/10.0"
        ],
        "X-Powered-By": [
          "ASP.NET"
        ],
        "x-ms-ratelimit-remaining-subscription-reads": [
          "11991"
        ],
        "x-ms-request-id": [
          "bd9d5578-37e8-48a3-b4c5-70985d6befb5"
        ],
        "x-ms-correlation-request-id": [
          "bd9d5578-37e8-48a3-b4c5-70985d6befb5"
        ],
        "x-ms-routing-request-id": [
          "UKSOUTH2:20190910T152851Z:bd9d5578-37e8-48a3-b4c5-70985d6befb5"
        ],
        "Date": [
          "Tue, 10 Sep 2019 15:28:50 GMT"
        ],
        "Content-Length": [
          "1953"
        ],
        "Content-Type": [
          "application/json; charset=utf-8"
        ],
        "Expires": [
          "-1"
        ]
      },
      "ResponseBody": "{\r\n  \"id\": \"/subscriptions/80430018-24ee-4b28-a7bd-fb23b5a221d6/resourceGroups/ps9481/providers/microsoft.insights/scheduledqueryrules/ps2477\",\r\n  \"name\": \"ps2477\",\r\n  \"type\": \"microsoft.insights/scheduledqueryrules\",\r\n  \"location\": \"westus\",\r\n  \"tags\": {},\r\n  \"kind\": null,\r\n  \"etag\": \"\\\"8b002457-0000-0700-0000-5d77c1310000\\\"\",\r\n  \"properties\": {\r\n    \"description\": \"SQR log alert rule\",\r\n    \"displayName\": \"ps2477\",\r\n    \"enabled\": \"false\",\r\n    \"lastUpdatedTime\": \"2019-09-10T15:28:49.5680575Z\",\r\n    \"provisioningState\": \"Succeeded\",\r\n    \"source\": {\r\n      \"query\": \"traces | summarize AggregatedValue = count() by bin(timestamp, 5m)\",\r\n      \"authorizedResources\": [\r\n        \"/subscriptions/80430018-24ee-4b28-a7bd-fb23b5a221d6/resourceGroups/ps9481/providers/microsoft.insights/components/ps5505\"\r\n      ],\r\n      \"dataSourceId\": \"/subscriptions/80430018-24ee-4b28-a7bd-fb23b5a221d6/resourceGroups/ps9481/providers/microsoft.insights/components/ps5505\",\r\n      \"queryType\": \"ResultCount\"\r\n    },\r\n    \"schedule\": {\r\n      \"frequencyInMinutes\": 5,\r\n      \"timeWindowInMinutes\": 5\r\n    },\r\n    \"action\": {\r\n      \"severity\": \"2\",\r\n      \"aznsAction\": {\r\n        \"actionGroup\": [\r\n          \"/subscriptions/80430018-24ee-4b28-a7bd-fb23b5a221d6/resourceGroups/ps9481/providers/microsoft.insights/actionGroups/ps2996\"\r\n        ],\r\n        \"emailSubject\": \"SQR Log alert trigger notification\",\r\n        \"customWebhookPayload\": \"{}\"\r\n      },\r\n      \"throttlingInMin\": 5,\r\n      \"trigger\": {\r\n        \"thresholdOperator\": \"GreaterThan\",\r\n        \"threshold\": 5,\r\n        \"metricTrigger\": {\r\n          \"thresholdOperator\": \"GreaterThan\",\r\n          \"threshold\": 10,\r\n          \"metricTriggerType\": \"Total\",\r\n          \"metricColumn\": \"timestamp\"\r\n        }\r\n      },\r\n      \"odata.type\": \"Microsoft.WindowsAzure.Management.Monitoring.Alerts.Models.Microsoft.AppInsights.Nexus.DataContracts.Resources.ScheduledQueryRules.AlertingAction\"\r\n    }\r\n  }\r\n}",
      "StatusCode": 200
    },
    {
      "RequestUri": "/subscriptions/80430018-24ee-4b28-a7bd-fb23b5a221d6/resourcegroups/ps9481/providers/microsoft.insights/scheduledQueryRules/ps2477?api-version=2018-04-16",
      "EncodedRequestUri": "L3N1YnNjcmlwdGlvbnMvODA0MzAwMTgtMjRlZS00YjI4LWE3YmQtZmIyM2I1YTIyMWQ2L3Jlc291cmNlZ3JvdXBzL3BzOTQ4MS9wcm92aWRlcnMvbWljcm9zb2Z0Lmluc2lnaHRzL3NjaGVkdWxlZFF1ZXJ5UnVsZXMvcHMyNDc3P2FwaS12ZXJzaW9uPTIwMTgtMDQtMTY=",
      "RequestMethod": "GET",
      "RequestBody": "",
      "RequestHeaders": {
        "x-ms-client-request-id": [
          "a1800099-40e0-4e95-a011-57729c98569d"
        ],
        "Accept-Language": [
          "en-US"
        ],
        "User-Agent": [
          "FxVersion/4.6.27817.01",
          "OSName/Windows",
          "OSVersion/Microsoft.Windows.10.0.18362.",
          "Microsoft.Azure.Management.Monitor.MonitorManagementClient/0.24.1.0"
        ]
      },
      "ResponseHeaders": {
        "Cache-Control": [
          "no-cache"
        ],
        "Pragma": [
          "no-cache"
        ],
        "Request-Context": [
          "appId=cid-v1:c13a1a07-630f-4f42-b89b-f5aedd031684"
        ],
        "Strict-Transport-Security": [
          "max-age=31536000; includeSubDomains"
        ],
        "X-Content-Type-Options": [
          "nosniff"
        ],
        "Server": [
          "Microsoft-IIS/10.0"
        ],
        "X-Powered-By": [
          "ASP.NET"
        ],
        "x-ms-ratelimit-remaining-subscription-reads": [
          "11990"
        ],
        "x-ms-request-id": [
          "8116a8e8-95c1-4787-b2a3-8030da13f27e"
        ],
        "x-ms-correlation-request-id": [
          "8116a8e8-95c1-4787-b2a3-8030da13f27e"
        ],
        "x-ms-routing-request-id": [
          "UKSOUTH2:20190910T152853Z:8116a8e8-95c1-4787-b2a3-8030da13f27e"
        ],
        "Date": [
          "Tue, 10 Sep 2019 15:28:53 GMT"
        ],
        "Content-Length": [
          "1953"
        ],
        "Content-Type": [
          "application/json; charset=utf-8"
        ],
        "Expires": [
          "-1"
        ]
      },
      "ResponseBody": "{\r\n  \"id\": \"/subscriptions/80430018-24ee-4b28-a7bd-fb23b5a221d6/resourceGroups/ps9481/providers/microsoft.insights/scheduledqueryrules/ps2477\",\r\n  \"name\": \"ps2477\",\r\n  \"type\": \"microsoft.insights/scheduledqueryrules\",\r\n  \"location\": \"westus\",\r\n  \"tags\": {},\r\n  \"kind\": null,\r\n  \"etag\": \"\\\"8b008b57-0000-0700-0000-5d77c1340000\\\"\",\r\n  \"properties\": {\r\n    \"description\": \"SQR log alert rule\",\r\n    \"displayName\": \"ps2477\",\r\n    \"enabled\": \"false\",\r\n    \"lastUpdatedTime\": \"2019-09-10T15:28:52.3649407Z\",\r\n    \"provisioningState\": \"Succeeded\",\r\n    \"source\": {\r\n      \"query\": \"traces | summarize AggregatedValue = count() by bin(timestamp, 5m)\",\r\n      \"authorizedResources\": [\r\n        \"/subscriptions/80430018-24ee-4b28-a7bd-fb23b5a221d6/resourceGroups/ps9481/providers/microsoft.insights/components/ps5505\"\r\n      ],\r\n      \"dataSourceId\": \"/subscriptions/80430018-24ee-4b28-a7bd-fb23b5a221d6/resourceGroups/ps9481/providers/microsoft.insights/components/ps5505\",\r\n      \"queryType\": \"ResultCount\"\r\n    },\r\n    \"schedule\": {\r\n      \"frequencyInMinutes\": 5,\r\n      \"timeWindowInMinutes\": 5\r\n    },\r\n    \"action\": {\r\n      \"severity\": \"2\",\r\n      \"aznsAction\": {\r\n        \"actionGroup\": [\r\n          \"/subscriptions/80430018-24ee-4b28-a7bd-fb23b5a221d6/resourceGroups/ps9481/providers/microsoft.insights/actionGroups/ps2996\"\r\n        ],\r\n        \"emailSubject\": \"SQR Log alert trigger notification\",\r\n        \"customWebhookPayload\": \"{}\"\r\n      },\r\n      \"throttlingInMin\": 5,\r\n      \"trigger\": {\r\n        \"thresholdOperator\": \"GreaterThan\",\r\n        \"threshold\": 5,\r\n        \"metricTrigger\": {\r\n          \"thresholdOperator\": \"GreaterThan\",\r\n          \"threshold\": 10,\r\n          \"metricTriggerType\": \"Total\",\r\n          \"metricColumn\": \"timestamp\"\r\n        }\r\n      },\r\n      \"odata.type\": \"Microsoft.WindowsAzure.Management.Monitoring.Alerts.Models.Microsoft.AppInsights.Nexus.DataContracts.Resources.ScheduledQueryRules.AlertingAction\"\r\n    }\r\n  }\r\n}",
      "StatusCode": 200
    },
    {
      "RequestUri": "/subscriptions/80430018-24ee-4b28-a7bd-fb23b5a221d6/providers/microsoft.insights/scheduledQueryRules?api-version=2018-04-16",
      "EncodedRequestUri": "L3N1YnNjcmlwdGlvbnMvODA0MzAwMTgtMjRlZS00YjI4LWE3YmQtZmIyM2I1YTIyMWQ2L3Byb3ZpZGVycy9taWNyb3NvZnQuaW5zaWdodHMvc2NoZWR1bGVkUXVlcnlSdWxlcz9hcGktdmVyc2lvbj0yMDE4LTA0LTE2",
      "RequestMethod": "GET",
      "RequestBody": "",
      "RequestHeaders": {
        "x-ms-client-request-id": [
          "eef48fcb-7284-473e-a618-00253315b686"
        ],
        "Accept-Language": [
          "en-US"
        ],
        "User-Agent": [
          "FxVersion/4.6.27817.01",
          "OSName/Windows",
          "OSVersion/Microsoft.Windows.10.0.18362.",
          "Microsoft.Azure.Management.Monitor.MonitorManagementClient/0.24.1.0"
        ]
      },
      "ResponseHeaders": {
        "Cache-Control": [
          "no-cache"
        ],
        "Pragma": [
          "no-cache"
        ],
        "Request-Context": [
          "appId=cid-v1:c13a1a07-630f-4f42-b89b-f5aedd031684"
        ],
        "Strict-Transport-Security": [
          "max-age=31536000; includeSubDomains"
        ],
        "X-Content-Type-Options": [
          "nosniff"
        ],
        "Server": [
          "Microsoft-IIS/10.0"
        ],
        "X-Powered-By": [
          "ASP.NET"
        ],
        "x-ms-ratelimit-remaining-subscription-reads": [
          "11996"
        ],
        "x-ms-request-id": [
          "9c169d2c-edcc-4e4b-8492-e68cc44311b8"
        ],
        "x-ms-correlation-request-id": [
          "9c169d2c-edcc-4e4b-8492-e68cc44311b8"
        ],
        "x-ms-routing-request-id": [
          "UKSOUTH2:20190910T152842Z:9c169d2c-edcc-4e4b-8492-e68cc44311b8"
        ],
        "Date": [
          "Tue, 10 Sep 2019 15:28:41 GMT"
        ],
        "Content-Length": [
          "74567"
        ],
        "Content-Type": [
          "application/json; charset=utf-8"
        ],
        "Expires": [
          "-1"
        ]
      },
      "ResponseBody": "{\r\n  \"value\": [\r\n    {\r\n      \"id\": \"/subscriptions/80430018-24ee-4b28-a7bd-fb23b5a221d6/resourceGroups/ps6827/providers/microsoft.insights/scheduledqueryrules/ps9245\",\r\n      \"name\": \"ps9245\",\r\n      \"type\": \"microsoft.insights/scheduledqueryrules\",\r\n      \"location\": \"westus\",\r\n      \"tags\": {},\r\n      \"kind\": null,\r\n      \"etag\": \"\\\"c9011bd7-0000-0700-0000-5d658ec40000\\\"\",\r\n      \"properties\": {\r\n        \"description\": \"SQR log alert rule\",\r\n        \"displayName\": \"ps9245\",\r\n        \"enabled\": \"false\",\r\n        \"lastUpdatedTime\": \"2019-08-20T20:06:09.8141405Z\",\r\n        \"provisioningState\": \"Succeeded\",\r\n        \"source\": {\r\n          \"query\": \"traces | summarize AggregatedValue = count() by bin(timestamp, 5m)\",\r\n          \"authorizedResources\": [\r\n            \"/subscriptions/80430018-24ee-4b28-a7bd-fb23b5a221d6/resourceGroups/ps6827/providers/microsoft.insights/components/ps8853\"\r\n          ],\r\n          \"dataSourceId\": \"/subscriptions/80430018-24ee-4b28-a7bd-fb23b5a221d6/resourceGroups/ps6827/providers/microsoft.insights/components/ps8853\",\r\n          \"queryType\": \"ResultCount\"\r\n        },\r\n        \"schedule\": {\r\n          \"frequencyInMinutes\": 5,\r\n          \"timeWindowInMinutes\": 5\r\n        },\r\n        \"action\": {\r\n          \"severity\": \"2\",\r\n          \"aznsAction\": {\r\n            \"actionGroup\": [\r\n              \"/subscriptions/80430018-24ee-4b28-a7bd-fb23b5a221d6/resourceGroups/ps6827/providers/microsoft.insights/actionGroups/ps5133\"\r\n            ],\r\n            \"emailSubject\": \"SQR Log alert trigger notification\",\r\n            \"customWebhookPayload\": \"{}\"\r\n          },\r\n          \"throttlingInMin\": 5,\r\n          \"trigger\": {\r\n            \"thresholdOperator\": \"GreaterThan\",\r\n            \"threshold\": 5,\r\n            \"metricTrigger\": {\r\n              \"thresholdOperator\": \"GreaterThan\",\r\n              \"threshold\": 10,\r\n              \"metricTriggerType\": \"Total\",\r\n              \"metricColumn\": \"timestamp\"\r\n            }\r\n          },\r\n          \"odata.type\": \"Microsoft.WindowsAzure.Management.Monitoring.Alerts.Models.Microsoft.AppInsights.Nexus.DataContracts.Resources.ScheduledQueryRules.AlertingAction\"\r\n        }\r\n      }\r\n    },\r\n    {\r\n      \"id\": \"/subscriptions/80430018-24ee-4b28-a7bd-fb23b5a221d6/resourceGroups/ps7444/providers/microsoft.insights/scheduledqueryrules/ps8078\",\r\n      \"name\": \"ps8078\",\r\n      \"type\": \"microsoft.insights/scheduledqueryrules\",\r\n      \"location\": \"westus\",\r\n      \"tags\": {},\r\n      \"kind\": null,\r\n      \"etag\": \"\\\"0a00abbe-0000-0700-0000-5d663e980000\\\"\",\r\n      \"properties\": {\r\n        \"description\": \"SQR log alert rule\",\r\n        \"displayName\": \"ps8078\",\r\n        \"enabled\": \"false\",\r\n        \"lastUpdatedTime\": \"2019-08-21T08:41:23.9257726Z\",\r\n        \"provisioningState\": \"Succeeded\",\r\n        \"source\": {\r\n          \"query\": \"traces | summarize AggregatedValue = count() by bin(timestamp, 5m)\",\r\n          \"authorizedResources\": [\r\n            \"/subscriptions/80430018-24ee-4b28-a7bd-fb23b5a221d6/resourceGroups/ps7444/providers/microsoft.insights/components/ps3115\"\r\n          ],\r\n          \"dataSourceId\": \"/subscriptions/80430018-24ee-4b28-a7bd-fb23b5a221d6/resourceGroups/ps7444/providers/microsoft.insights/components/ps3115\",\r\n          \"queryType\": \"ResultCount\"\r\n        },\r\n        \"schedule\": {\r\n          \"frequencyInMinutes\": 5,\r\n          \"timeWindowInMinutes\": 5\r\n        },\r\n        \"action\": {\r\n          \"severity\": \"2\",\r\n          \"aznsAction\": {\r\n            \"actionGroup\": [\r\n              \"/subscriptions/80430018-24ee-4b28-a7bd-fb23b5a221d6/resourceGroups/ps7444/providers/microsoft.insights/actionGroups/ps2898\"\r\n            ],\r\n            \"emailSubject\": \"SQR Log alert trigger notification\",\r\n            \"customWebhookPayload\": \"{}\"\r\n          },\r\n          \"throttlingInMin\": 5,\r\n          \"trigger\": {\r\n            \"thresholdOperator\": \"GreaterThan\",\r\n            \"threshold\": 5,\r\n            \"metricTrigger\": {\r\n              \"thresholdOperator\": \"GreaterThan\",\r\n              \"threshold\": 10,\r\n              \"metricTriggerType\": \"Total\",\r\n              \"metricColumn\": \"timestamp\"\r\n            }\r\n          },\r\n          \"odata.type\": \"Microsoft.WindowsAzure.Management.Monitoring.Alerts.Models.Microsoft.AppInsights.Nexus.DataContracts.Resources.ScheduledQueryRules.AlertingAction\"\r\n        }\r\n      }\r\n    },\r\n    {\r\n      \"id\": \"/subscriptions/80430018-24ee-4b28-a7bd-fb23b5a221d6/resourceGroups/ps72/providers/microsoft.insights/scheduledqueryrules/ps2501\",\r\n      \"name\": \"ps2501\",\r\n      \"type\": \"microsoft.insights/scheduledqueryrules\",\r\n      \"location\": \"westus\",\r\n      \"tags\": {},\r\n      \"kind\": null,\r\n      \"etag\": \"\\\"0a00c0f8-0000-0700-0000-5d66418c0000\\\"\",\r\n      \"properties\": {\r\n        \"description\": \"SQR log alert rule\",\r\n        \"displayName\": \"ps2501\",\r\n        \"enabled\": \"false\",\r\n        \"lastUpdatedTime\": \"2019-08-21T08:49:16.4567382Z\",\r\n        \"provisioningState\": \"Succeeded\",\r\n        \"source\": {\r\n          \"query\": \"traces | summarize AggregatedValue = count() by bin(timestamp, 5m)\",\r\n          \"authorizedResources\": [\r\n            \"/subscriptions/80430018-24ee-4b28-a7bd-fb23b5a221d6/resourceGroups/ps72/providers/microsoft.insights/components/ps8944\"\r\n          ],\r\n          \"dataSourceId\": \"/subscriptions/80430018-24ee-4b28-a7bd-fb23b5a221d6/resourceGroups/ps72/providers/microsoft.insights/components/ps8944\",\r\n          \"queryType\": \"ResultCount\"\r\n        },\r\n        \"schedule\": {\r\n          \"frequencyInMinutes\": 5,\r\n          \"timeWindowInMinutes\": 5\r\n        },\r\n        \"action\": {\r\n          \"severity\": \"2\",\r\n          \"aznsAction\": {\r\n            \"actionGroup\": [\r\n              \"/subscriptions/80430018-24ee-4b28-a7bd-fb23b5a221d6/resourceGroups/ps72/providers/microsoft.insights/actionGroups/ps6963\"\r\n            ],\r\n            \"emailSubject\": \"SQR Log alert trigger notification\",\r\n            \"customWebhookPayload\": \"{}\"\r\n          },\r\n          \"throttlingInMin\": 5,\r\n          \"trigger\": {\r\n            \"thresholdOperator\": \"GreaterThan\",\r\n            \"threshold\": 5,\r\n            \"metricTrigger\": {\r\n              \"thresholdOperator\": \"GreaterThan\",\r\n              \"threshold\": 10,\r\n              \"metricTriggerType\": \"Total\",\r\n              \"metricColumn\": \"timestamp\"\r\n            }\r\n          },\r\n          \"odata.type\": \"Microsoft.WindowsAzure.Management.Monitoring.Alerts.Models.Microsoft.AppInsights.Nexus.DataContracts.Resources.ScheduledQueryRules.AlertingAction\"\r\n        }\r\n      }\r\n    },\r\n    {\r\n      \"id\": \"/subscriptions/80430018-24ee-4b28-a7bd-fb23b5a221d6/resourceGroups/ps9214/providers/microsoft.insights/scheduledqueryrules/ps81\",\r\n      \"name\": \"ps81\",\r\n      \"type\": \"microsoft.insights/scheduledqueryrules\",\r\n      \"location\": \"westus\",\r\n      \"tags\": {},\r\n      \"kind\": null,\r\n      \"etag\": \"\\\"3c0064d9-0000-0700-0000-5d67efb20000\\\"\",\r\n      \"properties\": {\r\n        \"description\": \"SQR log alert rule\",\r\n        \"displayName\": \"ps81\",\r\n        \"enabled\": \"false\",\r\n        \"lastUpdatedTime\": \"2019-08-22T15:24:32.6832014Z\",\r\n        \"provisioningState\": \"Succeeded\",\r\n        \"source\": {\r\n          \"query\": \"traces | summarize AggregatedValue = count() by bin(timestamp, 5m)\",\r\n          \"authorizedResources\": [\r\n            \"/subscriptions/80430018-24ee-4b28-a7bd-fb23b5a221d6/resourceGroups/ps9214/providers/microsoft.insights/components/ps3826\"\r\n          ],\r\n          \"dataSourceId\": \"/subscriptions/80430018-24ee-4b28-a7bd-fb23b5a221d6/resourceGroups/ps9214/providers/microsoft.insights/components/ps3826\",\r\n          \"queryType\": \"ResultCount\"\r\n        },\r\n        \"schedule\": {\r\n          \"frequencyInMinutes\": 5,\r\n          \"timeWindowInMinutes\": 5\r\n        },\r\n        \"action\": {\r\n          \"severity\": \"2\",\r\n          \"aznsAction\": {\r\n            \"actionGroup\": [\r\n              \"/subscriptions/80430018-24ee-4b28-a7bd-fb23b5a221d6/resourceGroups/ps9214/providers/microsoft.insights/actionGroups/ps8177\"\r\n            ],\r\n            \"emailSubject\": \"SQR Log alert trigger notification\",\r\n            \"customWebhookPayload\": \"{}\"\r\n          },\r\n          \"throttlingInMin\": 5,\r\n          \"trigger\": {\r\n            \"thresholdOperator\": \"GreaterThan\",\r\n            \"threshold\": 5,\r\n            \"metricTrigger\": {\r\n              \"thresholdOperator\": \"GreaterThan\",\r\n              \"threshold\": 10,\r\n              \"metricTriggerType\": \"Total\",\r\n              \"metricColumn\": \"timestamp\"\r\n            }\r\n          },\r\n          \"odata.type\": \"Microsoft.WindowsAzure.Management.Monitoring.Alerts.Models.Microsoft.AppInsights.Nexus.DataContracts.Resources.ScheduledQueryRules.AlertingAction\"\r\n        }\r\n      }\r\n    },\r\n    {\r\n      \"id\": \"/subscriptions/80430018-24ee-4b28-a7bd-fb23b5a221d6/resourceGroups/ps542/providers/microsoft.insights/scheduledqueryrules/ps142\",\r\n      \"name\": \"ps142\",\r\n      \"type\": \"microsoft.insights/scheduledqueryrules\",\r\n      \"location\": \"westus\",\r\n      \"tags\": {},\r\n      \"kind\": null,\r\n      \"etag\": \"\\\"3e002f28-0000-0700-0000-5d67f54b0000\\\"\",\r\n      \"properties\": {\r\n        \"description\": \"SQR log alert rule\",\r\n        \"displayName\": \"ps142\",\r\n        \"enabled\": \"false\",\r\n        \"lastUpdatedTime\": \"2019-08-22T15:53:06.1889449Z\",\r\n        \"provisioningState\": \"Succeeded\",\r\n        \"source\": {\r\n          \"query\": \"traces | summarize AggregatedValue = count() by bin(timestamp, 5m)\",\r\n          \"authorizedResources\": [\r\n            \"/subscriptions/80430018-24ee-4b28-a7bd-fb23b5a221d6/resourceGroups/ps542/providers/microsoft.insights/components/ps2046\"\r\n          ],\r\n          \"dataSourceId\": \"/subscriptions/80430018-24ee-4b28-a7bd-fb23b5a221d6/resourceGroups/ps542/providers/microsoft.insights/components/ps2046\",\r\n          \"queryType\": \"ResultCount\"\r\n        },\r\n        \"schedule\": {\r\n          \"frequencyInMinutes\": 5,\r\n          \"timeWindowInMinutes\": 5\r\n        },\r\n        \"action\": {\r\n          \"severity\": \"2\",\r\n          \"aznsAction\": {\r\n            \"actionGroup\": [\r\n              \"/subscriptions/80430018-24ee-4b28-a7bd-fb23b5a221d6/resourceGroups/ps542/providers/microsoft.insights/actionGroups/ps2258\"\r\n            ],\r\n            \"emailSubject\": \"SQR Log alert trigger notification\",\r\n            \"customWebhookPayload\": \"{}\"\r\n          },\r\n          \"throttlingInMin\": 5,\r\n          \"trigger\": {\r\n            \"thresholdOperator\": \"GreaterThan\",\r\n            \"threshold\": 5,\r\n            \"metricTrigger\": {\r\n              \"thresholdOperator\": \"GreaterThan\",\r\n              \"threshold\": 10,\r\n              \"metricTriggerType\": \"Total\",\r\n              \"metricColumn\": \"timestamp\"\r\n            }\r\n          },\r\n          \"odata.type\": \"Microsoft.WindowsAzure.Management.Monitoring.Alerts.Models.Microsoft.AppInsights.Nexus.DataContracts.Resources.ScheduledQueryRules.AlertingAction\"\r\n        }\r\n      }\r\n    },\r\n    {\r\n      \"id\": \"/subscriptions/80430018-24ee-4b28-a7bd-fb23b5a221d6/resourceGroups/ps7885/providers/microsoft.insights/scheduledqueryrules/ps7613\",\r\n      \"name\": \"ps7613\",\r\n      \"type\": \"microsoft.insights/scheduledqueryrules\",\r\n      \"location\": \"westus\",\r\n      \"tags\": {},\r\n      \"kind\": null,\r\n      \"etag\": \"\\\"57002ac7-0000-0700-0000-5d6925220000\\\"\",\r\n      \"properties\": {\r\n        \"description\": \"SQR log alert rule\",\r\n        \"displayName\": \"ps7613\",\r\n        \"enabled\": \"false\",\r\n        \"lastUpdatedTime\": \"2019-08-23T13:24:32.4204721Z\",\r\n        \"provisioningState\": \"Succeeded\",\r\n        \"source\": {\r\n          \"query\": \"traces | summarize AggregatedValue = count() by bin(timestamp, 5m)\",\r\n          \"authorizedResources\": [\r\n            \"/subscriptions/80430018-24ee-4b28-a7bd-fb23b5a221d6/resourceGroups/ps7885/providers/microsoft.insights/components/ps4762\"\r\n          ],\r\n          \"dataSourceId\": \"/subscriptions/80430018-24ee-4b28-a7bd-fb23b5a221d6/resourceGroups/ps7885/providers/microsoft.insights/components/ps4762\",\r\n          \"queryType\": \"ResultCount\"\r\n        },\r\n        \"schedule\": {\r\n          \"frequencyInMinutes\": 5,\r\n          \"timeWindowInMinutes\": 5\r\n        },\r\n        \"action\": {\r\n          \"severity\": \"2\",\r\n          \"aznsAction\": {\r\n            \"actionGroup\": [\r\n              \"/subscriptions/80430018-24ee-4b28-a7bd-fb23b5a221d6/resourceGroups/ps7885/providers/microsoft.insights/actionGroups/ps9639\"\r\n            ],\r\n            \"emailSubject\": \"SQR Log alert trigger notification\",\r\n            \"customWebhookPayload\": \"{}\"\r\n          },\r\n          \"throttlingInMin\": 5,\r\n          \"trigger\": {\r\n            \"thresholdOperator\": \"GreaterThan\",\r\n            \"threshold\": 5,\r\n            \"metricTrigger\": {\r\n              \"thresholdOperator\": \"GreaterThan\",\r\n              \"threshold\": 10,\r\n              \"metricTriggerType\": \"Total\",\r\n              \"metricColumn\": \"timestamp\"\r\n            }\r\n          },\r\n          \"odata.type\": \"Microsoft.WindowsAzure.Management.Monitoring.Alerts.Models.Microsoft.AppInsights.Nexus.DataContracts.Resources.ScheduledQueryRules.AlertingAction\"\r\n        }\r\n      }\r\n    },\r\n    {\r\n      \"id\": \"/subscriptions/80430018-24ee-4b28-a7bd-fb23b5a221d6/resourceGroups/ps242/providers/microsoft.insights/scheduledqueryrules/ps5775\",\r\n      \"name\": \"ps5775\",\r\n      \"type\": \"microsoft.insights/scheduledqueryrules\",\r\n      \"location\": \"westus\",\r\n      \"tags\": {},\r\n      \"kind\": null,\r\n      \"etag\": \"\\\"5700dada-0000-0700-0000-5d6926e60000\\\"\",\r\n      \"properties\": {\r\n        \"description\": \"SQR log alert rule\",\r\n        \"displayName\": \"ps5775\",\r\n        \"enabled\": \"false\",\r\n        \"lastUpdatedTime\": \"2019-08-23T13:32:21.582016Z\",\r\n        \"provisioningState\": \"Succeeded\",\r\n        \"source\": {\r\n          \"query\": \"traces | summarize AggregatedValue = count() by bin(timestamp, 5m)\",\r\n          \"authorizedResources\": [\r\n            \"/subscriptions/80430018-24ee-4b28-a7bd-fb23b5a221d6/resourceGroups/ps242/providers/microsoft.insights/components/ps5102\"\r\n          ],\r\n          \"dataSourceId\": \"/subscriptions/80430018-24ee-4b28-a7bd-fb23b5a221d6/resourceGroups/ps242/providers/microsoft.insights/components/ps5102\",\r\n          \"queryType\": \"ResultCount\"\r\n        },\r\n        \"schedule\": {\r\n          \"frequencyInMinutes\": 5,\r\n          \"timeWindowInMinutes\": 5\r\n        },\r\n        \"action\": {\r\n          \"severity\": \"2\",\r\n          \"aznsAction\": {\r\n            \"actionGroup\": [\r\n              \"/subscriptions/80430018-24ee-4b28-a7bd-fb23b5a221d6/resourceGroups/ps242/providers/microsoft.insights/actionGroups/ps5911\"\r\n            ],\r\n            \"emailSubject\": \"SQR Log alert trigger notification\",\r\n            \"customWebhookPayload\": \"{}\"\r\n          },\r\n          \"throttlingInMin\": 5,\r\n          \"trigger\": {\r\n            \"thresholdOperator\": \"GreaterThan\",\r\n            \"threshold\": 5,\r\n            \"metricTrigger\": {\r\n              \"thresholdOperator\": \"GreaterThan\",\r\n              \"threshold\": 10,\r\n              \"metricTriggerType\": \"Total\",\r\n              \"metricColumn\": \"timestamp\"\r\n            }\r\n          },\r\n          \"odata.type\": \"Microsoft.WindowsAzure.Management.Monitoring.Alerts.Models.Microsoft.AppInsights.Nexus.DataContracts.Resources.ScheduledQueryRules.AlertingAction\"\r\n        }\r\n      }\r\n    },\r\n    {\r\n      \"id\": \"/subscriptions/80430018-24ee-4b28-a7bd-fb23b5a221d6/resourceGroups/ps8877/providers/microsoft.insights/scheduledqueryrules/ps7690\",\r\n      \"name\": \"ps7690\",\r\n      \"type\": \"microsoft.insights/scheduledqueryrules\",\r\n      \"location\": \"westus\",\r\n      \"tags\": {},\r\n      \"kind\": null,\r\n      \"etag\": \"\\\"3d016f7c-0000-0700-0000-5d5fec7c0000\\\"\",\r\n      \"properties\": {\r\n        \"description\": \"SQR log alert rule\",\r\n        \"displayName\": \"ps7690\",\r\n        \"enabled\": \"true\",\r\n        \"lastUpdatedTime\": \"2019-08-23T13:39:07.1454182Z\",\r\n        \"provisioningState\": \"Succeeded\",\r\n        \"source\": {\r\n          \"query\": \"traces | summarize AggregatedValue = count() by bin(timestamp, 5m)\",\r\n          \"authorizedResources\": [\r\n            \"/subscriptions/80430018-24ee-4b28-a7bd-fb23b5a221d6/resourceGroups/CustomMetricDemo/providers/microsoft.insights/components/customMetricsTest\"\r\n          ],\r\n          \"dataSourceId\": \"/subscriptions/80430018-24ee-4b28-a7bd-fb23b5a221d6/resourceGroups/CustomMetricDemo/providers/microsoft.insights/components/customMetricsTest\",\r\n          \"queryType\": \"ResultCount\"\r\n        },\r\n        \"schedule\": {\r\n          \"frequencyInMinutes\": 5,\r\n          \"timeWindowInMinutes\": 5\r\n        },\r\n        \"action\": {\r\n          \"severity\": \"2\",\r\n          \"aznsAction\": {\r\n            \"actionGroup\": [\r\n              \"/subscriptions/80430018-24ee-4b28-a7bd-fb23b5a221d6/resourceGroups/ps8877/providers/microsoft.insights/actionGroups/ps9341\"\r\n            ],\r\n            \"emailSubject\": \"SQR Log alert trigger notification\",\r\n            \"customWebhookPayload\": \"{}\"\r\n          },\r\n          \"throttlingInMin\": 5,\r\n          \"trigger\": {\r\n            \"thresholdOperator\": \"GreaterThan\",\r\n            \"threshold\": 5,\r\n            \"metricTrigger\": {\r\n              \"thresholdOperator\": \"GreaterThan\",\r\n              \"threshold\": 10,\r\n              \"metricTriggerType\": \"Total\",\r\n              \"metricColumn\": \"timestamp\"\r\n            }\r\n          },\r\n          \"odata.type\": \"Microsoft.WindowsAzure.Management.Monitoring.Alerts.Models.Microsoft.AppInsights.Nexus.DataContracts.Resources.ScheduledQueryRules.AlertingAction\"\r\n        }\r\n      }\r\n    },\r\n    {\r\n      \"id\": \"/subscriptions/80430018-24ee-4b28-a7bd-fb23b5a221d6/resourceGroups/ps2733/providers/microsoft.insights/scheduledqueryrules/ps1821\",\r\n      \"name\": \"ps1821\",\r\n      \"type\": \"microsoft.insights/scheduledqueryrules\",\r\n      \"location\": \"westus\",\r\n      \"tags\": {},\r\n      \"kind\": null,\r\n      \"etag\": \"\\\"9a00eb95-0000-0700-0000-5d711c010000\\\"\",\r\n      \"properties\": {\r\n        \"description\": \"SQR log alert rule\",\r\n        \"displayName\": \"ps1821\",\r\n        \"enabled\": \"false\",\r\n        \"lastUpdatedTime\": \"2019-08-29T14:28:54.1690214Z\",\r\n        \"provisioningState\": \"Succeeded\",\r\n        \"source\": {\r\n          \"query\": \"traces | summarize AggregatedValue = count() by bin(timestamp, 5m)\",\r\n          \"authorizedResources\": [\r\n            \"/subscriptions/80430018-24ee-4b28-a7bd-fb23b5a221d6/resourceGroups/ps2733/providers/microsoft.insights/components/ps634\"\r\n          ],\r\n          \"dataSourceId\": \"/subscriptions/80430018-24ee-4b28-a7bd-fb23b5a221d6/resourceGroups/ps2733/providers/microsoft.insights/components/ps634\",\r\n          \"queryType\": \"ResultCount\"\r\n        },\r\n        \"schedule\": {\r\n          \"frequencyInMinutes\": 5,\r\n          \"timeWindowInMinutes\": 5\r\n        },\r\n        \"action\": {\r\n          \"severity\": \"2\",\r\n          \"aznsAction\": {\r\n            \"actionGroup\": [\r\n              \"/subscriptions/80430018-24ee-4b28-a7bd-fb23b5a221d6/resourceGroups/ps2733/providers/microsoft.insights/actionGroups/ps5533\"\r\n            ],\r\n            \"emailSubject\": \"SQR Log alert trigger notification\",\r\n            \"customWebhookPayload\": \"{}\"\r\n          },\r\n          \"throttlingInMin\": 5,\r\n          \"trigger\": {\r\n            \"thresholdOperator\": \"GreaterThan\",\r\n            \"threshold\": 5,\r\n            \"metricTrigger\": {\r\n              \"thresholdOperator\": \"GreaterThan\",\r\n              \"threshold\": 10,\r\n              \"metricTriggerType\": \"Total\",\r\n              \"metricColumn\": \"timestamp\"\r\n            }\r\n          },\r\n          \"odata.type\": \"Microsoft.WindowsAzure.Management.Monitoring.Alerts.Models.Microsoft.AppInsights.Nexus.DataContracts.Resources.ScheduledQueryRules.AlertingAction\"\r\n        }\r\n      }\r\n    },\r\n    {\r\n      \"id\": \"/subscriptions/80430018-24ee-4b28-a7bd-fb23b5a221d6/resourceGroups/ps9396/providers/microsoft.insights/scheduledqueryrules/ps4268\",\r\n      \"name\": \"ps4268\",\r\n      \"type\": \"microsoft.insights/scheduledqueryrules\",\r\n      \"location\": \"westus\",\r\n      \"tags\": {},\r\n      \"kind\": null,\r\n      \"etag\": \"\\\"9a0017e0-0000-0700-0000-5d71214c0000\\\"\",\r\n      \"properties\": {\r\n        \"description\": \"SQR log alert rule\",\r\n        \"displayName\": \"ps4268\",\r\n        \"enabled\": \"false\",\r\n        \"lastUpdatedTime\": \"2019-08-29T14:46:31.8147862Z\",\r\n        \"provisioningState\": \"Succeeded\",\r\n        \"source\": {\r\n          \"query\": \"traces | summarize AggregatedValue = count() by bin(timestamp, 5m)\",\r\n          \"authorizedResources\": [\r\n            \"/subscriptions/80430018-24ee-4b28-a7bd-fb23b5a221d6/resourceGroups/ps9396/providers/microsoft.insights/components/ps6136\"\r\n          ],\r\n          \"dataSourceId\": \"/subscriptions/80430018-24ee-4b28-a7bd-fb23b5a221d6/resourceGroups/ps9396/providers/microsoft.insights/components/ps6136\",\r\n          \"queryType\": \"ResultCount\"\r\n        },\r\n        \"schedule\": {\r\n          \"frequencyInMinutes\": 5,\r\n          \"timeWindowInMinutes\": 5\r\n        },\r\n        \"action\": {\r\n          \"severity\": \"2\",\r\n          \"aznsAction\": {\r\n            \"actionGroup\": [\r\n              \"/subscriptions/80430018-24ee-4b28-a7bd-fb23b5a221d6/resourceGroups/ps9396/providers/microsoft.insights/actionGroups/ps9622\"\r\n            ],\r\n            \"emailSubject\": \"SQR Log alert trigger notification\",\r\n            \"customWebhookPayload\": \"{}\"\r\n          },\r\n          \"throttlingInMin\": 5,\r\n          \"trigger\": {\r\n            \"thresholdOperator\": \"GreaterThan\",\r\n            \"threshold\": 5,\r\n            \"metricTrigger\": {\r\n              \"thresholdOperator\": \"GreaterThan\",\r\n              \"threshold\": 10,\r\n              \"metricTriggerType\": \"Total\",\r\n              \"metricColumn\": \"timestamp\"\r\n            }\r\n          },\r\n          \"odata.type\": \"Microsoft.WindowsAzure.Management.Monitoring.Alerts.Models.Microsoft.AppInsights.Nexus.DataContracts.Resources.ScheduledQueryRules.AlertingAction\"\r\n        }\r\n      }\r\n    },\r\n    {\r\n      \"id\": \"/subscriptions/80430018-24ee-4b28-a7bd-fb23b5a221d6/resourceGroups/ps1853/providers/microsoft.insights/scheduledqueryrules/ps1191\",\r\n      \"name\": \"ps1191\",\r\n      \"type\": \"microsoft.insights/scheduledqueryrules\",\r\n      \"location\": \"westus\",\r\n      \"tags\": {},\r\n      \"kind\": null,\r\n      \"etag\": \"\\\"9a0077fd-0000-0700-0000-5d7123520000\\\"\",\r\n      \"properties\": {\r\n        \"description\": \"SQR log alert rule\",\r\n        \"displayName\": \"ps1191\",\r\n        \"enabled\": \"false\",\r\n        \"lastUpdatedTime\": \"2019-08-29T14:59:03.2995606Z\",\r\n        \"provisioningState\": \"Succeeded\",\r\n        \"source\": {\r\n          \"query\": \"traces | summarize AggregatedValue = count() by bin(timestamp, 5m)\",\r\n          \"authorizedResources\": [\r\n            \"/subscriptions/80430018-24ee-4b28-a7bd-fb23b5a221d6/resourceGroups/ps1853/providers/microsoft.insights/components/ps2974\"\r\n          ],\r\n          \"dataSourceId\": \"/subscriptions/80430018-24ee-4b28-a7bd-fb23b5a221d6/resourceGroups/ps1853/providers/microsoft.insights/components/ps2974\",\r\n          \"queryType\": \"ResultCount\"\r\n        },\r\n        \"schedule\": {\r\n          \"frequencyInMinutes\": 5,\r\n          \"timeWindowInMinutes\": 5\r\n        },\r\n        \"action\": {\r\n          \"severity\": \"2\",\r\n          \"aznsAction\": {\r\n            \"actionGroup\": [\r\n              \"/subscriptions/80430018-24ee-4b28-a7bd-fb23b5a221d6/resourceGroups/ps1853/providers/microsoft.insights/actionGroups/ps5687\"\r\n            ],\r\n            \"emailSubject\": \"SQR Log alert trigger notification\",\r\n            \"customWebhookPayload\": \"{}\"\r\n          },\r\n          \"throttlingInMin\": 5,\r\n          \"trigger\": {\r\n            \"thresholdOperator\": \"GreaterThan\",\r\n            \"threshold\": 5,\r\n            \"metricTrigger\": {\r\n              \"thresholdOperator\": \"GreaterThan\",\r\n              \"threshold\": 10,\r\n              \"metricTriggerType\": \"Total\",\r\n              \"metricColumn\": \"timestamp\"\r\n            }\r\n          },\r\n          \"odata.type\": \"Microsoft.WindowsAzure.Management.Monitoring.Alerts.Models.Microsoft.AppInsights.Nexus.DataContracts.Resources.ScheduledQueryRules.AlertingAction\"\r\n        }\r\n      }\r\n    },\r\n    {\r\n      \"id\": \"/subscriptions/80430018-24ee-4b28-a7bd-fb23b5a221d6/resourceGroups/ps2113/providers/microsoft.insights/scheduledqueryrules/ps1969\",\r\n      \"name\": \"ps1969\",\r\n      \"type\": \"microsoft.insights/scheduledqueryrules\",\r\n      \"location\": \"westus\",\r\n      \"tags\": {},\r\n      \"kind\": null,\r\n      \"etag\": \"\\\"9b006a31-0000-0700-0000-5d7126f90000\\\"\",\r\n      \"properties\": {\r\n        \"description\": \"SQR log alert rule\",\r\n        \"displayName\": \"ps1969\",\r\n        \"enabled\": \"false\",\r\n        \"lastUpdatedTime\": \"2019-08-29T15:16:00.5229045Z\",\r\n        \"provisioningState\": \"Succeeded\",\r\n        \"source\": {\r\n          \"query\": \"traces | summarize AggregatedValue = count() by bin(timestamp, 5m)\",\r\n          \"authorizedResources\": [\r\n            \"/subscriptions/80430018-24ee-4b28-a7bd-fb23b5a221d6/resourceGroups/ps2113/providers/microsoft.insights/components/ps7585\"\r\n          ],\r\n          \"dataSourceId\": \"/subscriptions/80430018-24ee-4b28-a7bd-fb23b5a221d6/resourceGroups/ps2113/providers/microsoft.insights/components/ps7585\",\r\n          \"queryType\": \"ResultCount\"\r\n        },\r\n        \"schedule\": {\r\n          \"frequencyInMinutes\": 5,\r\n          \"timeWindowInMinutes\": 5\r\n        },\r\n        \"action\": {\r\n          \"severity\": \"2\",\r\n          \"aznsAction\": {\r\n            \"actionGroup\": [\r\n              \"/subscriptions/80430018-24ee-4b28-a7bd-fb23b5a221d6/resourceGroups/ps2113/providers/microsoft.insights/actionGroups/ps9610\"\r\n            ],\r\n            \"emailSubject\": \"SQR Log alert trigger notification\",\r\n            \"customWebhookPayload\": \"{}\"\r\n          },\r\n          \"throttlingInMin\": 5,\r\n          \"trigger\": {\r\n            \"thresholdOperator\": \"GreaterThan\",\r\n            \"threshold\": 5,\r\n            \"metricTrigger\": {\r\n              \"thresholdOperator\": \"GreaterThan\",\r\n              \"threshold\": 10,\r\n              \"metricTriggerType\": \"Total\",\r\n              \"metricColumn\": \"timestamp\"\r\n            }\r\n          },\r\n          \"odata.type\": \"Microsoft.WindowsAzure.Management.Monitoring.Alerts.Models.Microsoft.AppInsights.Nexus.DataContracts.Resources.ScheduledQueryRules.AlertingAction\"\r\n        }\r\n      }\r\n    },\r\n    {\r\n      \"id\": \"/subscriptions/80430018-24ee-4b28-a7bd-fb23b5a221d6/resourceGroups/ps9481/providers/microsoft.insights/scheduledqueryrules/ps2477\",\r\n      \"name\": \"ps2477\",\r\n      \"type\": \"microsoft.insights/scheduledqueryrules\",\r\n      \"location\": \"westus\",\r\n      \"tags\": {},\r\n      \"kind\": null,\r\n      \"etag\": \"\\\"8b00b355-0000-0700-0000-5d77c1280000\\\"\",\r\n      \"properties\": {\r\n        \"description\": \"SQR log alert rule\",\r\n        \"displayName\": \"ps2477\",\r\n        \"enabled\": \"true\",\r\n        \"lastUpdatedTime\": \"2019-09-10T15:28:38.8691114Z\",\r\n        \"provisioningState\": \"Succeeded\",\r\n        \"source\": {\r\n          \"query\": \"traces | summarize AggregatedValue = count() by bin(timestamp, 5m)\",\r\n          \"authorizedResources\": [\r\n            \"/subscriptions/80430018-24ee-4b28-a7bd-fb23b5a221d6/resourceGroups/ps9481/providers/microsoft.insights/components/ps5505\"\r\n          ],\r\n          \"dataSourceId\": \"/subscriptions/80430018-24ee-4b28-a7bd-fb23b5a221d6/resourceGroups/ps9481/providers/microsoft.insights/components/ps5505\",\r\n          \"queryType\": \"ResultCount\"\r\n        },\r\n        \"schedule\": {\r\n          \"frequencyInMinutes\": 5,\r\n          \"timeWindowInMinutes\": 5\r\n        },\r\n        \"action\": {\r\n          \"severity\": \"2\",\r\n          \"aznsAction\": {\r\n            \"actionGroup\": [\r\n              \"/subscriptions/80430018-24ee-4b28-a7bd-fb23b5a221d6/resourceGroups/ps9481/providers/microsoft.insights/actionGroups/ps2996\"\r\n            ],\r\n            \"emailSubject\": \"SQR Log alert trigger notification\",\r\n            \"customWebhookPayload\": \"{}\"\r\n          },\r\n          \"throttlingInMin\": 5,\r\n          \"trigger\": {\r\n            \"thresholdOperator\": \"GreaterThan\",\r\n            \"threshold\": 5,\r\n            \"metricTrigger\": {\r\n              \"thresholdOperator\": \"GreaterThan\",\r\n              \"threshold\": 10,\r\n              \"metricTriggerType\": \"Total\",\r\n              \"metricColumn\": \"timestamp\"\r\n            }\r\n          },\r\n          \"odata.type\": \"Microsoft.WindowsAzure.Management.Monitoring.Alerts.Models.Microsoft.AppInsights.Nexus.DataContracts.Resources.ScheduledQueryRules.AlertingAction\"\r\n        }\r\n      }\r\n    },\r\n    {\r\n      \"id\": \"/subscriptions/80430018-24ee-4b28-a7bd-fb23b5a221d6/resourceGroups/nrteventtest/providers/microsoft.insights/scheduledqueryrules/TestRuleNameEvent\",\r\n      \"name\": \"TestRuleNameEvent\",\r\n      \"type\": \"microsoft.insights/scheduledqueryrules\",\r\n      \"location\": \"eastus\",\r\n      \"tags\": {\r\n        \"hidden-link:/subscriptions/80430018-24ee-4b28-a7bd-fb23b5a221d6/resourceGroups/nrteventtest/providers/Microsoft.OperationalInsights/workspaces/nrteventtest\": \"Resource\"\r\n      },\r\n      \"kind\": null,\r\n      \"etag\": \"\\\"0400127f-0000-0000-0000-5b634f1e0000\\\"\",\r\n      \"properties\": {\r\n        \"description\": null,\r\n        \"enabled\": \"true\",\r\n        \"lastUpdatedTime\": \"2018-06-25T06:50:13.7264352Z\",\r\n        \"provisioningState\": \"Succeeded\",\r\n        \"source\": {\r\n          \"query\": null,\r\n          \"dataSourceId\": \"/subscriptions/80430018-24ee-4b28-a7bd-fb23b5a221d6/resourceGroups/nrteventtest/providers/Microsoft.OperationalInsights/workspaces/nrteventtest\",\r\n          \"queryType\": \"ResultCount\"\r\n        },\r\n        \"schedule\": null,\r\n        \"action\": {\r\n          \"criteria\": [\r\n            {\r\n              \"metricName\": \"Event\",\r\n              \"dimensions\": null\r\n            }\r\n          ],\r\n          \"odata.type\": \"Microsoft.WindowsAzure.Management.Monitoring.Alerts.Models.Microsoft.AppInsights.Nexus.DataContracts.Resources.ScheduledQueryRules.LogToMetricAction\"\r\n        },\r\n        \"displayName\": \"TestRuleNameEvent\"\r\n      }\r\n    },\r\n    {\r\n      \"id\": \"/subscriptions/80430018-24ee-4b28-a7bd-fb23b5a221d6/resourceGroups/nrteventtest/providers/microsoft.insights/scheduledqueryrules/Test\",\r\n      \"name\": \"Test\",\r\n      \"type\": \"microsoft.insights/scheduledqueryrules\",\r\n      \"location\": \"eastus\",\r\n      \"tags\": {\r\n        \"hidden-link:/subscriptions/80430018-24ee-4b28-a7bd-fb23b5a221d6/resourceGroups/nrteventtest/providers/Microsoft.OperationalInsights/workspaces/nrteventtest\": \"Resource\"\r\n      },\r\n      \"kind\": null,\r\n      \"etag\": \"\\\"00006701-0000-0000-0000-5b729b410000\\\"\",\r\n      \"properties\": {\r\n        \"description\": \"Test\",\r\n        \"displayName\": \"Test\",\r\n        \"enabled\": \"true\",\r\n        \"lastUpdatedTime\": \"2018-08-14T09:05:04.7785642Z\",\r\n        \"provisioningState\": \"Succeeded\",\r\n        \"source\": {\r\n          \"query\": null,\r\n          \"dataSourceId\": \"/subscriptions/80430018-24ee-4b28-a7bd-fb23b5a221d6/resourceGroups/nrteventtest/providers/Microsoft.OperationalInsights/workspaces/nrteventtest\",\r\n          \"queryType\": \"ResultCount\"\r\n        },\r\n        \"schedule\": null,\r\n        \"action\": {\r\n          \"criteria\": [\r\n            {\r\n              \"metricName\": \"Average_Disk Transfers/sec\",\r\n              \"dimensions\": [\r\n                {\r\n                  \"name\": \"Computer\",\r\n                  \"operator\": \"Include\",\r\n                  \"values\": [\r\n                    \"C1\",\r\n                    \"C2\",\r\n                    \"C3\",\r\n                    \"C4\",\r\n                    \"C5\"\r\n                  ]\r\n                },\r\n                {\r\n                  \"name\": \"ObjectName\",\r\n                  \"operator\": \"Include\",\r\n                  \"values\": [\r\n                    \"O1\",\r\n                    \"O2\"\r\n                  ]\r\n                },\r\n                {\r\n                  \"name\": \"InstanceName\",\r\n                  \"operator\": \"Include\",\r\n                  \"values\": [\r\n                    \"I1\"\r\n                  ]\r\n                }\r\n              ]\r\n            }\r\n          ],\r\n          \"odata.type\": \"Microsoft.WindowsAzure.Management.Monitoring.Alerts.Models.Microsoft.AppInsights.Nexus.DataContracts.Resources.ScheduledQueryRules.LogToMetricAction\"\r\n        }\r\n      }\r\n    },\r\n    {\r\n      \"id\": \"/subscriptions/80430018-24ee-4b28-a7bd-fb23b5a221d6/resourceGroups/nrteventtest/providers/microsoft.insights/scheduledqueryrules/Test-MultiSeries-Heartbeat\",\r\n      \"name\": \"Test-MultiSeries-Heartbeat\",\r\n      \"type\": \"microsoft.insights/scheduledqueryrules\",\r\n      \"location\": \"eastus\",\r\n      \"tags\": {\r\n        \"hidden-link:/subscriptions/80430018-24ee-4b28-a7bd-fb23b5a221d6/resourceGroups/nrteventtest/providers/Microsoft.OperationalInsights/workspaces/nrteventtest\": \"Resource\"\r\n      },\r\n      \"kind\": null,\r\n      \"etag\": \"\\\"620093d2-0000-0000-0000-5b9bed9a0000\\\"\",\r\n      \"properties\": {\r\n        \"description\": \"NA\",\r\n        \"displayName\": \"Test-MultiSeries-Heartbeat\",\r\n        \"enabled\": \"false\",\r\n        \"lastUpdatedTime\": \"2018-09-14T17:19:20.2598196Z\",\r\n        \"provisioningState\": \"Succeeded\",\r\n        \"source\": {\r\n          \"query\": null,\r\n          \"dataSourceId\": \"/subscriptions/80430018-24ee-4b28-a7bd-fb23b5a221d6/resourceGroups/nrteventtest/providers/Microsoft.OperationalInsights/workspaces/nrteventtest\",\r\n          \"queryType\": \"ResultCount\"\r\n        },\r\n        \"schedule\": null,\r\n        \"action\": {\r\n          \"criteria\": [\r\n            {\r\n              \"metricName\": \"Heartbeat\",\r\n              \"dimensions\": [\r\n                {\r\n                  \"name\": \"Computer\",\r\n                  \"operator\": \"Include\",\r\n                  \"values\": [\r\n                    \"*\"\r\n                  ]\r\n                }\r\n              ]\r\n            }\r\n          ],\r\n          \"odata.type\": \"Microsoft.WindowsAzure.Management.Monitoring.Alerts.Models.Microsoft.AppInsights.Nexus.DataContracts.Resources.ScheduledQueryRules.LogToMetricAction\"\r\n        }\r\n      }\r\n    },\r\n    {\r\n      \"id\": \"/subscriptions/80430018-24ee-4b28-a7bd-fb23b5a221d6/resourceGroups/nrteventtest/providers/microsoft.insights/scheduledqueryrules/nrt-mts-heartbeat-1\",\r\n      \"name\": \"nrt-mts-heartbeat-1\",\r\n      \"type\": \"microsoft.insights/scheduledqueryrules\",\r\n      \"location\": \"eastus\",\r\n      \"tags\": {\r\n        \"hidden-link:/subscriptions/80430018-24ee-4b28-a7bd-fb23b5a221d6/resourceGroups/nrteventtest/providers/Microsoft.OperationalInsights/workspaces/nrteventtest\": \"Resource\"\r\n      },\r\n      \"kind\": null,\r\n      \"etag\": \"\\\"0000810c-0000-0000-0000-5b7d05410000\\\"\",\r\n      \"properties\": {\r\n        \"description\": \"nrt-mts-heartbeat-1\",\r\n        \"displayName\": \"nrt-mts-heartbeat-1\",\r\n        \"enabled\": \"true\",\r\n        \"lastUpdatedTime\": \"2018-08-22T06:40:01.4606199Z\",\r\n        \"provisioningState\": \"Succeeded\",\r\n        \"source\": {\r\n          \"query\": null,\r\n          \"dataSourceId\": \"/subscriptions/80430018-24ee-4b28-a7bd-fb23b5a221d6/resourceGroups/nrteventtest/providers/Microsoft.OperationalInsights/workspaces/nrteventtest\",\r\n          \"queryType\": \"ResultCount\"\r\n        },\r\n        \"schedule\": null,\r\n        \"action\": {\r\n          \"criteria\": [\r\n            {\r\n              \"metricName\": \"Heartbeat\",\r\n              \"dimensions\": [\r\n                {\r\n                  \"name\": \"Computer\",\r\n                  \"operator\": \"Include\",\r\n                  \"values\": [\r\n                    \"AlekhyaCh.fareast.corp.microsoft.com\",\r\n                    \"jtamber03.fareast.corp.microsoft.com\",\r\n                    \"sapotlap.fareast.corp.microsoft.com\"\r\n                  ]\r\n                }\r\n              ]\r\n            }\r\n          ],\r\n          \"odata.type\": \"Microsoft.WindowsAzure.Management.Monitoring.Alerts.Models.Microsoft.AppInsights.Nexus.DataContracts.Resources.ScheduledQueryRules.LogToMetricAction\"\r\n        }\r\n      }\r\n    },\r\n    {\r\n      \"id\": \"/subscriptions/80430018-24ee-4b28-a7bd-fb23b5a221d6/resourceGroups/nrteventtest/providers/microsoft.insights/scheduledqueryrules/MCriteria-2\",\r\n      \"name\": \"MCriteria-2\",\r\n      \"type\": \"microsoft.insights/scheduledqueryrules\",\r\n      \"location\": \"eastus\",\r\n      \"tags\": {\r\n        \"hidden-link:/subscriptions/80430018-24ee-4b28-a7bd-fb23b5a221d6/resourceGroups/nrteventtest/providers/Microsoft.OperationalInsights/workspaces/nrteventtest\": \"Resource\"\r\n      },\r\n      \"kind\": null,\r\n      \"etag\": \"\\\"0000ea99-0000-0000-0000-5b8686a90000\\\"\",\r\n      \"properties\": {\r\n        \"description\": \"MCriteria-2\",\r\n        \"displayName\": \"MCriteria-2\",\r\n        \"enabled\": \"true\",\r\n        \"lastUpdatedTime\": \"2018-08-29T11:42:33.2951061Z\",\r\n        \"provisioningState\": \"Succeeded\",\r\n        \"source\": {\r\n          \"query\": null,\r\n          \"dataSourceId\": \"/subscriptions/80430018-24ee-4b28-a7bd-fb23b5a221d6/resourceGroups/nrteventtest/providers/Microsoft.OperationalInsights/workspaces/nrteventtest\",\r\n          \"queryType\": \"ResultCount\"\r\n        },\r\n        \"schedule\": null,\r\n        \"action\": {\r\n          \"criteria\": [\r\n            {\r\n              \"metricName\": \"Average_% Free Space\",\r\n              \"dimensions\": [\r\n                {\r\n                  \"name\": \"Computer\",\r\n                  \"operator\": \"Include\",\r\n                  \"values\": [\r\n                    \"jtamber03.fareast.corp.microsoft.com\"\r\n                  ]\r\n                }\r\n              ]\r\n            },\r\n            {\r\n              \"metricName\": \"Average_% Processor Time\",\r\n              \"dimensions\": [\r\n                {\r\n                  \"name\": \"Computer\",\r\n                  \"operator\": \"Include\",\r\n                  \"values\": [\r\n                    \"sapotlap.fareast.corp.microsoft.com\"\r\n                  ]\r\n                }\r\n              ]\r\n            }\r\n          ],\r\n          \"odata.type\": \"Microsoft.WindowsAzure.Management.Monitoring.Alerts.Models.Microsoft.AppInsights.Nexus.DataContracts.Resources.ScheduledQueryRules.LogToMetricAction\"\r\n        }\r\n      }\r\n    },\r\n    {\r\n      \"id\": \"/subscriptions/80430018-24ee-4b28-a7bd-fb23b5a221d6/resourceGroups/nrteventtest/providers/microsoft.insights/scheduledqueryrules/MCriteria-4\",\r\n      \"name\": \"MCriteria-4\",\r\n      \"type\": \"microsoft.insights/scheduledqueryrules\",\r\n      \"location\": \"eastus\",\r\n      \"tags\": {\r\n        \"hidden-link:/subscriptions/80430018-24ee-4b28-a7bd-fb23b5a221d6/resourceGroups/nrteventtest/providers/Microsoft.OperationalInsights/workspaces/nrteventtest\": \"Resource\"\r\n      },\r\n      \"kind\": null,\r\n      \"etag\": \"\\\"0a00201d-0000-0000-0000-5b879df70000\\\"\",\r\n      \"properties\": {\r\n        \"description\": \"MCriteria-4\",\r\n        \"displayName\": \"MCriteria-4\",\r\n        \"enabled\": \"true\",\r\n        \"lastUpdatedTime\": \"2018-08-30T07:34:15.3806869Z\",\r\n        \"provisioningState\": \"Succeeded\",\r\n        \"source\": {\r\n          \"query\": null,\r\n          \"dataSourceId\": \"/subscriptions/80430018-24ee-4b28-a7bd-fb23b5a221d6/resourceGroups/nrteventtest/providers/Microsoft.OperationalInsights/workspaces/nrteventtest\",\r\n          \"queryType\": \"ResultCount\"\r\n        },\r\n        \"schedule\": null,\r\n        \"action\": {\r\n          \"criteria\": [\r\n            {\r\n              \"metricName\": \"Average_% Free Space\",\r\n              \"dimensions\": [\r\n                {\r\n                  \"name\": \"Computer\",\r\n                  \"operator\": \"Include\",\r\n                  \"values\": [\r\n                    \"jtamber03.fareast.corp.microsoft.com\"\r\n                  ]\r\n                }\r\n              ]\r\n            },\r\n            {\r\n              \"metricName\": \"Average_% Processor Time\",\r\n              \"dimensions\": [\r\n                {\r\n                  \"name\": \"Computer\",\r\n                  \"operator\": \"Include\",\r\n                  \"values\": [\r\n                    \"AlekhyaCh.fareast.corp.microsoft.com\"\r\n                  ]\r\n                }\r\n              ]\r\n            }\r\n          ],\r\n          \"odata.type\": \"Microsoft.WindowsAzure.Management.Monitoring.Alerts.Models.Microsoft.AppInsights.Nexus.DataContracts.Resources.ScheduledQueryRules.LogToMetricAction\"\r\n        }\r\n      }\r\n    },\r\n    {\r\n      \"id\": \"/subscriptions/80430018-24ee-4b28-a7bd-fb23b5a221d6/resourceGroups/nrteventtest/providers/microsoft.insights/scheduledqueryrules/test-metric-delay\",\r\n      \"name\": \"test-metric-delay\",\r\n      \"type\": \"microsoft.insights/scheduledqueryrules\",\r\n      \"location\": \"eastus\",\r\n      \"tags\": {\r\n        \"hidden-link:/subscriptions/80430018-24ee-4b28-a7bd-fb23b5a221d6/resourceGroups/nrteventtest/providers/Microsoft.OperationalInsights/workspaces/nrteventtest\": \"Resource\"\r\n      },\r\n      \"kind\": null,\r\n      \"etag\": \"\\\"03002614-0000-0000-0000-5b9376360000\\\"\",\r\n      \"properties\": {\r\n        \"description\": \"abcde\",\r\n        \"displayName\": \"test-metric-delay\",\r\n        \"enabled\": \"true\",\r\n        \"lastUpdatedTime\": \"2018-09-08T07:11:50.669034Z\",\r\n        \"provisioningState\": \"Succeeded\",\r\n        \"source\": {\r\n          \"query\": null,\r\n          \"dataSourceId\": \"/subscriptions/80430018-24ee-4b28-a7bd-fb23b5a221d6/resourceGroups/nrteventtest/providers/Microsoft.OperationalInsights/workspaces/nrteventtest\",\r\n          \"queryType\": \"ResultCount\"\r\n        },\r\n        \"schedule\": null,\r\n        \"action\": {\r\n          \"criteria\": [\r\n            {\r\n              \"metricName\": \"Heartbeat\",\r\n              \"dimensions\": [\r\n                {\r\n                  \"name\": \"SourceComputerId\",\r\n                  \"operator\": \"Include\",\r\n                  \"values\": [\r\n                    \"7f218a32-4b13-47e5-b2f3-4733943add56\"\r\n                  ]\r\n                }\r\n              ]\r\n            }\r\n          ],\r\n          \"odata.type\": \"Microsoft.WindowsAzure.Management.Monitoring.Alerts.Models.Microsoft.AppInsights.Nexus.DataContracts.Resources.ScheduledQueryRules.LogToMetricAction\"\r\n        }\r\n      }\r\n    },\r\n    {\r\n      \"id\": \"/subscriptions/80430018-24ee-4b28-a7bd-fb23b5a221d6/resourceGroups/nrteventtest/providers/microsoft.insights/scheduledqueryrules/3minTo4minRavi\",\r\n      \"name\": \"3minTo4minRavi\",\r\n      \"type\": \"microsoft.insights/scheduledqueryrules\",\r\n      \"location\": \"eastus\",\r\n      \"tags\": {\r\n        \"hidden-link:/subscriptions/80430018-24ee-4b28-a7bd-fb23b5a221d6/resourceGroups/nrteventtest/providers/Microsoft.OperationalInsights/workspaces/nrteventtest\": \"Resource\"\r\n      },\r\n      \"kind\": null,\r\n      \"etag\": \"\\\"0200a575-0000-0000-0000-5b9252450000\\\"\",\r\n      \"properties\": {\r\n        \"description\": \"3minTo4minRavi\",\r\n        \"displayName\": \"3minTo4minRavi\",\r\n        \"enabled\": \"false\",\r\n        \"lastUpdatedTime\": \"2018-09-07T10:26:13.5685306Z\",\r\n        \"provisioningState\": \"Succeeded\",\r\n        \"source\": {\r\n          \"query\": null,\r\n          \"dataSourceId\": \"/subscriptions/80430018-24ee-4b28-a7bd-fb23b5a221d6/resourceGroups/nrteventtest/providers/Microsoft.OperationalInsights/workspaces/nrteventtest\",\r\n          \"queryType\": \"ResultCount\"\r\n        },\r\n        \"schedule\": null,\r\n        \"action\": {\r\n          \"criteria\": [\r\n            {\r\n              \"metricName\": \"Average_% Processor Time\",\r\n              \"dimensions\": [\r\n                {\r\n                  \"name\": \"Computer\",\r\n                  \"operator\": \"Include\",\r\n                  \"values\": [\r\n                    \"jtamber03.fareast.corp.microsoft.com\"\r\n                  ]\r\n                },\r\n                {\r\n                  \"name\": \"ObjectName\",\r\n                  \"operator\": \"Include\",\r\n                  \"values\": [\r\n                    \"Processor\"\r\n                  ]\r\n                },\r\n                {\r\n                  \"name\": \"InstanceName\",\r\n                  \"operator\": \"Include\",\r\n                  \"values\": [\r\n                    \"_Total\"\r\n                  ]\r\n                }\r\n              ]\r\n            }\r\n          ],\r\n          \"odata.type\": \"Microsoft.WindowsAzure.Management.Monitoring.Alerts.Models.Microsoft.AppInsights.Nexus.DataContracts.Resources.ScheduledQueryRules.LogToMetricAction\"\r\n        }\r\n      }\r\n    },\r\n    {\r\n      \"id\": \"/subscriptions/80430018-24ee-4b28-a7bd-fb23b5a221d6/resourceGroups/nrteventtest/providers/microsoft.insights/scheduledqueryrules/3minTo4minzBytesReceived\",\r\n      \"name\": \"3minTo4minzBytesReceived\",\r\n      \"type\": \"microsoft.insights/scheduledqueryrules\",\r\n      \"location\": \"eastus\",\r\n      \"tags\": {\r\n        \"hidden-link:/subscriptions/80430018-24ee-4b28-a7bd-fb23b5a221d6/resourceGroups/nrteventtest/providers/Microsoft.OperationalInsights/workspaces/nrteventtest\": \"Resource\"\r\n      },\r\n      \"kind\": null,\r\n      \"etag\": \"\\\"0200a375-0000-0000-0000-5b9251fb0000\\\"\",\r\n      \"properties\": {\r\n        \"description\": \"3minTo4minzBytesReceived\",\r\n        \"displayName\": \"3minTo4minzBytesReceived\",\r\n        \"enabled\": \"false\",\r\n        \"lastUpdatedTime\": \"2018-09-07T10:24:59.0523459Z\",\r\n        \"provisioningState\": \"Succeeded\",\r\n        \"source\": {\r\n          \"query\": null,\r\n          \"dataSourceId\": \"/subscriptions/80430018-24ee-4b28-a7bd-fb23b5a221d6/resourceGroups/nrteventtest/providers/Microsoft.OperationalInsights/workspaces/nrteventtest\",\r\n          \"queryType\": \"ResultCount\"\r\n        },\r\n        \"schedule\": null,\r\n        \"action\": {\r\n          \"criteria\": [\r\n            {\r\n              \"metricName\": \"Average_Bytes Received/sec\",\r\n              \"dimensions\": [\r\n                {\r\n                  \"name\": \"Computer\",\r\n                  \"operator\": \"Include\",\r\n                  \"values\": [\r\n                    \"AlekhyaCh.fareast.corp.microsoft.com\"\r\n                  ]\r\n                },\r\n                {\r\n                  \"name\": \"ObjectName\",\r\n                  \"operator\": \"Include\",\r\n                  \"values\": [\r\n                    \"Network Adapter\"\r\n                  ]\r\n                },\r\n                {\r\n                  \"name\": \"InstanceName\",\r\n                  \"operator\": \"Include\",\r\n                  \"values\": [\r\n                    \"802.11ac Wireless LAN Card\"\r\n                  ]\r\n                }\r\n              ]\r\n            }\r\n          ],\r\n          \"odata.type\": \"Microsoft.WindowsAzure.Management.Monitoring.Alerts.Models.Microsoft.AppInsights.Nexus.DataContracts.Resources.ScheduledQueryRules.LogToMetricAction\"\r\n        }\r\n      }\r\n    },\r\n    {\r\n      \"id\": \"/subscriptions/80430018-24ee-4b28-a7bd-fb23b5a221d6/resourceGroups/nrteventtest/providers/microsoft.insights/scheduledqueryrules/test-multi-time-series\",\r\n      \"name\": \"test-multi-time-series\",\r\n      \"type\": \"microsoft.insights/scheduledqueryrules\",\r\n      \"location\": \"eastus\",\r\n      \"tags\": {\r\n        \"hidden-link:/subscriptions/80430018-24ee-4b28-a7bd-fb23b5a221d6/resourceGroups/nrteventtest/providers/Microsoft.OperationalInsights/workspaces/nrteventtest\": \"Resource\"\r\n      },\r\n      \"kind\": null,\r\n      \"etag\": \"\\\"620094d2-0000-0000-0000-5b9bed9a0000\\\"\",\r\n      \"properties\": {\r\n        \"description\": \"multi time series\",\r\n        \"displayName\": \"test-multi-time-series\",\r\n        \"enabled\": \"false\",\r\n        \"lastUpdatedTime\": \"2018-09-14T17:19:19.8135902Z\",\r\n        \"provisioningState\": \"Succeeded\",\r\n        \"source\": {\r\n          \"query\": null,\r\n          \"dataSourceId\": \"/subscriptions/80430018-24ee-4b28-a7bd-fb23b5a221d6/resourceGroups/nrteventtest/providers/Microsoft.OperationalInsights/workspaces/nrteventtest\",\r\n          \"queryType\": \"ResultCount\"\r\n        },\r\n        \"schedule\": null,\r\n        \"action\": {\r\n          \"criteria\": [\r\n            {\r\n              \"metricName\": \"Heartbeat\",\r\n              \"dimensions\": [\r\n                {\r\n                  \"name\": \"Version\",\r\n                  \"operator\": \"Include\",\r\n                  \"values\": [\r\n                    \"8.0.11103.0\"\r\n                  ]\r\n                },\r\n                {\r\n                  \"name\": \"SourceComputerId\",\r\n                  \"operator\": \"Include\",\r\n                  \"values\": [\r\n                    \"84a67236-60bf-48d3-9e41-3b50fce988a5\"\r\n                  ]\r\n                }\r\n              ]\r\n            },\r\n            {\r\n              \"metricName\": \"Event\",\r\n              \"dimensions\": [\r\n                {\r\n                  \"name\": \"Source\",\r\n                  \"operator\": \"Include\",\r\n                  \"values\": [\r\n                    \"Service Control Manager\"\r\n                  ]\r\n                },\r\n                {\r\n                  \"name\": \"EventCategory\",\r\n                  \"operator\": \"Include\",\r\n                  \"values\": [\r\n                    \"1014\"\r\n                  ]\r\n                }\r\n              ]\r\n            }\r\n          ],\r\n          \"odata.type\": \"Microsoft.WindowsAzure.Management.Monitoring.Alerts.Models.Microsoft.AppInsights.Nexus.DataContracts.Resources.ScheduledQueryRules.LogToMetricAction\"\r\n        }\r\n      }\r\n    },\r\n    {\r\n      \"id\": \"/subscriptions/80430018-24ee-4b28-a7bd-fb23b5a221d6/resourceGroups/nrteventtest/providers/microsoft.insights/scheduledqueryrules/Test1\",\r\n      \"name\": \"Test1\",\r\n      \"type\": \"microsoft.insights/scheduledqueryrules\",\r\n      \"location\": \"eastus\",\r\n      \"tags\": {\r\n        \"hidden-link:/subscriptions/80430018-24ee-4b28-a7bd-fb23b5a221d6/resourceGroups/nrteventtest/providers/Microsoft.OperationalInsights/workspaces/nrteventtest\": \"Resource\"\r\n      },\r\n      \"kind\": null,\r\n      \"etag\": \"\\\"1d004913-0000-0000-0000-5b98ec620000\\\"\",\r\n      \"properties\": {\r\n        \"description\": \"Test1\",\r\n        \"displayName\": \"Test1\",\r\n        \"enabled\": \"true\",\r\n        \"lastUpdatedTime\": \"2018-09-12T10:37:22.85595Z\",\r\n        \"provisioningState\": \"Succeeded\",\r\n        \"source\": {\r\n          \"query\": null,\r\n          \"dataSourceId\": \"/subscriptions/80430018-24ee-4b28-a7bd-fb23b5a221d6/resourceGroups/nrteventtest/providers/Microsoft.OperationalInsights/workspaces/nrteventtest\",\r\n          \"queryType\": \"ResultCount\"\r\n        },\r\n        \"schedule\": null,\r\n        \"action\": {\r\n          \"criteria\": [\r\n            {\r\n              \"metricName\": \"Heartbeat\",\r\n              \"dimensions\": [\r\n                {\r\n                  \"name\": \"OSType\",\r\n                  \"operator\": \"Include\",\r\n                  \"values\": [\r\n                    \"Windows\"\r\n                  ]\r\n                },\r\n                {\r\n                  \"name\": \"SourceComputerId\",\r\n                  \"operator\": \"Include\",\r\n                  \"values\": [\r\n                    \"84a67236-60bf-48d3-9e41-3b50fce988a5\"\r\n                  ]\r\n                }\r\n              ]\r\n            },\r\n            {\r\n              \"metricName\": \"Event\",\r\n              \"dimensions\": []\r\n            }\r\n          ],\r\n          \"odata.type\": \"Microsoft.WindowsAzure.Management.Monitoring.Alerts.Models.Microsoft.AppInsights.Nexus.DataContracts.Resources.ScheduledQueryRules.LogToMetricAction\"\r\n        }\r\n      }\r\n    },\r\n    {\r\n      \"id\": \"/subscriptions/80430018-24ee-4b28-a7bd-fb23b5a221d6/resourceGroups/nrteventtest/providers/microsoft.insights/scheduledqueryrules/MCriteria-New-1\",\r\n      \"name\": \"MCriteria-New-1\",\r\n      \"type\": \"microsoft.insights/scheduledqueryrules\",\r\n      \"location\": \"eastus\",\r\n      \"tags\": {\r\n        \"hidden-link:/subscriptions/80430018-24ee-4b28-a7bd-fb23b5a221d6/resourceGroups/nrteventtest/providers/Microsoft.OperationalInsights/workspaces/nrteventtest\": \"Resource\"\r\n      },\r\n      \"kind\": null,\r\n      \"etag\": \"\\\"1d007041-0000-0000-0000-5b98edb30000\\\"\",\r\n      \"properties\": {\r\n        \"description\": \"MCriteria-New-1\",\r\n        \"displayName\": \"MCriteria-New-1\",\r\n        \"enabled\": \"true\",\r\n        \"lastUpdatedTime\": \"2018-09-12T10:42:59.0627203Z\",\r\n        \"provisioningState\": \"Succeeded\",\r\n        \"source\": {\r\n          \"query\": null,\r\n          \"dataSourceId\": \"/subscriptions/80430018-24ee-4b28-a7bd-fb23b5a221d6/resourceGroups/nrteventtest/providers/Microsoft.OperationalInsights/workspaces/nrteventtest\",\r\n          \"queryType\": \"ResultCount\"\r\n        },\r\n        \"schedule\": null,\r\n        \"action\": {\r\n          \"criteria\": [\r\n            {\r\n              \"metricName\": \"Heartbeat\",\r\n              \"dimensions\": [\r\n                {\r\n                  \"name\": \"Computer\",\r\n                  \"operator\": \"Include\",\r\n                  \"values\": [\r\n                    \"jtamber03.fareast.corp.microsoft.com\"\r\n                  ]\r\n                }\r\n              ]\r\n            },\r\n            {\r\n              \"metricName\": \"Average_% Processor Time\",\r\n              \"dimensions\": [\r\n                {\r\n                  \"name\": \"Computer\",\r\n                  \"operator\": \"Include\",\r\n                  \"values\": [\r\n                    \"jtamber03.fareast.corp.microsoft.com\"\r\n                  ]\r\n                },\r\n                {\r\n                  \"name\": \"InstanceName\",\r\n                  \"operator\": \"Include\",\r\n                  \"values\": [\r\n                    \"_Total\"\r\n                  ]\r\n                }\r\n              ]\r\n            }\r\n          ],\r\n          \"odata.type\": \"Microsoft.WindowsAzure.Management.Monitoring.Alerts.Models.Microsoft.AppInsights.Nexus.DataContracts.Resources.ScheduledQueryRules.LogToMetricAction\"\r\n        }\r\n      }\r\n    },\r\n    {\r\n      \"id\": \"/subscriptions/80430018-24ee-4b28-a7bd-fb23b5a221d6/resourceGroups/nrteventtest/providers/microsoft.insights/scheduledqueryrules/MCriteria-Test-01\",\r\n      \"name\": \"MCriteria-Test-01\",\r\n      \"type\": \"microsoft.insights/scheduledqueryrules\",\r\n      \"location\": \"eastus\",\r\n      \"tags\": {\r\n        \"hidden-link:/subscriptions/80430018-24ee-4b28-a7bd-fb23b5a221d6/resourceGroups/nrteventtest/providers/Microsoft.OperationalInsights/workspaces/nrteventtest\": \"Resource\"\r\n      },\r\n      \"kind\": null,\r\n      \"etag\": \"\\\"1d0041bd-0000-0000-0000-5b98f17b0000\\\"\",\r\n      \"properties\": {\r\n        \"description\": \"Checking available memory and disk space on cluster at an aggregate level\",\r\n        \"displayName\": \"MCriteria-Test-01\",\r\n        \"enabled\": \"true\",\r\n        \"lastUpdatedTime\": \"2018-09-12T10:59:07.292549Z\",\r\n        \"provisioningState\": \"Succeeded\",\r\n        \"source\": {\r\n          \"query\": null,\r\n          \"dataSourceId\": \"/subscriptions/80430018-24ee-4b28-a7bd-fb23b5a221d6/resourceGroups/nrteventtest/providers/Microsoft.OperationalInsights/workspaces/nrteventtest\",\r\n          \"queryType\": \"ResultCount\"\r\n        },\r\n        \"schedule\": null,\r\n        \"action\": {\r\n          \"criteria\": [\r\n            {\r\n              \"metricName\": \"Average_Available MBytes\",\r\n              \"dimensions\": []\r\n            },\r\n            {\r\n              \"metricName\": \"Average_Free Megabytes\",\r\n              \"dimensions\": [\r\n                {\r\n                  \"name\": \"InstanceName\",\r\n                  \"operator\": \"Include\",\r\n                  \"values\": [\r\n                    \"C:\"\r\n                  ]\r\n                }\r\n              ]\r\n            }\r\n          ],\r\n          \"odata.type\": \"Microsoft.WindowsAzure.Management.Monitoring.Alerts.Models.Microsoft.AppInsights.Nexus.DataContracts.Resources.ScheduledQueryRules.LogToMetricAction\"\r\n        }\r\n      }\r\n    },\r\n    {\r\n      \"id\": \"/subscriptions/80430018-24ee-4b28-a7bd-fb23b5a221d6/resourceGroups/alertstest/providers/microsoft.insights/scheduledqueryrules/LogSearchAIAnaShah\",\r\n      \"name\": \"LogSearchAIAnaShah\",\r\n      \"type\": \"microsoft.insights/scheduledqueryrules\",\r\n      \"location\": \"eastus\",\r\n      \"tags\": {\r\n        \"hidden-link:/subscriptions/80430018-24ee-4b28-a7bd-fb23b5a221d6/resourceGroups/alertstest/providers/microsoft.insights/components/alertstestFunction\": \"Resource\"\r\n      },\r\n      \"kind\": null,\r\n      \"etag\": \"\\\"1e008b01-0000-0000-0000-5b98f37c0000\\\"\",\r\n      \"properties\": {\r\n        \"description\": \"dsfdse\",\r\n        \"displayName\": \"LogSearchAIAnaShah\",\r\n        \"enabled\": \"false\",\r\n        \"lastUpdatedTime\": \"2018-09-12T11:07:40.0333543Z\",\r\n        \"provisioningState\": \"Succeeded\",\r\n        \"source\": {\r\n          \"query\": \"search *\",\r\n          \"authorizedResources\": [],\r\n          \"dataSourceId\": \"/subscriptions/80430018-24ee-4b28-a7bd-fb23b5a221d6/resourceGroups/alertstest/providers/microsoft.insights/components/alertstestFunction\",\r\n          \"queryType\": \"ResultCount\"\r\n        },\r\n        \"schedule\": {\r\n          \"frequencyInMinutes\": 5,\r\n          \"timeWindowInMinutes\": 5\r\n        },\r\n        \"action\": {\r\n          \"severity\": \"3\",\r\n          \"aznsAction\": {\r\n            \"actionGroup\": [\r\n              \"/subscriptions/80430018-24ee-4b28-a7bd-fb23b5a221d6/resourcegroups/default-activitylogalerts/providers/microsoft.insights/actiongroups/anashah\"\r\n            ],\r\n            \"emailSubject\": null,\r\n            \"customWebhookPayload\": null\r\n          },\r\n          \"trigger\": {\r\n            \"thresholdOperator\": \"GreaterThan\",\r\n            \"threshold\": 1297\r\n          },\r\n          \"odata.type\": \"Microsoft.WindowsAzure.Management.Monitoring.Alerts.Models.Microsoft.AppInsights.Nexus.DataContracts.Resources.ScheduledQueryRules.AlertingAction\"\r\n        }\r\n      }\r\n    },\r\n    {\r\n      \"id\": \"/subscriptions/80430018-24ee-4b28-a7bd-fb23b5a221d6/resourceGroups/nrteventtest/providers/microsoft.insights/scheduledqueryrules/test-workspace-alert\",\r\n      \"name\": \"test-workspace-alert\",\r\n      \"type\": \"microsoft.insights/scheduledqueryrules\",\r\n      \"location\": \"eastus\",\r\n      \"tags\": {\r\n        \"hidden-link:/subscriptions/80430018-24ee-4b28-a7bd-fb23b5a221d6/resourceGroups/nrteventtest/providers/Microsoft.OperationalInsights/workspaces/nrteventtest\": \"Resource\"\r\n      },\r\n      \"kind\": null,\r\n      \"etag\": \"\\\"64000a04-0000-0000-0000-5b9f3b0b0000\\\"\",\r\n      \"properties\": {\r\n        \"description\": \"test\",\r\n        \"displayName\": \"test-workspace-alert\",\r\n        \"enabled\": \"false\",\r\n        \"lastUpdatedTime\": \"2018-09-17T05:26:33.270621Z\",\r\n        \"provisioningState\": \"Succeeded\",\r\n        \"source\": {\r\n          \"query\": null,\r\n          \"dataSourceId\": \"/subscriptions/80430018-24ee-4b28-a7bd-fb23b5a221d6/resourceGroups/nrteventtest/providers/Microsoft.OperationalInsights/workspaces/nrteventtest\",\r\n          \"queryType\": \"ResultCount\"\r\n        },\r\n        \"schedule\": null,\r\n        \"action\": {\r\n          \"criteria\": [\r\n            {\r\n              \"metricName\": \"Event\",\r\n              \"dimensions\": [\r\n                {\r\n                  \"name\": \"Source\",\r\n                  \"operator\": \"Include\",\r\n                  \"values\": [\r\n                    \"Microsoft-Windows-GroupPolicy\"\r\n                  ]\r\n                },\r\n                {\r\n                  \"name\": \"EventLevel\",\r\n                  \"operator\": \"Include\",\r\n                  \"values\": [\r\n                    \"8\"\r\n                  ]\r\n                }\r\n              ]\r\n            },\r\n            {\r\n              \"metricName\": \"Average_% Available Memory\",\r\n              \"dimensions\": [\r\n                {\r\n                  \"name\": \"InstanceName\",\r\n                  \"operator\": \"Include\",\r\n                  \"values\": [\r\n                    \"test\"\r\n                  ]\r\n                }\r\n              ]\r\n            }\r\n          ],\r\n          \"odata.type\": \"Microsoft.WindowsAzure.Management.Monitoring.Alerts.Models.Microsoft.AppInsights.Nexus.DataContracts.Resources.ScheduledQueryRules.LogToMetricAction\"\r\n        }\r\n      }\r\n    },\r\n    {\r\n      \"id\": \"/subscriptions/80430018-24ee-4b28-a7bd-fb23b5a221d6/resourceGroups/nrteventtest/providers/microsoft.insights/scheduledqueryrules/MCriteria-SingleTS-01\",\r\n      \"name\": \"MCriteria-SingleTS-01\",\r\n      \"type\": \"microsoft.insights/scheduledqueryrules\",\r\n      \"location\": \"eastus\",\r\n      \"tags\": {\r\n        \"hidden-link:/subscriptions/80430018-24ee-4b28-a7bd-fb23b5a221d6/resourceGroups/nrteventtest/providers/Microsoft.OperationalInsights/workspaces/nrteventtest\": \"Resource\"\r\n      },\r\n      \"kind\": null,\r\n      \"etag\": \"\\\"00001360-0000-0000-0000-5ba3785b0000\\\"\",\r\n      \"properties\": {\r\n        \"description\": \"'MCriteria-SingleTS-01\",\r\n        \"displayName\": \"MCriteria-SingleTS-01\",\r\n        \"enabled\": \"true\",\r\n        \"lastUpdatedTime\": \"2018-09-20T10:37:14.4218329Z\",\r\n        \"provisioningState\": \"Succeeded\",\r\n        \"source\": {\r\n          \"query\": null,\r\n          \"dataSourceId\": \"/subscriptions/80430018-24ee-4b28-a7bd-fb23b5a221d6/resourceGroups/nrteventtest/providers/Microsoft.OperationalInsights/workspaces/nrteventtest\",\r\n          \"queryType\": \"ResultCount\"\r\n        },\r\n        \"schedule\": null,\r\n        \"action\": {\r\n          \"criteria\": [\r\n            {\r\n              \"metricName\": \"Average_Disk Transfers/sec\",\r\n              \"dimensions\": [\r\n                {\r\n                  \"name\": \"InstanceName\",\r\n                  \"operator\": \"Include\",\r\n                  \"values\": [\r\n                    \"C:\"\r\n                  ]\r\n                }\r\n              ]\r\n            },\r\n            {\r\n              \"metricName\": \"Heartbeat\",\r\n              \"dimensions\": []\r\n            }\r\n          ],\r\n          \"odata.type\": \"Microsoft.WindowsAzure.Management.Monitoring.Alerts.Models.Microsoft.AppInsights.Nexus.DataContracts.Resources.ScheduledQueryRules.LogToMetricAction\"\r\n        }\r\n      }\r\n    },\r\n    {\r\n      \"id\": \"/subscriptions/80430018-24ee-4b28-a7bd-fb23b5a221d6/resourceGroups/nrteventtest/providers/microsoft.insights/scheduledqueryrules/test-billing-nrt-eus\",\r\n      \"name\": \"test-billing-nrt-eus\",\r\n      \"type\": \"microsoft.insights/scheduledqueryrules\",\r\n      \"location\": \"eastus\",\r\n      \"tags\": {\r\n        \"hidden-link:/subscriptions/80430018-24ee-4b28-a7bd-fb23b5a221d6/resourceGroups/nrteventtest/providers/Microsoft.OperationalInsights/workspaces/nrteventtest\": \"Resource\"\r\n      },\r\n      \"kind\": null,\r\n      \"etag\": \"\\\"2100d1c6-0000-0000-0000-5c2c852e0000\\\"\",\r\n      \"properties\": {\r\n        \"description\": \"test-billing-nrt\",\r\n        \"displayName\": \"test-billing-nrt-eus\",\r\n        \"enabled\": \"true\",\r\n        \"lastUpdatedTime\": \"2019-01-02T09:32:30.2485637Z\",\r\n        \"provisioningState\": \"Succeeded\",\r\n        \"source\": {\r\n          \"query\": null,\r\n          \"dataSourceId\": \"/subscriptions/80430018-24ee-4b28-a7bd-fb23b5a221d6/resourceGroups/nrteventtest/providers/Microsoft.OperationalInsights/workspaces/nrteventtest\",\r\n          \"queryType\": \"ResultCount\"\r\n        },\r\n        \"schedule\": null,\r\n        \"action\": {\r\n          \"criteria\": [\r\n            {\r\n              \"metricName\": \"Heartbeat\",\r\n              \"dimensions\": []\r\n            }\r\n          ],\r\n          \"odata.type\": \"Microsoft.WindowsAzure.Management.Monitoring.Alerts.Models.Microsoft.AppInsights.Nexus.DataContracts.Resources.ScheduledQueryRules.LogToMetricAction\"\r\n        }\r\n      }\r\n    },\r\n    {\r\n      \"id\": \"/subscriptions/80430018-24ee-4b28-a7bd-fb23b5a221d6/resourceGroups/nrteventtest/providers/microsoft.insights/scheduledqueryrules/test-nrt-billing-1\",\r\n      \"name\": \"test-nrt-billing-1\",\r\n      \"type\": \"microsoft.insights/scheduledqueryrules\",\r\n      \"location\": \"eastus\",\r\n      \"tags\": {\r\n        \"hidden-link:/subscriptions/80430018-24ee-4b28-a7bd-fb23b5a221d6/resourceGroups/nrteventtest/providers/Microsoft.OperationalInsights/workspaces/nrteventtest\": \"Resource\"\r\n      },\r\n      \"kind\": null,\r\n      \"etag\": \"\\\"2100cdde-0000-0000-0000-5c2c9e340000\\\"\",\r\n      \"properties\": {\r\n        \"description\": \"test-nrt-billing-1\",\r\n        \"displayName\": \"test-nrt-billing-1\",\r\n        \"enabled\": \"true\",\r\n        \"lastUpdatedTime\": \"2019-01-02T11:19:15.9586206Z\",\r\n        \"provisioningState\": \"Succeeded\",\r\n        \"source\": {\r\n          \"query\": null,\r\n          \"dataSourceId\": \"/subscriptions/80430018-24ee-4b28-a7bd-fb23b5a221d6/resourceGroups/nrteventtest/providers/Microsoft.OperationalInsights/workspaces/nrteventtest\",\r\n          \"queryType\": \"ResultCount\"\r\n        },\r\n        \"schedule\": null,\r\n        \"action\": {\r\n          \"criteria\": [\r\n            {\r\n              \"metricName\": \"Average_% Processor Time\",\r\n              \"dimensions\": [\r\n                {\r\n                  \"name\": \"Computer\",\r\n                  \"operator\": \"Include\",\r\n                  \"values\": [\r\n                    \"*\"\r\n                  ]\r\n                },\r\n                {\r\n                  \"name\": \"ObjectName\",\r\n                  \"operator\": \"Include\",\r\n                  \"values\": [\r\n                    \"Processor\"\r\n                  ]\r\n                },\r\n                {\r\n                  \"name\": \"SourceSystem\",\r\n                  \"operator\": \"Include\",\r\n                  \"values\": [\r\n                    \"OpsManager\"\r\n                  ]\r\n                }\r\n              ]\r\n            }\r\n          ],\r\n          \"odata.type\": \"Microsoft.WindowsAzure.Management.Monitoring.Alerts.Models.Microsoft.AppInsights.Nexus.DataContracts.Resources.ScheduledQueryRules.LogToMetricAction\"\r\n        }\r\n      }\r\n    },\r\n    {\r\n      \"id\": \"/subscriptions/80430018-24ee-4b28-a7bd-fb23b5a221d6/resourceGroups/nrteventtest/providers/microsoft.insights/scheduledqueryrules/TestAvgHotFix\",\r\n      \"name\": \"TestAvgHotFix\",\r\n      \"type\": \"microsoft.insights/scheduledqueryrules\",\r\n      \"location\": \"eastus\",\r\n      \"tags\": {\r\n        \"hidden-link:/subscriptions/80430018-24ee-4b28-a7bd-fb23b5a221d6/resourceGroups/nrteventtest/providers/Microsoft.OperationalInsights/workspaces/nrteventtest\": \"Resource\"\r\n      },\r\n      \"kind\": null,\r\n      \"etag\": \"\\\"0700a467-0000-0000-0000-5c8a6f020000\\\"\",\r\n      \"properties\": {\r\n        \"description\": \"TestAvgHotFix\",\r\n        \"displayName\": \"TestAvgHotFix\",\r\n        \"enabled\": \"true\",\r\n        \"lastUpdatedTime\": \"2019-03-14T15:10:56.9867419Z\",\r\n        \"provisioningState\": \"Succeeded\",\r\n        \"source\": {\r\n          \"query\": null,\r\n          \"dataSourceId\": \"/subscriptions/80430018-24ee-4b28-a7bd-fb23b5a221d6/resourceGroups/nrteventtest/providers/Microsoft.OperationalInsights/workspaces/nrteventtest\",\r\n          \"queryType\": \"ResultCount\"\r\n        },\r\n        \"schedule\": null,\r\n        \"action\": {\r\n          \"criteria\": [\r\n            {\r\n              \"metricName\": \"Average_Free Megabytes\",\r\n              \"dimensions\": []\r\n            }\r\n          ],\r\n          \"odata.type\": \"Microsoft.WindowsAzure.Management.Monitoring.Alerts.Models.Microsoft.AppInsights.Nexus.DataContracts.Resources.ScheduledQueryRules.LogToMetricAction\"\r\n        }\r\n      }\r\n    },\r\n    {\r\n      \"id\": \"/subscriptions/80430018-24ee-4b28-a7bd-fb23b5a221d6/resourceGroups/nrteventtest/providers/microsoft.insights/scheduledqueryrules/TestAvgHotFix_sum\",\r\n      \"name\": \"TestAvgHotFix_sum\",\r\n      \"type\": \"microsoft.insights/scheduledqueryrules\",\r\n      \"location\": \"eastus\",\r\n      \"tags\": {\r\n        \"hidden-link:/subscriptions/80430018-24ee-4b28-a7bd-fb23b5a221d6/resourceGroups/nrteventtest/providers/Microsoft.OperationalInsights/workspaces/nrteventtest\": \"Resource\"\r\n      },\r\n      \"kind\": null,\r\n      \"etag\": \"\\\"07002068-0000-0000-0000-5c8a6f470000\\\"\",\r\n      \"properties\": {\r\n        \"description\": \"TestAvgHotFix_sum\",\r\n        \"displayName\": \"TestAvgHotFix_sum\",\r\n        \"enabled\": \"true\",\r\n        \"lastUpdatedTime\": \"2019-03-14T15:12:07.5312462Z\",\r\n        \"provisioningState\": \"Succeeded\",\r\n        \"source\": {\r\n          \"query\": null,\r\n          \"dataSourceId\": \"/subscriptions/80430018-24ee-4b28-a7bd-fb23b5a221d6/resourceGroups/nrteventtest/providers/Microsoft.OperationalInsights/workspaces/nrteventtest\",\r\n          \"queryType\": \"ResultCount\"\r\n        },\r\n        \"schedule\": null,\r\n        \"action\": {\r\n          \"criteria\": [\r\n            {\r\n              \"metricName\": \"Average_Free Megabytes\",\r\n              \"dimensions\": []\r\n            }\r\n          ],\r\n          \"odata.type\": \"Microsoft.WindowsAzure.Management.Monitoring.Alerts.Models.Microsoft.AppInsights.Nexus.DataContracts.Resources.ScheduledQueryRules.LogToMetricAction\"\r\n        }\r\n      }\r\n    },\r\n    {\r\n      \"id\": \"/subscriptions/80430018-24ee-4b28-a7bd-fb23b5a221d6/resourceGroups/nrteventtest/providers/microsoft.insights/scheduledqueryrules/30719StorageServicesLogAnalyticsStatic\",\r\n      \"name\": \"30719StorageServicesLogAnalyticsStatic\",\r\n      \"type\": \"microsoft.insights/scheduledqueryrules\",\r\n      \"location\": \"eastus\",\r\n      \"tags\": {\r\n        \"hidden-link:/subscriptions/80430018-24ee-4b28-a7bd-fb23b5a221d6/resourceGroups/nrteventtest/providers/Microsoft.OperationalInsights/workspaces/nrteventtest\": \"Resource\"\r\n      },\r\n      \"kind\": null,\r\n      \"etag\": \"\\\"07000182-0000-0100-0000-5d401e9d0000\\\"\",\r\n      \"properties\": {\r\n        \"description\": \"\",\r\n        \"displayName\": \"30719StorageServicesLogAnalyticsStatic\",\r\n        \"enabled\": \"false\",\r\n        \"lastUpdatedTime\": \"2019-07-30T10:40:29.6051206Z\",\r\n        \"provisioningState\": \"Succeeded\",\r\n        \"source\": {\r\n          \"query\": null,\r\n          \"dataSourceId\": \"/subscriptions/80430018-24ee-4b28-a7bd-fb23b5a221d6/resourceGroups/nrteventtest/providers/Microsoft.OperationalInsights/workspaces/nrteventtest\",\r\n          \"queryType\": \"ResultCount\"\r\n        },\r\n        \"schedule\": null,\r\n        \"action\": {\r\n          \"criteria\": [\r\n            {\r\n              \"metricName\": \"Average_% Free Space\",\r\n              \"dimensions\": []\r\n            }\r\n          ],\r\n          \"odata.type\": \"Microsoft.WindowsAzure.Management.Monitoring.Alerts.Models.Microsoft.AppInsights.Nexus.DataContracts.Resources.ScheduledQueryRules.LogToMetricAction\"\r\n        }\r\n      }\r\n    },\r\n    {\r\n      \"id\": \"/subscriptions/80430018-24ee-4b28-a7bd-fb23b5a221d6/resourceGroups/nrteventtest/providers/microsoft.insights/scheduledqueryrules/30719StorageServicesLogAnalyticsDynamic\",\r\n      \"name\": \"30719StorageServicesLogAnalyticsDynamic\",\r\n      \"type\": \"microsoft.insights/scheduledqueryrules\",\r\n      \"location\": \"eastus\",\r\n      \"tags\": {\r\n        \"hidden-link:/subscriptions/80430018-24ee-4b28-a7bd-fb23b5a221d6/resourceGroups/nrteventtest/providers/Microsoft.OperationalInsights/workspaces/nrteventtest\": \"Resource\"\r\n      },\r\n      \"kind\": null,\r\n      \"etag\": \"\\\"0700a582-0000-0100-0000-5d401ec60000\\\"\",\r\n      \"properties\": {\r\n        \"description\": \"\",\r\n        \"displayName\": \"30719StorageServicesLogAnalyticsDynamic\",\r\n        \"enabled\": \"false\",\r\n        \"lastUpdatedTime\": \"2019-07-30T10:41:10.6776377Z\",\r\n        \"provisioningState\": \"Succeeded\",\r\n        \"source\": {\r\n          \"query\": null,\r\n          \"dataSourceId\": \"/subscriptions/80430018-24ee-4b28-a7bd-fb23b5a221d6/resourceGroups/nrteventtest/providers/Microsoft.OperationalInsights/workspaces/nrteventtest\",\r\n          \"queryType\": \"ResultCount\"\r\n        },\r\n        \"schedule\": null,\r\n        \"action\": {\r\n          \"criteria\": [\r\n            {\r\n              \"metricName\": \"Average_% Used Inodes\",\r\n              \"dimensions\": []\r\n            }\r\n          ],\r\n          \"odata.type\": \"Microsoft.WindowsAzure.Management.Monitoring.Alerts.Models.Microsoft.AppInsights.Nexus.DataContracts.Resources.ScheduledQueryRules.LogToMetricAction\"\r\n        }\r\n      }\r\n    },\r\n    {\r\n      \"id\": \"/subscriptions/80430018-24ee-4b28-a7bd-fb23b5a221d6/resourceGroups/alertstest/providers/microsoft.insights/scheduledqueryrules/30719AILog\",\r\n      \"name\": \"30719AILog\",\r\n      \"type\": \"microsoft.insights/scheduledqueryrules\",\r\n      \"location\": \"eastus\",\r\n      \"tags\": {},\r\n      \"kind\": null,\r\n      \"etag\": \"\\\"0700acaa-0000-0100-0000-5d4025340000\\\"\",\r\n      \"properties\": {\r\n        \"description\": \"asdas\",\r\n        \"displayName\": \"30719AILog\",\r\n        \"enabled\": \"false\",\r\n        \"lastUpdatedTime\": \"2019-07-30T11:08:33.7771734Z\",\r\n        \"provisioningState\": \"Succeeded\",\r\n        \"source\": {\r\n          \"query\": \"requests\",\r\n          \"authorizedResources\": [],\r\n          \"dataSourceId\": \"/subscriptions/80430018-24ee-4b28-a7bd-fb23b5a221d6/resourceGroups/alertstest/providers/microsoft.insights/components/alertstestFunction\",\r\n          \"queryType\": \"ResultCount\"\r\n        },\r\n        \"schedule\": {\r\n          \"frequencyInMinutes\": 5,\r\n          \"timeWindowInMinutes\": 5\r\n        },\r\n        \"action\": {\r\n          \"severity\": \"3\",\r\n          \"aznsAction\": {\r\n            \"actionGroup\": [],\r\n            \"emailSubject\": null,\r\n            \"customWebhookPayload\": null\r\n          },\r\n          \"trigger\": {\r\n            \"thresholdOperator\": \"GreaterThan\",\r\n            \"threshold\": 80\r\n          },\r\n          \"odata.type\": \"Microsoft.WindowsAzure.Management.Monitoring.Alerts.Models.Microsoft.AppInsights.Nexus.DataContracts.Resources.ScheduledQueryRules.AlertingAction\"\r\n        }\r\n      }\r\n    },\r\n    {\r\n      \"id\": \"/subscriptions/80430018-24ee-4b28-a7bd-fb23b5a221d6/resourceGroups/nrteventtest/providers/microsoft.insights/scheduledqueryrules/agalert225\",\r\n      \"name\": \"agalert225\",\r\n      \"type\": \"microsoft.insights/scheduledqueryrules\",\r\n      \"location\": \"eastus\",\r\n      \"tags\": {\r\n        \"hidden-link:/subscriptions/80430018-24ee-4b28-a7bd-fb23b5a221d6/resourceGroups/nrteventtest/providers/Microsoft.OperationalInsights/workspaces/nrteventtest\": \"Resource\"\r\n      },\r\n      \"kind\": null,\r\n      \"etag\": \"\\\"2100e869-0000-0100-0000-5d47f5a70000\\\"\",\r\n      \"properties\": {\r\n        \"description\": \"agalert225\",\r\n        \"displayName\": \"agalert225\",\r\n        \"enabled\": \"true\",\r\n        \"lastUpdatedTime\": \"2019-08-05T09:23:50.9048767Z\",\r\n        \"provisioningState\": \"Succeeded\",\r\n        \"source\": {\r\n          \"query\": null,\r\n          \"dataSourceId\": \"/subscriptions/80430018-24ee-4b28-a7bd-fb23b5a221d6/resourceGroups/nrteventtest/providers/Microsoft.OperationalInsights/workspaces/nrteventtest\",\r\n          \"queryType\": \"ResultCount\"\r\n        },\r\n        \"schedule\": null,\r\n        \"action\": {\r\n          \"criteria\": [\r\n            {\r\n              \"metricName\": \"Average_Disk Write Bytes/sec\",\r\n              \"dimensions\": []\r\n            }\r\n          ],\r\n          \"odata.type\": \"Microsoft.WindowsAzure.Management.Monitoring.Alerts.Models.Microsoft.AppInsights.Nexus.DataContracts.Resources.ScheduledQueryRules.LogToMetricAction\"\r\n        }\r\n      }\r\n    },\r\n    {\r\n      \"id\": \"/subscriptions/80430018-24ee-4b28-a7bd-fb23b5a221d6/resourceGroups/nrteventtest/providers/microsoft.insights/scheduledqueryrules/BugBash-OperInsightsWorkspaces\",\r\n      \"name\": \"BugBash-OperInsightsWorkspaces\",\r\n      \"type\": \"microsoft.insights/scheduledqueryrules\",\r\n      \"location\": \"eastus\",\r\n      \"tags\": {\r\n        \"hidden-link:/subscriptions/80430018-24ee-4b28-a7bd-fb23b5a221d6/resourceGroups/nrteventtest/providers/Microsoft.OperationalInsights/workspaces/nrteventtest\": \"Resource\"\r\n      },\r\n      \"kind\": null,\r\n      \"etag\": \"\\\"4900bff1-0000-0100-0000-5d4bf5e40000\\\"\",\r\n      \"properties\": {\r\n        \"description\": \"\",\r\n        \"displayName\": \"BugBash-OperInsightsWorkspaces\",\r\n        \"enabled\": \"false\",\r\n        \"lastUpdatedTime\": \"2019-08-08T10:13:56.0933795Z\",\r\n        \"provisioningState\": \"Succeeded\",\r\n        \"source\": {\r\n          \"query\": null,\r\n          \"dataSourceId\": \"/subscriptions/80430018-24ee-4b28-a7bd-fb23b5a221d6/resourceGroups/nrteventtest/providers/Microsoft.OperationalInsights/workspaces/nrteventtest\",\r\n          \"queryType\": \"ResultCount\"\r\n        },\r\n        \"schedule\": null,\r\n        \"action\": {\r\n          \"criteria\": [\r\n            {\r\n              \"metricName\": \"Average_% Free Inodes\",\r\n              \"dimensions\": []\r\n            }\r\n          ],\r\n          \"odata.type\": \"Microsoft.WindowsAzure.Management.Monitoring.Alerts.Models.Microsoft.AppInsights.Nexus.DataContracts.Resources.ScheduledQueryRules.LogToMetricAction\"\r\n        }\r\n      }\r\n    }\r\n  ],\r\n  \"nextLink\": null\r\n}",
      "StatusCode": 200
    },
    {
      "RequestUri": "/subscriptions/80430018-24ee-4b28-a7bd-fb23b5a221d6/resourcegroups/ps9481/providers/microsoft.insights/scheduledQueryRules?api-version=2018-04-16",
      "EncodedRequestUri": "L3N1YnNjcmlwdGlvbnMvODA0MzAwMTgtMjRlZS00YjI4LWE3YmQtZmIyM2I1YTIyMWQ2L3Jlc291cmNlZ3JvdXBzL3BzOTQ4MS9wcm92aWRlcnMvbWljcm9zb2Z0Lmluc2lnaHRzL3NjaGVkdWxlZFF1ZXJ5UnVsZXM/YXBpLXZlcnNpb249MjAxOC0wNC0xNg==",
      "RequestMethod": "GET",
      "RequestBody": "",
      "RequestHeaders": {
        "x-ms-client-request-id": [
          "b2bf776a-3cbf-46b2-9ed9-890311f1631c"
        ],
        "Accept-Language": [
          "en-US"
        ],
        "User-Agent": [
          "FxVersion/4.6.27817.01",
          "OSName/Windows",
          "OSVersion/Microsoft.Windows.10.0.18362.",
          "Microsoft.Azure.Management.Monitor.MonitorManagementClient/0.24.1.0"
        ]
      },
      "ResponseHeaders": {
        "Cache-Control": [
          "no-cache"
        ],
        "Pragma": [
          "no-cache"
        ],
        "Request-Context": [
          "appId=cid-v1:c13a1a07-630f-4f42-b89b-f5aedd031684"
        ],
        "Strict-Transport-Security": [
          "max-age=31536000; includeSubDomains"
        ],
        "X-Content-Type-Options": [
          "nosniff"
        ],
        "Server": [
          "Microsoft-IIS/10.0"
        ],
        "X-Powered-By": [
          "ASP.NET"
        ],
        "x-ms-ratelimit-remaining-subscription-reads": [
          "11995"
        ],
        "x-ms-request-id": [
          "f74dcb90-6091-4e53-9acc-9b31ae0bc656"
        ],
        "x-ms-correlation-request-id": [
          "f74dcb90-6091-4e53-9acc-9b31ae0bc656"
        ],
        "x-ms-routing-request-id": [
          "UKSOUTH2:20190910T152842Z:f74dcb90-6091-4e53-9acc-9b31ae0bc656"
        ],
        "Date": [
          "Tue, 10 Sep 2019 15:28:42 GMT"
        ],
        "Content-Length": [
          "2198"
        ],
        "Content-Type": [
          "application/json; charset=utf-8"
        ],
        "Expires": [
          "-1"
        ]
      },
      "ResponseBody": "{\r\n  \"value\": [\r\n    {\r\n      \"id\": \"/subscriptions/80430018-24ee-4b28-a7bd-fb23b5a221d6/resourceGroups/ps9481/providers/microsoft.insights/scheduledqueryrules/ps2477\",\r\n      \"name\": \"ps2477\",\r\n      \"type\": \"microsoft.insights/scheduledqueryrules\",\r\n      \"location\": \"westus\",\r\n      \"tags\": {},\r\n      \"kind\": null,\r\n      \"etag\": \"\\\"8b00b355-0000-0700-0000-5d77c1280000\\\"\",\r\n      \"properties\": {\r\n        \"description\": \"SQR log alert rule\",\r\n        \"displayName\": \"ps2477\",\r\n        \"enabled\": \"true\",\r\n        \"lastUpdatedTime\": \"2019-09-10T15:28:38.8691114Z\",\r\n        \"provisioningState\": \"Succeeded\",\r\n        \"source\": {\r\n          \"query\": \"traces | summarize AggregatedValue = count() by bin(timestamp, 5m)\",\r\n          \"authorizedResources\": [\r\n            \"/subscriptions/80430018-24ee-4b28-a7bd-fb23b5a221d6/resourceGroups/ps9481/providers/microsoft.insights/components/ps5505\"\r\n          ],\r\n          \"dataSourceId\": \"/subscriptions/80430018-24ee-4b28-a7bd-fb23b5a221d6/resourceGroups/ps9481/providers/microsoft.insights/components/ps5505\",\r\n          \"queryType\": \"ResultCount\"\r\n        },\r\n        \"schedule\": {\r\n          \"frequencyInMinutes\": 5,\r\n          \"timeWindowInMinutes\": 5\r\n        },\r\n        \"action\": {\r\n          \"severity\": \"2\",\r\n          \"aznsAction\": {\r\n            \"actionGroup\": [\r\n              \"/subscriptions/80430018-24ee-4b28-a7bd-fb23b5a221d6/resourceGroups/ps9481/providers/microsoft.insights/actionGroups/ps2996\"\r\n            ],\r\n            \"emailSubject\": \"SQR Log alert trigger notification\",\r\n            \"customWebhookPayload\": \"{}\"\r\n          },\r\n          \"throttlingInMin\": 5,\r\n          \"trigger\": {\r\n            \"thresholdOperator\": \"GreaterThan\",\r\n            \"threshold\": 5,\r\n            \"metricTrigger\": {\r\n              \"thresholdOperator\": \"GreaterThan\",\r\n              \"threshold\": 10,\r\n              \"metricTriggerType\": \"Total\",\r\n              \"metricColumn\": \"timestamp\"\r\n            }\r\n          },\r\n          \"odata.type\": \"Microsoft.WindowsAzure.Management.Monitoring.Alerts.Models.Microsoft.AppInsights.Nexus.DataContracts.Resources.ScheduledQueryRules.AlertingAction\"\r\n        }\r\n      }\r\n    }\r\n  ],\r\n  \"nextLink\": null\r\n}",
      "StatusCode": 200
    },
    {
      "RequestUri": "/subscriptions/80430018-24ee-4b28-a7bd-fb23b5a221d6/resourcegroups/ps9481/providers/microsoft.insights/scheduledQueryRules/ps2477?api-version=2018-04-16",
      "EncodedRequestUri": "L3N1YnNjcmlwdGlvbnMvODA0MzAwMTgtMjRlZS00YjI4LWE3YmQtZmIyM2I1YTIyMWQ2L3Jlc291cmNlZ3JvdXBzL3BzOTQ4MS9wcm92aWRlcnMvbWljcm9zb2Z0Lmluc2lnaHRzL3NjaGVkdWxlZFF1ZXJ5UnVsZXMvcHMyNDc3P2FwaS12ZXJzaW9uPTIwMTgtMDQtMTY=",
      "RequestMethod": "PATCH",
      "RequestBody": "{\r\n  \"tags\": {},\r\n  \"properties\": {\r\n    \"enabled\": \"false\"\r\n  }\r\n}",
      "RequestHeaders": {
        "x-ms-client-request-id": [
          "11fccc88-4d15-44c7-b51d-373ed16ed582"
        ],
        "Accept-Language": [
          "en-US"
        ],
        "User-Agent": [
          "FxVersion/4.6.27817.01",
          "OSName/Windows",
          "OSVersion/Microsoft.Windows.10.0.18362.",
          "Microsoft.Azure.Management.Monitor.MonitorManagementClient/0.24.1.0"
        ],
        "Content-Type": [
          "application/json; charset=utf-8"
        ],
        "Content-Length": [
          "67"
        ]
      },
      "ResponseHeaders": {
        "Cache-Control": [
          "no-cache"
        ],
        "Pragma": [
          "no-cache"
        ],
        "Request-Context": [
          "appId=cid-v1:c13a1a07-630f-4f42-b89b-f5aedd031684"
        ],
        "Strict-Transport-Security": [
          "max-age=31536000; includeSubDomains"
        ],
        "X-Content-Type-Options": [
          "nosniff"
        ],
        "Server": [
          "Microsoft-IIS/10.0"
        ],
        "X-Powered-By": [
          "ASP.NET"
        ],
        "x-ms-ratelimit-remaining-subscription-writes": [
          "1189"
        ],
        "x-ms-request-id": [
          "6578de09-bee9-460e-bd46-b6652575e308"
        ],
        "x-ms-correlation-request-id": [
          "6578de09-bee9-460e-bd46-b6652575e308"
        ],
        "x-ms-routing-request-id": [
          "UKSOUTH2:20190910T152850Z:6578de09-bee9-460e-bd46-b6652575e308"
        ],
        "Date": [
          "Tue, 10 Sep 2019 15:28:50 GMT"
        ],
        "Content-Length": [
          "1953"
        ],
        "Content-Type": [
          "application/json; charset=utf-8"
        ],
        "Expires": [
          "-1"
        ]
      },
      "ResponseBody": "{\r\n  \"id\": \"/subscriptions/80430018-24ee-4b28-a7bd-fb23b5a221d6/resourceGroups/ps9481/providers/microsoft.insights/scheduledqueryrules/ps2477\",\r\n  \"name\": \"ps2477\",\r\n  \"type\": \"microsoft.insights/scheduledqueryrules\",\r\n  \"location\": \"westus\",\r\n  \"tags\": {},\r\n  \"kind\": null,\r\n  \"etag\": \"\\\"8b002457-0000-0700-0000-5d77c1310000\\\"\",\r\n  \"properties\": {\r\n    \"description\": \"SQR log alert rule\",\r\n    \"displayName\": \"ps2477\",\r\n    \"enabled\": \"false\",\r\n    \"lastUpdatedTime\": \"2019-09-10T15:28:49.5680575Z\",\r\n    \"provisioningState\": \"Succeeded\",\r\n    \"source\": {\r\n      \"query\": \"traces | summarize AggregatedValue = count() by bin(timestamp, 5m)\",\r\n      \"authorizedResources\": [\r\n        \"/subscriptions/80430018-24ee-4b28-a7bd-fb23b5a221d6/resourceGroups/ps9481/providers/microsoft.insights/components/ps5505\"\r\n      ],\r\n      \"dataSourceId\": \"/subscriptions/80430018-24ee-4b28-a7bd-fb23b5a221d6/resourceGroups/ps9481/providers/microsoft.insights/components/ps5505\",\r\n      \"queryType\": \"ResultCount\"\r\n    },\r\n    \"schedule\": {\r\n      \"frequencyInMinutes\": 5,\r\n      \"timeWindowInMinutes\": 5\r\n    },\r\n    \"action\": {\r\n      \"severity\": \"2\",\r\n      \"aznsAction\": {\r\n        \"actionGroup\": [\r\n          \"/subscriptions/80430018-24ee-4b28-a7bd-fb23b5a221d6/resourceGroups/ps9481/providers/microsoft.insights/actionGroups/ps2996\"\r\n        ],\r\n        \"emailSubject\": \"SQR Log alert trigger notification\",\r\n        \"customWebhookPayload\": \"{}\"\r\n      },\r\n      \"throttlingInMin\": 5,\r\n      \"trigger\": {\r\n        \"thresholdOperator\": \"GreaterThan\",\r\n        \"threshold\": 5,\r\n        \"metricTrigger\": {\r\n          \"thresholdOperator\": \"GreaterThan\",\r\n          \"threshold\": 10,\r\n          \"metricTriggerType\": \"Total\",\r\n          \"metricColumn\": \"timestamp\"\r\n        }\r\n      },\r\n      \"odata.type\": \"Microsoft.WindowsAzure.Management.Monitoring.Alerts.Models.Microsoft.AppInsights.Nexus.DataContracts.Resources.ScheduledQueryRules.AlertingAction\"\r\n    }\r\n  }\r\n}",
      "StatusCode": 200
    },
    {
      "RequestUri": "/subscriptions/80430018-24ee-4b28-a7bd-fb23b5a221d6/resourcegroups/ps9481/providers/microsoft.insights/scheduledQueryRules/ps2477?api-version=2018-04-16",
      "EncodedRequestUri": "L3N1YnNjcmlwdGlvbnMvODA0MzAwMTgtMjRlZS00YjI4LWE3YmQtZmIyM2I1YTIyMWQ2L3Jlc291cmNlZ3JvdXBzL3BzOTQ4MS9wcm92aWRlcnMvbWljcm9zb2Z0Lmluc2lnaHRzL3NjaGVkdWxlZFF1ZXJ5UnVsZXMvcHMyNDc3P2FwaS12ZXJzaW9uPTIwMTgtMDQtMTY=",
      "RequestMethod": "PATCH",
      "RequestBody": "{\r\n  \"tags\": {},\r\n  \"properties\": {\r\n    \"enabled\": \"false\"\r\n  }\r\n}",
      "RequestHeaders": {
        "x-ms-client-request-id": [
          "f0fa135c-bf64-437d-847b-691103ea2145"
        ],
        "Accept-Language": [
          "en-US"
        ],
        "User-Agent": [
          "FxVersion/4.6.27817.01",
          "OSName/Windows",
          "OSVersion/Microsoft.Windows.10.0.18362.",
          "Microsoft.Azure.Management.Monitor.MonitorManagementClient/0.24.1.0"
        ],
        "Content-Type": [
          "application/json; charset=utf-8"
        ],
        "Content-Length": [
          "67"
        ]
      },
      "ResponseHeaders": {
        "Cache-Control": [
          "no-cache"
        ],
        "Pragma": [
          "no-cache"
        ],
        "Request-Context": [
          "appId=cid-v1:c13a1a07-630f-4f42-b89b-f5aedd031684"
        ],
        "Strict-Transport-Security": [
          "max-age=31536000; includeSubDomains"
        ],
        "X-Content-Type-Options": [
          "nosniff"
        ],
        "Server": [
          "Microsoft-IIS/10.0"
        ],
        "X-Powered-By": [
          "ASP.NET"
        ],
        "x-ms-ratelimit-remaining-subscription-writes": [
          "1188"
        ],
        "x-ms-request-id": [
          "a8c86bcd-1055-4d3f-a01c-39820b9bad69"
        ],
        "x-ms-correlation-request-id": [
          "a8c86bcd-1055-4d3f-a01c-39820b9bad69"
        ],
        "x-ms-routing-request-id": [
          "UKSOUTH2:20190910T152853Z:a8c86bcd-1055-4d3f-a01c-39820b9bad69"
        ],
        "Date": [
          "Tue, 10 Sep 2019 15:28:52 GMT"
        ],
        "Content-Length": [
          "1953"
        ],
        "Content-Type": [
          "application/json; charset=utf-8"
        ],
        "Expires": [
          "-1"
        ]
      },
      "ResponseBody": "{\r\n  \"id\": \"/subscriptions/80430018-24ee-4b28-a7bd-fb23b5a221d6/resourceGroups/ps9481/providers/microsoft.insights/scheduledqueryrules/ps2477\",\r\n  \"name\": \"ps2477\",\r\n  \"type\": \"microsoft.insights/scheduledqueryrules\",\r\n  \"location\": \"westus\",\r\n  \"tags\": {},\r\n  \"kind\": null,\r\n  \"etag\": \"\\\"8b008b57-0000-0700-0000-5d77c1340000\\\"\",\r\n  \"properties\": {\r\n    \"description\": \"SQR log alert rule\",\r\n    \"displayName\": \"ps2477\",\r\n    \"enabled\": \"false\",\r\n    \"lastUpdatedTime\": \"2019-09-10T15:28:52.3649407Z\",\r\n    \"provisioningState\": \"Succeeded\",\r\n    \"source\": {\r\n      \"query\": \"traces | summarize AggregatedValue = count() by bin(timestamp, 5m)\",\r\n      \"authorizedResources\": [\r\n        \"/subscriptions/80430018-24ee-4b28-a7bd-fb23b5a221d6/resourceGroups/ps9481/providers/microsoft.insights/components/ps5505\"\r\n      ],\r\n      \"dataSourceId\": \"/subscriptions/80430018-24ee-4b28-a7bd-fb23b5a221d6/resourceGroups/ps9481/providers/microsoft.insights/components/ps5505\",\r\n      \"queryType\": \"ResultCount\"\r\n    },\r\n    \"schedule\": {\r\n      \"frequencyInMinutes\": 5,\r\n      \"timeWindowInMinutes\": 5\r\n    },\r\n    \"action\": {\r\n      \"severity\": \"2\",\r\n      \"aznsAction\": {\r\n        \"actionGroup\": [\r\n          \"/subscriptions/80430018-24ee-4b28-a7bd-fb23b5a221d6/resourceGroups/ps9481/providers/microsoft.insights/actionGroups/ps2996\"\r\n        ],\r\n        \"emailSubject\": \"SQR Log alert trigger notification\",\r\n        \"customWebhookPayload\": \"{}\"\r\n      },\r\n      \"throttlingInMin\": 5,\r\n      \"trigger\": {\r\n        \"thresholdOperator\": \"GreaterThan\",\r\n        \"threshold\": 5,\r\n        \"metricTrigger\": {\r\n          \"thresholdOperator\": \"GreaterThan\",\r\n          \"threshold\": 10,\r\n          \"metricTriggerType\": \"Total\",\r\n          \"metricColumn\": \"timestamp\"\r\n        }\r\n      },\r\n      \"odata.type\": \"Microsoft.WindowsAzure.Management.Monitoring.Alerts.Models.Microsoft.AppInsights.Nexus.DataContracts.Resources.ScheduledQueryRules.AlertingAction\"\r\n    }\r\n  }\r\n}",
      "StatusCode": 200
    },
    {
      "RequestUri": "/subscriptions/80430018-24ee-4b28-a7bd-fb23b5a221d6/resourcegroups/ps9481/providers/microsoft.insights/scheduledQueryRules/ps2477?api-version=2018-04-16",
      "EncodedRequestUri": "L3N1YnNjcmlwdGlvbnMvODA0MzAwMTgtMjRlZS00YjI4LWE3YmQtZmIyM2I1YTIyMWQ2L3Jlc291cmNlZ3JvdXBzL3BzOTQ4MS9wcm92aWRlcnMvbWljcm9zb2Z0Lmluc2lnaHRzL3NjaGVkdWxlZFF1ZXJ5UnVsZXMvcHMyNDc3P2FwaS12ZXJzaW9uPTIwMTgtMDQtMTY=",
      "RequestMethod": "PATCH",
      "RequestBody": "{\r\n  \"tags\": {},\r\n  \"properties\": {\r\n    \"enabled\": \"false\"\r\n  }\r\n}",
      "RequestHeaders": {
        "x-ms-client-request-id": [
          "e7b1b7e6-ff74-41a6-b754-39f3674453f3"
        ],
        "Accept-Language": [
          "en-US"
        ],
        "User-Agent": [
          "FxVersion/4.6.27817.01",
          "OSName/Windows",
          "OSVersion/Microsoft.Windows.10.0.18362.",
          "Microsoft.Azure.Management.Monitor.MonitorManagementClient/0.24.1.0"
        ],
        "Content-Type": [
          "application/json; charset=utf-8"
        ],
        "Content-Length": [
          "67"
        ]
      },
      "ResponseHeaders": {
        "Cache-Control": [
          "no-cache"
        ],
        "Pragma": [
          "no-cache"
        ],
        "Request-Context": [
          "appId=cid-v1:c13a1a07-630f-4f42-b89b-f5aedd031684"
        ],
        "Strict-Transport-Security": [
          "max-age=31536000; includeSubDomains"
        ],
        "X-Content-Type-Options": [
          "nosniff"
        ],
        "Server": [
          "Microsoft-IIS/10.0"
        ],
        "X-Powered-By": [
          "ASP.NET"
        ],
        "x-ms-ratelimit-remaining-subscription-writes": [
          "1187"
        ],
        "x-ms-request-id": [
          "c7af5154-1b6a-4df5-bc15-fa62e8e13272"
        ],
        "x-ms-correlation-request-id": [
          "c7af5154-1b6a-4df5-bc15-fa62e8e13272"
        ],
        "x-ms-routing-request-id": [
          "UKSOUTH2:20190910T152856Z:c7af5154-1b6a-4df5-bc15-fa62e8e13272"
        ],
        "Date": [
          "Tue, 10 Sep 2019 15:28:56 GMT"
        ],
        "Content-Length": [
          "1953"
        ],
        "Content-Type": [
          "application/json; charset=utf-8"
        ],
        "Expires": [
          "-1"
        ]
      },
      "ResponseBody": "{\r\n  \"id\": \"/subscriptions/80430018-24ee-4b28-a7bd-fb23b5a221d6/resourceGroups/ps9481/providers/microsoft.insights/scheduledqueryrules/ps2477\",\r\n  \"name\": \"ps2477\",\r\n  \"type\": \"microsoft.insights/scheduledqueryrules\",\r\n  \"location\": \"westus\",\r\n  \"tags\": {},\r\n  \"kind\": null,\r\n  \"etag\": \"\\\"8b00ee57-0000-0700-0000-5d77c1370000\\\"\",\r\n  \"properties\": {\r\n    \"description\": \"SQR log alert rule\",\r\n    \"displayName\": \"ps2477\",\r\n    \"enabled\": \"false\",\r\n    \"lastUpdatedTime\": \"2019-09-10T15:28:55.0442772Z\",\r\n    \"provisioningState\": \"Succeeded\",\r\n    \"source\": {\r\n      \"query\": \"traces | summarize AggregatedValue = count() by bin(timestamp, 5m)\",\r\n      \"authorizedResources\": [\r\n        \"/subscriptions/80430018-24ee-4b28-a7bd-fb23b5a221d6/resourceGroups/ps9481/providers/microsoft.insights/components/ps5505\"\r\n      ],\r\n      \"dataSourceId\": \"/subscriptions/80430018-24ee-4b28-a7bd-fb23b5a221d6/resourceGroups/ps9481/providers/microsoft.insights/components/ps5505\",\r\n      \"queryType\": \"ResultCount\"\r\n    },\r\n    \"schedule\": {\r\n      \"frequencyInMinutes\": 5,\r\n      \"timeWindowInMinutes\": 5\r\n    },\r\n    \"action\": {\r\n      \"severity\": \"2\",\r\n      \"aznsAction\": {\r\n        \"actionGroup\": [\r\n          \"/subscriptions/80430018-24ee-4b28-a7bd-fb23b5a221d6/resourceGroups/ps9481/providers/microsoft.insights/actionGroups/ps2996\"\r\n        ],\r\n        \"emailSubject\": \"SQR Log alert trigger notification\",\r\n        \"customWebhookPayload\": \"{}\"\r\n      },\r\n      \"throttlingInMin\": 5,\r\n      \"trigger\": {\r\n        \"thresholdOperator\": \"GreaterThan\",\r\n        \"threshold\": 5,\r\n        \"metricTrigger\": {\r\n          \"thresholdOperator\": \"GreaterThan\",\r\n          \"threshold\": 10,\r\n          \"metricTriggerType\": \"Total\",\r\n          \"metricColumn\": \"timestamp\"\r\n        }\r\n      },\r\n      \"odata.type\": \"Microsoft.WindowsAzure.Management.Monitoring.Alerts.Models.Microsoft.AppInsights.Nexus.DataContracts.Resources.ScheduledQueryRules.AlertingAction\"\r\n    }\r\n  }\r\n}",
      "StatusCode": 200
    },
    {
      "RequestUri": "/subscriptions/80430018-24ee-4b28-a7bd-fb23b5a221d6/resourcegroups/ps9481/providers/microsoft.insights/scheduledQueryRules/ps2477?api-version=2018-04-16",
      "EncodedRequestUri": "L3N1YnNjcmlwdGlvbnMvODA0MzAwMTgtMjRlZS00YjI4LWE3YmQtZmIyM2I1YTIyMWQ2L3Jlc291cmNlZ3JvdXBzL3BzOTQ4MS9wcm92aWRlcnMvbWljcm9zb2Z0Lmluc2lnaHRzL3NjaGVkdWxlZFF1ZXJ5UnVsZXMvcHMyNDc3P2FwaS12ZXJzaW9uPTIwMTgtMDQtMTY=",
      "RequestMethod": "DELETE",
      "RequestBody": "",
      "RequestHeaders": {
        "x-ms-client-request-id": [
          "746810f2-b2e3-48c9-b3fb-ef557e0d5a23"
        ],
        "Accept-Language": [
          "en-US"
        ],
        "User-Agent": [
          "FxVersion/4.6.27817.01",
          "OSName/Windows",
          "OSVersion/Microsoft.Windows.10.0.18362.",
          "Microsoft.Azure.Management.Monitor.MonitorManagementClient/0.24.1.0"
        ]
      },
      "ResponseHeaders": {
        "Cache-Control": [
          "no-cache"
        ],
        "Pragma": [
          "no-cache"
        ],
        "Request-Context": [
          "appId=cid-v1:c13a1a07-630f-4f42-b89b-f5aedd031684"
        ],
        "Strict-Transport-Security": [
          "max-age=31536000; includeSubDomains"
        ],
        "X-Content-Type-Options": [
          "nosniff"
        ],
        "Server": [
          "Microsoft-IIS/10.0"
        ],
        "X-Powered-By": [
          "ASP.NET"
        ],
        "x-ms-ratelimit-remaining-subscription-deletes": [
          "14996"
        ],
        "x-ms-request-id": [
          "a6a6d81a-2da0-4459-b771-22f7ee5512de"
        ],
        "x-ms-correlation-request-id": [
          "a6a6d81a-2da0-4459-b771-22f7ee5512de"
        ],
        "x-ms-routing-request-id": [
          "UKSOUTH2:20190910T152858Z:a6a6d81a-2da0-4459-b771-22f7ee5512de"
        ],
        "Date": [
          "Tue, 10 Sep 2019 15:28:58 GMT"
        ],
        "Expires": [
          "-1"
        ],
        "Content-Length": [
          "0"
        ]
      },
      "ResponseBody": "",
      "StatusCode": 200
    },
    {
      "RequestUri": "/subscriptions/80430018-24ee-4b28-a7bd-fb23b5a221d6/resourcegroups/ps9481/providers/microsoft.insights/scheduledQueryRules/ps2477?api-version=2018-04-16",
      "EncodedRequestUri": "L3N1YnNjcmlwdGlvbnMvODA0MzAwMTgtMjRlZS00YjI4LWE3YmQtZmIyM2I1YTIyMWQ2L3Jlc291cmNlZ3JvdXBzL3BzOTQ4MS9wcm92aWRlcnMvbWljcm9zb2Z0Lmluc2lnaHRzL3NjaGVkdWxlZFF1ZXJ5UnVsZXMvcHMyNDc3P2FwaS12ZXJzaW9uPTIwMTgtMDQtMTY=",
      "RequestMethod": "DELETE",
      "RequestBody": "",
      "RequestHeaders": {
        "x-ms-client-request-id": [
          "d9c43ef4-b6ea-477b-80c1-345419bfada3"
        ],
        "Accept-Language": [
          "en-US"
        ],
        "User-Agent": [
          "FxVersion/4.6.27817.01",
          "OSName/Windows",
          "OSVersion/Microsoft.Windows.10.0.18362.",
          "Microsoft.Azure.Management.Monitor.MonitorManagementClient/0.24.1.0"
        ]
      },
      "ResponseHeaders": {
        "Cache-Control": [
          "no-cache"
        ],
        "Pragma": [
          "no-cache"
        ],
        "Request-Context": [
          "appId=cid-v1:c13a1a07-630f-4f42-b89b-f5aedd031684"
        ],
        "Strict-Transport-Security": [
          "max-age=31536000; includeSubDomains"
        ],
        "X-Content-Type-Options": [
          "nosniff"
        ],
        "Server": [
          "Microsoft-IIS/10.0"
        ],
        "X-Powered-By": [
          "ASP.NET"
        ],
        "x-ms-ratelimit-remaining-subscription-deletes": [
          "14998"
        ],
        "x-ms-request-id": [
          "8e6cc08e-d0d1-4dd5-b96a-0b844aa38c81"
        ],
        "x-ms-correlation-request-id": [
          "8e6cc08e-d0d1-4dd5-b96a-0b844aa38c81"
        ],
        "x-ms-routing-request-id": [
          "UKSOUTH2:20190910T152859Z:8e6cc08e-d0d1-4dd5-b96a-0b844aa38c81"
        ],
        "Date": [
          "Tue, 10 Sep 2019 15:28:58 GMT"
        ],
        "Expires": [
          "-1"
        ]
      },
      "ResponseBody": "",
      "StatusCode": 204
    },
    {
      "RequestUri": "/subscriptions/80430018-24ee-4b28-a7bd-fb23b5a221d6/resourcegroups/ps9481/providers/microsoft.insights/scheduledQueryRules/ps2477?api-version=2018-04-16",
      "EncodedRequestUri": "L3N1YnNjcmlwdGlvbnMvODA0MzAwMTgtMjRlZS00YjI4LWE3YmQtZmIyM2I1YTIyMWQ2L3Jlc291cmNlZ3JvdXBzL3BzOTQ4MS9wcm92aWRlcnMvbWljcm9zb2Z0Lmluc2lnaHRzL3NjaGVkdWxlZFF1ZXJ5UnVsZXMvcHMyNDc3P2FwaS12ZXJzaW9uPTIwMTgtMDQtMTY=",
      "RequestMethod": "DELETE",
      "RequestBody": "",
      "RequestHeaders": {
        "x-ms-client-request-id": [
          "3382ad67-e279-4f8d-8d44-e51adad33ad0"
        ],
        "Accept-Language": [
          "en-US"
        ],
        "User-Agent": [
          "FxVersion/4.6.27817.01",
          "OSName/Windows",
          "OSVersion/Microsoft.Windows.10.0.18362.",
          "Microsoft.Azure.Management.Monitor.MonitorManagementClient/0.24.1.0"
        ]
      },
      "ResponseHeaders": {
        "Cache-Control": [
          "no-cache"
        ],
        "Pragma": [
          "no-cache"
        ],
        "Request-Context": [
          "appId=cid-v1:c13a1a07-630f-4f42-b89b-f5aedd031684"
        ],
        "Strict-Transport-Security": [
          "max-age=31536000; includeSubDomains"
        ],
        "X-Content-Type-Options": [
          "nosniff"
        ],
        "Server": [
          "Microsoft-IIS/10.0"
        ],
        "X-Powered-By": [
          "ASP.NET"
        ],
        "x-ms-ratelimit-remaining-subscription-deletes": [
          "14999"
        ],
        "x-ms-request-id": [
          "7834f9c3-10d3-46dd-84c1-4940d95b00c8"
        ],
        "x-ms-correlation-request-id": [
          "7834f9c3-10d3-46dd-84c1-4940d95b00c8"
        ],
        "x-ms-routing-request-id": [
          "UKSOUTH2:20190910T152900Z:7834f9c3-10d3-46dd-84c1-4940d95b00c8"
        ],
        "Date": [
          "Tue, 10 Sep 2019 15:28:59 GMT"
        ],
        "Expires": [
          "-1"
        ]
      },
      "ResponseBody": "",
      "StatusCode": 204
    },
    {
      "RequestUri": "/subscriptions/80430018-24ee-4b28-a7bd-fb23b5a221d6/resourcegroups/ps9481?api-version=2016-09-01",
      "EncodedRequestUri": "L3N1YnNjcmlwdGlvbnMvODA0MzAwMTgtMjRlZS00YjI4LWE3YmQtZmIyM2I1YTIyMWQ2L3Jlc291cmNlZ3JvdXBzL3BzOTQ4MT9hcGktdmVyc2lvbj0yMDE2LTA5LTAx",
      "RequestMethod": "DELETE",
      "RequestBody": "",
      "RequestHeaders": {
        "x-ms-client-request-id": [
          "ba4b4ed0-570f-40f2-8734-ba1dd486e682"
        ],
        "Accept-Language": [
          "en-US"
        ],
        "User-Agent": [
          "FxVersion/4.6.27817.01",
          "OSName/Windows",
          "OSVersion/Microsoft.Windows.10.0.18362.",
          "Microsoft.Azure.Management.Internal.Resources.ResourceManagementClient/1.3.2"
        ]
      },
      "ResponseHeaders": {
        "Cache-Control": [
          "no-cache"
        ],
        "Pragma": [
          "no-cache"
        ],
        "Location": [
          "https://management.azure.com/subscriptions/80430018-24ee-4b28-a7bd-fb23b5a221d6/operationresults/eyJqb2JJZCI6IlJFU09VUkNFR1JPVVBERUxFVElPTkpPQi1QUzk0ODEtV0VTVFVTIiwiam9iTG9jYXRpb24iOiJ3ZXN0dXMifQ?api-version=2016-09-01"
        ],
        "Retry-After": [
          "15"
        ],
        "x-ms-ratelimit-remaining-subscription-deletes": [
          "14999"
        ],
        "x-ms-request-id": [
          "ab599019-41d4-4d13-9ee5-916d9c83400e"
        ],
        "x-ms-correlation-request-id": [
          "ab599019-41d4-4d13-9ee5-916d9c83400e"
        ],
        "x-ms-routing-request-id": [
          "UKSOUTH2:20190910T152859Z:ab599019-41d4-4d13-9ee5-916d9c83400e"
        ],
        "Strict-Transport-Security": [
          "max-age=31536000; includeSubDomains"
        ],
        "X-Content-Type-Options": [
          "nosniff"
        ],
        "Date": [
          "Tue, 10 Sep 2019 15:28:59 GMT"
        ],
        "Expires": [
          "-1"
        ],
        "Content-Length": [
          "0"
        ]
      },
      "ResponseBody": "",
      "StatusCode": 202
    },
    {
      "RequestUri": "/subscriptions/80430018-24ee-4b28-a7bd-fb23b5a221d6/operationresults/eyJqb2JJZCI6IlJFU09VUkNFR1JPVVBERUxFVElPTkpPQi1QUzk0ODEtV0VTVFVTIiwiam9iTG9jYXRpb24iOiJ3ZXN0dXMifQ?api-version=2016-09-01",
      "EncodedRequestUri": "L3N1YnNjcmlwdGlvbnMvODA0MzAwMTgtMjRlZS00YjI4LWE3YmQtZmIyM2I1YTIyMWQ2L29wZXJhdGlvbnJlc3VsdHMvZXlKcWIySkpaQ0k2SWxKRlUwOVZVa05GUjFKUFZWQkVSVXhGVkVsUFRrcFBRaTFRVXprME9ERXRWMFZUVkZWVElpd2lhbTlpVEc5allYUnBiMjRpT2lKM1pYTjBkWE1pZlE/YXBpLXZlcnNpb249MjAxNi0wOS0wMQ==",
      "RequestMethod": "GET",
      "RequestBody": "",
      "RequestHeaders": {
        "User-Agent": [
          "FxVersion/4.6.27817.01",
          "OSName/Windows",
          "OSVersion/Microsoft.Windows.10.0.18362.",
          "Microsoft.Azure.Management.Internal.Resources.ResourceManagementClient/1.3.2"
        ]
      },
      "ResponseHeaders": {
        "Cache-Control": [
          "no-cache"
        ],
        "Pragma": [
          "no-cache"
        ],
        "Location": [
          "https://management.azure.com/subscriptions/80430018-24ee-4b28-a7bd-fb23b5a221d6/operationresults/eyJqb2JJZCI6IlJFU09VUkNFR1JPVVBERUxFVElPTkpPQi1QUzk0ODEtV0VTVFVTIiwiam9iTG9jYXRpb24iOiJ3ZXN0dXMifQ?api-version=2016-09-01"
        ],
        "Retry-After": [
          "15"
        ],
        "x-ms-ratelimit-remaining-subscription-reads": [
          "11999"
        ],
        "x-ms-request-id": [
          "901f0d5b-4240-4db8-a034-768af1257f2c"
        ],
        "x-ms-correlation-request-id": [
          "901f0d5b-4240-4db8-a034-768af1257f2c"
        ],
        "x-ms-routing-request-id": [
          "UKSOUTH2:20190910T152915Z:901f0d5b-4240-4db8-a034-768af1257f2c"
        ],
        "Strict-Transport-Security": [
          "max-age=31536000; includeSubDomains"
        ],
        "X-Content-Type-Options": [
          "nosniff"
        ],
        "Date": [
          "Tue, 10 Sep 2019 15:29:14 GMT"
        ],
        "Expires": [
          "-1"
        ],
        "Content-Length": [
          "0"
        ]
      },
      "ResponseBody": "",
      "StatusCode": 202
    },
    {
      "RequestUri": "/subscriptions/80430018-24ee-4b28-a7bd-fb23b5a221d6/operationresults/eyJqb2JJZCI6IlJFU09VUkNFR1JPVVBERUxFVElPTkpPQi1QUzk0ODEtV0VTVFVTIiwiam9iTG9jYXRpb24iOiJ3ZXN0dXMifQ?api-version=2016-09-01",
      "EncodedRequestUri": "L3N1YnNjcmlwdGlvbnMvODA0MzAwMTgtMjRlZS00YjI4LWE3YmQtZmIyM2I1YTIyMWQ2L29wZXJhdGlvbnJlc3VsdHMvZXlKcWIySkpaQ0k2SWxKRlUwOVZVa05GUjFKUFZWQkVSVXhGVkVsUFRrcFBRaTFRVXprME9ERXRWMFZUVkZWVElpd2lhbTlpVEc5allYUnBiMjRpT2lKM1pYTjBkWE1pZlE/YXBpLXZlcnNpb249MjAxNi0wOS0wMQ==",
      "RequestMethod": "GET",
      "RequestBody": "",
      "RequestHeaders": {
        "User-Agent": [
          "FxVersion/4.6.27817.01",
          "OSName/Windows",
          "OSVersion/Microsoft.Windows.10.0.18362.",
          "Microsoft.Azure.Management.Internal.Resources.ResourceManagementClient/1.3.2"
        ]
      },
      "ResponseHeaders": {
        "Cache-Control": [
          "no-cache"
        ],
        "Pragma": [
          "no-cache"
        ],
        "Location": [
          "https://management.azure.com/subscriptions/80430018-24ee-4b28-a7bd-fb23b5a221d6/operationresults/eyJqb2JJZCI6IlJFU09VUkNFR1JPVVBERUxFVElPTkpPQi1QUzk0ODEtV0VTVFVTIiwiam9iTG9jYXRpb24iOiJ3ZXN0dXMifQ?api-version=2016-09-01"
        ],
        "Retry-After": [
          "15"
        ],
        "x-ms-ratelimit-remaining-subscription-reads": [
          "11998"
        ],
        "x-ms-request-id": [
          "d058eba7-8303-4d8b-b97b-51d588b6dbf7"
        ],
        "x-ms-correlation-request-id": [
          "d058eba7-8303-4d8b-b97b-51d588b6dbf7"
        ],
        "x-ms-routing-request-id": [
          "UKSOUTH2:20190910T152930Z:d058eba7-8303-4d8b-b97b-51d588b6dbf7"
        ],
        "Strict-Transport-Security": [
          "max-age=31536000; includeSubDomains"
        ],
        "X-Content-Type-Options": [
          "nosniff"
        ],
        "Date": [
          "Tue, 10 Sep 2019 15:29:29 GMT"
        ],
        "Expires": [
          "-1"
        ],
        "Content-Length": [
          "0"
        ]
      },
      "ResponseBody": "",
      "StatusCode": 202
    },
    {
      "RequestUri": "/subscriptions/80430018-24ee-4b28-a7bd-fb23b5a221d6/operationresults/eyJqb2JJZCI6IlJFU09VUkNFR1JPVVBERUxFVElPTkpPQi1QUzk0ODEtV0VTVFVTIiwiam9iTG9jYXRpb24iOiJ3ZXN0dXMifQ?api-version=2016-09-01",
      "EncodedRequestUri": "L3N1YnNjcmlwdGlvbnMvODA0MzAwMTgtMjRlZS00YjI4LWE3YmQtZmIyM2I1YTIyMWQ2L29wZXJhdGlvbnJlc3VsdHMvZXlKcWIySkpaQ0k2SWxKRlUwOVZVa05GUjFKUFZWQkVSVXhGVkVsUFRrcFBRaTFRVXprME9ERXRWMFZUVkZWVElpd2lhbTlpVEc5allYUnBiMjRpT2lKM1pYTjBkWE1pZlE/YXBpLXZlcnNpb249MjAxNi0wOS0wMQ==",
      "RequestMethod": "GET",
      "RequestBody": "",
      "RequestHeaders": {
        "User-Agent": [
          "FxVersion/4.6.27817.01",
          "OSName/Windows",
          "OSVersion/Microsoft.Windows.10.0.18362.",
          "Microsoft.Azure.Management.Internal.Resources.ResourceManagementClient/1.3.2"
        ]
      },
      "ResponseHeaders": {
        "Cache-Control": [
          "no-cache"
        ],
        "Pragma": [
          "no-cache"
        ],
        "Location": [
          "https://management.azure.com/subscriptions/80430018-24ee-4b28-a7bd-fb23b5a221d6/operationresults/eyJqb2JJZCI6IlJFU09VUkNFR1JPVVBERUxFVElPTkpPQi1QUzk0ODEtV0VTVFVTIiwiam9iTG9jYXRpb24iOiJ3ZXN0dXMifQ?api-version=2016-09-01"
        ],
        "Retry-After": [
          "15"
        ],
        "x-ms-ratelimit-remaining-subscription-reads": [
          "11997"
        ],
        "x-ms-request-id": [
          "25e5998a-c370-413a-9fae-f1f5ce86bb44"
        ],
        "x-ms-correlation-request-id": [
          "25e5998a-c370-413a-9fae-f1f5ce86bb44"
        ],
        "x-ms-routing-request-id": [
          "UKSOUTH2:20190910T152945Z:25e5998a-c370-413a-9fae-f1f5ce86bb44"
        ],
        "Strict-Transport-Security": [
          "max-age=31536000; includeSubDomains"
        ],
        "X-Content-Type-Options": [
          "nosniff"
        ],
        "Date": [
          "Tue, 10 Sep 2019 15:29:45 GMT"
        ],
        "Expires": [
          "-1"
        ],
        "Content-Length": [
          "0"
        ]
      },
      "ResponseBody": "",
      "StatusCode": 202
    },
    {
      "RequestUri": "/subscriptions/80430018-24ee-4b28-a7bd-fb23b5a221d6/operationresults/eyJqb2JJZCI6IlJFU09VUkNFR1JPVVBERUxFVElPTkpPQi1QUzk0ODEtV0VTVFVTIiwiam9iTG9jYXRpb24iOiJ3ZXN0dXMifQ?api-version=2016-09-01",
      "EncodedRequestUri": "L3N1YnNjcmlwdGlvbnMvODA0MzAwMTgtMjRlZS00YjI4LWE3YmQtZmIyM2I1YTIyMWQ2L29wZXJhdGlvbnJlc3VsdHMvZXlKcWIySkpaQ0k2SWxKRlUwOVZVa05GUjFKUFZWQkVSVXhGVkVsUFRrcFBRaTFRVXprME9ERXRWMFZUVkZWVElpd2lhbTlpVEc5allYUnBiMjRpT2lKM1pYTjBkWE1pZlE/YXBpLXZlcnNpb249MjAxNi0wOS0wMQ==",
      "RequestMethod": "GET",
      "RequestBody": "",
      "RequestHeaders": {
        "User-Agent": [
          "FxVersion/4.6.27817.01",
          "OSName/Windows",
          "OSVersion/Microsoft.Windows.10.0.18362.",
          "Microsoft.Azure.Management.Internal.Resources.ResourceManagementClient/1.3.2"
        ]
      },
      "ResponseHeaders": {
        "Cache-Control": [
          "no-cache"
        ],
        "Pragma": [
          "no-cache"
        ],
        "Location": [
          "https://management.azure.com/subscriptions/80430018-24ee-4b28-a7bd-fb23b5a221d6/operationresults/eyJqb2JJZCI6IlJFU09VUkNFR1JPVVBERUxFVElPTkpPQi1QUzk0ODEtV0VTVFVTIiwiam9iTG9jYXRpb24iOiJ3ZXN0dXMifQ?api-version=2016-09-01"
        ],
        "Retry-After": [
          "15"
        ],
        "x-ms-ratelimit-remaining-subscription-reads": [
          "11996"
        ],
        "x-ms-request-id": [
          "043b16a4-1cc8-4d18-9cda-0b142690af3b"
        ],
        "x-ms-correlation-request-id": [
          "043b16a4-1cc8-4d18-9cda-0b142690af3b"
        ],
        "x-ms-routing-request-id": [
          "UKSOUTH2:20190910T153001Z:043b16a4-1cc8-4d18-9cda-0b142690af3b"
        ],
        "Strict-Transport-Security": [
          "max-age=31536000; includeSubDomains"
        ],
        "X-Content-Type-Options": [
          "nosniff"
        ],
        "Date": [
          "Tue, 10 Sep 2019 15:30:00 GMT"
        ],
        "Expires": [
          "-1"
        ],
        "Content-Length": [
          "0"
        ]
      },
      "ResponseBody": "",
      "StatusCode": 202
    },
    {
      "RequestUri": "/subscriptions/80430018-24ee-4b28-a7bd-fb23b5a221d6/operationresults/eyJqb2JJZCI6IlJFU09VUkNFR1JPVVBERUxFVElPTkpPQi1QUzk0ODEtV0VTVFVTIiwiam9iTG9jYXRpb24iOiJ3ZXN0dXMifQ?api-version=2016-09-01",
      "EncodedRequestUri": "L3N1YnNjcmlwdGlvbnMvODA0MzAwMTgtMjRlZS00YjI4LWE3YmQtZmIyM2I1YTIyMWQ2L29wZXJhdGlvbnJlc3VsdHMvZXlKcWIySkpaQ0k2SWxKRlUwOVZVa05GUjFKUFZWQkVSVXhGVkVsUFRrcFBRaTFRVXprME9ERXRWMFZUVkZWVElpd2lhbTlpVEc5allYUnBiMjRpT2lKM1pYTjBkWE1pZlE/YXBpLXZlcnNpb249MjAxNi0wOS0wMQ==",
      "RequestMethod": "GET",
      "RequestBody": "",
      "RequestHeaders": {
        "User-Agent": [
          "FxVersion/4.6.27817.01",
          "OSName/Windows",
          "OSVersion/Microsoft.Windows.10.0.18362.",
          "Microsoft.Azure.Management.Internal.Resources.ResourceManagementClient/1.3.2"
        ]
      },
      "ResponseHeaders": {
        "Cache-Control": [
          "no-cache"
        ],
        "Pragma": [
          "no-cache"
        ],
        "Location": [
          "https://management.azure.com/subscriptions/80430018-24ee-4b28-a7bd-fb23b5a221d6/operationresults/eyJqb2JJZCI6IlJFU09VUkNFR1JPVVBERUxFVElPTkpPQi1QUzk0ODEtV0VTVFVTIiwiam9iTG9jYXRpb24iOiJ3ZXN0dXMifQ?api-version=2016-09-01"
        ],
        "Retry-After": [
          "15"
        ],
        "x-ms-ratelimit-remaining-subscription-reads": [
          "11995"
        ],
        "x-ms-request-id": [
          "313e990c-4552-4c4d-88fd-6abed8d216f5"
        ],
        "x-ms-correlation-request-id": [
          "313e990c-4552-4c4d-88fd-6abed8d216f5"
        ],
        "x-ms-routing-request-id": [
          "UKSOUTH2:20190910T153016Z:313e990c-4552-4c4d-88fd-6abed8d216f5"
        ],
        "Strict-Transport-Security": [
          "max-age=31536000; includeSubDomains"
        ],
        "X-Content-Type-Options": [
          "nosniff"
        ],
        "Date": [
          "Tue, 10 Sep 2019 15:30:15 GMT"
        ],
        "Expires": [
          "-1"
        ],
        "Content-Length": [
          "0"
        ]
      },
      "ResponseBody": "",
      "StatusCode": 202
    },
    {
      "RequestUri": "/subscriptions/80430018-24ee-4b28-a7bd-fb23b5a221d6/operationresults/eyJqb2JJZCI6IlJFU09VUkNFR1JPVVBERUxFVElPTkpPQi1QUzk0ODEtV0VTVFVTIiwiam9iTG9jYXRpb24iOiJ3ZXN0dXMifQ?api-version=2016-09-01",
      "EncodedRequestUri": "L3N1YnNjcmlwdGlvbnMvODA0MzAwMTgtMjRlZS00YjI4LWE3YmQtZmIyM2I1YTIyMWQ2L29wZXJhdGlvbnJlc3VsdHMvZXlKcWIySkpaQ0k2SWxKRlUwOVZVa05GUjFKUFZWQkVSVXhGVkVsUFRrcFBRaTFRVXprME9ERXRWMFZUVkZWVElpd2lhbTlpVEc5allYUnBiMjRpT2lKM1pYTjBkWE1pZlE/YXBpLXZlcnNpb249MjAxNi0wOS0wMQ==",
      "RequestMethod": "GET",
      "RequestBody": "",
      "RequestHeaders": {
        "User-Agent": [
          "FxVersion/4.6.27817.01",
          "OSName/Windows",
          "OSVersion/Microsoft.Windows.10.0.18362.",
          "Microsoft.Azure.Management.Internal.Resources.ResourceManagementClient/1.3.2"
        ]
      },
      "ResponseHeaders": {
        "Cache-Control": [
          "no-cache"
        ],
        "Pragma": [
          "no-cache"
        ],
        "Location": [
          "https://management.azure.com/subscriptions/80430018-24ee-4b28-a7bd-fb23b5a221d6/operationresults/eyJqb2JJZCI6IlJFU09VUkNFR1JPVVBERUxFVElPTkpPQi1QUzk0ODEtV0VTVFVTIiwiam9iTG9jYXRpb24iOiJ3ZXN0dXMifQ?api-version=2016-09-01"
        ],
        "Retry-After": [
          "15"
        ],
        "x-ms-ratelimit-remaining-subscription-reads": [
          "11994"
        ],
        "x-ms-request-id": [
          "3bccf49e-a9b8-4f53-99d2-bed4485b3857"
        ],
        "x-ms-correlation-request-id": [
          "3bccf49e-a9b8-4f53-99d2-bed4485b3857"
        ],
        "x-ms-routing-request-id": [
          "UKSOUTH2:20190910T153032Z:3bccf49e-a9b8-4f53-99d2-bed4485b3857"
        ],
        "Strict-Transport-Security": [
          "max-age=31536000; includeSubDomains"
        ],
        "X-Content-Type-Options": [
          "nosniff"
        ],
        "Date": [
          "Tue, 10 Sep 2019 15:30:31 GMT"
        ],
        "Expires": [
          "-1"
        ],
        "Content-Length": [
          "0"
        ]
      },
      "ResponseBody": "",
      "StatusCode": 202
    },
    {
      "RequestUri": "/subscriptions/80430018-24ee-4b28-a7bd-fb23b5a221d6/operationresults/eyJqb2JJZCI6IlJFU09VUkNFR1JPVVBERUxFVElPTkpPQi1QUzk0ODEtV0VTVFVTIiwiam9iTG9jYXRpb24iOiJ3ZXN0dXMifQ?api-version=2016-09-01",
      "EncodedRequestUri": "L3N1YnNjcmlwdGlvbnMvODA0MzAwMTgtMjRlZS00YjI4LWE3YmQtZmIyM2I1YTIyMWQ2L29wZXJhdGlvbnJlc3VsdHMvZXlKcWIySkpaQ0k2SWxKRlUwOVZVa05GUjFKUFZWQkVSVXhGVkVsUFRrcFBRaTFRVXprME9ERXRWMFZUVkZWVElpd2lhbTlpVEc5allYUnBiMjRpT2lKM1pYTjBkWE1pZlE/YXBpLXZlcnNpb249MjAxNi0wOS0wMQ==",
      "RequestMethod": "GET",
      "RequestBody": "",
      "RequestHeaders": {
        "User-Agent": [
          "FxVersion/4.6.27817.01",
          "OSName/Windows",
          "OSVersion/Microsoft.Windows.10.0.18362.",
          "Microsoft.Azure.Management.Internal.Resources.ResourceManagementClient/1.3.2"
        ]
      },
      "ResponseHeaders": {
        "Cache-Control": [
          "no-cache"
        ],
        "Pragma": [
          "no-cache"
        ],
        "Location": [
          "https://management.azure.com/subscriptions/80430018-24ee-4b28-a7bd-fb23b5a221d6/operationresults/eyJqb2JJZCI6IlJFU09VUkNFR1JPVVBERUxFVElPTkpPQi1QUzk0ODEtV0VTVFVTIiwiam9iTG9jYXRpb24iOiJ3ZXN0dXMifQ?api-version=2016-09-01"
        ],
        "Retry-After": [
          "15"
        ],
        "x-ms-ratelimit-remaining-subscription-reads": [
          "11993"
        ],
        "x-ms-request-id": [
          "0bbc05a9-d209-4208-913f-fd80e5b211ef"
        ],
        "x-ms-correlation-request-id": [
          "0bbc05a9-d209-4208-913f-fd80e5b211ef"
        ],
        "x-ms-routing-request-id": [
          "UKSOUTH2:20190910T153047Z:0bbc05a9-d209-4208-913f-fd80e5b211ef"
        ],
        "Strict-Transport-Security": [
          "max-age=31536000; includeSubDomains"
        ],
        "X-Content-Type-Options": [
          "nosniff"
        ],
        "Date": [
          "Tue, 10 Sep 2019 15:30:47 GMT"
        ],
        "Expires": [
          "-1"
        ],
        "Content-Length": [
          "0"
        ]
      },
      "ResponseBody": "",
      "StatusCode": 202
    },
    {
      "RequestUri": "/subscriptions/80430018-24ee-4b28-a7bd-fb23b5a221d6/operationresults/eyJqb2JJZCI6IlJFU09VUkNFR1JPVVBERUxFVElPTkpPQi1QUzk0ODEtV0VTVFVTIiwiam9iTG9jYXRpb24iOiJ3ZXN0dXMifQ?api-version=2016-09-01",
      "EncodedRequestUri": "L3N1YnNjcmlwdGlvbnMvODA0MzAwMTgtMjRlZS00YjI4LWE3YmQtZmIyM2I1YTIyMWQ2L29wZXJhdGlvbnJlc3VsdHMvZXlKcWIySkpaQ0k2SWxKRlUwOVZVa05GUjFKUFZWQkVSVXhGVkVsUFRrcFBRaTFRVXprME9ERXRWMFZUVkZWVElpd2lhbTlpVEc5allYUnBiMjRpT2lKM1pYTjBkWE1pZlE/YXBpLXZlcnNpb249MjAxNi0wOS0wMQ==",
      "RequestMethod": "GET",
      "RequestBody": "",
      "RequestHeaders": {
        "User-Agent": [
          "FxVersion/4.6.27817.01",
          "OSName/Windows",
          "OSVersion/Microsoft.Windows.10.0.18362.",
          "Microsoft.Azure.Management.Internal.Resources.ResourceManagementClient/1.3.2"
        ]
      },
      "ResponseHeaders": {
        "Cache-Control": [
          "no-cache"
        ],
        "Pragma": [
          "no-cache"
        ],
        "Location": [
          "https://management.azure.com/subscriptions/80430018-24ee-4b28-a7bd-fb23b5a221d6/operationresults/eyJqb2JJZCI6IlJFU09VUkNFR1JPVVBERUxFVElPTkpPQi1QUzk0ODEtV0VTVFVTIiwiam9iTG9jYXRpb24iOiJ3ZXN0dXMifQ?api-version=2016-09-01"
        ],
        "Retry-After": [
          "15"
        ],
        "x-ms-ratelimit-remaining-subscription-reads": [
          "11992"
        ],
        "x-ms-request-id": [
          "6d6e020b-9afb-4e65-a8a1-c7bea6840dba"
        ],
        "x-ms-correlation-request-id": [
          "6d6e020b-9afb-4e65-a8a1-c7bea6840dba"
        ],
        "x-ms-routing-request-id": [
          "UKSOUTH2:20190910T153102Z:6d6e020b-9afb-4e65-a8a1-c7bea6840dba"
        ],
        "Strict-Transport-Security": [
          "max-age=31536000; includeSubDomains"
        ],
        "X-Content-Type-Options": [
          "nosniff"
        ],
        "Date": [
          "Tue, 10 Sep 2019 15:31:02 GMT"
        ],
        "Expires": [
          "-1"
        ],
        "Content-Length": [
          "0"
        ]
      },
      "ResponseBody": "",
      "StatusCode": 202
    },
    {
      "RequestUri": "/subscriptions/80430018-24ee-4b28-a7bd-fb23b5a221d6/operationresults/eyJqb2JJZCI6IlJFU09VUkNFR1JPVVBERUxFVElPTkpPQi1QUzk0ODEtV0VTVFVTIiwiam9iTG9jYXRpb24iOiJ3ZXN0dXMifQ?api-version=2016-09-01",
      "EncodedRequestUri": "L3N1YnNjcmlwdGlvbnMvODA0MzAwMTgtMjRlZS00YjI4LWE3YmQtZmIyM2I1YTIyMWQ2L29wZXJhdGlvbnJlc3VsdHMvZXlKcWIySkpaQ0k2SWxKRlUwOVZVa05GUjFKUFZWQkVSVXhGVkVsUFRrcFBRaTFRVXprME9ERXRWMFZUVkZWVElpd2lhbTlpVEc5allYUnBiMjRpT2lKM1pYTjBkWE1pZlE/YXBpLXZlcnNpb249MjAxNi0wOS0wMQ==",
      "RequestMethod": "GET",
      "RequestBody": "",
      "RequestHeaders": {
        "User-Agent": [
          "FxVersion/4.6.27817.01",
          "OSName/Windows",
          "OSVersion/Microsoft.Windows.10.0.18362.",
          "Microsoft.Azure.Management.Internal.Resources.ResourceManagementClient/1.3.2"
        ]
      },
      "ResponseHeaders": {
        "Cache-Control": [
          "no-cache"
        ],
        "Pragma": [
          "no-cache"
        ],
        "x-ms-ratelimit-remaining-subscription-reads": [
          "11991"
        ],
        "x-ms-request-id": [
          "de8e7823-ea22-4fc8-be6a-18dfd8d32bac"
        ],
        "x-ms-correlation-request-id": [
          "de8e7823-ea22-4fc8-be6a-18dfd8d32bac"
        ],
        "x-ms-routing-request-id": [
          "UKSOUTH2:20190910T153118Z:de8e7823-ea22-4fc8-be6a-18dfd8d32bac"
        ],
        "Strict-Transport-Security": [
          "max-age=31536000; includeSubDomains"
        ],
        "X-Content-Type-Options": [
          "nosniff"
        ],
        "Date": [
          "Tue, 10 Sep 2019 15:31:17 GMT"
        ],
        "Expires": [
          "-1"
        ],
        "Content-Length": [
          "0"
        ]
      },
      "ResponseBody": "",
      "StatusCode": 200
    },
    {
      "RequestUri": "/subscriptions/80430018-24ee-4b28-a7bd-fb23b5a221d6/operationresults/eyJqb2JJZCI6IlJFU09VUkNFR1JPVVBERUxFVElPTkpPQi1QUzk0ODEtV0VTVFVTIiwiam9iTG9jYXRpb24iOiJ3ZXN0dXMifQ?api-version=2016-09-01",
      "EncodedRequestUri": "L3N1YnNjcmlwdGlvbnMvODA0MzAwMTgtMjRlZS00YjI4LWE3YmQtZmIyM2I1YTIyMWQ2L29wZXJhdGlvbnJlc3VsdHMvZXlKcWIySkpaQ0k2SWxKRlUwOVZVa05GUjFKUFZWQkVSVXhGVkVsUFRrcFBRaTFRVXprME9ERXRWMFZUVkZWVElpd2lhbTlpVEc5allYUnBiMjRpT2lKM1pYTjBkWE1pZlE/YXBpLXZlcnNpb249MjAxNi0wOS0wMQ==",
      "RequestMethod": "GET",
      "RequestBody": "",
      "RequestHeaders": {
        "User-Agent": [
          "FxVersion/4.6.27817.01",
          "OSName/Windows",
          "OSVersion/Microsoft.Windows.10.0.18362.",
          "Microsoft.Azure.Management.Internal.Resources.ResourceManagementClient/1.3.2"
        ]
      },
      "ResponseHeaders": {
        "Cache-Control": [
          "no-cache"
        ],
        "Pragma": [
          "no-cache"
        ],
        "x-ms-ratelimit-remaining-subscription-reads": [
          "11990"
        ],
        "x-ms-request-id": [
          "5b080bce-6c17-43e1-80f6-1d547be104a0"
        ],
        "x-ms-correlation-request-id": [
          "5b080bce-6c17-43e1-80f6-1d547be104a0"
        ],
        "x-ms-routing-request-id": [
          "UKSOUTH2:20190910T153118Z:5b080bce-6c17-43e1-80f6-1d547be104a0"
        ],
        "Strict-Transport-Security": [
          "max-age=31536000; includeSubDomains"
        ],
        "X-Content-Type-Options": [
          "nosniff"
        ],
        "Date": [
          "Tue, 10 Sep 2019 15:31:18 GMT"
        ],
        "Expires": [
          "-1"
        ],
        "Content-Length": [
          "0"
        ]
      },
      "ResponseBody": "",
      "StatusCode": 200
    }
  ],
  "Names": {
    "Test-NewGetUpdateSetRemoveScheduledQueryRule": [
      "ps2477",
      "ps9216",
      "ps8094",
      "ps9481",
      "ps5505",
      "ps2996"
    ]
  },
  "Variables": {
    "SubscriptionId": "80430018-24ee-4b28-a7bd-fb23b5a221d6"
  }
}<|MERGE_RESOLUTION|>--- conflicted
+++ resolved
@@ -205,13 +205,8 @@
       "StatusCode": 200
     },
     {
-<<<<<<< HEAD
-      "RequestUri": "/subscriptions/ad825170-845c-47db-8f00-11978947b089/resourceGroups/ps9194/providers/microsoft.insights/actionGroups/ps9883?api-version=2019-06-01",
-      "EncodedRequestUri": "L3N1YnNjcmlwdGlvbnMvYWQ4MjUxNzAtODQ1Yy00N2RiLThmMDAtMTE5Nzg5NDdiMDg5L3Jlc291cmNlR3JvdXBzL3BzOTE5NC9wcm92aWRlcnMvbWljcm9zb2Z0Lmluc2lnaHRzL2FjdGlvbkdyb3Vwcy9wczk4ODM/YXBpLXZlcnNpb249MjAxOS0wNi0wMQ==",
-=======
       "RequestUri": "/subscriptions/80430018-24ee-4b28-a7bd-fb23b5a221d6/resourceGroups/ps9481/providers/microsoft.insights/actionGroups/ps2996?api-version=2019-06-01",
       "EncodedRequestUri": "L3N1YnNjcmlwdGlvbnMvODA0MzAwMTgtMjRlZS00YjI4LWE3YmQtZmIyM2I1YTIyMWQ2L3Jlc291cmNlR3JvdXBzL3BzOTQ4MS9wcm92aWRlcnMvbWljcm9zb2Z0Lmluc2lnaHRzL2FjdGlvbkdyb3Vwcy9wczI5OTY/YXBpLXZlcnNpb249MjAxOS0wNi0wMQ==",
->>>>>>> c0a47589
       "RequestMethod": "PUT",
       "RequestBody": "{\r\n  \"properties\": {\r\n    \"groupShortName\": \"ASTG\",\r\n    \"enabled\": true,\r\n    \"emailReceivers\": [\r\n      {\r\n        \"name\": \"user1\",\r\n        \"emailAddress\": \"user1@example.com\",\r\n        \"useCommonAlertSchema\": false\r\n      }\r\n    ],\r\n    \"smsReceivers\": [],\r\n    \"webhookReceivers\": []\r\n  },\r\n  \"location\": \"Global\"\r\n}",
       "RequestHeaders": {
