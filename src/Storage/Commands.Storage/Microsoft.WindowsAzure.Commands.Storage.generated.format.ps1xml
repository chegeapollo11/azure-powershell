--- conflicted
+++ resolved
@@ -143,18 +143,6 @@
                 <Label>DeleteRetentionPolicy.RetentionDays</Label>
               </ListItem>
               <ListItem>
-<<<<<<< HEAD
-                <ScriptBlock>$_.StaticWebsite.Enabled</ScriptBlock>
-                <Label>StaticWebsite.Enabled</Label>
-              </ListItem>
-              <ListItem>
-                <ScriptBlock>$_.StaticWebsite.IndexDocument</ScriptBlock>
-                <Label>StaticWebsite.IndexDocument</Label>
-              </ListItem>
-              <ListItem>
-                <ScriptBlock>$_.StaticWebsite.ErrorDocument404Path</ScriptBlock>
-                <Label>StaticWebsite.ErrorDocument404Path</Label>
-=======
                 <Label>StaticWebsite.Enabled</Label>
                 <ScriptBlock>$_.StaticWebsite.Enabled</ScriptBlock>
               </ListItem>
@@ -165,7 +153,6 @@
               <ListItem>
                 <Label>StaticWebsite.ErrorDocument404Path</Label>
                 <ScriptBlock>$_.StaticWebsite.ErrorDocument404Path</ScriptBlock>
->>>>>>> 17e28de7
               </ListItem>
               <ListItem>
                 <ScriptBlock>$_.Cors</ScriptBlock>
