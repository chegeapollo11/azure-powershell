--- conflicted
+++ resolved
@@ -1,28 +1,88 @@
 {
   "Entries": [
     {
-      "RequestUri": "/subscriptions/45b60d85-fd72-427a-a708-f994d26e593e/resourcegroups/pstestrg8214?api-version=2016-09-01",
-      "EncodedRequestUri": "L3N1YnNjcmlwdGlvbnMvNDViNjBkODUtZmQ3Mi00MjdhLWE3MDgtZjk5NGQyNmU1OTNlL3Jlc291cmNlZ3JvdXBzL3BzdGVzdHJnODIxND9hcGktdmVyc2lvbj0yMDE2LTA5LTAx",
-      "RequestMethod": "PUT",
-      "RequestBody": "{\r\n  \"location\": \"eastus2euap\"\r\n}",
+      "RequestUri": "/subscriptions/45b60d85-fd72-427a-a708-f994d26e593e/providers/Microsoft.Storage?api-version=2016-09-01",
+      "EncodedRequestUri": "L3N1YnNjcmlwdGlvbnMvNDViNjBkODUtZmQ3Mi00MjdhLWE3MDgtZjk5NGQyNmU1OTNlL3Byb3ZpZGVycy9NaWNyb3NvZnQuU3RvcmFnZT9hcGktdmVyc2lvbj0yMDE2LTA5LTAx",
+      "RequestMethod": "GET",
+      "RequestBody": "",
       "RequestHeaders": {
         "x-ms-client-request-id": [
-          "99ac27df-bf72-4ffc-a44d-ceeca786ec20"
+          "4011ea76-cd2a-4456-9ded-4ddc364b9332"
         ],
         "Accept-Language": [
           "en-US"
         ],
         "User-Agent": [
-          "FxVersion/4.6.29220.03",
-          "OSName/Windows",
-          "OSVersion/Microsoft.Windows.10.0.19042.",
-          "Microsoft.Azure.Management.Internal.Resources.ResourceManagementClient/1.3.24"
+          "FxVersion/4.6.27817.03",
+          "OSName/Windows",
+          "OSVersion/Microsoft.Windows.10.0.18363.",
+          "Microsoft.Azure.Management.Internal.Resources.ResourceManagementClient/1.3.19"
+        ]
+      },
+      "ResponseHeaders": {
+        "Cache-Control": [
+          "no-cache"
+        ],
+        "Pragma": [
+          "no-cache"
+        ],
+        "x-ms-ratelimit-remaining-subscription-reads": [
+          "11999"
+        ],
+        "x-ms-request-id": [
+          "f0bcc8f6-42e1-4ab9-baf2-e5f49685a1a8"
+        ],
+        "x-ms-correlation-request-id": [
+          "f0bcc8f6-42e1-4ab9-baf2-e5f49685a1a8"
+        ],
+        "x-ms-routing-request-id": [
+          "KOREASOUTH:20200723T080737Z:f0bcc8f6-42e1-4ab9-baf2-e5f49685a1a8"
+        ],
+        "Strict-Transport-Security": [
+          "max-age=31536000; includeSubDomains"
+        ],
+        "X-Content-Type-Options": [
+          "nosniff"
+        ],
+        "Date": [
+          "Thu, 23 Jul 2020 08:07:37 GMT"
         ],
         "Content-Type": [
           "application/json; charset=utf-8"
         ],
-        "Content-Length": [
-          "33"
+        "Expires": [
+          "-1"
+        ],
+        "Content-Length": [
+          "12336"
+        ]
+      },
+      "ResponseBody": "{\r\n  \"id\": \"/subscriptions/45b60d85-fd72-427a-a708-f994d26e593e/providers/Microsoft.Storage\",\r\n  \"namespace\": \"Microsoft.Storage\",\r\n  \"authorizations\": [\r\n    {\r\n      \"applicationId\": \"a6aa9161-5291-40bb-8c5c-923b567bee3b\",\r\n      \"roleDefinitionId\": \"070ab87f-0efc-4423-b18b-756f3bdb0236\"\r\n    },\r\n    {\r\n      \"applicationId\": \"e406a681-f3d4-42a8-90b6-c2b029497af1\"\r\n    }\r\n  ],\r\n  \"resourceTypes\": [\r\n    {\r\n      \"resourceType\": \"storageAccounts\",\r\n      \"locations\": [\r\n        \"East US\",\r\n        \"East US 2\",\r\n        \"West US\",\r\n        \"West Europe\",\r\n        \"East Asia\",\r\n        \"Southeast Asia\",\r\n        \"Japan East\",\r\n        \"Japan West\",\r\n        \"North Central US\",\r\n        \"South Central US\",\r\n        \"Central US\",\r\n        \"North Europe\",\r\n        \"Brazil South\",\r\n        \"Australia East\",\r\n        \"Australia Southeast\",\r\n        \"South India\",\r\n        \"Central India\",\r\n        \"West India\",\r\n        \"Canada East\",\r\n        \"Canada Central\",\r\n        \"West US 2\",\r\n        \"West Central US\",\r\n        \"UK South\",\r\n        \"UK West\",\r\n        \"Korea Central\",\r\n        \"Korea South\",\r\n        \"France Central\",\r\n        \"Australia Central\",\r\n        \"South Africa North\",\r\n        \"UAE North\",\r\n        \"Switzerland North\",\r\n        \"Germany West Central\",\r\n        \"Norway East\",\r\n        \"East US 2 (Stage)\",\r\n        \"East US 2 EUAP\",\r\n        \"Central US EUAP\"\r\n      ],\r\n      \"apiVersions\": [\r\n        \"2019-06-01\",\r\n        \"2019-04-01\",\r\n        \"2018-11-01\",\r\n        \"2018-07-01\",\r\n        \"2018-03-01-preview\",\r\n        \"2018-02-01\",\r\n        \"2017-10-01\",\r\n        \"2017-06-01\",\r\n        \"2016-12-01\",\r\n        \"2016-05-01\",\r\n        \"2016-01-01\",\r\n        \"2015-06-15\",\r\n        \"2015-05-01-preview\"\r\n      ],\r\n      \"capabilities\": \"CrossResourceGroupResourceMove, CrossSubscriptionResourceMove, SystemAssignedResourceIdentity\"\r\n    },\r\n    {\r\n      \"resourceType\": \"operations\",\r\n      \"locations\": [\r\n        \"East US\",\r\n        \"East US 2\",\r\n        \"West US\",\r\n        \"West Europe\",\r\n        \"East Asia\",\r\n        \"Southeast Asia\",\r\n        \"Japan East\",\r\n        \"Japan West\",\r\n        \"North Central US\",\r\n        \"South Central US\",\r\n        \"Central US\",\r\n        \"North Europe\",\r\n        \"Brazil South\",\r\n        \"Australia East\",\r\n        \"Australia Southeast\",\r\n        \"South India\",\r\n        \"Central India\",\r\n        \"West India\",\r\n        \"Canada East\",\r\n        \"Canada Central\",\r\n        \"West US 2\",\r\n        \"West Central US\",\r\n        \"UK South\",\r\n        \"UK West\",\r\n        \"Korea Central\",\r\n        \"Korea South\",\r\n        \"France Central\",\r\n        \"Australia Central\",\r\n        \"South Africa North\",\r\n        \"UAE North\",\r\n        \"Switzerland North\",\r\n        \"Germany West Central\",\r\n        \"East US 2 (Stage)\",\r\n        \"East US 2 EUAP\",\r\n        \"Central US EUAP\"\r\n      ],\r\n      \"apiVersions\": [\r\n        \"2019-06-01\",\r\n        \"2019-04-01\",\r\n        \"2018-11-01\",\r\n        \"2018-07-01\",\r\n        \"2018-03-01-preview\",\r\n        \"2018-02-01\",\r\n        \"2017-10-01\",\r\n        \"2017-06-01\",\r\n        \"2016-12-01\",\r\n        \"2016-05-01\",\r\n        \"2016-01-01\",\r\n        \"2015-06-15\",\r\n        \"2015-05-01-preview\"\r\n      ]\r\n    },\r\n    {\r\n      \"resourceType\": \"locations/asyncoperations\",\r\n      \"locations\": [\r\n        \"East US\",\r\n        \"East US 2\",\r\n        \"West US\",\r\n        \"West Europe\",\r\n        \"East Asia\",\r\n        \"Southeast Asia\",\r\n        \"Japan East\",\r\n        \"Japan West\",\r\n        \"North Central US\",\r\n        \"South Central US\",\r\n        \"Central US\",\r\n        \"North Europe\",\r\n        \"Brazil South\",\r\n        \"Australia East\",\r\n        \"Australia Southeast\",\r\n        \"South India\",\r\n        \"Central India\",\r\n        \"West India\",\r\n        \"Canada East\",\r\n        \"Canada Central\",\r\n        \"West US 2\",\r\n        \"West Central US\",\r\n        \"UK South\",\r\n        \"UK West\",\r\n        \"Korea Central\",\r\n        \"Korea South\",\r\n        \"France Central\",\r\n        \"Australia Central\",\r\n        \"South Africa North\",\r\n        \"UAE North\",\r\n        \"Switzerland North\",\r\n        \"Germany West Central\",\r\n        \"Norway East\",\r\n        \"East US 2 (Stage)\",\r\n        \"East US 2 EUAP\",\r\n        \"Central US EUAP\"\r\n      ],\r\n      \"apiVersions\": [\r\n        \"2019-06-01\",\r\n        \"2019-04-01\",\r\n        \"2018-11-01\",\r\n        \"2018-07-01\",\r\n        \"2018-03-01-preview\",\r\n        \"2018-02-01\",\r\n        \"2017-10-01\",\r\n        \"2017-06-01\",\r\n        \"2016-12-01\",\r\n        \"2016-05-01\",\r\n        \"2016-01-01\",\r\n        \"2015-06-15\",\r\n        \"2015-05-01-preview\"\r\n      ]\r\n    },\r\n    {\r\n      \"resourceType\": \"storageAccounts/listAccountSas\",\r\n      \"locations\": [\r\n        \"East US\",\r\n        \"East US 2\",\r\n        \"West US\",\r\n        \"West Europe\",\r\n        \"East Asia\",\r\n        \"Southeast Asia\",\r\n        \"Japan East\",\r\n        \"Japan West\",\r\n        \"North Central US\",\r\n        \"South Central US\",\r\n        \"Central US\",\r\n        \"North Europe\",\r\n        \"Brazil South\",\r\n        \"Australia East\",\r\n        \"Australia Southeast\",\r\n        \"South India\",\r\n        \"Central India\",\r\n        \"West India\",\r\n        \"Canada East\",\r\n        \"Canada Central\",\r\n        \"West US 2\",\r\n        \"West Central US\",\r\n        \"UK South\",\r\n        \"UK West\",\r\n        \"Korea Central\",\r\n        \"Korea South\",\r\n        \"France Central\",\r\n        \"Australia Central\",\r\n        \"South Africa North\",\r\n        \"UAE North\",\r\n        \"Switzerland North\",\r\n        \"Germany West Central\",\r\n        \"Norway East\",\r\n        \"East US 2 (Stage)\",\r\n        \"East US 2 EUAP\",\r\n        \"Central US EUAP\"\r\n      ],\r\n      \"apiVersions\": [\r\n        \"2019-06-01\",\r\n        \"2019-04-01\",\r\n        \"2018-11-01\",\r\n        \"2018-07-01\",\r\n        \"2018-03-01-preview\",\r\n        \"2018-02-01\",\r\n        \"2017-10-01\",\r\n        \"2017-06-01\",\r\n        \"2016-12-01\",\r\n        \"2016-05-01\"\r\n      ]\r\n    },\r\n    {\r\n      \"resourceType\": \"storageAccounts/listServiceSas\",\r\n      \"locations\": [\r\n        \"East US\",\r\n        \"East US 2\",\r\n        \"West US\",\r\n        \"West Europe\",\r\n        \"East Asia\",\r\n        \"Southeast Asia\",\r\n        \"Japan East\",\r\n        \"Japan West\",\r\n        \"North Central US\",\r\n        \"South Central US\",\r\n        \"Central US\",\r\n        \"North Europe\",\r\n        \"Brazil South\",\r\n        \"Australia East\",\r\n        \"Australia Southeast\",\r\n        \"South India\",\r\n        \"Central India\",\r\n        \"West India\",\r\n        \"Canada East\",\r\n        \"Canada Central\",\r\n        \"West US 2\",\r\n        \"West Central US\",\r\n        \"UK South\",\r\n        \"UK West\",\r\n        \"Korea Central\",\r\n        \"Korea South\",\r\n        \"France Central\",\r\n        \"Australia Central\",\r\n        \"South Africa North\",\r\n        \"UAE North\",\r\n        \"Switzerland North\",\r\n        \"Germany West Central\",\r\n        \"Norway East\",\r\n        \"East US 2 (Stage)\",\r\n        \"East US 2 EUAP\",\r\n        \"Central US EUAP\"\r\n      ],\r\n      \"apiVersions\": [\r\n        \"2019-06-01\",\r\n        \"2019-04-01\",\r\n        \"2018-11-01\",\r\n        \"2018-07-01\",\r\n        \"2018-03-01-preview\",\r\n        \"2018-02-01\",\r\n        \"2017-10-01\",\r\n        \"2017-06-01\",\r\n        \"2016-12-01\",\r\n        \"2016-05-01\"\r\n      ]\r\n    },\r\n    {\r\n      \"resourceType\": \"storageAccounts/blobServices\",\r\n      \"locations\": [\r\n        \"East US\",\r\n        \"East US 2\",\r\n        \"West US\",\r\n        \"West Europe\",\r\n        \"East Asia\",\r\n        \"Southeast Asia\",\r\n        \"Japan East\",\r\n        \"Japan West\",\r\n        \"North Central US\",\r\n        \"South Central US\",\r\n        \"Central US\",\r\n        \"North Europe\",\r\n        \"Brazil South\",\r\n        \"Australia East\",\r\n        \"Australia Southeast\",\r\n        \"South India\",\r\n        \"Central India\",\r\n        \"West India\",\r\n        \"Canada East\",\r\n        \"Canada Central\",\r\n        \"West US 2\",\r\n        \"West Central US\",\r\n        \"UK South\",\r\n        \"UK West\",\r\n        \"Korea Central\",\r\n        \"Korea South\",\r\n        \"France Central\",\r\n        \"Australia Central\",\r\n        \"South Africa North\",\r\n        \"UAE North\",\r\n        \"Switzerland North\",\r\n        \"Germany West Central\",\r\n        \"Norway East\",\r\n        \"East US 2 (Stage)\",\r\n        \"East US 2 EUAP\",\r\n        \"Central US EUAP\"\r\n      ],\r\n      \"apiVersions\": [\r\n        \"2019-06-01\",\r\n        \"2019-04-01\",\r\n        \"2018-11-01\",\r\n        \"2018-07-01\",\r\n        \"2018-03-01-preview\",\r\n        \"2018-02-01\",\r\n        \"2017-10-01\",\r\n        \"2017-06-01\",\r\n        \"2016-12-01\",\r\n        \"2016-05-01\"\r\n      ]\r\n    },\r\n    {\r\n      \"resourceType\": \"storageAccounts/tableServices\",\r\n      \"locations\": [\r\n        \"East US\",\r\n        \"East US 2\",\r\n        \"West US\",\r\n        \"West Europe\",\r\n        \"East Asia\",\r\n        \"Southeast Asia\",\r\n        \"Japan East\",\r\n        \"Japan West\",\r\n        \"North Central US\",\r\n        \"South Central US\",\r\n        \"Central US\",\r\n        \"North Europe\",\r\n        \"Brazil South\",\r\n        \"Australia East\",\r\n        \"Australia Southeast\",\r\n        \"South India\",\r\n        \"Central India\",\r\n        \"West India\",\r\n        \"Canada East\",\r\n        \"Canada Central\",\r\n        \"West US 2\",\r\n        \"West Central US\",\r\n        \"UK South\",\r\n        \"UK West\",\r\n        \"Korea Central\",\r\n        \"Korea South\",\r\n        \"France Central\",\r\n        \"Australia Central\",\r\n        \"South Africa North\",\r\n        \"UAE North\",\r\n        \"Switzerland North\",\r\n        \"Germany West Central\",\r\n        \"Norway East\",\r\n        \"East US 2 (Stage)\",\r\n        \"East US 2 EUAP\",\r\n        \"Central US EUAP\"\r\n      ],\r\n      \"apiVersions\": [\r\n        \"2019-06-01\",\r\n        \"2019-04-01\",\r\n        \"2018-11-01\",\r\n        \"2018-07-01\",\r\n        \"2018-03-01-preview\",\r\n        \"2018-02-01\",\r\n        \"2017-10-01\",\r\n        \"2017-06-01\",\r\n        \"2016-12-01\",\r\n        \"2016-05-01\"\r\n      ]\r\n    },\r\n    {\r\n      \"resourceType\": \"storageAccounts/queueServices\",\r\n      \"locations\": [\r\n        \"East US\",\r\n        \"East US 2\",\r\n        \"West US\",\r\n        \"West Europe\",\r\n        \"East Asia\",\r\n        \"Southeast Asia\",\r\n        \"Japan East\",\r\n        \"Japan West\",\r\n        \"North Central US\",\r\n        \"South Central US\",\r\n        \"Central US\",\r\n        \"North Europe\",\r\n        \"Brazil South\",\r\n        \"Australia East\",\r\n        \"Australia Southeast\",\r\n        \"South India\",\r\n        \"Central India\",\r\n        \"West India\",\r\n        \"Canada East\",\r\n        \"Canada Central\",\r\n        \"West US 2\",\r\n        \"West Central US\",\r\n        \"UK South\",\r\n        \"UK West\",\r\n        \"Korea Central\",\r\n        \"Korea South\",\r\n        \"France Central\",\r\n        \"Australia Central\",\r\n        \"South Africa North\",\r\n        \"UAE North\",\r\n        \"Switzerland North\",\r\n        \"Germany West Central\",\r\n        \"Norway East\",\r\n        \"East US 2 (Stage)\",\r\n        \"East US 2 EUAP\",\r\n        \"Central US EUAP\"\r\n      ],\r\n      \"apiVersions\": [\r\n        \"2019-06-01\",\r\n        \"2019-04-01\",\r\n        \"2018-11-01\",\r\n        \"2018-07-01\",\r\n        \"2018-03-01-preview\",\r\n        \"2018-02-01\",\r\n        \"2017-10-01\",\r\n        \"2017-06-01\",\r\n        \"2016-12-01\",\r\n        \"2016-05-01\"\r\n      ]\r\n    },\r\n    {\r\n      \"resourceType\": \"storageAccounts/fileServices\",\r\n      \"locations\": [\r\n        \"East US\",\r\n        \"East US 2\",\r\n        \"West US\",\r\n        \"West Europe\",\r\n        \"East Asia\",\r\n        \"Southeast Asia\",\r\n        \"Japan East\",\r\n        \"Japan West\",\r\n        \"North Central US\",\r\n        \"South Central US\",\r\n        \"Central US\",\r\n        \"North Europe\",\r\n        \"Brazil South\",\r\n        \"Australia East\",\r\n        \"Australia Southeast\",\r\n        \"South India\",\r\n        \"Central India\",\r\n        \"West India\",\r\n        \"Canada East\",\r\n        \"Canada Central\",\r\n        \"West US 2\",\r\n        \"West Central US\",\r\n        \"UK South\",\r\n        \"UK West\",\r\n        \"Korea Central\",\r\n        \"Korea South\",\r\n        \"France Central\",\r\n        \"Australia Central\",\r\n        \"South Africa North\",\r\n        \"UAE North\",\r\n        \"Switzerland North\",\r\n        \"Germany West Central\",\r\n        \"Norway East\",\r\n        \"East US 2 (Stage)\",\r\n        \"East US 2 EUAP\",\r\n        \"Central US EUAP\"\r\n      ],\r\n      \"apiVersions\": [\r\n        \"2019-06-01\",\r\n        \"2019-04-01\",\r\n        \"2018-11-01\",\r\n        \"2018-07-01\",\r\n        \"2018-03-01-preview\",\r\n        \"2018-02-01\",\r\n        \"2017-10-01\",\r\n        \"2017-06-01\",\r\n        \"2016-12-01\",\r\n        \"2016-05-01\"\r\n      ]\r\n    },\r\n    {\r\n      \"resourceType\": \"locations\",\r\n      \"locations\": [],\r\n      \"apiVersions\": [\r\n        \"2019-06-01\",\r\n        \"2019-04-01\",\r\n        \"2018-11-01\",\r\n        \"2018-07-01\",\r\n        \"2018-03-01-preview\",\r\n        \"2018-02-01\",\r\n        \"2017-10-01\",\r\n        \"2017-06-01\",\r\n        \"2016-12-01\",\r\n        \"2016-07-01\",\r\n        \"2016-01-01\"\r\n      ]\r\n    },\r\n    {\r\n      \"resourceType\": \"locations/usages\",\r\n      \"locations\": [\r\n        \"East US\",\r\n        \"East US 2\",\r\n        \"West US\",\r\n        \"West Europe\",\r\n        \"East Asia\",\r\n        \"Southeast Asia\",\r\n        \"Japan East\",\r\n        \"Japan West\",\r\n        \"North Central US\",\r\n        \"South Central US\",\r\n        \"Central US\",\r\n        \"North Europe\",\r\n        \"Brazil South\",\r\n        \"Australia East\",\r\n        \"Australia Southeast\",\r\n        \"South India\",\r\n        \"Central India\",\r\n        \"West India\",\r\n        \"Canada East\",\r\n        \"Canada Central\",\r\n        \"West US 2\",\r\n        \"West Central US\",\r\n        \"UK South\",\r\n        \"UK West\",\r\n        \"Korea Central\",\r\n        \"Korea South\",\r\n        \"France Central\",\r\n        \"Australia Central\",\r\n        \"South Africa North\",\r\n        \"UAE North\",\r\n        \"Switzerland North\",\r\n        \"Germany West Central\",\r\n        \"Norway East\",\r\n        \"East US 2 (Stage)\",\r\n        \"East US 2 EUAP\",\r\n        \"Central US EUAP\"\r\n      ],\r\n      \"apiVersions\": [\r\n        \"2019-06-01\",\r\n        \"2019-04-01\",\r\n        \"2018-11-01\",\r\n        \"2018-07-01\",\r\n        \"2018-03-01-preview\",\r\n        \"2018-02-01\",\r\n        \"2017-10-01\",\r\n        \"2017-06-01\",\r\n        \"2016-12-01\"\r\n      ]\r\n    },\r\n    {\r\n      \"resourceType\": \"locations/deleteVirtualNetworkOrSubnets\",\r\n      \"locations\": [\r\n        \"East US\",\r\n        \"East US 2\",\r\n        \"West US\",\r\n        \"West Europe\",\r\n        \"East Asia\",\r\n        \"Southeast Asia\",\r\n        \"Japan East\",\r\n        \"Japan West\",\r\n        \"North Central US\",\r\n        \"South Central US\",\r\n        \"Central US\",\r\n        \"North Europe\",\r\n        \"Brazil South\",\r\n        \"Australia East\",\r\n        \"Australia Southeast\",\r\n        \"South India\",\r\n        \"Central India\",\r\n        \"West India\",\r\n        \"Canada East\",\r\n        \"Canada Central\",\r\n        \"West US 2\",\r\n        \"West Central US\",\r\n        \"UK South\",\r\n        \"UK West\",\r\n        \"Korea Central\",\r\n        \"Korea South\",\r\n        \"France Central\",\r\n        \"Australia Central\",\r\n        \"South Africa North\",\r\n        \"UAE North\",\r\n        \"Switzerland North\",\r\n        \"Germany West Central\",\r\n        \"Norway East\",\r\n        \"East US 2 (Stage)\",\r\n        \"East US 2 EUAP\",\r\n        \"Central US EUAP\"\r\n      ],\r\n      \"apiVersions\": [\r\n        \"2019-06-01\",\r\n        \"2019-04-01\",\r\n        \"2018-11-01\",\r\n        \"2018-07-01\",\r\n        \"2018-03-01-preview\",\r\n        \"2018-02-01\",\r\n        \"2017-10-01\",\r\n        \"2017-06-01\",\r\n        \"2016-12-01\",\r\n        \"2016-07-01\"\r\n      ]\r\n    },\r\n    {\r\n      \"resourceType\": \"usages\",\r\n      \"locations\": [],\r\n      \"apiVersions\": [\r\n        \"2019-06-01\",\r\n        \"2019-04-01\",\r\n        \"2018-11-01\",\r\n        \"2018-07-01\",\r\n        \"2018-03-01-preview\",\r\n        \"2018-02-01\",\r\n        \"2017-10-01\",\r\n        \"2017-06-01\",\r\n        \"2016-12-01\",\r\n        \"2016-05-01\",\r\n        \"2016-01-01\",\r\n        \"2015-06-15\",\r\n        \"2015-05-01-preview\"\r\n      ]\r\n    },\r\n    {\r\n      \"resourceType\": \"checkNameAvailability\",\r\n      \"locations\": [\r\n        \"East US\",\r\n        \"East US 2\",\r\n        \"West US\",\r\n        \"West Europe\",\r\n        \"East Asia\",\r\n        \"Southeast Asia\",\r\n        \"Japan East\",\r\n        \"Japan West\",\r\n        \"North Central US\",\r\n        \"South Central US\",\r\n        \"Central US\",\r\n        \"North Europe\",\r\n        \"Brazil South\",\r\n        \"Australia East\",\r\n        \"Australia Southeast\",\r\n        \"South India\",\r\n        \"Central India\",\r\n        \"West India\",\r\n        \"Canada East\",\r\n        \"Canada Central\",\r\n        \"West US 2\",\r\n        \"West Central US\",\r\n        \"UK South\",\r\n        \"UK West\",\r\n        \"Korea Central\",\r\n        \"Korea South\",\r\n        \"France Central\",\r\n        \"Australia Central\",\r\n        \"South Africa North\",\r\n        \"UAE North\",\r\n        \"Switzerland North\",\r\n        \"Germany West Central\",\r\n        \"East US 2 (Stage)\",\r\n        \"East US 2 EUAP\",\r\n        \"Central US EUAP\"\r\n      ],\r\n      \"apiVersions\": [\r\n        \"2019-06-01\",\r\n        \"2019-04-01\",\r\n        \"2018-11-01\",\r\n        \"2018-07-01\",\r\n        \"2018-03-01-preview\",\r\n        \"2018-02-01\",\r\n        \"2017-10-01\",\r\n        \"2017-06-01\",\r\n        \"2016-12-01\",\r\n        \"2016-05-01\",\r\n        \"2016-01-01\",\r\n        \"2015-06-15\",\r\n        \"2015-05-01-preview\"\r\n      ]\r\n    },\r\n    {\r\n      \"resourceType\": \"locations/checkNameAvailability\",\r\n      \"locations\": [\r\n        \"East US\",\r\n        \"East US 2\",\r\n        \"West US\",\r\n        \"West Europe\",\r\n        \"East Asia\",\r\n        \"Southeast Asia\",\r\n        \"Japan East\",\r\n        \"Japan West\",\r\n        \"North Central US\",\r\n        \"South Central US\",\r\n        \"Central US\",\r\n        \"North Europe\",\r\n        \"Brazil South\",\r\n        \"Australia East\",\r\n        \"Australia Southeast\",\r\n        \"South India\",\r\n        \"Central India\",\r\n        \"West India\",\r\n        \"Canada East\",\r\n        \"Canada Central\",\r\n        \"West US 2\",\r\n        \"West Central US\",\r\n        \"UK South\",\r\n        \"UK West\",\r\n        \"Korea Central\",\r\n        \"Korea South\",\r\n        \"France Central\",\r\n        \"Australia Central\",\r\n        \"South Africa North\",\r\n        \"UAE North\",\r\n        \"Switzerland North\",\r\n        \"Germany West Central\",\r\n        \"Norway East\",\r\n        \"East US 2 (Stage)\",\r\n        \"East US 2 EUAP\",\r\n        \"Central US EUAP\"\r\n      ],\r\n      \"apiVersions\": [\r\n        \"2019-06-01\",\r\n        \"2019-04-01\",\r\n        \"2018-11-01\",\r\n        \"2018-07-01\",\r\n        \"2018-02-01\",\r\n        \"2017-10-01\",\r\n        \"2017-06-01\",\r\n        \"2016-12-01\"\r\n      ]\r\n    },\r\n    {\r\n      \"resourceType\": \"storageAccounts/services\",\r\n      \"locations\": [\r\n        \"East US\",\r\n        \"West US\",\r\n        \"East US 2 (Stage)\",\r\n        \"West Europe\",\r\n        \"North Europe\",\r\n        \"East Asia\",\r\n        \"Southeast Asia\",\r\n        \"Japan East\",\r\n        \"Japan West\",\r\n        \"North Central US\",\r\n        \"South Central US\",\r\n        \"East US 2\",\r\n        \"Central US\",\r\n        \"Australia East\",\r\n        \"Australia Southeast\",\r\n        \"Brazil South\",\r\n        \"South India\",\r\n        \"Central India\",\r\n        \"West India\",\r\n        \"Canada East\",\r\n        \"Canada Central\",\r\n        \"West US 2\",\r\n        \"West Central US\",\r\n        \"UK South\",\r\n        \"UK West\",\r\n        \"Korea Central\",\r\n        \"Korea South\",\r\n        \"France Central\",\r\n        \"South Africa North\",\r\n        \"UAE North\",\r\n        \"Switzerland North\",\r\n        \"Germany West Central\",\r\n        \"Norway East\",\r\n        \"East US 2 EUAP\",\r\n        \"Central US EUAP\"\r\n      ],\r\n      \"apiVersions\": [\r\n        \"2014-04-01\"\r\n      ]\r\n    },\r\n    {\r\n      \"resourceType\": \"storageAccounts/services/metricDefinitions\",\r\n      \"locations\": [\r\n        \"East US\",\r\n        \"West US\",\r\n        \"East US 2 (Stage)\",\r\n        \"West Europe\",\r\n        \"North Europe\",\r\n        \"East Asia\",\r\n        \"Southeast Asia\",\r\n        \"Japan East\",\r\n        \"Japan West\",\r\n        \"North Central US\",\r\n        \"South Central US\",\r\n        \"East US 2\",\r\n        \"Central US\",\r\n        \"Australia East\",\r\n        \"Australia Southeast\",\r\n        \"Brazil South\",\r\n        \"South India\",\r\n        \"Central India\",\r\n        \"West India\",\r\n        \"Canada East\",\r\n        \"Canada Central\",\r\n        \"West US 2\",\r\n        \"West Central US\",\r\n        \"UK South\",\r\n        \"UK West\",\r\n        \"Korea Central\",\r\n        \"Korea South\",\r\n        \"France Central\",\r\n        \"South Africa North\",\r\n        \"UAE North\",\r\n        \"Switzerland North\",\r\n        \"Germany West Central\",\r\n        \"Norway East\",\r\n        \"East US 2 EUAP\",\r\n        \"Central US EUAP\"\r\n      ],\r\n      \"apiVersions\": [\r\n        \"2014-04-01\"\r\n      ]\r\n    }\r\n  ],\r\n  \"registrationState\": \"Registered\"\r\n}",
+      "StatusCode": 200
+    },
+    {
+      "RequestUri": "/subscriptions/45b60d85-fd72-427a-a708-f994d26e593e/resourcegroups/pstestrg8016?api-version=2016-09-01",
+      "EncodedRequestUri": "L3N1YnNjcmlwdGlvbnMvNDViNjBkODUtZmQ3Mi00MjdhLWE3MDgtZjk5NGQyNmU1OTNlL3Jlc291cmNlZ3JvdXBzL3BzdGVzdHJnODAxNj9hcGktdmVyc2lvbj0yMDE2LTA5LTAx",
+      "RequestMethod": "PUT",
+      "RequestBody": "{\r\n  \"location\": \"West US\"\r\n}",
+      "RequestHeaders": {
+        "x-ms-client-request-id": [
+          "662f3d81-4f03-4ca0-8691-d37b1fef35cb"
+        ],
+        "Accept-Language": [
+          "en-US"
+        ],
+        "User-Agent": [
+          "FxVersion/4.6.27817.03",
+          "OSName/Windows",
+          "OSVersion/Microsoft.Windows.10.0.18363.",
+          "Microsoft.Azure.Management.Internal.Resources.ResourceManagementClient/1.3.19"
+        ],
+        "Content-Type": [
+          "application/json; charset=utf-8"
+        ],
+        "Content-Length": [
+          "29"
         ]
       },
       "ResponseHeaders": {
@@ -33,28 +93,28 @@
           "no-cache"
         ],
         "x-ms-ratelimit-remaining-subscription-writes": [
-          "1197"
-        ],
-        "x-ms-request-id": [
-          "55161f8d-7195-460c-b46a-660573c21553"
-        ],
-        "x-ms-correlation-request-id": [
-          "55161f8d-7195-460c-b46a-660573c21553"
-        ],
-        "x-ms-routing-request-id": [
-          "SOUTHEASTASIA:20201020T032718Z:55161f8d-7195-460c-b46a-660573c21553"
-        ],
-        "Strict-Transport-Security": [
-          "max-age=31536000; includeSubDomains"
-        ],
-        "X-Content-Type-Options": [
-          "nosniff"
-        ],
-        "Date": [
-          "Tue, 20 Oct 2020 03:27:18 GMT"
-        ],
-        "Content-Length": [
-          "182"
+          "1199"
+        ],
+        "x-ms-request-id": [
+          "f499f21b-0658-4b41-9df0-b136446699cf"
+        ],
+        "x-ms-correlation-request-id": [
+          "f499f21b-0658-4b41-9df0-b136446699cf"
+        ],
+        "x-ms-routing-request-id": [
+          "KOREASOUTH:20200723T080740Z:f499f21b-0658-4b41-9df0-b136446699cf"
+        ],
+        "Strict-Transport-Security": [
+          "max-age=31536000; includeSubDomains"
+        ],
+        "X-Content-Type-Options": [
+          "nosniff"
+        ],
+        "Date": [
+          "Thu, 23 Jul 2020 08:07:40 GMT"
+        ],
+        "Content-Length": [
+          "177"
         ],
         "Content-Type": [
           "application/json; charset=utf-8"
@@ -63,31 +123,26 @@
           "-1"
         ]
       },
-      "ResponseBody": "{\r\n  \"id\": \"/subscriptions/45b60d85-fd72-427a-a708-f994d26e593e/resourceGroups/pstestrg8214\",\r\n  \"name\": \"pstestrg8214\",\r\n  \"location\": \"eastus2euap\",\r\n  \"properties\": {\r\n    \"provisioningState\": \"Succeeded\"\r\n  }\r\n}",
+      "ResponseBody": "{\r\n  \"id\": \"/subscriptions/45b60d85-fd72-427a-a708-f994d26e593e/resourceGroups/pstestrg8016\",\r\n  \"name\": \"pstestrg8016\",\r\n  \"location\": \"westus\",\r\n  \"properties\": {\r\n    \"provisioningState\": \"Succeeded\"\r\n  }\r\n}",
       "StatusCode": 201
     },
     {
-<<<<<<< HEAD
-      "RequestUri": "/subscriptions/45b60d85-fd72-427a-a708-f994d26e593e/providers/Microsoft.Storage/checkNameAvailability?api-version=2020-08-01-preview",
-      "EncodedRequestUri": "L3N1YnNjcmlwdGlvbnMvNDViNjBkODUtZmQ3Mi00MjdhLWE3MDgtZjk5NGQyNmU1OTNlL3Byb3ZpZGVycy9NaWNyb3NvZnQuU3RvcmFnZS9jaGVja05hbWVBdmFpbGFiaWxpdHk/YXBpLXZlcnNpb249MjAyMC0wOC0wMS1wcmV2aWV3",
-=======
       "RequestUri": "/subscriptions/45b60d85-fd72-427a-a708-f994d26e593e/providers/Microsoft.Storage/checkNameAvailability?api-version=2021-01-01",
       "EncodedRequestUri": "L3N1YnNjcmlwdGlvbnMvNDViNjBkODUtZmQ3Mi00MjdhLWE3MDgtZjk5NGQyNmU1OTNlL3Byb3ZpZGVycy9NaWNyb3NvZnQuU3RvcmFnZS9jaGVja05hbWVBdmFpbGFiaWxpdHk/YXBpLXZlcnNpb249MjAyMS0wMS0wMQ==",
->>>>>>> 16e4c121
       "RequestMethod": "POST",
-      "RequestBody": "{\r\n  \"name\": \"stopstestrg8214\",\r\n  \"type\": \"Microsoft.Storage/storageAccounts\"\r\n}",
+      "RequestBody": "{\r\n  \"name\": \"stopstestrg8016\",\r\n  \"type\": \"Microsoft.Storage/storageAccounts\"\r\n}",
       "RequestHeaders": {
         "x-ms-client-request-id": [
-          "ddde0f9a-e252-437b-ab07-c1a490527d20"
+          "4241118b-4a79-4afa-8c69-d7baf8501deb"
         ],
         "Accept-Language": [
           "en-US"
         ],
         "User-Agent": [
-          "FxVersion/4.6.29220.03",
-          "OSName/Windows",
-          "OSVersion/Microsoft.Windows.10.0.19042.",
-          "Microsoft.Azure.Management.Storage.StorageManagementClient/18.0.0.0"
+          "FxVersion/4.6.27817.03",
+          "OSName/Windows",
+          "OSVersion/Microsoft.Windows.10.0.18363.",
+          "Microsoft.Azure.Management.Storage.StorageManagementClient/17.1.0.0"
         ],
         "Content-Type": [
           "application/json; charset=utf-8"
@@ -104,7 +159,7 @@
           "no-cache"
         ],
         "x-ms-request-id": [
-          "a97cefe2-b3d3-4edc-a489-bf652ee504f2"
+          "9628eea2-0501-4490-bbe1-f1d417d0b440"
         ],
         "Strict-Transport-Security": [
           "max-age=31536000; includeSubDomains"
@@ -113,19 +168,19 @@
           "Microsoft-Azure-Storage-Resource-Provider/1.0,Microsoft-HTTPAPI/2.0 Microsoft-HTTPAPI/2.0"
         ],
         "x-ms-ratelimit-remaining-subscription-reads": [
-          "11995"
-        ],
-        "x-ms-correlation-request-id": [
-          "2d260e48-75df-4879-9d5f-b5e9d681a27c"
-        ],
-        "x-ms-routing-request-id": [
-          "SOUTHEASTASIA:20201020T032719Z:2d260e48-75df-4879-9d5f-b5e9d681a27c"
-        ],
-        "X-Content-Type-Options": [
-          "nosniff"
-        ],
-        "Date": [
-          "Tue, 20 Oct 2020 03:27:19 GMT"
+          "11999"
+        ],
+        "x-ms-correlation-request-id": [
+          "8943c1dd-edae-4a66-9e67-38da85608225"
+        ],
+        "x-ms-routing-request-id": [
+          "KOREASOUTH:20200723T080742Z:8943c1dd-edae-4a66-9e67-38da85608225"
+        ],
+        "X-Content-Type-Options": [
+          "nosniff"
+        ],
+        "Date": [
+          "Thu, 23 Jul 2020 08:07:41 GMT"
         ],
         "Content-Length": [
           "22"
@@ -141,33 +196,28 @@
       "StatusCode": 200
     },
     {
-<<<<<<< HEAD
-      "RequestUri": "/subscriptions/45b60d85-fd72-427a-a708-f994d26e593e/resourceGroups/pstestrg8214/providers/Microsoft.Storage/storageAccounts/stopstestrg8214?api-version=2020-08-01-preview",
-      "EncodedRequestUri": "L3N1YnNjcmlwdGlvbnMvNDViNjBkODUtZmQ3Mi00MjdhLWE3MDgtZjk5NGQyNmU1OTNlL3Jlc291cmNlR3JvdXBzL3BzdGVzdHJnODIxNC9wcm92aWRlcnMvTWljcm9zb2Z0LlN0b3JhZ2Uvc3RvcmFnZUFjY291bnRzL3N0b3BzdGVzdHJnODIxND9hcGktdmVyc2lvbj0yMDIwLTA4LTAxLXByZXZpZXc=",
-=======
       "RequestUri": "/subscriptions/45b60d85-fd72-427a-a708-f994d26e593e/resourceGroups/pstestrg8016/providers/Microsoft.Storage/storageAccounts/stopstestrg8016?api-version=2021-01-01",
       "EncodedRequestUri": "L3N1YnNjcmlwdGlvbnMvNDViNjBkODUtZmQ3Mi00MjdhLWE3MDgtZjk5NGQyNmU1OTNlL3Jlc291cmNlR3JvdXBzL3BzdGVzdHJnODAxNi9wcm92aWRlcnMvTWljcm9zb2Z0LlN0b3JhZ2Uvc3RvcmFnZUFjY291bnRzL3N0b3BzdGVzdHJnODAxNj9hcGktdmVyc2lvbj0yMDIxLTAxLTAx",
->>>>>>> 16e4c121
       "RequestMethod": "PUT",
-      "RequestBody": "{\r\n  \"sku\": {\r\n    \"name\": \"Standard_GRS\"\r\n  },\r\n  \"kind\": \"StorageV2\",\r\n  \"location\": \"eastus2euap\"\r\n}",
+      "RequestBody": "{\r\n  \"sku\": {\r\n    \"name\": \"Standard_GRS\"\r\n  },\r\n  \"kind\": \"StorageV2\",\r\n  \"location\": \"West US\"\r\n}",
       "RequestHeaders": {
         "x-ms-client-request-id": [
-          "9a46a1df-3a81-4183-ae58-6153d681e576"
+          "86dcec41-431a-4f04-a5dc-584592c6c607"
         ],
         "Accept-Language": [
           "en-US"
         ],
         "User-Agent": [
-          "FxVersion/4.6.29220.03",
-          "OSName/Windows",
-          "OSVersion/Microsoft.Windows.10.0.19042.",
-          "Microsoft.Azure.Management.Storage.StorageManagementClient/18.0.0.0"
+          "FxVersion/4.6.27817.03",
+          "OSName/Windows",
+          "OSVersion/Microsoft.Windows.10.0.18363.",
+          "Microsoft.Azure.Management.Storage.StorageManagementClient/17.1.0.0"
         ],
         "Content-Type": [
           "application/json; charset=utf-8"
         ],
         "Content-Length": [
-          "103"
+          "99"
         ]
       },
       "ResponseHeaders": {
@@ -178,17 +228,13 @@
           "no-cache"
         ],
         "Location": [
-<<<<<<< HEAD
-          "https://management.azure.com/subscriptions/45b60d85-fd72-427a-a708-f994d26e593e/providers/Microsoft.Storage/locations/eastus2euap/asyncoperations/6a5cf7c1-7b00-47d1-bf79-feec793741bb?monitor=true&api-version=2020-08-01-preview"
-=======
           "https://management.azure.com/subscriptions/45b60d85-fd72-427a-a708-f994d26e593e/providers/Microsoft.Storage/locations/westus/asyncoperations/ddd48560-4e37-43eb-80f7-c5a919c65763?monitor=true&api-version=2021-01-01"
->>>>>>> 16e4c121
         ],
         "Retry-After": [
           "17"
         ],
         "x-ms-request-id": [
-          "6a5cf7c1-7b00-47d1-bf79-feec793741bb"
+          "ddd48560-4e37-43eb-80f7-c5a919c65763"
         ],
         "Strict-Transport-Security": [
           "max-age=31536000; includeSubDomains"
@@ -197,19 +243,19 @@
           "Microsoft-Azure-Storage-Resource-Provider/1.0,Microsoft-HTTPAPI/2.0 Microsoft-HTTPAPI/2.0"
         ],
         "x-ms-ratelimit-remaining-subscription-writes": [
-          "1196"
-        ],
-        "x-ms-correlation-request-id": [
-          "e63f73d8-2d58-4449-8e90-79d50510a174"
-        ],
-        "x-ms-routing-request-id": [
-          "SOUTHEASTASIA:20201020T032725Z:e63f73d8-2d58-4449-8e90-79d50510a174"
-        ],
-        "X-Content-Type-Options": [
-          "nosniff"
-        ],
-        "Date": [
-          "Tue, 20 Oct 2020 03:27:25 GMT"
+          "1199"
+        ],
+        "x-ms-correlation-request-id": [
+          "c035a37a-33d4-4418-a8de-75f8c7347b0e"
+        ],
+        "x-ms-routing-request-id": [
+          "KOREASOUTH:20200723T080748Z:c035a37a-33d4-4418-a8de-75f8c7347b0e"
+        ],
+        "X-Content-Type-Options": [
+          "nosniff"
+        ],
+        "Date": [
+          "Thu, 23 Jul 2020 08:07:48 GMT"
         ],
         "Content-Type": [
           "text/plain; charset=utf-8"
@@ -225,32 +271,27 @@
       "StatusCode": 202
     },
     {
-<<<<<<< HEAD
-      "RequestUri": "/subscriptions/45b60d85-fd72-427a-a708-f994d26e593e/providers/Microsoft.Storage/locations/eastus2euap/asyncoperations/6a5cf7c1-7b00-47d1-bf79-feec793741bb?monitor=true&api-version=2020-08-01-preview",
-      "EncodedRequestUri": "L3N1YnNjcmlwdGlvbnMvNDViNjBkODUtZmQ3Mi00MjdhLWE3MDgtZjk5NGQyNmU1OTNlL3Byb3ZpZGVycy9NaWNyb3NvZnQuU3RvcmFnZS9sb2NhdGlvbnMvZWFzdHVzMmV1YXAvYXN5bmNvcGVyYXRpb25zLzZhNWNmN2MxLTdiMDAtNDdkMS1iZjc5LWZlZWM3OTM3NDFiYj9tb25pdG9yPXRydWUmYXBpLXZlcnNpb249MjAyMC0wOC0wMS1wcmV2aWV3",
-=======
       "RequestUri": "/subscriptions/45b60d85-fd72-427a-a708-f994d26e593e/providers/Microsoft.Storage/locations/westus/asyncoperations/ddd48560-4e37-43eb-80f7-c5a919c65763?monitor=true&api-version=2021-01-01",
       "EncodedRequestUri": "L3N1YnNjcmlwdGlvbnMvNDViNjBkODUtZmQ3Mi00MjdhLWE3MDgtZjk5NGQyNmU1OTNlL3Byb3ZpZGVycy9NaWNyb3NvZnQuU3RvcmFnZS9sb2NhdGlvbnMvd2VzdHVzL2FzeW5jb3BlcmF0aW9ucy9kZGQ0ODU2MC00ZTM3LTQzZWItODBmNy1jNWE5MTljNjU3NjM/bW9uaXRvcj10cnVlJmFwaS12ZXJzaW9uPTIwMjEtMDEtMDE=",
->>>>>>> 16e4c121
       "RequestMethod": "GET",
       "RequestBody": "",
       "RequestHeaders": {
         "User-Agent": [
-          "FxVersion/4.6.29220.03",
-          "OSName/Windows",
-          "OSVersion/Microsoft.Windows.10.0.19042.",
-          "Microsoft.Azure.Management.Storage.StorageManagementClient/18.0.0.0"
-        ]
-      },
-      "ResponseHeaders": {
-        "Cache-Control": [
-          "no-cache"
-        ],
-        "Pragma": [
-          "no-cache"
-        ],
-        "x-ms-request-id": [
-          "c9033acd-79a4-44e8-a54b-aa6655d65d6a"
+          "FxVersion/4.6.27817.03",
+          "OSName/Windows",
+          "OSVersion/Microsoft.Windows.10.0.18363.",
+          "Microsoft.Azure.Management.Storage.StorageManagementClient/17.1.0.0"
+        ]
+      },
+      "ResponseHeaders": {
+        "Cache-Control": [
+          "no-cache"
+        ],
+        "Pragma": [
+          "no-cache"
+        ],
+        "x-ms-request-id": [
+          "d25ae463-4440-4d07-a3de-d1fd42778392"
         ],
         "Strict-Transport-Security": [
           "max-age=31536000; includeSubDomains"
@@ -259,22 +300,22 @@
           "Microsoft-Azure-Storage-Resource-Provider/1.0,Microsoft-HTTPAPI/2.0 Microsoft-HTTPAPI/2.0"
         ],
         "x-ms-ratelimit-remaining-subscription-reads": [
-          "11994"
-        ],
-        "x-ms-correlation-request-id": [
-          "a414a2e6-4d58-4378-9ccd-1a53d18ddfd5"
-        ],
-        "x-ms-routing-request-id": [
-          "SOUTHEASTASIA:20201020T032743Z:a414a2e6-4d58-4378-9ccd-1a53d18ddfd5"
-        ],
-        "X-Content-Type-Options": [
-          "nosniff"
-        ],
-        "Date": [
-          "Tue, 20 Oct 2020 03:27:42 GMT"
-        ],
-        "Content-Length": [
-          "1333"
+          "11998"
+        ],
+        "x-ms-correlation-request-id": [
+          "ae59fb13-8a85-4952-927e-33eac451cf83"
+        ],
+        "x-ms-routing-request-id": [
+          "KOREASOUTH:20200723T080805Z:ae59fb13-8a85-4952-927e-33eac451cf83"
+        ],
+        "X-Content-Type-Options": [
+          "nosniff"
+        ],
+        "Date": [
+          "Thu, 23 Jul 2020 08:08:05 GMT"
+        ],
+        "Content-Length": [
+          "1317"
         ],
         "Content-Type": [
           "application/json"
@@ -283,42 +324,37 @@
           "-1"
         ]
       },
-      "ResponseBody": "{\r\n  \"sku\": {\r\n    \"name\": \"Standard_GRS\",\r\n    \"tier\": \"Standard\"\r\n  },\r\n  \"kind\": \"StorageV2\",\r\n  \"id\": \"/subscriptions/45b60d85-fd72-427a-a708-f994d26e593e/resourceGroups/pstestrg8214/providers/Microsoft.Storage/storageAccounts/stopstestrg8214\",\r\n  \"name\": \"stopstestrg8214\",\r\n  \"type\": \"Microsoft.Storage/storageAccounts\",\r\n  \"location\": \"eastus2euap\",\r\n  \"tags\": {},\r\n  \"properties\": {\r\n    \"privateEndpointConnections\": [],\r\n    \"networkAcls\": {\r\n      \"bypass\": \"AzureServices\",\r\n      \"virtualNetworkRules\": [],\r\n      \"ipRules\": [],\r\n      \"defaultAction\": \"Allow\"\r\n    },\r\n    \"supportsHttpsTrafficOnly\": true,\r\n    \"encryption\": {\r\n      \"services\": {\r\n        \"file\": {\r\n          \"keyType\": \"Account\",\r\n          \"enabled\": true,\r\n          \"lastEnabledTime\": \"2020-10-20T03:27:25.4232748Z\"\r\n        },\r\n        \"blob\": {\r\n          \"keyType\": \"Account\",\r\n          \"enabled\": true,\r\n          \"lastEnabledTime\": \"2020-10-20T03:27:25.4232748Z\"\r\n        }\r\n      },\r\n      \"keySource\": \"Microsoft.Storage\"\r\n    },\r\n    \"accessTier\": \"Hot\",\r\n    \"provisioningState\": \"Succeeded\",\r\n    \"creationTime\": \"2020-10-20T03:27:25.3582703Z\",\r\n    \"primaryEndpoints\": {\r\n      \"dfs\": \"https://stopstestrg8214.dfs.core.windows.net/\",\r\n      \"web\": \"https://stopstestrg8214.z3.web.core.windows.net/\",\r\n      \"blob\": \"https://stopstestrg8214.blob.core.windows.net/\",\r\n      \"queue\": \"https://stopstestrg8214.queue.core.windows.net/\",\r\n      \"table\": \"https://stopstestrg8214.table.core.windows.net/\",\r\n      \"file\": \"https://stopstestrg8214.file.core.windows.net/\"\r\n    },\r\n    \"primaryLocation\": \"eastus2euap\",\r\n    \"statusOfPrimary\": \"available\",\r\n    \"secondaryLocation\": \"centraluseuap\",\r\n    \"statusOfSecondary\": \"available\"\r\n  }\r\n}",
+      "ResponseBody": "{\r\n  \"sku\": {\r\n    \"name\": \"Standard_GRS\",\r\n    \"tier\": \"Standard\"\r\n  },\r\n  \"kind\": \"StorageV2\",\r\n  \"id\": \"/subscriptions/45b60d85-fd72-427a-a708-f994d26e593e/resourceGroups/pstestrg8016/providers/Microsoft.Storage/storageAccounts/stopstestrg8016\",\r\n  \"name\": \"stopstestrg8016\",\r\n  \"type\": \"Microsoft.Storage/storageAccounts\",\r\n  \"location\": \"westus\",\r\n  \"tags\": {},\r\n  \"properties\": {\r\n    \"privateEndpointConnections\": [],\r\n    \"networkAcls\": {\r\n      \"bypass\": \"AzureServices\",\r\n      \"virtualNetworkRules\": [],\r\n      \"ipRules\": [],\r\n      \"defaultAction\": \"Allow\"\r\n    },\r\n    \"supportsHttpsTrafficOnly\": true,\r\n    \"encryption\": {\r\n      \"services\": {\r\n        \"file\": {\r\n          \"keyType\": \"Account\",\r\n          \"enabled\": true,\r\n          \"lastEnabledTime\": \"2020-07-23T08:07:47.9801226Z\"\r\n        },\r\n        \"blob\": {\r\n          \"keyType\": \"Account\",\r\n          \"enabled\": true,\r\n          \"lastEnabledTime\": \"2020-07-23T08:07:47.9801226Z\"\r\n        }\r\n      },\r\n      \"keySource\": \"Microsoft.Storage\"\r\n    },\r\n    \"accessTier\": \"Hot\",\r\n    \"provisioningState\": \"Succeeded\",\r\n    \"creationTime\": \"2020-07-23T08:07:47.8550962Z\",\r\n    \"primaryEndpoints\": {\r\n      \"dfs\": \"https://stopstestrg8016.dfs.core.windows.net/\",\r\n      \"web\": \"https://stopstestrg8016.z22.web.core.windows.net/\",\r\n      \"blob\": \"https://stopstestrg8016.blob.core.windows.net/\",\r\n      \"queue\": \"https://stopstestrg8016.queue.core.windows.net/\",\r\n      \"table\": \"https://stopstestrg8016.table.core.windows.net/\",\r\n      \"file\": \"https://stopstestrg8016.file.core.windows.net/\"\r\n    },\r\n    \"primaryLocation\": \"westus\",\r\n    \"statusOfPrimary\": \"available\",\r\n    \"secondaryLocation\": \"eastus\",\r\n    \"statusOfSecondary\": \"available\"\r\n  }\r\n}",
       "StatusCode": 200
     },
     {
-<<<<<<< HEAD
-      "RequestUri": "/subscriptions/45b60d85-fd72-427a-a708-f994d26e593e/resourceGroups/pstestrg8214/providers/Microsoft.Storage/storageAccounts/stopstestrg8214?api-version=2020-08-01-preview",
-      "EncodedRequestUri": "L3N1YnNjcmlwdGlvbnMvNDViNjBkODUtZmQ3Mi00MjdhLWE3MDgtZjk5NGQyNmU1OTNlL3Jlc291cmNlR3JvdXBzL3BzdGVzdHJnODIxNC9wcm92aWRlcnMvTWljcm9zb2Z0LlN0b3JhZ2Uvc3RvcmFnZUFjY291bnRzL3N0b3BzdGVzdHJnODIxND9hcGktdmVyc2lvbj0yMDIwLTA4LTAxLXByZXZpZXc=",
-=======
       "RequestUri": "/subscriptions/45b60d85-fd72-427a-a708-f994d26e593e/resourceGroups/pstestrg8016/providers/Microsoft.Storage/storageAccounts/stopstestrg8016?api-version=2021-01-01",
       "EncodedRequestUri": "L3N1YnNjcmlwdGlvbnMvNDViNjBkODUtZmQ3Mi00MjdhLWE3MDgtZjk5NGQyNmU1OTNlL3Jlc291cmNlR3JvdXBzL3BzdGVzdHJnODAxNi9wcm92aWRlcnMvTWljcm9zb2Z0LlN0b3JhZ2Uvc3RvcmFnZUFjY291bnRzL3N0b3BzdGVzdHJnODAxNj9hcGktdmVyc2lvbj0yMDIxLTAxLTAx",
->>>>>>> 16e4c121
       "RequestMethod": "GET",
       "RequestBody": "",
       "RequestHeaders": {
         "x-ms-client-request-id": [
-          "da741084-2977-405b-9357-a48d74a8ed46"
+          "050fbd74-9cc9-49d2-bd75-db8609267d45"
         ],
         "Accept-Language": [
           "en-US"
         ],
         "User-Agent": [
-          "FxVersion/4.6.29220.03",
-          "OSName/Windows",
-          "OSVersion/Microsoft.Windows.10.0.19042.",
-          "Microsoft.Azure.Management.Storage.StorageManagementClient/18.0.0.0"
-        ]
-      },
-      "ResponseHeaders": {
-        "Cache-Control": [
-          "no-cache"
-        ],
-        "Pragma": [
-          "no-cache"
-        ],
-        "x-ms-request-id": [
-          "795cc9b6-d5ff-4c26-8c39-50b794e4dcb0"
+          "FxVersion/4.6.27817.03",
+          "OSName/Windows",
+          "OSVersion/Microsoft.Windows.10.0.18363.",
+          "Microsoft.Azure.Management.Storage.StorageManagementClient/17.1.0.0"
+        ]
+      },
+      "ResponseHeaders": {
+        "Cache-Control": [
+          "no-cache"
+        ],
+        "Pragma": [
+          "no-cache"
+        ],
+        "x-ms-request-id": [
+          "d160a0ae-aa42-4e9c-941d-c0a36bcecd68"
         ],
         "Strict-Transport-Security": [
           "max-age=31536000; includeSubDomains"
@@ -327,22 +363,22 @@
           "Microsoft-Azure-Storage-Resource-Provider/1.0,Microsoft-HTTPAPI/2.0 Microsoft-HTTPAPI/2.0"
         ],
         "x-ms-ratelimit-remaining-subscription-reads": [
-          "11993"
-        ],
-        "x-ms-correlation-request-id": [
-          "76a50aba-e950-4837-9054-9d14c99e6ae2"
-        ],
-        "x-ms-routing-request-id": [
-          "SOUTHEASTASIA:20201020T032743Z:76a50aba-e950-4837-9054-9d14c99e6ae2"
-        ],
-        "X-Content-Type-Options": [
-          "nosniff"
-        ],
-        "Date": [
-          "Tue, 20 Oct 2020 03:27:43 GMT"
-        ],
-        "Content-Length": [
-          "1333"
+          "11997"
+        ],
+        "x-ms-correlation-request-id": [
+          "88b2fad7-be34-4714-a252-4570023ba337"
+        ],
+        "x-ms-routing-request-id": [
+          "KOREASOUTH:20200723T080806Z:88b2fad7-be34-4714-a252-4570023ba337"
+        ],
+        "X-Content-Type-Options": [
+          "nosniff"
+        ],
+        "Date": [
+          "Thu, 23 Jul 2020 08:08:05 GMT"
+        ],
+        "Content-Length": [
+          "1317"
         ],
         "Content-Type": [
           "application/json"
@@ -351,42 +387,37 @@
           "-1"
         ]
       },
-      "ResponseBody": "{\r\n  \"sku\": {\r\n    \"name\": \"Standard_GRS\",\r\n    \"tier\": \"Standard\"\r\n  },\r\n  \"kind\": \"StorageV2\",\r\n  \"id\": \"/subscriptions/45b60d85-fd72-427a-a708-f994d26e593e/resourceGroups/pstestrg8214/providers/Microsoft.Storage/storageAccounts/stopstestrg8214\",\r\n  \"name\": \"stopstestrg8214\",\r\n  \"type\": \"Microsoft.Storage/storageAccounts\",\r\n  \"location\": \"eastus2euap\",\r\n  \"tags\": {},\r\n  \"properties\": {\r\n    \"privateEndpointConnections\": [],\r\n    \"networkAcls\": {\r\n      \"bypass\": \"AzureServices\",\r\n      \"virtualNetworkRules\": [],\r\n      \"ipRules\": [],\r\n      \"defaultAction\": \"Allow\"\r\n    },\r\n    \"supportsHttpsTrafficOnly\": true,\r\n    \"encryption\": {\r\n      \"services\": {\r\n        \"file\": {\r\n          \"keyType\": \"Account\",\r\n          \"enabled\": true,\r\n          \"lastEnabledTime\": \"2020-10-20T03:27:25.4232748Z\"\r\n        },\r\n        \"blob\": {\r\n          \"keyType\": \"Account\",\r\n          \"enabled\": true,\r\n          \"lastEnabledTime\": \"2020-10-20T03:27:25.4232748Z\"\r\n        }\r\n      },\r\n      \"keySource\": \"Microsoft.Storage\"\r\n    },\r\n    \"accessTier\": \"Hot\",\r\n    \"provisioningState\": \"Succeeded\",\r\n    \"creationTime\": \"2020-10-20T03:27:25.3582703Z\",\r\n    \"primaryEndpoints\": {\r\n      \"dfs\": \"https://stopstestrg8214.dfs.core.windows.net/\",\r\n      \"web\": \"https://stopstestrg8214.z3.web.core.windows.net/\",\r\n      \"blob\": \"https://stopstestrg8214.blob.core.windows.net/\",\r\n      \"queue\": \"https://stopstestrg8214.queue.core.windows.net/\",\r\n      \"table\": \"https://stopstestrg8214.table.core.windows.net/\",\r\n      \"file\": \"https://stopstestrg8214.file.core.windows.net/\"\r\n    },\r\n    \"primaryLocation\": \"eastus2euap\",\r\n    \"statusOfPrimary\": \"available\",\r\n    \"secondaryLocation\": \"centraluseuap\",\r\n    \"statusOfSecondary\": \"available\"\r\n  }\r\n}",
+      "ResponseBody": "{\r\n  \"sku\": {\r\n    \"name\": \"Standard_GRS\",\r\n    \"tier\": \"Standard\"\r\n  },\r\n  \"kind\": \"StorageV2\",\r\n  \"id\": \"/subscriptions/45b60d85-fd72-427a-a708-f994d26e593e/resourceGroups/pstestrg8016/providers/Microsoft.Storage/storageAccounts/stopstestrg8016\",\r\n  \"name\": \"stopstestrg8016\",\r\n  \"type\": \"Microsoft.Storage/storageAccounts\",\r\n  \"location\": \"westus\",\r\n  \"tags\": {},\r\n  \"properties\": {\r\n    \"privateEndpointConnections\": [],\r\n    \"networkAcls\": {\r\n      \"bypass\": \"AzureServices\",\r\n      \"virtualNetworkRules\": [],\r\n      \"ipRules\": [],\r\n      \"defaultAction\": \"Allow\"\r\n    },\r\n    \"supportsHttpsTrafficOnly\": true,\r\n    \"encryption\": {\r\n      \"services\": {\r\n        \"file\": {\r\n          \"keyType\": \"Account\",\r\n          \"enabled\": true,\r\n          \"lastEnabledTime\": \"2020-07-23T08:07:47.9801226Z\"\r\n        },\r\n        \"blob\": {\r\n          \"keyType\": \"Account\",\r\n          \"enabled\": true,\r\n          \"lastEnabledTime\": \"2020-07-23T08:07:47.9801226Z\"\r\n        }\r\n      },\r\n      \"keySource\": \"Microsoft.Storage\"\r\n    },\r\n    \"accessTier\": \"Hot\",\r\n    \"provisioningState\": \"Succeeded\",\r\n    \"creationTime\": \"2020-07-23T08:07:47.8550962Z\",\r\n    \"primaryEndpoints\": {\r\n      \"dfs\": \"https://stopstestrg8016.dfs.core.windows.net/\",\r\n      \"web\": \"https://stopstestrg8016.z22.web.core.windows.net/\",\r\n      \"blob\": \"https://stopstestrg8016.blob.core.windows.net/\",\r\n      \"queue\": \"https://stopstestrg8016.queue.core.windows.net/\",\r\n      \"table\": \"https://stopstestrg8016.table.core.windows.net/\",\r\n      \"file\": \"https://stopstestrg8016.file.core.windows.net/\"\r\n    },\r\n    \"primaryLocation\": \"westus\",\r\n    \"statusOfPrimary\": \"available\",\r\n    \"secondaryLocation\": \"eastus\",\r\n    \"statusOfSecondary\": \"available\"\r\n  }\r\n}",
       "StatusCode": 200
     },
     {
-<<<<<<< HEAD
-      "RequestUri": "/subscriptions/45b60d85-fd72-427a-a708-f994d26e593e/resourceGroups/pstestrg8214/providers/Microsoft.Storage/storageAccounts?api-version=2020-08-01-preview",
-      "EncodedRequestUri": "L3N1YnNjcmlwdGlvbnMvNDViNjBkODUtZmQ3Mi00MjdhLWE3MDgtZjk5NGQyNmU1OTNlL3Jlc291cmNlR3JvdXBzL3BzdGVzdHJnODIxNC9wcm92aWRlcnMvTWljcm9zb2Z0LlN0b3JhZ2Uvc3RvcmFnZUFjY291bnRzP2FwaS12ZXJzaW9uPTIwMjAtMDgtMDEtcHJldmlldw==",
-=======
       "RequestUri": "/subscriptions/45b60d85-fd72-427a-a708-f994d26e593e/resourceGroups/pstestrg8016/providers/Microsoft.Storage/storageAccounts?api-version=2021-01-01",
       "EncodedRequestUri": "L3N1YnNjcmlwdGlvbnMvNDViNjBkODUtZmQ3Mi00MjdhLWE3MDgtZjk5NGQyNmU1OTNlL3Jlc291cmNlR3JvdXBzL3BzdGVzdHJnODAxNi9wcm92aWRlcnMvTWljcm9zb2Z0LlN0b3JhZ2Uvc3RvcmFnZUFjY291bnRzP2FwaS12ZXJzaW9uPTIwMjEtMDEtMDE=",
->>>>>>> 16e4c121
       "RequestMethod": "GET",
       "RequestBody": "",
       "RequestHeaders": {
         "x-ms-client-request-id": [
-          "1ab4f7be-286f-4816-a2a4-de4f968413bb"
+          "03efc3b1-e3df-493c-b241-b4cb9f44c82a"
         ],
         "Accept-Language": [
           "en-US"
         ],
         "User-Agent": [
-          "FxVersion/4.6.29220.03",
-          "OSName/Windows",
-          "OSVersion/Microsoft.Windows.10.0.19042.",
-          "Microsoft.Azure.Management.Storage.StorageManagementClient/18.0.0.0"
-        ]
-      },
-      "ResponseHeaders": {
-        "Cache-Control": [
-          "no-cache"
-        ],
-        "Pragma": [
-          "no-cache"
-        ],
-        "x-ms-request-id": [
-          "e2c0e3fc-2468-47c1-9cdb-4149ea24107d"
+          "FxVersion/4.6.27817.03",
+          "OSName/Windows",
+          "OSVersion/Microsoft.Windows.10.0.18363.",
+          "Microsoft.Azure.Management.Storage.StorageManagementClient/17.1.0.0"
+        ]
+      },
+      "ResponseHeaders": {
+        "Cache-Control": [
+          "no-cache"
+        ],
+        "Pragma": [
+          "no-cache"
+        ],
+        "x-ms-request-id": [
+          "449d164a-f28d-4c53-8f51-5e8476757f83"
         ],
         "Strict-Transport-Security": [
           "max-age=31536000; includeSubDomains"
@@ -395,22 +426,22 @@
           "Microsoft-Azure-Storage-Resource-Provider/1.0,Microsoft-HTTPAPI/2.0 Microsoft-HTTPAPI/2.0"
         ],
         "x-ms-ratelimit-remaining-subscription-reads": [
-          "11992"
-        ],
-        "x-ms-correlation-request-id": [
-          "d755dda0-fa1b-4713-a68b-a07311d8a91c"
-        ],
-        "x-ms-routing-request-id": [
-          "SOUTHEASTASIA:20201020T032743Z:d755dda0-fa1b-4713-a68b-a07311d8a91c"
-        ],
-        "X-Content-Type-Options": [
-          "nosniff"
-        ],
-        "Date": [
-          "Tue, 20 Oct 2020 03:27:43 GMT"
-        ],
-        "Content-Length": [
-          "1345"
+          "11996"
+        ],
+        "x-ms-correlation-request-id": [
+          "8bb7c499-06dc-4b99-a8d3-bb90a61c5f49"
+        ],
+        "x-ms-routing-request-id": [
+          "KOREASOUTH:20200723T080806Z:8bb7c499-06dc-4b99-a8d3-bb90a61c5f49"
+        ],
+        "X-Content-Type-Options": [
+          "nosniff"
+        ],
+        "Date": [
+          "Thu, 23 Jul 2020 08:08:05 GMT"
+        ],
+        "Content-Length": [
+          "1329"
         ],
         "Content-Type": [
           "application/json"
@@ -419,31 +450,26 @@
           "-1"
         ]
       },
-      "ResponseBody": "{\r\n  \"value\": [\r\n    {\r\n      \"sku\": {\r\n        \"name\": \"Standard_GRS\",\r\n        \"tier\": \"Standard\"\r\n      },\r\n      \"kind\": \"StorageV2\",\r\n      \"id\": \"/subscriptions/45b60d85-fd72-427a-a708-f994d26e593e/resourceGroups/pstestrg8214/providers/Microsoft.Storage/storageAccounts/stopstestrg8214\",\r\n      \"name\": \"stopstestrg8214\",\r\n      \"type\": \"Microsoft.Storage/storageAccounts\",\r\n      \"location\": \"eastus2euap\",\r\n      \"tags\": {},\r\n      \"properties\": {\r\n        \"privateEndpointConnections\": [],\r\n        \"networkAcls\": {\r\n          \"bypass\": \"AzureServices\",\r\n          \"virtualNetworkRules\": [],\r\n          \"ipRules\": [],\r\n          \"defaultAction\": \"Allow\"\r\n        },\r\n        \"supportsHttpsTrafficOnly\": true,\r\n        \"encryption\": {\r\n          \"services\": {\r\n            \"file\": {\r\n              \"keyType\": \"Account\",\r\n              \"enabled\": true,\r\n              \"lastEnabledTime\": \"2020-10-20T03:27:25.4232748Z\"\r\n            },\r\n            \"blob\": {\r\n              \"keyType\": \"Account\",\r\n              \"enabled\": true,\r\n              \"lastEnabledTime\": \"2020-10-20T03:27:25.4232748Z\"\r\n            }\r\n          },\r\n          \"keySource\": \"Microsoft.Storage\"\r\n        },\r\n        \"accessTier\": \"Hot\",\r\n        \"provisioningState\": \"Succeeded\",\r\n        \"creationTime\": \"2020-10-20T03:27:25.3582703Z\",\r\n        \"primaryEndpoints\": {\r\n          \"dfs\": \"https://stopstestrg8214.dfs.core.windows.net/\",\r\n          \"web\": \"https://stopstestrg8214.z3.web.core.windows.net/\",\r\n          \"blob\": \"https://stopstestrg8214.blob.core.windows.net/\",\r\n          \"queue\": \"https://stopstestrg8214.queue.core.windows.net/\",\r\n          \"table\": \"https://stopstestrg8214.table.core.windows.net/\",\r\n          \"file\": \"https://stopstestrg8214.file.core.windows.net/\"\r\n        },\r\n        \"primaryLocation\": \"eastus2euap\",\r\n        \"statusOfPrimary\": \"available\",\r\n        \"secondaryLocation\": \"centraluseuap\",\r\n        \"statusOfSecondary\": \"available\"\r\n      }\r\n    }\r\n  ]\r\n}",
+      "ResponseBody": "{\r\n  \"value\": [\r\n    {\r\n      \"sku\": {\r\n        \"name\": \"Standard_GRS\",\r\n        \"tier\": \"Standard\"\r\n      },\r\n      \"kind\": \"StorageV2\",\r\n      \"id\": \"/subscriptions/45b60d85-fd72-427a-a708-f994d26e593e/resourceGroups/pstestrg8016/providers/Microsoft.Storage/storageAccounts/stopstestrg8016\",\r\n      \"name\": \"stopstestrg8016\",\r\n      \"type\": \"Microsoft.Storage/storageAccounts\",\r\n      \"location\": \"westus\",\r\n      \"tags\": {},\r\n      \"properties\": {\r\n        \"privateEndpointConnections\": [],\r\n        \"networkAcls\": {\r\n          \"bypass\": \"AzureServices\",\r\n          \"virtualNetworkRules\": [],\r\n          \"ipRules\": [],\r\n          \"defaultAction\": \"Allow\"\r\n        },\r\n        \"supportsHttpsTrafficOnly\": true,\r\n        \"encryption\": {\r\n          \"services\": {\r\n            \"file\": {\r\n              \"keyType\": \"Account\",\r\n              \"enabled\": true,\r\n              \"lastEnabledTime\": \"2020-07-23T08:07:47.9801226Z\"\r\n            },\r\n            \"blob\": {\r\n              \"keyType\": \"Account\",\r\n              \"enabled\": true,\r\n              \"lastEnabledTime\": \"2020-07-23T08:07:47.9801226Z\"\r\n            }\r\n          },\r\n          \"keySource\": \"Microsoft.Storage\"\r\n        },\r\n        \"accessTier\": \"Hot\",\r\n        \"provisioningState\": \"Succeeded\",\r\n        \"creationTime\": \"2020-07-23T08:07:47.8550962Z\",\r\n        \"primaryEndpoints\": {\r\n          \"dfs\": \"https://stopstestrg8016.dfs.core.windows.net/\",\r\n          \"web\": \"https://stopstestrg8016.z22.web.core.windows.net/\",\r\n          \"blob\": \"https://stopstestrg8016.blob.core.windows.net/\",\r\n          \"queue\": \"https://stopstestrg8016.queue.core.windows.net/\",\r\n          \"table\": \"https://stopstestrg8016.table.core.windows.net/\",\r\n          \"file\": \"https://stopstestrg8016.file.core.windows.net/\"\r\n        },\r\n        \"primaryLocation\": \"westus\",\r\n        \"statusOfPrimary\": \"available\",\r\n        \"secondaryLocation\": \"eastus\",\r\n        \"statusOfSecondary\": \"available\"\r\n      }\r\n    }\r\n  ]\r\n}",
       "StatusCode": 200
     },
     {
-<<<<<<< HEAD
-      "RequestUri": "/subscriptions/45b60d85-fd72-427a-a708-f994d26e593e/resourceGroups/pstestrg8214/providers/Microsoft.Storage/storageAccounts/stopstestrg8214/fileServices/default/shares/sharepstestrg8214?api-version=2020-08-01-preview",
-      "EncodedRequestUri": "L3N1YnNjcmlwdGlvbnMvNDViNjBkODUtZmQ3Mi00MjdhLWE3MDgtZjk5NGQyNmU1OTNlL3Jlc291cmNlR3JvdXBzL3BzdGVzdHJnODIxNC9wcm92aWRlcnMvTWljcm9zb2Z0LlN0b3JhZ2Uvc3RvcmFnZUFjY291bnRzL3N0b3BzdGVzdHJnODIxNC9maWxlU2VydmljZXMvZGVmYXVsdC9zaGFyZXMvc2hhcmVwc3Rlc3RyZzgyMTQ/YXBpLXZlcnNpb249MjAyMC0wOC0wMS1wcmV2aWV3",
-=======
       "RequestUri": "/subscriptions/45b60d85-fd72-427a-a708-f994d26e593e/resourceGroups/pstestrg8016/providers/Microsoft.Storage/storageAccounts/stopstestrg8016/fileServices/default/shares/sharepstestrg8016?api-version=2021-01-01",
       "EncodedRequestUri": "L3N1YnNjcmlwdGlvbnMvNDViNjBkODUtZmQ3Mi00MjdhLWE3MDgtZjk5NGQyNmU1OTNlL3Jlc291cmNlR3JvdXBzL3BzdGVzdHJnODAxNi9wcm92aWRlcnMvTWljcm9zb2Z0LlN0b3JhZ2Uvc3RvcmFnZUFjY291bnRzL3N0b3BzdGVzdHJnODAxNi9maWxlU2VydmljZXMvZGVmYXVsdC9zaGFyZXMvc2hhcmVwc3Rlc3RyZzgwMTY/YXBpLXZlcnNpb249MjAyMS0wMS0wMQ==",
->>>>>>> 16e4c121
       "RequestMethod": "PUT",
       "RequestBody": "{}",
       "RequestHeaders": {
         "x-ms-client-request-id": [
-          "8ef34aeb-d3e9-4aaf-a950-fc06dba8d203"
+          "73f9b0ec-b883-4ead-a2f5-abe0d953d892"
         ],
         "Accept-Language": [
           "en-US"
         ],
         "User-Agent": [
-          "FxVersion/4.6.29220.03",
-          "OSName/Windows",
-          "OSVersion/Microsoft.Windows.10.0.19042.",
-          "Microsoft.Azure.Management.Storage.StorageManagementClient/18.0.0.0"
+          "FxVersion/4.6.27817.03",
+          "OSName/Windows",
+          "OSVersion/Microsoft.Windows.10.0.18363.",
+          "Microsoft.Azure.Management.Storage.StorageManagementClient/17.1.0.0"
         ],
         "Content-Type": [
           "application/json; charset=utf-8"
@@ -460,10 +486,10 @@
           "no-cache"
         ],
         "ETag": [
-          "\"0x8D874A81C02637C\""
-        ],
-        "x-ms-request-id": [
-          "365edb79-f140-48f9-a14e-a682be279f1a"
+          "\"0x8D82EDF884E5224\""
+        ],
+        "x-ms-request-id": [
+          "15d60182-c402-484c-841f-26f97b996be8"
         ],
         "Strict-Transport-Security": [
           "max-age=31536000; includeSubDomains"
@@ -472,19 +498,19 @@
           "Microsoft-Azure-Storage-Resource-Provider/1.0,Microsoft-HTTPAPI/2.0 Microsoft-HTTPAPI/2.0"
         ],
         "x-ms-ratelimit-remaining-subscription-writes": [
-          "1195"
-        ],
-        "x-ms-correlation-request-id": [
-          "74b6ee9c-24b2-46d0-a803-6e96a0959a0a"
-        ],
-        "x-ms-routing-request-id": [
-          "SOUTHEASTASIA:20201020T032744Z:74b6ee9c-24b2-46d0-a803-6e96a0959a0a"
-        ],
-        "X-Content-Type-Options": [
-          "nosniff"
-        ],
-        "Date": [
-          "Tue, 20 Oct 2020 03:27:44 GMT"
+          "1198"
+        ],
+        "x-ms-correlation-request-id": [
+          "40f43585-e7f9-4dd8-a685-a3eec1ee4700"
+        ],
+        "x-ms-routing-request-id": [
+          "KOREASOUTH:20200723T080807Z:40f43585-e7f9-4dd8-a685-a3eec1ee4700"
+        ],
+        "X-Content-Type-Options": [
+          "nosniff"
+        ],
+        "Date": [
+          "Thu, 23 Jul 2020 08:08:06 GMT"
         ],
         "Content-Length": [
           "284"
@@ -496,31 +522,26 @@
           "-1"
         ]
       },
-      "ResponseBody": "{\r\n  \"id\": \"/subscriptions/45b60d85-fd72-427a-a708-f994d26e593e/resourceGroups/pstestrg8214/providers/Microsoft.Storage/storageAccounts/stopstestrg8214/fileServices/default/shares/sharepstestrg8214\",\r\n  \"name\": \"sharepstestrg8214\",\r\n  \"type\": \"Microsoft.Storage/storageAccounts/fileServices/shares\"\r\n}",
+      "ResponseBody": "{\r\n  \"id\": \"/subscriptions/45b60d85-fd72-427a-a708-f994d26e593e/resourceGroups/pstestrg8016/providers/Microsoft.Storage/storageAccounts/stopstestrg8016/fileServices/default/shares/sharepstestrg8016\",\r\n  \"name\": \"sharepstestrg8016\",\r\n  \"type\": \"Microsoft.Storage/storageAccounts/fileServices/shares\"\r\n}",
       "StatusCode": 201
     },
     {
-<<<<<<< HEAD
-      "RequestUri": "/subscriptions/45b60d85-fd72-427a-a708-f994d26e593e/resourceGroups/pstestrg8214/providers/Microsoft.Storage/storageAccounts/stopstestrg8214/fileServices/default/shares/sharepstestrg8214?api-version=2020-08-01-preview",
-      "EncodedRequestUri": "L3N1YnNjcmlwdGlvbnMvNDViNjBkODUtZmQ3Mi00MjdhLWE3MDgtZjk5NGQyNmU1OTNlL3Jlc291cmNlR3JvdXBzL3BzdGVzdHJnODIxNC9wcm92aWRlcnMvTWljcm9zb2Z0LlN0b3JhZ2Uvc3RvcmFnZUFjY291bnRzL3N0b3BzdGVzdHJnODIxNC9maWxlU2VydmljZXMvZGVmYXVsdC9zaGFyZXMvc2hhcmVwc3Rlc3RyZzgyMTQ/YXBpLXZlcnNpb249MjAyMC0wOC0wMS1wcmV2aWV3",
-=======
       "RequestUri": "/subscriptions/45b60d85-fd72-427a-a708-f994d26e593e/resourceGroups/pstestrg8016/providers/Microsoft.Storage/storageAccounts/stopstestrg8016/fileServices/default/shares/sharepstestrg8016?api-version=2021-01-01",
       "EncodedRequestUri": "L3N1YnNjcmlwdGlvbnMvNDViNjBkODUtZmQ3Mi00MjdhLWE3MDgtZjk5NGQyNmU1OTNlL3Jlc291cmNlR3JvdXBzL3BzdGVzdHJnODAxNi9wcm92aWRlcnMvTWljcm9zb2Z0LlN0b3JhZ2Uvc3RvcmFnZUFjY291bnRzL3N0b3BzdGVzdHJnODAxNi9maWxlU2VydmljZXMvZGVmYXVsdC9zaGFyZXMvc2hhcmVwc3Rlc3RyZzgwMTY/YXBpLXZlcnNpb249MjAyMS0wMS0wMQ==",
->>>>>>> 16e4c121
       "RequestMethod": "GET",
       "RequestBody": "",
       "RequestHeaders": {
         "x-ms-client-request-id": [
-          "2191b871-b5f2-47b3-9533-6a84cc8721a2"
+          "c86a7834-b9e6-4adc-b07e-93fd4a3b379d"
         ],
         "Accept-Language": [
           "en-US"
         ],
         "User-Agent": [
-          "FxVersion/4.6.29220.03",
-          "OSName/Windows",
-          "OSVersion/Microsoft.Windows.10.0.19042.",
-          "Microsoft.Azure.Management.Storage.StorageManagementClient/18.0.0.0"
+          "FxVersion/4.6.27817.03",
+          "OSName/Windows",
+          "OSVersion/Microsoft.Windows.10.0.18363.",
+          "Microsoft.Azure.Management.Storage.StorageManagementClient/17.1.0.0"
         ]
       },
       "ResponseHeaders": {
@@ -531,10 +552,10 @@
           "no-cache"
         ],
         "ETag": [
-          "\"0x8D874A81C02637C\""
-        ],
-        "x-ms-request-id": [
-          "a1c0da43-57cf-43b3-a29e-2f112cabe121"
+          "\"0x8D82EDF884E5224\""
+        ],
+        "x-ms-request-id": [
+          "3c1ec5bf-a0ef-43b6-88a0-ef832423317f"
         ],
         "Strict-Transport-Security": [
           "max-age=31536000; includeSubDomains"
@@ -543,22 +564,22 @@
           "Microsoft-Azure-Storage-Resource-Provider/1.0,Microsoft-HTTPAPI/2.0 Microsoft-HTTPAPI/2.0"
         ],
         "x-ms-ratelimit-remaining-subscription-reads": [
-          "11991"
-        ],
-        "x-ms-correlation-request-id": [
-          "7210905a-5ce9-4926-be57-90ca70b654be"
-        ],
-        "x-ms-routing-request-id": [
-          "SOUTHEASTASIA:20201020T032745Z:7210905a-5ce9-4926-be57-90ca70b654be"
-        ],
-        "X-Content-Type-Options": [
-          "nosniff"
-        ],
-        "Date": [
-          "Tue, 20 Oct 2020 03:27:44 GMT"
-        ],
-        "Content-Length": [
-          "434"
+          "11995"
+        ],
+        "x-ms-correlation-request-id": [
+          "63b29f17-aa94-497f-b74b-13c443ffbb82"
+        ],
+        "x-ms-routing-request-id": [
+          "KOREASOUTH:20200723T080807Z:63b29f17-aa94-497f-b74b-13c443ffbb82"
+        ],
+        "X-Content-Type-Options": [
+          "nosniff"
+        ],
+        "Date": [
+          "Thu, 23 Jul 2020 08:08:06 GMT"
+        ],
+        "Content-Length": [
+          "398"
         ],
         "Content-Type": [
           "application/json"
@@ -567,31 +588,26 @@
           "-1"
         ]
       },
-      "ResponseBody": "{\r\n  \"id\": \"/subscriptions/45b60d85-fd72-427a-a708-f994d26e593e/resourceGroups/pstestrg8214/providers/Microsoft.Storage/storageAccounts/stopstestrg8214/fileServices/default/shares/sharepstestrg8214\",\r\n  \"name\": \"sharepstestrg8214\",\r\n  \"type\": \"Microsoft.Storage/storageAccounts/fileServices/shares\",\r\n  \"etag\": \"\\\"0x8D874A81C02637C\\\"\",\r\n  \"properties\": {\r\n    \"accessTier\": \"TransactionOptimized\",\r\n    \"lastModifiedTime\": \"2020-10-20T03:27:44Z\",\r\n    \"shareQuota\": 5120\r\n  }\r\n}",
+      "ResponseBody": "{\r\n  \"id\": \"/subscriptions/45b60d85-fd72-427a-a708-f994d26e593e/resourceGroups/pstestrg8016/providers/Microsoft.Storage/storageAccounts/stopstestrg8016/fileServices/default/shares/sharepstestrg8016\",\r\n  \"name\": \"sharepstestrg8016\",\r\n  \"type\": \"Microsoft.Storage/storageAccounts/fileServices/shares\",\r\n  \"etag\": \"\\\"0x8D82EDF884E5224\\\"\",\r\n  \"properties\": {\r\n    \"lastModifiedTime\": \"2020-07-23T08:08:07Z\",\r\n    \"shareQuota\": 5120\r\n  }\r\n}",
       "StatusCode": 200
     },
     {
-<<<<<<< HEAD
-      "RequestUri": "/subscriptions/45b60d85-fd72-427a-a708-f994d26e593e/resourceGroups/pstestrg8214/providers/Microsoft.Storage/storageAccounts/stopstestrg8214/fileServices/default/shares/sharepstestrg8214?api-version=2020-08-01-preview&$expand=stats",
-      "EncodedRequestUri": "L3N1YnNjcmlwdGlvbnMvNDViNjBkODUtZmQ3Mi00MjdhLWE3MDgtZjk5NGQyNmU1OTNlL3Jlc291cmNlR3JvdXBzL3BzdGVzdHJnODIxNC9wcm92aWRlcnMvTWljcm9zb2Z0LlN0b3JhZ2Uvc3RvcmFnZUFjY291bnRzL3N0b3BzdGVzdHJnODIxNC9maWxlU2VydmljZXMvZGVmYXVsdC9zaGFyZXMvc2hhcmVwc3Rlc3RyZzgyMTQ/YXBpLXZlcnNpb249MjAyMC0wOC0wMS1wcmV2aWV3JiRleHBhbmQ9c3RhdHM=",
-=======
       "RequestUri": "/subscriptions/45b60d85-fd72-427a-a708-f994d26e593e/resourceGroups/pstestrg8016/providers/Microsoft.Storage/storageAccounts/stopstestrg8016/fileServices/default/shares/sharepstestrg8016?api-version=2021-01-01&$expand=stats",
       "EncodedRequestUri": "L3N1YnNjcmlwdGlvbnMvNDViNjBkODUtZmQ3Mi00MjdhLWE3MDgtZjk5NGQyNmU1OTNlL3Jlc291cmNlR3JvdXBzL3BzdGVzdHJnODAxNi9wcm92aWRlcnMvTWljcm9zb2Z0LlN0b3JhZ2Uvc3RvcmFnZUFjY291bnRzL3N0b3BzdGVzdHJnODAxNi9maWxlU2VydmljZXMvZGVmYXVsdC9zaGFyZXMvc2hhcmVwc3Rlc3RyZzgwMTY/YXBpLXZlcnNpb249MjAyMS0wMS0wMSYkZXhwYW5kPXN0YXRz",
->>>>>>> 16e4c121
       "RequestMethod": "GET",
       "RequestBody": "",
       "RequestHeaders": {
         "x-ms-client-request-id": [
-          "9c7dcbb2-4f04-4570-b83b-1f1ee3ac3bb6"
+          "acd63ffa-526d-4ed7-a7dc-d7606c0cc2cb"
         ],
         "Accept-Language": [
           "en-US"
         ],
         "User-Agent": [
-          "FxVersion/4.6.29220.03",
-          "OSName/Windows",
-          "OSVersion/Microsoft.Windows.10.0.19042.",
-          "Microsoft.Azure.Management.Storage.StorageManagementClient/18.0.0.0"
+          "FxVersion/4.6.27817.03",
+          "OSName/Windows",
+          "OSVersion/Microsoft.Windows.10.0.18363.",
+          "Microsoft.Azure.Management.Storage.StorageManagementClient/17.1.0.0"
         ]
       },
       "ResponseHeaders": {
@@ -602,10 +618,10 @@
           "no-cache"
         ],
         "ETag": [
-          "\"0x8D874A81C02637C\""
-        ],
-        "x-ms-request-id": [
-          "fc182ec6-a2dd-406e-9428-a15247841604"
+          "\"0x8D82EDF884E5224\""
+        ],
+        "x-ms-request-id": [
+          "e6fff686-182a-4a0d-ad64-cd43e5c93de1"
         ],
         "Strict-Transport-Security": [
           "max-age=31536000; includeSubDomains"
@@ -614,22 +630,22 @@
           "Microsoft-Azure-Storage-Resource-Provider/1.0,Microsoft-HTTPAPI/2.0 Microsoft-HTTPAPI/2.0"
         ],
         "x-ms-ratelimit-remaining-subscription-reads": [
-          "11990"
-        ],
-        "x-ms-correlation-request-id": [
-          "f6e7255d-759f-420c-93ed-e01525d96752"
-        ],
-        "x-ms-routing-request-id": [
-          "SOUTHEASTASIA:20201020T032745Z:f6e7255d-759f-420c-93ed-e01525d96752"
-        ],
-        "X-Content-Type-Options": [
-          "nosniff"
-        ],
-        "Date": [
-          "Tue, 20 Oct 2020 03:27:45 GMT"
-        ],
-        "Content-Length": [
-          "454"
+          "11994"
+        ],
+        "x-ms-correlation-request-id": [
+          "9df1dd03-f265-4001-90bc-ae2eb5da65aa"
+        ],
+        "x-ms-routing-request-id": [
+          "KOREASOUTH:20200723T080808Z:9df1dd03-f265-4001-90bc-ae2eb5da65aa"
+        ],
+        "X-Content-Type-Options": [
+          "nosniff"
+        ],
+        "Date": [
+          "Thu, 23 Jul 2020 08:08:07 GMT"
+        ],
+        "Content-Length": [
+          "418"
         ],
         "Content-Type": [
           "application/json"
@@ -638,42 +654,37 @@
           "-1"
         ]
       },
-      "ResponseBody": "{\r\n  \"id\": \"/subscriptions/45b60d85-fd72-427a-a708-f994d26e593e/resourceGroups/pstestrg8214/providers/Microsoft.Storage/storageAccounts/stopstestrg8214/fileServices/default/shares/sharepstestrg8214\",\r\n  \"name\": \"sharepstestrg8214\",\r\n  \"type\": \"Microsoft.Storage/storageAccounts/fileServices/shares\",\r\n  \"etag\": \"\\\"0x8D874A81C02637C\\\"\",\r\n  \"properties\": {\r\n    \"shareUsageBytes\": 0,\r\n    \"accessTier\": \"TransactionOptimized\",\r\n    \"lastModifiedTime\": \"2020-10-20T03:27:44Z\",\r\n    \"shareQuota\": 5120\r\n  }\r\n}",
+      "ResponseBody": "{\r\n  \"id\": \"/subscriptions/45b60d85-fd72-427a-a708-f994d26e593e/resourceGroups/pstestrg8016/providers/Microsoft.Storage/storageAccounts/stopstestrg8016/fileServices/default/shares/sharepstestrg8016\",\r\n  \"name\": \"sharepstestrg8016\",\r\n  \"type\": \"Microsoft.Storage/storageAccounts/fileServices/shares\",\r\n  \"etag\": \"\\\"0x8D82EDF884E5224\\\"\",\r\n  \"properties\": {\r\n    \"shareUsageBytes\": 0,\r\n    \"lastModifiedTime\": \"2020-07-23T08:08:07Z\",\r\n    \"shareQuota\": 5120\r\n  }\r\n}",
       "StatusCode": 200
     },
     {
-<<<<<<< HEAD
-      "RequestUri": "/subscriptions/45b60d85-fd72-427a-a708-f994d26e593e/resourceGroups/pstestrg8214/providers/Microsoft.Storage/storageAccounts/stopstestrg8214?api-version=2020-08-01-preview",
-      "EncodedRequestUri": "L3N1YnNjcmlwdGlvbnMvNDViNjBkODUtZmQ3Mi00MjdhLWE3MDgtZjk5NGQyNmU1OTNlL3Jlc291cmNlR3JvdXBzL3BzdGVzdHJnODIxNC9wcm92aWRlcnMvTWljcm9zb2Z0LlN0b3JhZ2Uvc3RvcmFnZUFjY291bnRzL3N0b3BzdGVzdHJnODIxND9hcGktdmVyc2lvbj0yMDIwLTA4LTAxLXByZXZpZXc=",
-=======
       "RequestUri": "/subscriptions/45b60d85-fd72-427a-a708-f994d26e593e/resourceGroups/pstestrg8016/providers/Microsoft.Storage/storageAccounts/stopstestrg8016?api-version=2021-01-01",
       "EncodedRequestUri": "L3N1YnNjcmlwdGlvbnMvNDViNjBkODUtZmQ3Mi00MjdhLWE3MDgtZjk5NGQyNmU1OTNlL3Jlc291cmNlR3JvdXBzL3BzdGVzdHJnODAxNi9wcm92aWRlcnMvTWljcm9zb2Z0LlN0b3JhZ2Uvc3RvcmFnZUFjY291bnRzL3N0b3BzdGVzdHJnODAxNj9hcGktdmVyc2lvbj0yMDIxLTAxLTAx",
->>>>>>> 16e4c121
       "RequestMethod": "DELETE",
       "RequestBody": "",
       "RequestHeaders": {
         "x-ms-client-request-id": [
-          "d70b0abf-8dbd-4f83-bd55-8433e54c75c4"
+          "2ce7da5c-f51a-4f58-a6b2-186d4fc3013e"
         ],
         "Accept-Language": [
           "en-US"
         ],
         "User-Agent": [
-          "FxVersion/4.6.29220.03",
-          "OSName/Windows",
-          "OSVersion/Microsoft.Windows.10.0.19042.",
-          "Microsoft.Azure.Management.Storage.StorageManagementClient/18.0.0.0"
-        ]
-      },
-      "ResponseHeaders": {
-        "Cache-Control": [
-          "no-cache"
-        ],
-        "Pragma": [
-          "no-cache"
-        ],
-        "x-ms-request-id": [
-          "c64b8d8a-b589-4167-a19b-31922cbda256"
+          "FxVersion/4.6.27817.03",
+          "OSName/Windows",
+          "OSVersion/Microsoft.Windows.10.0.18363.",
+          "Microsoft.Azure.Management.Storage.StorageManagementClient/17.1.0.0"
+        ]
+      },
+      "ResponseHeaders": {
+        "Cache-Control": [
+          "no-cache"
+        ],
+        "Pragma": [
+          "no-cache"
+        ],
+        "x-ms-request-id": [
+          "e843725b-fc5d-4f27-a39a-ef70b651305a"
         ],
         "Strict-Transport-Security": [
           "max-age=31536000; includeSubDomains"
@@ -682,19 +693,19 @@
           "Microsoft-Azure-Storage-Resource-Provider/1.0,Microsoft-HTTPAPI/2.0 Microsoft-HTTPAPI/2.0"
         ],
         "x-ms-ratelimit-remaining-subscription-deletes": [
-          "14996"
-        ],
-        "x-ms-correlation-request-id": [
-          "a01724f5-4321-453d-86f9-b9c6245fb33d"
-        ],
-        "x-ms-routing-request-id": [
-          "SOUTHEASTASIA:20201020T032752Z:a01724f5-4321-453d-86f9-b9c6245fb33d"
-        ],
-        "X-Content-Type-Options": [
-          "nosniff"
-        ],
-        "Date": [
-          "Tue, 20 Oct 2020 03:27:52 GMT"
+          "14999"
+        ],
+        "x-ms-correlation-request-id": [
+          "ac5f1a75-88fa-4e09-9a7d-1752e01b7cd7"
+        ],
+        "x-ms-routing-request-id": [
+          "KOREASOUTH:20200723T080814Z:ac5f1a75-88fa-4e09-9a7d-1752e01b7cd7"
+        ],
+        "X-Content-Type-Options": [
+          "nosniff"
+        ],
+        "Date": [
+          "Thu, 23 Jul 2020 08:08:13 GMT"
         ],
         "Content-Type": [
           "text/plain; charset=utf-8"
@@ -710,22 +721,22 @@
       "StatusCode": 200
     },
     {
-      "RequestUri": "/subscriptions/45b60d85-fd72-427a-a708-f994d26e593e/resourcegroups/pstestrg8214?api-version=2016-09-01",
-      "EncodedRequestUri": "L3N1YnNjcmlwdGlvbnMvNDViNjBkODUtZmQ3Mi00MjdhLWE3MDgtZjk5NGQyNmU1OTNlL3Jlc291cmNlZ3JvdXBzL3BzdGVzdHJnODIxND9hcGktdmVyc2lvbj0yMDE2LTA5LTAx",
+      "RequestUri": "/subscriptions/45b60d85-fd72-427a-a708-f994d26e593e/resourcegroups/pstestrg8016?api-version=2016-09-01",
+      "EncodedRequestUri": "L3N1YnNjcmlwdGlvbnMvNDViNjBkODUtZmQ3Mi00MjdhLWE3MDgtZjk5NGQyNmU1OTNlL3Jlc291cmNlZ3JvdXBzL3BzdGVzdHJnODAxNj9hcGktdmVyc2lvbj0yMDE2LTA5LTAx",
       "RequestMethod": "DELETE",
       "RequestBody": "",
       "RequestHeaders": {
         "x-ms-client-request-id": [
-          "649f974e-ef81-4c58-b437-748724a9286c"
+          "f359715a-046b-4079-b631-e9ec6cd73bf8"
         ],
         "Accept-Language": [
           "en-US"
         ],
         "User-Agent": [
-          "FxVersion/4.6.29220.03",
-          "OSName/Windows",
-          "OSVersion/Microsoft.Windows.10.0.19042.",
-          "Microsoft.Azure.Management.Internal.Resources.ResourceManagementClient/1.3.24"
+          "FxVersion/4.6.27817.03",
+          "OSName/Windows",
+          "OSVersion/Microsoft.Windows.10.0.18363.",
+          "Microsoft.Azure.Management.Internal.Resources.ResourceManagementClient/1.3.19"
         ]
       },
       "ResponseHeaders": {
@@ -736,31 +747,31 @@
           "no-cache"
         ],
         "Location": [
-          "https://management.azure.com/subscriptions/45b60d85-fd72-427a-a708-f994d26e593e/operationresults/eyJqb2JJZCI6IlJFU09VUkNFR1JPVVBERUxFVElPTkpPQi1QU1RFU1RSRzgyMTQtRUFTVFVTMkVVQVAiLCJqb2JMb2NhdGlvbiI6ImVhc3R1czJldWFwIn0?api-version=2016-09-01"
+          "https://management.azure.com/subscriptions/45b60d85-fd72-427a-a708-f994d26e593e/operationresults/eyJqb2JJZCI6IlJFU09VUkNFR1JPVVBERUxFVElPTkpPQi1QU1RFU1RSRzgwMTYtV0VTVFVTIiwiam9iTG9jYXRpb24iOiJ3ZXN0dXMifQ?api-version=2016-09-01"
         ],
         "Retry-After": [
           "15"
         ],
         "x-ms-ratelimit-remaining-subscription-deletes": [
-          "14995"
-        ],
-        "x-ms-request-id": [
-          "1b6b2828-34d3-45b9-98cc-14db704a66ea"
-        ],
-        "x-ms-correlation-request-id": [
-          "1b6b2828-34d3-45b9-98cc-14db704a66ea"
-        ],
-        "x-ms-routing-request-id": [
-          "SOUTHEASTASIA:20201020T032754Z:1b6b2828-34d3-45b9-98cc-14db704a66ea"
-        ],
-        "Strict-Transport-Security": [
-          "max-age=31536000; includeSubDomains"
-        ],
-        "X-Content-Type-Options": [
-          "nosniff"
-        ],
-        "Date": [
-          "Tue, 20 Oct 2020 03:27:53 GMT"
+          "14999"
+        ],
+        "x-ms-request-id": [
+          "18c0be97-5bbd-4bf5-a181-e436a67f1fc2"
+        ],
+        "x-ms-correlation-request-id": [
+          "18c0be97-5bbd-4bf5-a181-e436a67f1fc2"
+        ],
+        "x-ms-routing-request-id": [
+          "KOREASOUTH:20200723T080817Z:18c0be97-5bbd-4bf5-a181-e436a67f1fc2"
+        ],
+        "Strict-Transport-Security": [
+          "max-age=31536000; includeSubDomains"
+        ],
+        "X-Content-Type-Options": [
+          "nosniff"
+        ],
+        "Date": [
+          "Thu, 23 Jul 2020 08:08:16 GMT"
         ],
         "Expires": [
           "-1"
@@ -773,16 +784,16 @@
       "StatusCode": 202
     },
     {
-      "RequestUri": "/subscriptions/45b60d85-fd72-427a-a708-f994d26e593e/operationresults/eyJqb2JJZCI6IlJFU09VUkNFR1JPVVBERUxFVElPTkpPQi1QU1RFU1RSRzgyMTQtRUFTVFVTMkVVQVAiLCJqb2JMb2NhdGlvbiI6ImVhc3R1czJldWFwIn0?api-version=2016-09-01",
-      "EncodedRequestUri": "L3N1YnNjcmlwdGlvbnMvNDViNjBkODUtZmQ3Mi00MjdhLWE3MDgtZjk5NGQyNmU1OTNlL29wZXJhdGlvbnJlc3VsdHMvZXlKcWIySkpaQ0k2SWxKRlUwOVZVa05GUjFKUFZWQkVSVXhGVkVsUFRrcFBRaTFRVTFSRlUxUlNSemd5TVRRdFJVRlRWRlZUTWtWVlFWQWlMQ0pxYjJKTWIyTmhkR2x2YmlJNkltVmhjM1IxY3pKbGRXRndJbjA/YXBpLXZlcnNpb249MjAxNi0wOS0wMQ==",
+      "RequestUri": "/subscriptions/45b60d85-fd72-427a-a708-f994d26e593e/operationresults/eyJqb2JJZCI6IlJFU09VUkNFR1JPVVBERUxFVElPTkpPQi1QU1RFU1RSRzgwMTYtV0VTVFVTIiwiam9iTG9jYXRpb24iOiJ3ZXN0dXMifQ?api-version=2016-09-01",
+      "EncodedRequestUri": "L3N1YnNjcmlwdGlvbnMvNDViNjBkODUtZmQ3Mi00MjdhLWE3MDgtZjk5NGQyNmU1OTNlL29wZXJhdGlvbnJlc3VsdHMvZXlKcWIySkpaQ0k2SWxKRlUwOVZVa05GUjFKUFZWQkVSVXhGVkVsUFRrcFBRaTFRVTFSRlUxUlNSemd3TVRZdFYwVlRWRlZUSWl3aWFtOWlURzlqWVhScGIyNGlPaUozWlhOMGRYTWlmUT9hcGktdmVyc2lvbj0yMDE2LTA5LTAx",
       "RequestMethod": "GET",
       "RequestBody": "",
       "RequestHeaders": {
         "User-Agent": [
-          "FxVersion/4.6.29220.03",
-          "OSName/Windows",
-          "OSVersion/Microsoft.Windows.10.0.19042.",
-          "Microsoft.Azure.Management.Internal.Resources.ResourceManagementClient/1.3.24"
+          "FxVersion/4.6.27817.03",
+          "OSName/Windows",
+          "OSVersion/Microsoft.Windows.10.0.18363.",
+          "Microsoft.Azure.Management.Internal.Resources.ResourceManagementClient/1.3.19"
         ]
       },
       "ResponseHeaders": {
@@ -793,31 +804,31 @@
           "no-cache"
         ],
         "Location": [
-          "https://management.azure.com/subscriptions/45b60d85-fd72-427a-a708-f994d26e593e/operationresults/eyJqb2JJZCI6IlJFU09VUkNFR1JPVVBERUxFVElPTkpPQi1QU1RFU1RSRzgyMTQtRUFTVFVTMkVVQVAiLCJqb2JMb2NhdGlvbiI6ImVhc3R1czJldWFwIn0?api-version=2016-09-01"
+          "https://management.azure.com/subscriptions/45b60d85-fd72-427a-a708-f994d26e593e/operationresults/eyJqb2JJZCI6IlJFU09VUkNFR1JPVVBERUxFVElPTkpPQi1QU1RFU1RSRzgwMTYtV0VTVFVTIiwiam9iTG9jYXRpb24iOiJ3ZXN0dXMifQ?api-version=2016-09-01"
         ],
         "Retry-After": [
           "15"
         ],
         "x-ms-ratelimit-remaining-subscription-reads": [
-          "11989"
-        ],
-        "x-ms-request-id": [
-          "26b2caf5-c939-44fd-81c5-991e363129bb"
-        ],
-        "x-ms-correlation-request-id": [
-          "26b2caf5-c939-44fd-81c5-991e363129bb"
-        ],
-        "x-ms-routing-request-id": [
-          "SOUTHEASTASIA:20201020T032809Z:26b2caf5-c939-44fd-81c5-991e363129bb"
-        ],
-        "Strict-Transport-Security": [
-          "max-age=31536000; includeSubDomains"
-        ],
-        "X-Content-Type-Options": [
-          "nosniff"
-        ],
-        "Date": [
-          "Tue, 20 Oct 2020 03:28:09 GMT"
+          "11998"
+        ],
+        "x-ms-request-id": [
+          "a64cdf66-0833-4de3-b792-3454aa0ade2b"
+        ],
+        "x-ms-correlation-request-id": [
+          "a64cdf66-0833-4de3-b792-3454aa0ade2b"
+        ],
+        "x-ms-routing-request-id": [
+          "KOREASOUTH:20200723T080832Z:a64cdf66-0833-4de3-b792-3454aa0ade2b"
+        ],
+        "Strict-Transport-Security": [
+          "max-age=31536000; includeSubDomains"
+        ],
+        "X-Content-Type-Options": [
+          "nosniff"
+        ],
+        "Date": [
+          "Thu, 23 Jul 2020 08:08:31 GMT"
         ],
         "Expires": [
           "-1"
@@ -830,16 +841,16 @@
       "StatusCode": 202
     },
     {
-      "RequestUri": "/subscriptions/45b60d85-fd72-427a-a708-f994d26e593e/operationresults/eyJqb2JJZCI6IlJFU09VUkNFR1JPVVBERUxFVElPTkpPQi1QU1RFU1RSRzgyMTQtRUFTVFVTMkVVQVAiLCJqb2JMb2NhdGlvbiI6ImVhc3R1czJldWFwIn0?api-version=2016-09-01",
-      "EncodedRequestUri": "L3N1YnNjcmlwdGlvbnMvNDViNjBkODUtZmQ3Mi00MjdhLWE3MDgtZjk5NGQyNmU1OTNlL29wZXJhdGlvbnJlc3VsdHMvZXlKcWIySkpaQ0k2SWxKRlUwOVZVa05GUjFKUFZWQkVSVXhGVkVsUFRrcFBRaTFRVTFSRlUxUlNSemd5TVRRdFJVRlRWRlZUTWtWVlFWQWlMQ0pxYjJKTWIyTmhkR2x2YmlJNkltVmhjM1IxY3pKbGRXRndJbjA/YXBpLXZlcnNpb249MjAxNi0wOS0wMQ==",
+      "RequestUri": "/subscriptions/45b60d85-fd72-427a-a708-f994d26e593e/operationresults/eyJqb2JJZCI6IlJFU09VUkNFR1JPVVBERUxFVElPTkpPQi1QU1RFU1RSRzgwMTYtV0VTVFVTIiwiam9iTG9jYXRpb24iOiJ3ZXN0dXMifQ?api-version=2016-09-01",
+      "EncodedRequestUri": "L3N1YnNjcmlwdGlvbnMvNDViNjBkODUtZmQ3Mi00MjdhLWE3MDgtZjk5NGQyNmU1OTNlL29wZXJhdGlvbnJlc3VsdHMvZXlKcWIySkpaQ0k2SWxKRlUwOVZVa05GUjFKUFZWQkVSVXhGVkVsUFRrcFBRaTFRVTFSRlUxUlNSemd3TVRZdFYwVlRWRlZUSWl3aWFtOWlURzlqWVhScGIyNGlPaUozWlhOMGRYTWlmUT9hcGktdmVyc2lvbj0yMDE2LTA5LTAx",
       "RequestMethod": "GET",
       "RequestBody": "",
       "RequestHeaders": {
         "User-Agent": [
-          "FxVersion/4.6.29220.03",
-          "OSName/Windows",
-          "OSVersion/Microsoft.Windows.10.0.19042.",
-          "Microsoft.Azure.Management.Internal.Resources.ResourceManagementClient/1.3.24"
+          "FxVersion/4.6.27817.03",
+          "OSName/Windows",
+          "OSVersion/Microsoft.Windows.10.0.18363.",
+          "Microsoft.Azure.Management.Internal.Resources.ResourceManagementClient/1.3.19"
         ]
       },
       "ResponseHeaders": {
@@ -850,31 +861,31 @@
           "no-cache"
         ],
         "Location": [
-          "https://management.azure.com/subscriptions/45b60d85-fd72-427a-a708-f994d26e593e/operationresults/eyJqb2JJZCI6IlJFU09VUkNFR1JPVVBERUxFVElPTkpPQi1QU1RFU1RSRzgyMTQtRUFTVFVTMkVVQVAiLCJqb2JMb2NhdGlvbiI6ImVhc3R1czJldWFwIn0?api-version=2016-09-01"
+          "https://management.azure.com/subscriptions/45b60d85-fd72-427a-a708-f994d26e593e/operationresults/eyJqb2JJZCI6IlJFU09VUkNFR1JPVVBERUxFVElPTkpPQi1QU1RFU1RSRzgwMTYtV0VTVFVTIiwiam9iTG9jYXRpb24iOiJ3ZXN0dXMifQ?api-version=2016-09-01"
         ],
         "Retry-After": [
           "15"
         ],
         "x-ms-ratelimit-remaining-subscription-reads": [
-          "11988"
-        ],
-        "x-ms-request-id": [
-          "2a84df39-4079-4554-a29b-15d215798228"
-        ],
-        "x-ms-correlation-request-id": [
-          "2a84df39-4079-4554-a29b-15d215798228"
-        ],
-        "x-ms-routing-request-id": [
-          "SOUTHEASTASIA:20201020T032825Z:2a84df39-4079-4554-a29b-15d215798228"
-        ],
-        "Strict-Transport-Security": [
-          "max-age=31536000; includeSubDomains"
-        ],
-        "X-Content-Type-Options": [
-          "nosniff"
-        ],
-        "Date": [
-          "Tue, 20 Oct 2020 03:28:24 GMT"
+          "11997"
+        ],
+        "x-ms-request-id": [
+          "ead281a7-53b1-443d-907a-555bee069d66"
+        ],
+        "x-ms-correlation-request-id": [
+          "ead281a7-53b1-443d-907a-555bee069d66"
+        ],
+        "x-ms-routing-request-id": [
+          "KOREASOUTH:20200723T080847Z:ead281a7-53b1-443d-907a-555bee069d66"
+        ],
+        "Strict-Transport-Security": [
+          "max-age=31536000; includeSubDomains"
+        ],
+        "X-Content-Type-Options": [
+          "nosniff"
+        ],
+        "Date": [
+          "Thu, 23 Jul 2020 08:08:47 GMT"
         ],
         "Expires": [
           "-1"
@@ -887,273 +898,45 @@
       "StatusCode": 202
     },
     {
-      "RequestUri": "/subscriptions/45b60d85-fd72-427a-a708-f994d26e593e/operationresults/eyJqb2JJZCI6IlJFU09VUkNFR1JPVVBERUxFVElPTkpPQi1QU1RFU1RSRzgyMTQtRUFTVFVTMkVVQVAiLCJqb2JMb2NhdGlvbiI6ImVhc3R1czJldWFwIn0?api-version=2016-09-01",
-      "EncodedRequestUri": "L3N1YnNjcmlwdGlvbnMvNDViNjBkODUtZmQ3Mi00MjdhLWE3MDgtZjk5NGQyNmU1OTNlL29wZXJhdGlvbnJlc3VsdHMvZXlKcWIySkpaQ0k2SWxKRlUwOVZVa05GUjFKUFZWQkVSVXhGVkVsUFRrcFBRaTFRVTFSRlUxUlNSemd5TVRRdFJVRlRWRlZUTWtWVlFWQWlMQ0pxYjJKTWIyTmhkR2x2YmlJNkltVmhjM1IxY3pKbGRXRndJbjA/YXBpLXZlcnNpb249MjAxNi0wOS0wMQ==",
+      "RequestUri": "/subscriptions/45b60d85-fd72-427a-a708-f994d26e593e/operationresults/eyJqb2JJZCI6IlJFU09VUkNFR1JPVVBERUxFVElPTkpPQi1QU1RFU1RSRzgwMTYtV0VTVFVTIiwiam9iTG9jYXRpb24iOiJ3ZXN0dXMifQ?api-version=2016-09-01",
+      "EncodedRequestUri": "L3N1YnNjcmlwdGlvbnMvNDViNjBkODUtZmQ3Mi00MjdhLWE3MDgtZjk5NGQyNmU1OTNlL29wZXJhdGlvbnJlc3VsdHMvZXlKcWIySkpaQ0k2SWxKRlUwOVZVa05GUjFKUFZWQkVSVXhGVkVsUFRrcFBRaTFRVTFSRlUxUlNSemd3TVRZdFYwVlRWRlZUSWl3aWFtOWlURzlqWVhScGIyNGlPaUozWlhOMGRYTWlmUT9hcGktdmVyc2lvbj0yMDE2LTA5LTAx",
       "RequestMethod": "GET",
       "RequestBody": "",
       "RequestHeaders": {
         "User-Agent": [
-          "FxVersion/4.6.29220.03",
-          "OSName/Windows",
-          "OSVersion/Microsoft.Windows.10.0.19042.",
-          "Microsoft.Azure.Management.Internal.Resources.ResourceManagementClient/1.3.24"
-        ]
-      },
-      "ResponseHeaders": {
-        "Cache-Control": [
-          "no-cache"
-        ],
-        "Pragma": [
-          "no-cache"
-        ],
-        "Location": [
-          "https://management.azure.com/subscriptions/45b60d85-fd72-427a-a708-f994d26e593e/operationresults/eyJqb2JJZCI6IlJFU09VUkNFR1JPVVBERUxFVElPTkpPQi1QU1RFU1RSRzgyMTQtRUFTVFVTMkVVQVAiLCJqb2JMb2NhdGlvbiI6ImVhc3R1czJldWFwIn0?api-version=2016-09-01"
-        ],
-        "Retry-After": [
-          "15"
+          "FxVersion/4.6.27817.03",
+          "OSName/Windows",
+          "OSVersion/Microsoft.Windows.10.0.18363.",
+          "Microsoft.Azure.Management.Internal.Resources.ResourceManagementClient/1.3.19"
+        ]
+      },
+      "ResponseHeaders": {
+        "Cache-Control": [
+          "no-cache"
+        ],
+        "Pragma": [
+          "no-cache"
         ],
         "x-ms-ratelimit-remaining-subscription-reads": [
-          "11987"
-        ],
-        "x-ms-request-id": [
-          "b5b5ec6d-ab1c-4b1a-b3fb-43090479d981"
-        ],
-        "x-ms-correlation-request-id": [
-          "b5b5ec6d-ab1c-4b1a-b3fb-43090479d981"
-        ],
-        "x-ms-routing-request-id": [
-          "SOUTHEASTASIA:20201020T032841Z:b5b5ec6d-ab1c-4b1a-b3fb-43090479d981"
-        ],
-        "Strict-Transport-Security": [
-          "max-age=31536000; includeSubDomains"
-        ],
-        "X-Content-Type-Options": [
-          "nosniff"
-        ],
-        "Date": [
-          "Tue, 20 Oct 2020 03:28:40 GMT"
-        ],
-        "Expires": [
-          "-1"
-        ],
-        "Content-Length": [
-          "0"
-        ]
-      },
-      "ResponseBody": "",
-      "StatusCode": 202
-    },
-    {
-      "RequestUri": "/subscriptions/45b60d85-fd72-427a-a708-f994d26e593e/operationresults/eyJqb2JJZCI6IlJFU09VUkNFR1JPVVBERUxFVElPTkpPQi1QU1RFU1RSRzgyMTQtRUFTVFVTMkVVQVAiLCJqb2JMb2NhdGlvbiI6ImVhc3R1czJldWFwIn0?api-version=2016-09-01",
-      "EncodedRequestUri": "L3N1YnNjcmlwdGlvbnMvNDViNjBkODUtZmQ3Mi00MjdhLWE3MDgtZjk5NGQyNmU1OTNlL29wZXJhdGlvbnJlc3VsdHMvZXlKcWIySkpaQ0k2SWxKRlUwOVZVa05GUjFKUFZWQkVSVXhGVkVsUFRrcFBRaTFRVTFSRlUxUlNSemd5TVRRdFJVRlRWRlZUTWtWVlFWQWlMQ0pxYjJKTWIyTmhkR2x2YmlJNkltVmhjM1IxY3pKbGRXRndJbjA/YXBpLXZlcnNpb249MjAxNi0wOS0wMQ==",
-      "RequestMethod": "GET",
-      "RequestBody": "",
-      "RequestHeaders": {
-        "User-Agent": [
-          "FxVersion/4.6.29220.03",
-          "OSName/Windows",
-          "OSVersion/Microsoft.Windows.10.0.19042.",
-          "Microsoft.Azure.Management.Internal.Resources.ResourceManagementClient/1.3.24"
-        ]
-      },
-      "ResponseHeaders": {
-        "Cache-Control": [
-          "no-cache"
-        ],
-        "Pragma": [
-          "no-cache"
-        ],
-        "Location": [
-          "https://management.azure.com/subscriptions/45b60d85-fd72-427a-a708-f994d26e593e/operationresults/eyJqb2JJZCI6IlJFU09VUkNFR1JPVVBERUxFVElPTkpPQi1QU1RFU1RSRzgyMTQtRUFTVFVTMkVVQVAiLCJqb2JMb2NhdGlvbiI6ImVhc3R1czJldWFwIn0?api-version=2016-09-01"
-        ],
-        "Retry-After": [
-          "15"
-        ],
-        "x-ms-ratelimit-remaining-subscription-reads": [
-          "11986"
-        ],
-        "x-ms-request-id": [
-          "606346af-511f-447a-89d9-0d7a3e8584be"
-        ],
-        "x-ms-correlation-request-id": [
-          "606346af-511f-447a-89d9-0d7a3e8584be"
-        ],
-        "x-ms-routing-request-id": [
-          "SOUTHEASTASIA:20201020T032856Z:606346af-511f-447a-89d9-0d7a3e8584be"
-        ],
-        "Strict-Transport-Security": [
-          "max-age=31536000; includeSubDomains"
-        ],
-        "X-Content-Type-Options": [
-          "nosniff"
-        ],
-        "Date": [
-          "Tue, 20 Oct 2020 03:28:55 GMT"
-        ],
-        "Expires": [
-          "-1"
-        ],
-        "Content-Length": [
-          "0"
-        ]
-      },
-      "ResponseBody": "",
-      "StatusCode": 202
-    },
-    {
-      "RequestUri": "/subscriptions/45b60d85-fd72-427a-a708-f994d26e593e/operationresults/eyJqb2JJZCI6IlJFU09VUkNFR1JPVVBERUxFVElPTkpPQi1QU1RFU1RSRzgyMTQtRUFTVFVTMkVVQVAiLCJqb2JMb2NhdGlvbiI6ImVhc3R1czJldWFwIn0?api-version=2016-09-01",
-      "EncodedRequestUri": "L3N1YnNjcmlwdGlvbnMvNDViNjBkODUtZmQ3Mi00MjdhLWE3MDgtZjk5NGQyNmU1OTNlL29wZXJhdGlvbnJlc3VsdHMvZXlKcWIySkpaQ0k2SWxKRlUwOVZVa05GUjFKUFZWQkVSVXhGVkVsUFRrcFBRaTFRVTFSRlUxUlNSemd5TVRRdFJVRlRWRlZUTWtWVlFWQWlMQ0pxYjJKTWIyTmhkR2x2YmlJNkltVmhjM1IxY3pKbGRXRndJbjA/YXBpLXZlcnNpb249MjAxNi0wOS0wMQ==",
-      "RequestMethod": "GET",
-      "RequestBody": "",
-      "RequestHeaders": {
-        "User-Agent": [
-          "FxVersion/4.6.29220.03",
-          "OSName/Windows",
-          "OSVersion/Microsoft.Windows.10.0.19042.",
-          "Microsoft.Azure.Management.Internal.Resources.ResourceManagementClient/1.3.24"
-        ]
-      },
-      "ResponseHeaders": {
-        "Cache-Control": [
-          "no-cache"
-        ],
-        "Pragma": [
-          "no-cache"
-        ],
-        "Location": [
-          "https://management.azure.com/subscriptions/45b60d85-fd72-427a-a708-f994d26e593e/operationresults/eyJqb2JJZCI6IlJFU09VUkNFR1JPVVBERUxFVElPTkpPQi1QU1RFU1RSRzgyMTQtRUFTVFVTMkVVQVAiLCJqb2JMb2NhdGlvbiI6ImVhc3R1czJldWFwIn0?api-version=2016-09-01"
-        ],
-        "Retry-After": [
-          "15"
-        ],
-        "x-ms-ratelimit-remaining-subscription-reads": [
-          "11985"
-        ],
-        "x-ms-request-id": [
-          "4d4ee9aa-cea1-43c7-a174-e2bb4cbb5538"
-        ],
-        "x-ms-correlation-request-id": [
-          "4d4ee9aa-cea1-43c7-a174-e2bb4cbb5538"
-        ],
-        "x-ms-routing-request-id": [
-          "SOUTHEASTASIA:20201020T032912Z:4d4ee9aa-cea1-43c7-a174-e2bb4cbb5538"
-        ],
-        "Strict-Transport-Security": [
-          "max-age=31536000; includeSubDomains"
-        ],
-        "X-Content-Type-Options": [
-          "nosniff"
-        ],
-        "Date": [
-          "Tue, 20 Oct 2020 03:29:11 GMT"
-        ],
-        "Expires": [
-          "-1"
-        ],
-        "Content-Length": [
-          "0"
-        ]
-      },
-      "ResponseBody": "",
-      "StatusCode": 202
-    },
-    {
-      "RequestUri": "/subscriptions/45b60d85-fd72-427a-a708-f994d26e593e/operationresults/eyJqb2JJZCI6IlJFU09VUkNFR1JPVVBERUxFVElPTkpPQi1QU1RFU1RSRzgyMTQtRUFTVFVTMkVVQVAiLCJqb2JMb2NhdGlvbiI6ImVhc3R1czJldWFwIn0?api-version=2016-09-01",
-      "EncodedRequestUri": "L3N1YnNjcmlwdGlvbnMvNDViNjBkODUtZmQ3Mi00MjdhLWE3MDgtZjk5NGQyNmU1OTNlL29wZXJhdGlvbnJlc3VsdHMvZXlKcWIySkpaQ0k2SWxKRlUwOVZVa05GUjFKUFZWQkVSVXhGVkVsUFRrcFBRaTFRVTFSRlUxUlNSemd5TVRRdFJVRlRWRlZUTWtWVlFWQWlMQ0pxYjJKTWIyTmhkR2x2YmlJNkltVmhjM1IxY3pKbGRXRndJbjA/YXBpLXZlcnNpb249MjAxNi0wOS0wMQ==",
-      "RequestMethod": "GET",
-      "RequestBody": "",
-      "RequestHeaders": {
-        "User-Agent": [
-          "FxVersion/4.6.29220.03",
-          "OSName/Windows",
-          "OSVersion/Microsoft.Windows.10.0.19042.",
-          "Microsoft.Azure.Management.Internal.Resources.ResourceManagementClient/1.3.24"
-        ]
-      },
-      "ResponseHeaders": {
-        "Cache-Control": [
-          "no-cache"
-        ],
-        "Pragma": [
-          "no-cache"
-        ],
-        "Location": [
-          "https://management.azure.com/subscriptions/45b60d85-fd72-427a-a708-f994d26e593e/operationresults/eyJqb2JJZCI6IlJFU09VUkNFR1JPVVBERUxFVElPTkpPQi1QU1RFU1RSRzgyMTQtRUFTVFVTMkVVQVAiLCJqb2JMb2NhdGlvbiI6ImVhc3R1czJldWFwIn0?api-version=2016-09-01"
-        ],
-        "Retry-After": [
-          "15"
-        ],
-        "x-ms-ratelimit-remaining-subscription-reads": [
-          "11984"
-        ],
-        "x-ms-request-id": [
-          "3eee8efa-7e63-4ee5-88f8-cf24b4e66454"
-        ],
-        "x-ms-correlation-request-id": [
-          "3eee8efa-7e63-4ee5-88f8-cf24b4e66454"
-        ],
-        "x-ms-routing-request-id": [
-          "SOUTHEASTASIA:20201020T032927Z:3eee8efa-7e63-4ee5-88f8-cf24b4e66454"
-        ],
-        "Strict-Transport-Security": [
-          "max-age=31536000; includeSubDomains"
-        ],
-        "X-Content-Type-Options": [
-          "nosniff"
-        ],
-        "Date": [
-          "Tue, 20 Oct 2020 03:29:27 GMT"
-        ],
-        "Expires": [
-          "-1"
-        ],
-        "Content-Length": [
-          "0"
-        ]
-      },
-      "ResponseBody": "",
-      "StatusCode": 202
-    },
-    {
-      "RequestUri": "/subscriptions/45b60d85-fd72-427a-a708-f994d26e593e/operationresults/eyJqb2JJZCI6IlJFU09VUkNFR1JPVVBERUxFVElPTkpPQi1QU1RFU1RSRzgyMTQtRUFTVFVTMkVVQVAiLCJqb2JMb2NhdGlvbiI6ImVhc3R1czJldWFwIn0?api-version=2016-09-01",
-      "EncodedRequestUri": "L3N1YnNjcmlwdGlvbnMvNDViNjBkODUtZmQ3Mi00MjdhLWE3MDgtZjk5NGQyNmU1OTNlL29wZXJhdGlvbnJlc3VsdHMvZXlKcWIySkpaQ0k2SWxKRlUwOVZVa05GUjFKUFZWQkVSVXhGVkVsUFRrcFBRaTFRVTFSRlUxUlNSemd5TVRRdFJVRlRWRlZUTWtWVlFWQWlMQ0pxYjJKTWIyTmhkR2x2YmlJNkltVmhjM1IxY3pKbGRXRndJbjA/YXBpLXZlcnNpb249MjAxNi0wOS0wMQ==",
-      "RequestMethod": "GET",
-      "RequestBody": "",
-      "RequestHeaders": {
-        "User-Agent": [
-          "FxVersion/4.6.29220.03",
-          "OSName/Windows",
-          "OSVersion/Microsoft.Windows.10.0.19042.",
-          "Microsoft.Azure.Management.Internal.Resources.ResourceManagementClient/1.3.24"
-        ]
-      },
-      "ResponseHeaders": {
-        "Cache-Control": [
-          "no-cache"
-        ],
-        "Pragma": [
-          "no-cache"
-        ],
-        "x-ms-ratelimit-remaining-subscription-reads": [
-          "11983"
-        ],
-        "x-ms-request-id": [
-          "1a2aadfb-61f6-4740-90b5-1e7778337327"
-        ],
-        "x-ms-correlation-request-id": [
-          "1a2aadfb-61f6-4740-90b5-1e7778337327"
-        ],
-        "x-ms-routing-request-id": [
-          "SOUTHEASTASIA:20201020T032943Z:1a2aadfb-61f6-4740-90b5-1e7778337327"
-        ],
-        "Strict-Transport-Security": [
-          "max-age=31536000; includeSubDomains"
-        ],
-        "X-Content-Type-Options": [
-          "nosniff"
-        ],
-        "Date": [
-          "Tue, 20 Oct 2020 03:29:43 GMT"
+          "11996"
+        ],
+        "x-ms-request-id": [
+          "20ddc125-9e33-44c3-8d71-9a6ad06e0993"
+        ],
+        "x-ms-correlation-request-id": [
+          "20ddc125-9e33-44c3-8d71-9a6ad06e0993"
+        ],
+        "x-ms-routing-request-id": [
+          "KOREASOUTH:20200723T080903Z:20ddc125-9e33-44c3-8d71-9a6ad06e0993"
+        ],
+        "Strict-Transport-Security": [
+          "max-age=31536000; includeSubDomains"
+        ],
+        "X-Content-Type-Options": [
+          "nosniff"
+        ],
+        "Date": [
+          "Thu, 23 Jul 2020 08:09:02 GMT"
         ],
         "Expires": [
           "-1"
@@ -1166,16 +949,16 @@
       "StatusCode": 200
     },
     {
-      "RequestUri": "/subscriptions/45b60d85-fd72-427a-a708-f994d26e593e/operationresults/eyJqb2JJZCI6IlJFU09VUkNFR1JPVVBERUxFVElPTkpPQi1QU1RFU1RSRzgyMTQtRUFTVFVTMkVVQVAiLCJqb2JMb2NhdGlvbiI6ImVhc3R1czJldWFwIn0?api-version=2016-09-01",
-      "EncodedRequestUri": "L3N1YnNjcmlwdGlvbnMvNDViNjBkODUtZmQ3Mi00MjdhLWE3MDgtZjk5NGQyNmU1OTNlL29wZXJhdGlvbnJlc3VsdHMvZXlKcWIySkpaQ0k2SWxKRlUwOVZVa05GUjFKUFZWQkVSVXhGVkVsUFRrcFBRaTFRVTFSRlUxUlNSemd5TVRRdFJVRlRWRlZUTWtWVlFWQWlMQ0pxYjJKTWIyTmhkR2x2YmlJNkltVmhjM1IxY3pKbGRXRndJbjA/YXBpLXZlcnNpb249MjAxNi0wOS0wMQ==",
+      "RequestUri": "/subscriptions/45b60d85-fd72-427a-a708-f994d26e593e/operationresults/eyJqb2JJZCI6IlJFU09VUkNFR1JPVVBERUxFVElPTkpPQi1QU1RFU1RSRzgwMTYtV0VTVFVTIiwiam9iTG9jYXRpb24iOiJ3ZXN0dXMifQ?api-version=2016-09-01",
+      "EncodedRequestUri": "L3N1YnNjcmlwdGlvbnMvNDViNjBkODUtZmQ3Mi00MjdhLWE3MDgtZjk5NGQyNmU1OTNlL29wZXJhdGlvbnJlc3VsdHMvZXlKcWIySkpaQ0k2SWxKRlUwOVZVa05GUjFKUFZWQkVSVXhGVkVsUFRrcFBRaTFRVTFSRlUxUlNSemd3TVRZdFYwVlRWRlZUSWl3aWFtOWlURzlqWVhScGIyNGlPaUozWlhOMGRYTWlmUT9hcGktdmVyc2lvbj0yMDE2LTA5LTAx",
       "RequestMethod": "GET",
       "RequestBody": "",
       "RequestHeaders": {
         "User-Agent": [
-          "FxVersion/4.6.29220.03",
-          "OSName/Windows",
-          "OSVersion/Microsoft.Windows.10.0.19042.",
-          "Microsoft.Azure.Management.Internal.Resources.ResourceManagementClient/1.3.24"
+          "FxVersion/4.6.27817.03",
+          "OSName/Windows",
+          "OSVersion/Microsoft.Windows.10.0.18363.",
+          "Microsoft.Azure.Management.Internal.Resources.ResourceManagementClient/1.3.19"
         ]
       },
       "ResponseHeaders": {
@@ -1186,25 +969,25 @@
           "no-cache"
         ],
         "x-ms-ratelimit-remaining-subscription-reads": [
-          "11982"
-        ],
-        "x-ms-request-id": [
-          "02093972-e2e9-4f76-ba96-393b43d51faa"
-        ],
-        "x-ms-correlation-request-id": [
-          "02093972-e2e9-4f76-ba96-393b43d51faa"
-        ],
-        "x-ms-routing-request-id": [
-          "SOUTHEASTASIA:20201020T032943Z:02093972-e2e9-4f76-ba96-393b43d51faa"
-        ],
-        "Strict-Transport-Security": [
-          "max-age=31536000; includeSubDomains"
-        ],
-        "X-Content-Type-Options": [
-          "nosniff"
-        ],
-        "Date": [
-          "Tue, 20 Oct 2020 03:29:43 GMT"
+          "11995"
+        ],
+        "x-ms-request-id": [
+          "f150d49a-ee62-4367-a025-f194f9bb64e5"
+        ],
+        "x-ms-correlation-request-id": [
+          "f150d49a-ee62-4367-a025-f194f9bb64e5"
+        ],
+        "x-ms-routing-request-id": [
+          "KOREASOUTH:20200723T080903Z:f150d49a-ee62-4367-a025-f194f9bb64e5"
+        ],
+        "Strict-Transport-Security": [
+          "max-age=31536000; includeSubDomains"
+        ],
+        "X-Content-Type-Options": [
+          "nosniff"
+        ],
+        "Date": [
+          "Thu, 23 Jul 2020 08:09:02 GMT"
         ],
         "Expires": [
           "-1"
@@ -1219,7 +1002,7 @@
   ],
   "Names": {
     "Test-StorageFileShareGetUsage": [
-      "pstestrg8214"
+      "pstestrg8016"
     ]
   },
   "Variables": {
