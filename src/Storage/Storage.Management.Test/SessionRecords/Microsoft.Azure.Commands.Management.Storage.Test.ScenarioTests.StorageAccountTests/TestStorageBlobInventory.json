--- conflicted
+++ resolved
@@ -1,35 +1,22 @@
 {
   "Entries": [
     {
-<<<<<<< HEAD
-      "RequestUri": "/subscriptions/45b60d85-fd72-427a-a708-f994d26e593e/resourcegroups/pstestrg7308?api-version=2016-09-01",
-      "EncodedRequestUri": "L3N1YnNjcmlwdGlvbnMvNDViNjBkODUtZmQ3Mi00MjdhLWE3MDgtZjk5NGQyNmU1OTNlL3Jlc291cmNlZ3JvdXBzL3BzdGVzdHJnNzMwOD9hcGktdmVyc2lvbj0yMDE2LTA5LTAx",
-=======
-      "RequestUri": "/subscriptions/45b60d85-fd72-427a-a708-f994d26e593e/resourcegroups/pstestrg3137?api-version=2016-09-01",
-      "EncodedRequestUri": "L3N1YnNjcmlwdGlvbnMvNDViNjBkODUtZmQ3Mi00MjdhLWE3MDgtZjk5NGQyNmU1OTNlL3Jlc291cmNlZ3JvdXBzL3BzdGVzdHJnMzEzNz9hcGktdmVyc2lvbj0yMDE2LTA5LTAx",
->>>>>>> 20e4a17a
+      "RequestUri": "/subscriptions/45b60d85-fd72-427a-a708-f994d26e593e/resourcegroups/pstestrg9971?api-version=2016-09-01",
+      "EncodedRequestUri": "L3N1YnNjcmlwdGlvbnMvNDViNjBkODUtZmQ3Mi00MjdhLWE3MDgtZjk5NGQyNmU1OTNlL3Jlc291cmNlZ3JvdXBzL3BzdGVzdHJnOTk3MT9hcGktdmVyc2lvbj0yMDE2LTA5LTAx",
       "RequestMethod": "PUT",
       "RequestBody": "{\r\n  \"location\": \"eastus2euap\"\r\n}",
       "RequestHeaders": {
         "x-ms-client-request-id": [
-<<<<<<< HEAD
-          "601fc0a4-2565-4b32-9133-793250e1b579"
-=======
-          "9a8dbcbb-c0f6-4e4a-9834-6327864a1bc3"
->>>>>>> 20e4a17a
-        ],
-        "Accept-Language": [
-          "en-US"
-        ],
-        "User-Agent": [
-          "FxVersion/4.6.28207.03",
-          "OSName/Windows",
-          "OSVersion/Microsoft.Windows.10.0.19043.",
-<<<<<<< HEAD
-          "Microsoft.Azure.Management.Internal.Resources.ResourceManagementClient/1.3.39"
-=======
+          "65fb4612-08ed-4bdf-b163-39ed3076659f"
+        ],
+        "Accept-Language": [
+          "en-US"
+        ],
+        "User-Agent": [
+          "FxVersion/4.6.28207.03",
+          "OSName/Windows",
+          "OSVersion/Microsoft.Windows.10.0.19043.",
           "Microsoft.Azure.Management.Internal.Resources.ResourceManagementClient/1.3.45"
->>>>>>> 20e4a17a
         ],
         "Content-Type": [
           "application/json; charset=utf-8"
@@ -46,39 +33,25 @@
           "no-cache"
         ],
         "x-ms-ratelimit-remaining-subscription-writes": [
-          "1188"
-        ],
-        "x-ms-request-id": [
-<<<<<<< HEAD
-          "1dd99018-6b8b-4cf8-96c1-51b2acb93514"
-        ],
-        "x-ms-correlation-request-id": [
-          "1dd99018-6b8b-4cf8-96c1-51b2acb93514"
-        ],
-        "x-ms-routing-request-id": [
-          "SOUTHEASTASIA:20210705T112342Z:1dd99018-6b8b-4cf8-96c1-51b2acb93514"
-=======
-          "757ed7b4-0cc1-4bd3-879b-5dc27e059a16"
-        ],
-        "x-ms-correlation-request-id": [
-          "757ed7b4-0cc1-4bd3-879b-5dc27e059a16"
-        ],
-        "x-ms-routing-request-id": [
-          "SOUTHEASTASIA:20210924T085037Z:757ed7b4-0cc1-4bd3-879b-5dc27e059a16"
->>>>>>> 20e4a17a
-        ],
-        "Strict-Transport-Security": [
-          "max-age=31536000; includeSubDomains"
-        ],
-        "X-Content-Type-Options": [
-          "nosniff"
-        ],
-        "Date": [
-<<<<<<< HEAD
-          "Mon, 05 Jul 2021 11:23:42 GMT"
-=======
-          "Fri, 24 Sep 2021 08:50:36 GMT"
->>>>>>> 20e4a17a
+          "1196"
+        ],
+        "x-ms-request-id": [
+          "2d3ad81b-c2a6-46b7-a7ec-76f80dda5692"
+        ],
+        "x-ms-correlation-request-id": [
+          "2d3ad81b-c2a6-46b7-a7ec-76f80dda5692"
+        ],
+        "x-ms-routing-request-id": [
+          "SOUTHEASTASIA:20210928T050949Z:2d3ad81b-c2a6-46b7-a7ec-76f80dda5692"
+        ],
+        "Strict-Transport-Security": [
+          "max-age=31536000; includeSubDomains"
+        ],
+        "X-Content-Type-Options": [
+          "nosniff"
+        ],
+        "Date": [
+          "Tue, 28 Sep 2021 05:09:49 GMT"
         ],
         "Content-Length": [
           "182"
@@ -90,28 +63,17 @@
           "-1"
         ]
       },
-<<<<<<< HEAD
-      "ResponseBody": "{\r\n  \"id\": \"/subscriptions/45b60d85-fd72-427a-a708-f994d26e593e/resourceGroups/pstestrg7308\",\r\n  \"name\": \"pstestrg7308\",\r\n  \"location\": \"eastus2euap\",\r\n  \"properties\": {\r\n    \"provisioningState\": \"Succeeded\"\r\n  }\r\n}",
-=======
-      "ResponseBody": "{\r\n  \"id\": \"/subscriptions/45b60d85-fd72-427a-a708-f994d26e593e/resourceGroups/pstestrg3137\",\r\n  \"name\": \"pstestrg3137\",\r\n  \"location\": \"eastus2euap\",\r\n  \"properties\": {\r\n    \"provisioningState\": \"Succeeded\"\r\n  }\r\n}",
->>>>>>> 20e4a17a
+      "ResponseBody": "{\r\n  \"id\": \"/subscriptions/45b60d85-fd72-427a-a708-f994d26e593e/resourceGroups/pstestrg9971\",\r\n  \"name\": \"pstestrg9971\",\r\n  \"location\": \"eastus2euap\",\r\n  \"properties\": {\r\n    \"provisioningState\": \"Succeeded\"\r\n  }\r\n}",
       "StatusCode": 201
     },
     {
       "RequestUri": "/subscriptions/45b60d85-fd72-427a-a708-f994d26e593e/providers/Microsoft.Storage/checkNameAvailability?api-version=2021-06-01",
       "EncodedRequestUri": "L3N1YnNjcmlwdGlvbnMvNDViNjBkODUtZmQ3Mi00MjdhLWE3MDgtZjk5NGQyNmU1OTNlL3Byb3ZpZGVycy9NaWNyb3NvZnQuU3RvcmFnZS9jaGVja05hbWVBdmFpbGFiaWxpdHk/YXBpLXZlcnNpb249MjAyMS0wNi0wMQ==",
       "RequestMethod": "POST",
-<<<<<<< HEAD
-      "RequestBody": "{\r\n  \"name\": \"stopstestrg7308\",\r\n  \"type\": \"Microsoft.Storage/storageAccounts\"\r\n}",
-      "RequestHeaders": {
-        "x-ms-client-request-id": [
-          "1a0a8fcd-2858-49d0-8434-a239fe0e4e9d"
-=======
-      "RequestBody": "{\r\n  \"name\": \"stopstestrg3137\",\r\n  \"type\": \"Microsoft.Storage/storageAccounts\"\r\n}",
-      "RequestHeaders": {
-        "x-ms-client-request-id": [
-          "731ab855-69ba-4ec3-912d-9fead56fa76b"
->>>>>>> 20e4a17a
+      "RequestBody": "{\r\n  \"name\": \"stopstestrg9971\",\r\n  \"type\": \"Microsoft.Storage/storageAccounts\"\r\n}",
+      "RequestHeaders": {
+        "x-ms-client-request-id": [
+          "03c8c0b2-dab4-45d7-98ed-8ec181af9b7f"
         ],
         "Accept-Language": [
           "en-US"
@@ -137,11 +99,532 @@
           "no-cache"
         ],
         "x-ms-request-id": [
-<<<<<<< HEAD
-          "08545e2e-94cb-471b-a483-892ba62574b4"
-=======
-          "ea4e7ba3-eb94-4bcc-b714-6220396a65b6"
->>>>>>> 20e4a17a
+          "89012bba-3205-4ede-b3ec-e7592bf3c348"
+        ],
+        "Strict-Transport-Security": [
+          "max-age=31536000; includeSubDomains"
+        ],
+        "Server": [
+          "Microsoft-Azure-Storage-Resource-Provider/1.0,Microsoft-HTTPAPI/2.0 Microsoft-HTTPAPI/2.0"
+        ],
+        "x-ms-ratelimit-remaining-subscription-reads": [
+          "11996"
+        ],
+        "x-ms-correlation-request-id": [
+          "4d32c65a-fd8a-4453-ab95-bdef1bcd7227"
+        ],
+        "x-ms-routing-request-id": [
+          "SOUTHEASTASIA:20210928T050951Z:4d32c65a-fd8a-4453-ab95-bdef1bcd7227"
+        ],
+        "X-Content-Type-Options": [
+          "nosniff"
+        ],
+        "Date": [
+          "Tue, 28 Sep 2021 05:09:51 GMT"
+        ],
+        "Content-Length": [
+          "22"
+        ],
+        "Content-Type": [
+          "application/json"
+        ],
+        "Expires": [
+          "-1"
+        ]
+      },
+      "ResponseBody": "{\r\n  \"nameAvailable\": true\r\n}",
+      "StatusCode": 200
+    },
+    {
+      "RequestUri": "/subscriptions/45b60d85-fd72-427a-a708-f994d26e593e/resourceGroups/pstestrg9971/providers/Microsoft.Storage/storageAccounts/stopstestrg9971?api-version=2021-06-01",
+      "EncodedRequestUri": "L3N1YnNjcmlwdGlvbnMvNDViNjBkODUtZmQ3Mi00MjdhLWE3MDgtZjk5NGQyNmU1OTNlL3Jlc291cmNlR3JvdXBzL3BzdGVzdHJnOTk3MS9wcm92aWRlcnMvTWljcm9zb2Z0LlN0b3JhZ2Uvc3RvcmFnZUFjY291bnRzL3N0b3BzdGVzdHJnOTk3MT9hcGktdmVyc2lvbj0yMDIxLTA2LTAx",
+      "RequestMethod": "PUT",
+      "RequestBody": "{\r\n  \"sku\": {\r\n    \"name\": \"Standard_LRS\"\r\n  },\r\n  \"kind\": \"StorageV2\",\r\n  \"location\": \"eastus2euap\"\r\n}",
+      "RequestHeaders": {
+        "x-ms-client-request-id": [
+          "03c8c0b2-dab4-45d7-98ed-8ec181af9b7f"
+        ],
+        "Accept-Language": [
+          "en-US"
+        ],
+        "User-Agent": [
+          "FxVersion/4.6.28207.03",
+          "OSName/Windows",
+          "OSVersion/Microsoft.Windows.10.0.19043.",
+          "Microsoft.Azure.Management.Storage.StorageManagementClient/23.0.0.0"
+        ],
+        "Content-Type": [
+          "application/json; charset=utf-8"
+        ],
+        "Content-Length": [
+          "103"
+        ]
+      },
+      "ResponseHeaders": {
+        "Cache-Control": [
+          "no-cache"
+        ],
+        "Pragma": [
+          "no-cache"
+        ],
+        "Location": [
+          "https://management.azure.com/subscriptions/45b60d85-fd72-427a-a708-f994d26e593e/providers/Microsoft.Storage/locations/eastus2euap/asyncoperations/e358490f-ca15-4c18-8a7c-a91fb0fe12a3?monitor=true&api-version=2021-06-01"
+        ],
+        "Retry-After": [
+          "17"
+        ],
+        "x-ms-request-id": [
+          "e358490f-ca15-4c18-8a7c-a91fb0fe12a3"
+        ],
+        "Strict-Transport-Security": [
+          "max-age=31536000; includeSubDomains"
+        ],
+        "Server": [
+          "Microsoft-Azure-Storage-Resource-Provider/1.0,Microsoft-HTTPAPI/2.0 Microsoft-HTTPAPI/2.0"
+        ],
+        "x-ms-ratelimit-remaining-subscription-writes": [
+          "1196"
+        ],
+        "x-ms-correlation-request-id": [
+          "e196e040-7198-4d43-8cf5-ea7fc8b965e4"
+        ],
+        "x-ms-routing-request-id": [
+          "SOUTHEASTASIA:20210928T050958Z:e196e040-7198-4d43-8cf5-ea7fc8b965e4"
+        ],
+        "X-Content-Type-Options": [
+          "nosniff"
+        ],
+        "Date": [
+          "Tue, 28 Sep 2021 05:09:57 GMT"
+        ],
+        "Content-Type": [
+          "text/plain; charset=utf-8"
+        ],
+        "Expires": [
+          "-1"
+        ],
+        "Content-Length": [
+          "0"
+        ]
+      },
+      "ResponseBody": "",
+      "StatusCode": 202
+    },
+    {
+      "RequestUri": "/subscriptions/45b60d85-fd72-427a-a708-f994d26e593e/providers/Microsoft.Storage/locations/eastus2euap/asyncoperations/e358490f-ca15-4c18-8a7c-a91fb0fe12a3?monitor=true&api-version=2021-06-01",
+      "EncodedRequestUri": "L3N1YnNjcmlwdGlvbnMvNDViNjBkODUtZmQ3Mi00MjdhLWE3MDgtZjk5NGQyNmU1OTNlL3Byb3ZpZGVycy9NaWNyb3NvZnQuU3RvcmFnZS9sb2NhdGlvbnMvZWFzdHVzMmV1YXAvYXN5bmNvcGVyYXRpb25zL2UzNTg0OTBmLWNhMTUtNGMxOC04YTdjLWE5MWZiMGZlMTJhMz9tb25pdG9yPXRydWUmYXBpLXZlcnNpb249MjAyMS0wNi0wMQ==",
+      "RequestMethod": "GET",
+      "RequestBody": "",
+      "RequestHeaders": {
+        "x-ms-client-request-id": [
+          "03c8c0b2-dab4-45d7-98ed-8ec181af9b7f"
+        ],
+        "User-Agent": [
+          "FxVersion/4.6.28207.03",
+          "OSName/Windows",
+          "OSVersion/Microsoft.Windows.10.0.19043.",
+          "Microsoft.Azure.Management.Storage.StorageManagementClient/23.0.0.0"
+        ]
+      },
+      "ResponseHeaders": {
+        "Cache-Control": [
+          "no-cache"
+        ],
+        "Pragma": [
+          "no-cache"
+        ],
+        "x-ms-request-id": [
+          "f1ed47e6-389c-4b42-b26a-f3536a797598"
+        ],
+        "Strict-Transport-Security": [
+          "max-age=31536000; includeSubDomains"
+        ],
+        "Server": [
+          "Microsoft-Azure-Storage-Resource-Provider/1.0,Microsoft-HTTPAPI/2.0 Microsoft-HTTPAPI/2.0"
+        ],
+        "x-ms-ratelimit-remaining-subscription-reads": [
+          "11995"
+        ],
+        "x-ms-correlation-request-id": [
+          "4f1bed3c-1a97-4279-89d2-b2f9f670a35f"
+        ],
+        "x-ms-routing-request-id": [
+          "SOUTHEASTASIA:20210928T051015Z:4f1bed3c-1a97-4279-89d2-b2f9f670a35f"
+        ],
+        "X-Content-Type-Options": [
+          "nosniff"
+        ],
+        "Date": [
+          "Tue, 28 Sep 2021 05:10:15 GMT"
+        ],
+        "Content-Length": [
+          "1419"
+        ],
+        "Content-Type": [
+          "application/json"
+        ],
+        "Expires": [
+          "-1"
+        ]
+      },
+      "ResponseBody": "{\r\n  \"sku\": {\r\n    \"name\": \"Standard_LRS\",\r\n    \"tier\": \"Standard\"\r\n  },\r\n  \"kind\": \"StorageV2\",\r\n  \"id\": \"/subscriptions/45b60d85-fd72-427a-a708-f994d26e593e/resourceGroups/pstestrg9971/providers/Microsoft.Storage/storageAccounts/stopstestrg9971\",\r\n  \"name\": \"stopstestrg9971\",\r\n  \"type\": \"Microsoft.Storage/storageAccounts\",\r\n  \"location\": \"eastus2euap\",\r\n  \"tags\": {},\r\n  \"properties\": {\r\n    \"keyCreationTime\": {\r\n      \"key1\": \"2021-09-28T05:09:56.5319906Z\",\r\n      \"key2\": \"2021-09-28T05:09:56.5319906Z\"\r\n    },\r\n    \"privateEndpointConnections\": [],\r\n    \"minimumTlsVersion\": \"TLS1_0\",\r\n    \"allowBlobPublicAccess\": true,\r\n    \"networkAcls\": {\r\n      \"bypass\": \"AzureServices\",\r\n      \"virtualNetworkRules\": [],\r\n      \"ipRules\": [],\r\n      \"defaultAction\": \"Allow\"\r\n    },\r\n    \"supportsHttpsTrafficOnly\": true,\r\n    \"encryption\": {\r\n      \"services\": {\r\n        \"file\": {\r\n          \"keyType\": \"Account\",\r\n          \"enabled\": true,\r\n          \"lastEnabledTime\": \"2021-09-28T05:09:56.5319906Z\"\r\n        },\r\n        \"blob\": {\r\n          \"keyType\": \"Account\",\r\n          \"enabled\": true,\r\n          \"lastEnabledTime\": \"2021-09-28T05:09:56.5319906Z\"\r\n        }\r\n      },\r\n      \"keySource\": \"Microsoft.Storage\"\r\n    },\r\n    \"accessTier\": \"Hot\",\r\n    \"provisioningState\": \"Succeeded\",\r\n    \"creationTime\": \"2021-09-28T05:09:56.4382298Z\",\r\n    \"primaryEndpoints\": {\r\n      \"dfs\": \"https://stopstestrg9971.dfs.core.windows.net/\",\r\n      \"web\": \"https://stopstestrg9971.z3.web.core.windows.net/\",\r\n      \"blob\": \"https://stopstestrg9971.blob.core.windows.net/\",\r\n      \"queue\": \"https://stopstestrg9971.queue.core.windows.net/\",\r\n      \"table\": \"https://stopstestrg9971.table.core.windows.net/\",\r\n      \"file\": \"https://stopstestrg9971.file.core.windows.net/\"\r\n    },\r\n    \"primaryLocation\": \"eastus2euap\",\r\n    \"statusOfPrimary\": \"available\"\r\n  }\r\n}",
+      "StatusCode": 200
+    },
+    {
+      "RequestUri": "/subscriptions/45b60d85-fd72-427a-a708-f994d26e593e/resourceGroups/pstestrg9971/providers/Microsoft.Storage/storageAccounts/stopstestrg9971?api-version=2021-06-01",
+      "EncodedRequestUri": "L3N1YnNjcmlwdGlvbnMvNDViNjBkODUtZmQ3Mi00MjdhLWE3MDgtZjk5NGQyNmU1OTNlL3Jlc291cmNlR3JvdXBzL3BzdGVzdHJnOTk3MS9wcm92aWRlcnMvTWljcm9zb2Z0LlN0b3JhZ2Uvc3RvcmFnZUFjY291bnRzL3N0b3BzdGVzdHJnOTk3MT9hcGktdmVyc2lvbj0yMDIxLTA2LTAx",
+      "RequestMethod": "GET",
+      "RequestBody": "",
+      "RequestHeaders": {
+        "x-ms-client-request-id": [
+          "03c8c0b2-dab4-45d7-98ed-8ec181af9b7f"
+        ],
+        "Accept-Language": [
+          "en-US"
+        ],
+        "User-Agent": [
+          "FxVersion/4.6.28207.03",
+          "OSName/Windows",
+          "OSVersion/Microsoft.Windows.10.0.19043.",
+          "Microsoft.Azure.Management.Storage.StorageManagementClient/23.0.0.0"
+        ]
+      },
+      "ResponseHeaders": {
+        "Cache-Control": [
+          "no-cache"
+        ],
+        "Pragma": [
+          "no-cache"
+        ],
+        "x-ms-request-id": [
+          "f8b62b32-d19a-4fe1-8ce1-f8f41184707f"
+        ],
+        "Strict-Transport-Security": [
+          "max-age=31536000; includeSubDomains"
+        ],
+        "Server": [
+          "Microsoft-Azure-Storage-Resource-Provider/1.0,Microsoft-HTTPAPI/2.0 Microsoft-HTTPAPI/2.0"
+        ],
+        "x-ms-ratelimit-remaining-subscription-reads": [
+          "11994"
+        ],
+        "x-ms-correlation-request-id": [
+          "96a1be99-4ab0-4500-8a01-99a3ed6b0e65"
+        ],
+        "x-ms-routing-request-id": [
+          "SOUTHEASTASIA:20210928T051015Z:96a1be99-4ab0-4500-8a01-99a3ed6b0e65"
+        ],
+        "X-Content-Type-Options": [
+          "nosniff"
+        ],
+        "Date": [
+          "Tue, 28 Sep 2021 05:10:15 GMT"
+        ],
+        "Content-Length": [
+          "1419"
+        ],
+        "Content-Type": [
+          "application/json"
+        ],
+        "Expires": [
+          "-1"
+        ]
+      },
+      "ResponseBody": "{\r\n  \"sku\": {\r\n    \"name\": \"Standard_LRS\",\r\n    \"tier\": \"Standard\"\r\n  },\r\n  \"kind\": \"StorageV2\",\r\n  \"id\": \"/subscriptions/45b60d85-fd72-427a-a708-f994d26e593e/resourceGroups/pstestrg9971/providers/Microsoft.Storage/storageAccounts/stopstestrg9971\",\r\n  \"name\": \"stopstestrg9971\",\r\n  \"type\": \"Microsoft.Storage/storageAccounts\",\r\n  \"location\": \"eastus2euap\",\r\n  \"tags\": {},\r\n  \"properties\": {\r\n    \"keyCreationTime\": {\r\n      \"key1\": \"2021-09-28T05:09:56.5319906Z\",\r\n      \"key2\": \"2021-09-28T05:09:56.5319906Z\"\r\n    },\r\n    \"privateEndpointConnections\": [],\r\n    \"minimumTlsVersion\": \"TLS1_0\",\r\n    \"allowBlobPublicAccess\": true,\r\n    \"networkAcls\": {\r\n      \"bypass\": \"AzureServices\",\r\n      \"virtualNetworkRules\": [],\r\n      \"ipRules\": [],\r\n      \"defaultAction\": \"Allow\"\r\n    },\r\n    \"supportsHttpsTrafficOnly\": true,\r\n    \"encryption\": {\r\n      \"services\": {\r\n        \"file\": {\r\n          \"keyType\": \"Account\",\r\n          \"enabled\": true,\r\n          \"lastEnabledTime\": \"2021-09-28T05:09:56.5319906Z\"\r\n        },\r\n        \"blob\": {\r\n          \"keyType\": \"Account\",\r\n          \"enabled\": true,\r\n          \"lastEnabledTime\": \"2021-09-28T05:09:56.5319906Z\"\r\n        }\r\n      },\r\n      \"keySource\": \"Microsoft.Storage\"\r\n    },\r\n    \"accessTier\": \"Hot\",\r\n    \"provisioningState\": \"Succeeded\",\r\n    \"creationTime\": \"2021-09-28T05:09:56.4382298Z\",\r\n    \"primaryEndpoints\": {\r\n      \"dfs\": \"https://stopstestrg9971.dfs.core.windows.net/\",\r\n      \"web\": \"https://stopstestrg9971.z3.web.core.windows.net/\",\r\n      \"blob\": \"https://stopstestrg9971.blob.core.windows.net/\",\r\n      \"queue\": \"https://stopstestrg9971.queue.core.windows.net/\",\r\n      \"table\": \"https://stopstestrg9971.table.core.windows.net/\",\r\n      \"file\": \"https://stopstestrg9971.file.core.windows.net/\"\r\n    },\r\n    \"primaryLocation\": \"eastus2euap\",\r\n    \"statusOfPrimary\": \"available\"\r\n  }\r\n}",
+      "StatusCode": 200
+    },
+    {
+      "RequestUri": "/subscriptions/45b60d85-fd72-427a-a708-f994d26e593e/resourceGroups/pstestrg9971/providers/Microsoft.Storage/storageAccounts/stopstestrg9971?api-version=2021-06-01",
+      "EncodedRequestUri": "L3N1YnNjcmlwdGlvbnMvNDViNjBkODUtZmQ3Mi00MjdhLWE3MDgtZjk5NGQyNmU1OTNlL3Jlc291cmNlR3JvdXBzL3BzdGVzdHJnOTk3MS9wcm92aWRlcnMvTWljcm9zb2Z0LlN0b3JhZ2Uvc3RvcmFnZUFjY291bnRzL3N0b3BzdGVzdHJnOTk3MT9hcGktdmVyc2lvbj0yMDIxLTA2LTAx",
+      "RequestMethod": "GET",
+      "RequestBody": "",
+      "RequestHeaders": {
+        "x-ms-client-request-id": [
+          "205dcc92-d03f-49ad-b87b-9b6e89f320c5"
+        ],
+        "Accept-Language": [
+          "en-US"
+        ],
+        "User-Agent": [
+          "FxVersion/4.6.28207.03",
+          "OSName/Windows",
+          "OSVersion/Microsoft.Windows.10.0.19043.",
+          "Microsoft.Azure.Management.Storage.StorageManagementClient/23.0.0.0"
+        ]
+      },
+      "ResponseHeaders": {
+        "Cache-Control": [
+          "no-cache"
+        ],
+        "Pragma": [
+          "no-cache"
+        ],
+        "x-ms-request-id": [
+          "dd7767a0-d950-42f6-aaf3-451bb7a16ad2"
+        ],
+        "Strict-Transport-Security": [
+          "max-age=31536000; includeSubDomains"
+        ],
+        "Server": [
+          "Microsoft-Azure-Storage-Resource-Provider/1.0,Microsoft-HTTPAPI/2.0 Microsoft-HTTPAPI/2.0"
+        ],
+        "x-ms-ratelimit-remaining-subscription-reads": [
+          "11992"
+        ],
+        "x-ms-correlation-request-id": [
+          "94b68114-3577-4945-97ed-df8b84728979"
+        ],
+        "x-ms-routing-request-id": [
+          "SOUTHEASTASIA:20210928T051022Z:94b68114-3577-4945-97ed-df8b84728979"
+        ],
+        "X-Content-Type-Options": [
+          "nosniff"
+        ],
+        "Date": [
+          "Tue, 28 Sep 2021 05:10:22 GMT"
+        ],
+        "Content-Length": [
+          "1419"
+        ],
+        "Content-Type": [
+          "application/json"
+        ],
+        "Expires": [
+          "-1"
+        ]
+      },
+      "ResponseBody": "{\r\n  \"sku\": {\r\n    \"name\": \"Standard_LRS\",\r\n    \"tier\": \"Standard\"\r\n  },\r\n  \"kind\": \"StorageV2\",\r\n  \"id\": \"/subscriptions/45b60d85-fd72-427a-a708-f994d26e593e/resourceGroups/pstestrg9971/providers/Microsoft.Storage/storageAccounts/stopstestrg9971\",\r\n  \"name\": \"stopstestrg9971\",\r\n  \"type\": \"Microsoft.Storage/storageAccounts\",\r\n  \"location\": \"eastus2euap\",\r\n  \"tags\": {},\r\n  \"properties\": {\r\n    \"keyCreationTime\": {\r\n      \"key1\": \"2021-09-28T05:09:56.5319906Z\",\r\n      \"key2\": \"2021-09-28T05:09:56.5319906Z\"\r\n    },\r\n    \"privateEndpointConnections\": [],\r\n    \"minimumTlsVersion\": \"TLS1_0\",\r\n    \"allowBlobPublicAccess\": true,\r\n    \"networkAcls\": {\r\n      \"bypass\": \"AzureServices\",\r\n      \"virtualNetworkRules\": [],\r\n      \"ipRules\": [],\r\n      \"defaultAction\": \"Allow\"\r\n    },\r\n    \"supportsHttpsTrafficOnly\": true,\r\n    \"encryption\": {\r\n      \"services\": {\r\n        \"file\": {\r\n          \"keyType\": \"Account\",\r\n          \"enabled\": true,\r\n          \"lastEnabledTime\": \"2021-09-28T05:09:56.5319906Z\"\r\n        },\r\n        \"blob\": {\r\n          \"keyType\": \"Account\",\r\n          \"enabled\": true,\r\n          \"lastEnabledTime\": \"2021-09-28T05:09:56.5319906Z\"\r\n        }\r\n      },\r\n      \"keySource\": \"Microsoft.Storage\"\r\n    },\r\n    \"accessTier\": \"Hot\",\r\n    \"provisioningState\": \"Succeeded\",\r\n    \"creationTime\": \"2021-09-28T05:09:56.4382298Z\",\r\n    \"primaryEndpoints\": {\r\n      \"dfs\": \"https://stopstestrg9971.dfs.core.windows.net/\",\r\n      \"web\": \"https://stopstestrg9971.z3.web.core.windows.net/\",\r\n      \"blob\": \"https://stopstestrg9971.blob.core.windows.net/\",\r\n      \"queue\": \"https://stopstestrg9971.queue.core.windows.net/\",\r\n      \"table\": \"https://stopstestrg9971.table.core.windows.net/\",\r\n      \"file\": \"https://stopstestrg9971.file.core.windows.net/\"\r\n    },\r\n    \"primaryLocation\": \"eastus2euap\",\r\n    \"statusOfPrimary\": \"available\"\r\n  }\r\n}",
+      "StatusCode": 200
+    },
+    {
+      "RequestUri": "/subscriptions/45b60d85-fd72-427a-a708-f994d26e593e/resourceGroups/pstestrg9971/providers/Microsoft.Storage/storageAccounts/stopstestrg9971?api-version=2021-06-01",
+      "EncodedRequestUri": "L3N1YnNjcmlwdGlvbnMvNDViNjBkODUtZmQ3Mi00MjdhLWE3MDgtZjk5NGQyNmU1OTNlL3Jlc291cmNlR3JvdXBzL3BzdGVzdHJnOTk3MS9wcm92aWRlcnMvTWljcm9zb2Z0LlN0b3JhZ2Uvc3RvcmFnZUFjY291bnRzL3N0b3BzdGVzdHJnOTk3MT9hcGktdmVyc2lvbj0yMDIxLTA2LTAx",
+      "RequestMethod": "GET",
+      "RequestBody": "",
+      "RequestHeaders": {
+        "x-ms-client-request-id": [
+          "811ec319-737f-408c-9438-0a45a5461466"
+        ],
+        "Accept-Language": [
+          "en-US"
+        ],
+        "User-Agent": [
+          "FxVersion/4.6.28207.03",
+          "OSName/Windows",
+          "OSVersion/Microsoft.Windows.10.0.19043.",
+          "Microsoft.Azure.Management.Storage.StorageManagementClient/23.0.0.0"
+        ]
+      },
+      "ResponseHeaders": {
+        "Cache-Control": [
+          "no-cache"
+        ],
+        "Pragma": [
+          "no-cache"
+        ],
+        "x-ms-request-id": [
+          "d38cd8c1-0d57-4323-ac14-38d5ab3d89d0"
+        ],
+        "Strict-Transport-Security": [
+          "max-age=31536000; includeSubDomains"
+        ],
+        "Server": [
+          "Microsoft-Azure-Storage-Resource-Provider/1.0,Microsoft-HTTPAPI/2.0 Microsoft-HTTPAPI/2.0"
+        ],
+        "x-ms-ratelimit-remaining-subscription-reads": [
+          "11991"
+        ],
+        "x-ms-correlation-request-id": [
+          "5bdedd51-04c5-4892-8b92-8f65f5ebd2a7"
+        ],
+        "x-ms-routing-request-id": [
+          "SOUTHEASTASIA:20210928T051025Z:5bdedd51-04c5-4892-8b92-8f65f5ebd2a7"
+        ],
+        "X-Content-Type-Options": [
+          "nosniff"
+        ],
+        "Date": [
+          "Tue, 28 Sep 2021 05:10:24 GMT"
+        ],
+        "Content-Length": [
+          "1419"
+        ],
+        "Content-Type": [
+          "application/json"
+        ],
+        "Expires": [
+          "-1"
+        ]
+      },
+      "ResponseBody": "{\r\n  \"sku\": {\r\n    \"name\": \"Standard_LRS\",\r\n    \"tier\": \"Standard\"\r\n  },\r\n  \"kind\": \"StorageV2\",\r\n  \"id\": \"/subscriptions/45b60d85-fd72-427a-a708-f994d26e593e/resourceGroups/pstestrg9971/providers/Microsoft.Storage/storageAccounts/stopstestrg9971\",\r\n  \"name\": \"stopstestrg9971\",\r\n  \"type\": \"Microsoft.Storage/storageAccounts\",\r\n  \"location\": \"eastus2euap\",\r\n  \"tags\": {},\r\n  \"properties\": {\r\n    \"keyCreationTime\": {\r\n      \"key1\": \"2021-09-28T05:09:56.5319906Z\",\r\n      \"key2\": \"2021-09-28T05:09:56.5319906Z\"\r\n    },\r\n    \"privateEndpointConnections\": [],\r\n    \"minimumTlsVersion\": \"TLS1_0\",\r\n    \"allowBlobPublicAccess\": true,\r\n    \"networkAcls\": {\r\n      \"bypass\": \"AzureServices\",\r\n      \"virtualNetworkRules\": [],\r\n      \"ipRules\": [],\r\n      \"defaultAction\": \"Allow\"\r\n    },\r\n    \"supportsHttpsTrafficOnly\": true,\r\n    \"encryption\": {\r\n      \"services\": {\r\n        \"file\": {\r\n          \"keyType\": \"Account\",\r\n          \"enabled\": true,\r\n          \"lastEnabledTime\": \"2021-09-28T05:09:56.5319906Z\"\r\n        },\r\n        \"blob\": {\r\n          \"keyType\": \"Account\",\r\n          \"enabled\": true,\r\n          \"lastEnabledTime\": \"2021-09-28T05:09:56.5319906Z\"\r\n        }\r\n      },\r\n      \"keySource\": \"Microsoft.Storage\"\r\n    },\r\n    \"accessTier\": \"Hot\",\r\n    \"provisioningState\": \"Succeeded\",\r\n    \"creationTime\": \"2021-09-28T05:09:56.4382298Z\",\r\n    \"primaryEndpoints\": {\r\n      \"dfs\": \"https://stopstestrg9971.dfs.core.windows.net/\",\r\n      \"web\": \"https://stopstestrg9971.z3.web.core.windows.net/\",\r\n      \"blob\": \"https://stopstestrg9971.blob.core.windows.net/\",\r\n      \"queue\": \"https://stopstestrg9971.queue.core.windows.net/\",\r\n      \"table\": \"https://stopstestrg9971.table.core.windows.net/\",\r\n      \"file\": \"https://stopstestrg9971.file.core.windows.net/\"\r\n    },\r\n    \"primaryLocation\": \"eastus2euap\",\r\n    \"statusOfPrimary\": \"available\"\r\n  }\r\n}",
+      "StatusCode": 200
+    },
+    {
+      "RequestUri": "/subscriptions/45b60d85-fd72-427a-a708-f994d26e593e/resourceGroups/pstestrg9971/providers/Microsoft.Storage/storageAccounts/stopstestrg9971?api-version=2021-06-01",
+      "EncodedRequestUri": "L3N1YnNjcmlwdGlvbnMvNDViNjBkODUtZmQ3Mi00MjdhLWE3MDgtZjk5NGQyNmU1OTNlL3Jlc291cmNlR3JvdXBzL3BzdGVzdHJnOTk3MS9wcm92aWRlcnMvTWljcm9zb2Z0LlN0b3JhZ2Uvc3RvcmFnZUFjY291bnRzL3N0b3BzdGVzdHJnOTk3MT9hcGktdmVyc2lvbj0yMDIxLTA2LTAx",
+      "RequestMethod": "GET",
+      "RequestBody": "",
+      "RequestHeaders": {
+        "x-ms-client-request-id": [
+          "72b59701-3b7f-4857-8d79-511aa684a155"
+        ],
+        "Accept-Language": [
+          "en-US"
+        ],
+        "User-Agent": [
+          "FxVersion/4.6.28207.03",
+          "OSName/Windows",
+          "OSVersion/Microsoft.Windows.10.0.19043.",
+          "Microsoft.Azure.Management.Storage.StorageManagementClient/23.0.0.0"
+        ]
+      },
+      "ResponseHeaders": {
+        "Cache-Control": [
+          "no-cache"
+        ],
+        "Pragma": [
+          "no-cache"
+        ],
+        "x-ms-request-id": [
+          "e0a07f24-fbec-4676-8ea4-59f8f0a584a1"
+        ],
+        "Strict-Transport-Security": [
+          "max-age=31536000; includeSubDomains"
+        ],
+        "Server": [
+          "Microsoft-Azure-Storage-Resource-Provider/1.0,Microsoft-HTTPAPI/2.0 Microsoft-HTTPAPI/2.0"
+        ],
+        "x-ms-ratelimit-remaining-subscription-reads": [
+          "11953"
+        ],
+        "x-ms-correlation-request-id": [
+          "65fa1410-2b73-44f4-b3d5-015ccd3dc738"
+        ],
+        "x-ms-routing-request-id": [
+          "SOUTHEASTASIA:20210928T051026Z:65fa1410-2b73-44f4-b3d5-015ccd3dc738"
+        ],
+        "X-Content-Type-Options": [
+          "nosniff"
+        ],
+        "Date": [
+          "Tue, 28 Sep 2021 05:10:26 GMT"
+        ],
+        "Content-Length": [
+          "1419"
+        ],
+        "Content-Type": [
+          "application/json"
+        ],
+        "Expires": [
+          "-1"
+        ]
+      },
+      "ResponseBody": "{\r\n  \"sku\": {\r\n    \"name\": \"Standard_LRS\",\r\n    \"tier\": \"Standard\"\r\n  },\r\n  \"kind\": \"StorageV2\",\r\n  \"id\": \"/subscriptions/45b60d85-fd72-427a-a708-f994d26e593e/resourceGroups/pstestrg9971/providers/Microsoft.Storage/storageAccounts/stopstestrg9971\",\r\n  \"name\": \"stopstestrg9971\",\r\n  \"type\": \"Microsoft.Storage/storageAccounts\",\r\n  \"location\": \"eastus2euap\",\r\n  \"tags\": {},\r\n  \"properties\": {\r\n    \"keyCreationTime\": {\r\n      \"key1\": \"2021-09-28T05:09:56.5319906Z\",\r\n      \"key2\": \"2021-09-28T05:09:56.5319906Z\"\r\n    },\r\n    \"privateEndpointConnections\": [],\r\n    \"minimumTlsVersion\": \"TLS1_0\",\r\n    \"allowBlobPublicAccess\": true,\r\n    \"networkAcls\": {\r\n      \"bypass\": \"AzureServices\",\r\n      \"virtualNetworkRules\": [],\r\n      \"ipRules\": [],\r\n      \"defaultAction\": \"Allow\"\r\n    },\r\n    \"supportsHttpsTrafficOnly\": true,\r\n    \"encryption\": {\r\n      \"services\": {\r\n        \"file\": {\r\n          \"keyType\": \"Account\",\r\n          \"enabled\": true,\r\n          \"lastEnabledTime\": \"2021-09-28T05:09:56.5319906Z\"\r\n        },\r\n        \"blob\": {\r\n          \"keyType\": \"Account\",\r\n          \"enabled\": true,\r\n          \"lastEnabledTime\": \"2021-09-28T05:09:56.5319906Z\"\r\n        }\r\n      },\r\n      \"keySource\": \"Microsoft.Storage\"\r\n    },\r\n    \"accessTier\": \"Hot\",\r\n    \"provisioningState\": \"Succeeded\",\r\n    \"creationTime\": \"2021-09-28T05:09:56.4382298Z\",\r\n    \"primaryEndpoints\": {\r\n      \"dfs\": \"https://stopstestrg9971.dfs.core.windows.net/\",\r\n      \"web\": \"https://stopstestrg9971.z3.web.core.windows.net/\",\r\n      \"blob\": \"https://stopstestrg9971.blob.core.windows.net/\",\r\n      \"queue\": \"https://stopstestrg9971.queue.core.windows.net/\",\r\n      \"table\": \"https://stopstestrg9971.table.core.windows.net/\",\r\n      \"file\": \"https://stopstestrg9971.file.core.windows.net/\"\r\n    },\r\n    \"primaryLocation\": \"eastus2euap\",\r\n    \"statusOfPrimary\": \"available\"\r\n  }\r\n}",
+      "StatusCode": 200
+    },
+    {
+      "RequestUri": "/subscriptions/45b60d85-fd72-427a-a708-f994d26e593e/resourceGroups/pstestrg9971/providers/Microsoft.Storage/storageAccounts/stopstestrg9971/blobServices/default/containers/containerpstestrg9971?api-version=2021-06-01",
+      "EncodedRequestUri": "L3N1YnNjcmlwdGlvbnMvNDViNjBkODUtZmQ3Mi00MjdhLWE3MDgtZjk5NGQyNmU1OTNlL3Jlc291cmNlR3JvdXBzL3BzdGVzdHJnOTk3MS9wcm92aWRlcnMvTWljcm9zb2Z0LlN0b3JhZ2Uvc3RvcmFnZUFjY291bnRzL3N0b3BzdGVzdHJnOTk3MS9ibG9iU2VydmljZXMvZGVmYXVsdC9jb250YWluZXJzL2NvbnRhaW5lcnBzdGVzdHJnOTk3MT9hcGktdmVyc2lvbj0yMDIxLTA2LTAx",
+      "RequestMethod": "PUT",
+      "RequestBody": "{}",
+      "RequestHeaders": {
+        "x-ms-client-request-id": [
+          "8f2fea70-704a-4bbc-834b-3ad6a7ba0321"
+        ],
+        "Accept-Language": [
+          "en-US"
+        ],
+        "User-Agent": [
+          "FxVersion/4.6.28207.03",
+          "OSName/Windows",
+          "OSVersion/Microsoft.Windows.10.0.19043.",
+          "Microsoft.Azure.Management.Storage.StorageManagementClient/23.0.0.0"
+        ],
+        "Content-Type": [
+          "application/json; charset=utf-8"
+        ],
+        "Content-Length": [
+          "2"
+        ]
+      },
+      "ResponseHeaders": {
+        "Cache-Control": [
+          "no-cache"
+        ],
+        "Pragma": [
+          "no-cache"
+        ],
+        "ETag": [
+          "\"0x8D9823E42E66F55\""
+        ],
+        "x-ms-request-id": [
+          "f80efa3f-69d3-4434-a10f-2034a0bc8e63"
+        ],
+        "Strict-Transport-Security": [
+          "max-age=31536000; includeSubDomains"
+        ],
+        "Server": [
+          "Microsoft-Azure-Storage-Resource-Provider/1.0,Microsoft-HTTPAPI/2.0 Microsoft-HTTPAPI/2.0"
+        ],
+        "x-ms-ratelimit-remaining-subscription-writes": [
+          "1199"
+        ],
+        "x-ms-correlation-request-id": [
+          "df4884e4-349b-40f9-bb1d-733cf61d7c11"
+        ],
+        "x-ms-routing-request-id": [
+          "SOUTHEASTASIA:20210928T051017Z:df4884e4-349b-40f9-bb1d-733cf61d7c11"
+        ],
+        "X-Content-Type-Options": [
+          "nosniff"
+        ],
+        "Date": [
+          "Tue, 28 Sep 2021 05:10:16 GMT"
+        ],
+        "Content-Length": [
+          "300"
+        ],
+        "Content-Type": [
+          "application/json"
+        ],
+        "Expires": [
+          "-1"
+        ]
+      },
+      "ResponseBody": "{\r\n  \"id\": \"/subscriptions/45b60d85-fd72-427a-a708-f994d26e593e/resourceGroups/pstestrg9971/providers/Microsoft.Storage/storageAccounts/stopstestrg9971/blobServices/default/containers/containerpstestrg9971\",\r\n  \"name\": \"containerpstestrg9971\",\r\n  \"type\": \"Microsoft.Storage/storageAccounts/blobServices/containers\"\r\n}",
+      "StatusCode": 201
+    },
+    {
+      "RequestUri": "/subscriptions/45b60d85-fd72-427a-a708-f994d26e593e/resourceGroups/pstestrg9971/providers/Microsoft.Storage/storageAccounts/stopstestrg9971/blobServices/default/containers/containerpstestrg9971?api-version=2021-06-01",
+      "EncodedRequestUri": "L3N1YnNjcmlwdGlvbnMvNDViNjBkODUtZmQ3Mi00MjdhLWE3MDgtZjk5NGQyNmU1OTNlL3Jlc291cmNlR3JvdXBzL3BzdGVzdHJnOTk3MS9wcm92aWRlcnMvTWljcm9zb2Z0LlN0b3JhZ2Uvc3RvcmFnZUFjY291bnRzL3N0b3BzdGVzdHJnOTk3MS9ibG9iU2VydmljZXMvZGVmYXVsdC9jb250YWluZXJzL2NvbnRhaW5lcnBzdGVzdHJnOTk3MT9hcGktdmVyc2lvbj0yMDIxLTA2LTAx",
+      "RequestMethod": "GET",
+      "RequestBody": "",
+      "RequestHeaders": {
+        "x-ms-client-request-id": [
+          "8f2fea70-704a-4bbc-834b-3ad6a7ba0321"
+        ],
+        "Accept-Language": [
+          "en-US"
+        ],
+        "User-Agent": [
+          "FxVersion/4.6.28207.03",
+          "OSName/Windows",
+          "OSVersion/Microsoft.Windows.10.0.19043.",
+          "Microsoft.Azure.Management.Storage.StorageManagementClient/23.0.0.0"
+        ]
+      },
+      "ResponseHeaders": {
+        "Cache-Control": [
+          "no-cache"
+        ],
+        "Pragma": [
+          "no-cache"
+        ],
+        "ETag": [
+          "\"0x8D9823E42E66F55\""
+        ],
+        "x-ms-request-id": [
+          "73044d92-281d-49d3-bcb6-96ee78d09219"
         ],
         "Strict-Transport-Security": [
           "max-age=31536000; includeSubDomains"
@@ -153,30 +636,19 @@
           "11999"
         ],
         "x-ms-correlation-request-id": [
-<<<<<<< HEAD
-          "6291ea40-9fd6-46b8-9bc7-21e08e106a15"
-        ],
-        "x-ms-routing-request-id": [
-          "SOUTHEASTASIA:20210705T112343Z:6291ea40-9fd6-46b8-9bc7-21e08e106a15"
-=======
-          "8011f9e6-83e6-42d5-b031-b5f5d5728cb5"
-        ],
-        "x-ms-routing-request-id": [
-          "SOUTHEASTASIA:20210924T085039Z:8011f9e6-83e6-42d5-b031-b5f5d5728cb5"
->>>>>>> 20e4a17a
-        ],
-        "X-Content-Type-Options": [
-          "nosniff"
-        ],
-        "Date": [
-<<<<<<< HEAD
-          "Mon, 05 Jul 2021 11:23:43 GMT"
-=======
-          "Fri, 24 Sep 2021 08:50:38 GMT"
->>>>>>> 20e4a17a
-        ],
-        "Content-Length": [
-          "22"
+          "50723bcd-6271-4cdd-a3f4-9a9af82b8dd1"
+        ],
+        "x-ms-routing-request-id": [
+          "SOUTHEASTASIA:20210928T051017Z:50723bcd-6271-4cdd-a3f4-9a9af82b8dd1"
+        ],
+        "X-Content-Type-Options": [
+          "nosniff"
+        ],
+        "Date": [
+          "Tue, 28 Sep 2021 05:10:16 GMT"
+        ],
+        "Content-Length": [
+          "694"
         ],
         "Content-Type": [
           "application/json"
@@ -185,26 +657,17 @@
           "-1"
         ]
       },
-      "ResponseBody": "{\r\n  \"nameAvailable\": true\r\n}",
-      "StatusCode": 200
-    },
-    {
-<<<<<<< HEAD
-      "RequestUri": "/subscriptions/45b60d85-fd72-427a-a708-f994d26e593e/resourceGroups/pstestrg7308/providers/Microsoft.Storage/storageAccounts/stopstestrg7308?api-version=2021-04-01",
-      "EncodedRequestUri": "L3N1YnNjcmlwdGlvbnMvNDViNjBkODUtZmQ3Mi00MjdhLWE3MDgtZjk5NGQyNmU1OTNlL3Jlc291cmNlR3JvdXBzL3BzdGVzdHJnNzMwOC9wcm92aWRlcnMvTWljcm9zb2Z0LlN0b3JhZ2Uvc3RvcmFnZUFjY291bnRzL3N0b3BzdGVzdHJnNzMwOD9hcGktdmVyc2lvbj0yMDIxLTA0LTAx",
-=======
-      "RequestUri": "/subscriptions/45b60d85-fd72-427a-a708-f994d26e593e/resourceGroups/pstestrg3137/providers/Microsoft.Storage/storageAccounts/stopstestrg3137?api-version=2021-06-01",
-      "EncodedRequestUri": "L3N1YnNjcmlwdGlvbnMvNDViNjBkODUtZmQ3Mi00MjdhLWE3MDgtZjk5NGQyNmU1OTNlL3Jlc291cmNlR3JvdXBzL3BzdGVzdHJnMzEzNy9wcm92aWRlcnMvTWljcm9zb2Z0LlN0b3JhZ2Uvc3RvcmFnZUFjY291bnRzL3N0b3BzdGVzdHJnMzEzNz9hcGktdmVyc2lvbj0yMDIxLTA2LTAx",
->>>>>>> 20e4a17a
+      "ResponseBody": "{\r\n  \"id\": \"/subscriptions/45b60d85-fd72-427a-a708-f994d26e593e/resourceGroups/pstestrg9971/providers/Microsoft.Storage/storageAccounts/stopstestrg9971/blobServices/default/containers/containerpstestrg9971\",\r\n  \"name\": \"containerpstestrg9971\",\r\n  \"type\": \"Microsoft.Storage/storageAccounts/blobServices/containers\",\r\n  \"etag\": \"\\\"0x8D9823E42E66F55\\\"\",\r\n  \"properties\": {\r\n    \"deleted\": false,\r\n    \"remainingRetentionDays\": 0,\r\n    \"defaultEncryptionScope\": \"$account-encryption-key\",\r\n    \"denyEncryptionScopeOverride\": false,\r\n    \"publicAccess\": \"None\",\r\n    \"leaseStatus\": \"Unlocked\",\r\n    \"leaseState\": \"Available\",\r\n    \"lastModifiedTime\": \"2021-09-28T05:10:17Z\",\r\n    \"legalHold\": {\r\n      \"hasLegalHold\": false,\r\n      \"tags\": []\r\n    },\r\n    \"hasImmutabilityPolicy\": false,\r\n    \"hasLegalHold\": false\r\n  }\r\n}",
+      "StatusCode": 200
+    },
+    {
+      "RequestUri": "/subscriptions/45b60d85-fd72-427a-a708-f994d26e593e/resourceGroups/pstestrg9971/providers/Microsoft.Storage/storageAccounts/stopstestrg9971/blobServices/default?api-version=2021-06-01",
+      "EncodedRequestUri": "L3N1YnNjcmlwdGlvbnMvNDViNjBkODUtZmQ3Mi00MjdhLWE3MDgtZjk5NGQyNmU1OTNlL3Jlc291cmNlR3JvdXBzL3BzdGVzdHJnOTk3MS9wcm92aWRlcnMvTWljcm9zb2Z0LlN0b3JhZ2Uvc3RvcmFnZUFjY291bnRzL3N0b3BzdGVzdHJnOTk3MS9ibG9iU2VydmljZXMvZGVmYXVsdD9hcGktdmVyc2lvbj0yMDIxLTA2LTAx",
       "RequestMethod": "PUT",
-      "RequestBody": "{\r\n  \"sku\": {\r\n    \"name\": \"Standard_LRS\"\r\n  },\r\n  \"kind\": \"StorageV2\",\r\n  \"location\": \"eastus2euap\"\r\n}",
-      "RequestHeaders": {
-        "x-ms-client-request-id": [
-<<<<<<< HEAD
-          "1a0a8fcd-2858-49d0-8434-a239fe0e4e9d"
-=======
-          "731ab855-69ba-4ec3-912d-9fead56fa76b"
->>>>>>> 20e4a17a
+      "RequestBody": "{\r\n  \"properties\": {\r\n    \"isVersioningEnabled\": true\r\n  }\r\n}",
+      "RequestHeaders": {
+        "x-ms-client-request-id": [
+          "62a7e547-3949-42f6-8635-36312cd6bef4"
         ],
         "Accept-Language": [
           "en-US"
@@ -219,32 +682,219 @@
           "application/json; charset=utf-8"
         ],
         "Content-Length": [
-          "103"
-        ]
-      },
-      "ResponseHeaders": {
-        "Cache-Control": [
-          "no-cache"
-        ],
-        "Pragma": [
-          "no-cache"
-        ],
-        "Location": [
-<<<<<<< HEAD
-          "https://management.azure.com/subscriptions/45b60d85-fd72-427a-a708-f994d26e593e/providers/Microsoft.Storage/locations/eastus2euap/asyncoperations/26c1e83f-2737-4cea-b5bb-e9ddd7a7b6b4?monitor=true&api-version=2021-04-01"
-=======
-          "https://management.azure.com/subscriptions/45b60d85-fd72-427a-a708-f994d26e593e/providers/Microsoft.Storage/locations/eastus2euap/asyncoperations/91995e22-ee89-4507-88d1-944932021582?monitor=true&api-version=2021-06-01"
->>>>>>> 20e4a17a
-        ],
-        "Retry-After": [
-          "17"
-        ],
-        "x-ms-request-id": [
-<<<<<<< HEAD
-          "26c1e83f-2737-4cea-b5bb-e9ddd7a7b6b4"
-=======
-          "91995e22-ee89-4507-88d1-944932021582"
->>>>>>> 20e4a17a
+          "61"
+        ]
+      },
+      "ResponseHeaders": {
+        "Cache-Control": [
+          "no-cache"
+        ],
+        "Pragma": [
+          "no-cache"
+        ],
+        "x-ms-request-id": [
+          "4b125897-8059-4f29-9341-75fbab0e494f"
+        ],
+        "Strict-Transport-Security": [
+          "max-age=31536000; includeSubDomains"
+        ],
+        "Server": [
+          "Microsoft-Azure-Storage-Resource-Provider/1.0,Microsoft-HTTPAPI/2.0 Microsoft-HTTPAPI/2.0"
+        ],
+        "x-ms-ratelimit-remaining-subscription-writes": [
+          "1198"
+        ],
+        "x-ms-correlation-request-id": [
+          "6294d116-b5b6-40c3-b45d-0c6e2dca4a2e"
+        ],
+        "x-ms-routing-request-id": [
+          "SOUTHEASTASIA:20210928T051018Z:6294d116-b5b6-40c3-b45d-0c6e2dca4a2e"
+        ],
+        "X-Content-Type-Options": [
+          "nosniff"
+        ],
+        "Date": [
+          "Tue, 28 Sep 2021 05:10:17 GMT"
+        ],
+        "Content-Length": [
+          "284"
+        ],
+        "Content-Type": [
+          "application/json"
+        ],
+        "Expires": [
+          "-1"
+        ]
+      },
+      "ResponseBody": "{\r\n  \"id\": \"/subscriptions/45b60d85-fd72-427a-a708-f994d26e593e/resourceGroups/pstestrg9971/providers/Microsoft.Storage/storageAccounts/stopstestrg9971/blobServices/default\",\r\n  \"name\": \"default\",\r\n  \"type\": \"Microsoft.Storage/storageAccounts/blobServices\",\r\n  \"properties\": {\r\n    \"isVersioningEnabled\": true\r\n  }\r\n}",
+      "StatusCode": 200
+    },
+    {
+      "RequestUri": "/subscriptions/45b60d85-fd72-427a-a708-f994d26e593e/resourceGroups/pstestrg9971/providers/Microsoft.Storage/storageAccounts/stopstestrg9971/blobServices/default?api-version=2021-06-01",
+      "EncodedRequestUri": "L3N1YnNjcmlwdGlvbnMvNDViNjBkODUtZmQ3Mi00MjdhLWE3MDgtZjk5NGQyNmU1OTNlL3Jlc291cmNlR3JvdXBzL3BzdGVzdHJnOTk3MS9wcm92aWRlcnMvTWljcm9zb2Z0LlN0b3JhZ2Uvc3RvcmFnZUFjY291bnRzL3N0b3BzdGVzdHJnOTk3MS9ibG9iU2VydmljZXMvZGVmYXVsdD9hcGktdmVyc2lvbj0yMDIxLTA2LTAx",
+      "RequestMethod": "GET",
+      "RequestBody": "",
+      "RequestHeaders": {
+        "x-ms-client-request-id": [
+          "62a7e547-3949-42f6-8635-36312cd6bef4"
+        ],
+        "Accept-Language": [
+          "en-US"
+        ],
+        "User-Agent": [
+          "FxVersion/4.6.28207.03",
+          "OSName/Windows",
+          "OSVersion/Microsoft.Windows.10.0.19043.",
+          "Microsoft.Azure.Management.Storage.StorageManagementClient/23.0.0.0"
+        ]
+      },
+      "ResponseHeaders": {
+        "Cache-Control": [
+          "no-cache"
+        ],
+        "Pragma": [
+          "no-cache"
+        ],
+        "x-ms-request-id": [
+          "5cfb4841-3661-4f82-abe7-381adad94e0b"
+        ],
+        "Strict-Transport-Security": [
+          "max-age=31536000; includeSubDomains"
+        ],
+        "Server": [
+          "Microsoft-Azure-Storage-Resource-Provider/1.0,Microsoft-HTTPAPI/2.0 Microsoft-HTTPAPI/2.0"
+        ],
+        "x-ms-ratelimit-remaining-subscription-reads": [
+          "11998"
+        ],
+        "x-ms-correlation-request-id": [
+          "fe3b024d-d94f-4b80-bfa5-b0fe7dd906e1"
+        ],
+        "x-ms-routing-request-id": [
+          "SOUTHEASTASIA:20210928T051018Z:fe3b024d-d94f-4b80-bfa5-b0fe7dd906e1"
+        ],
+        "X-Content-Type-Options": [
+          "nosniff"
+        ],
+        "Date": [
+          "Tue, 28 Sep 2021 05:10:17 GMT"
+        ],
+        "Content-Length": [
+          "398"
+        ],
+        "Content-Type": [
+          "application/json"
+        ],
+        "Expires": [
+          "-1"
+        ]
+      },
+      "ResponseBody": "{\r\n  \"sku\": {\r\n    \"name\": \"Standard_LRS\",\r\n    \"tier\": \"Standard\"\r\n  },\r\n  \"id\": \"/subscriptions/45b60d85-fd72-427a-a708-f994d26e593e/resourceGroups/pstestrg9971/providers/Microsoft.Storage/storageAccounts/stopstestrg9971/blobServices/default\",\r\n  \"name\": \"default\",\r\n  \"type\": \"Microsoft.Storage/storageAccounts/blobServices\",\r\n  \"properties\": {\r\n    \"cors\": {\r\n      \"corsRules\": []\r\n    },\r\n    \"deleteRetentionPolicy\": {\r\n      \"enabled\": false\r\n    },\r\n    \"isVersioningEnabled\": true\r\n  }\r\n}",
+      "StatusCode": 200
+    },
+    {
+      "RequestUri": "/subscriptions/45b60d85-fd72-427a-a708-f994d26e593e/resourceGroups/pstestrg9971/providers/Microsoft.Storage/storageAccounts/stopstestrg9971/inventoryPolicies/default?api-version=2021-06-01",
+      "EncodedRequestUri": "L3N1YnNjcmlwdGlvbnMvNDViNjBkODUtZmQ3Mi00MjdhLWE3MDgtZjk5NGQyNmU1OTNlL3Jlc291cmNlR3JvdXBzL3BzdGVzdHJnOTk3MS9wcm92aWRlcnMvTWljcm9zb2Z0LlN0b3JhZ2Uvc3RvcmFnZUFjY291bnRzL3N0b3BzdGVzdHJnOTk3MS9pbnZlbnRvcnlQb2xpY2llcy9kZWZhdWx0P2FwaS12ZXJzaW9uPTIwMjEtMDYtMDE=",
+      "RequestMethod": "PUT",
+      "RequestBody": "{\r\n  \"properties\": {\r\n    \"policy\": {\r\n      \"enabled\": false,\r\n      \"rules\": [\r\n        {\r\n          \"enabled\": false,\r\n          \"name\": \"test1\",\r\n          \"destination\": \"containerpstestrg9971\",\r\n          \"definition\": {\r\n            \"filters\": {\r\n              \"prefixMatch\": [\r\n                \"abc\",\r\n                \"edf\",\r\n                \"eqwewqe\",\r\n                \"eqwewqreewqe\",\r\n                \"qwewqewqewqewqewadasd\"\r\n              ],\r\n              \"blobTypes\": [\r\n                \"blockBlob\",\r\n                \"appendBlob\"\r\n              ],\r\n              \"includeBlobVersions\": true,\r\n              \"includeSnapshots\": true\r\n            },\r\n            \"format\": \"Parquet\",\r\n            \"schedule\": \"Weekly\",\r\n            \"objectType\": \"Blob\",\r\n            \"schemaFields\": [\r\n              \"Name\",\r\n              \"Creation-Time\",\r\n              \"Last-Modified\",\r\n              \"Content-Length\",\r\n              \"Content-MD5\",\r\n              \"BlobType\",\r\n              \"AccessTier\",\r\n              \"AccessTierChangeTime\",\r\n              \"Metadata\",\r\n              \"AccessTierInferred\",\r\n              \"Tags\",\r\n              \"Snapshot\",\r\n              \"VersionId\",\r\n              \"IsCurrentVersion\"\r\n            ]\r\n          }\r\n        },\r\n        {\r\n          \"enabled\": false,\r\n          \"name\": \"test2\",\r\n          \"destination\": \"containerpstestrg9971\",\r\n          \"definition\": {\r\n            \"filters\": {\r\n              \"prefixMatch\": [\r\n                \"con1\",\r\n                \"con2\"\r\n              ]\r\n            },\r\n            \"format\": \"Csv\",\r\n            \"schedule\": \"Daily\",\r\n            \"objectType\": \"Container\",\r\n            \"schemaFields\": [\r\n              \"Name\",\r\n              \"Metadata\",\r\n              \"PublicAccess\",\r\n              \"Last-Modified\",\r\n              \"LeaseStatus\",\r\n              \"LeaseState\",\r\n              \"LeaseDuration\",\r\n              \"HasImmutabilityPolicy\",\r\n              \"HasLegalHold\"\r\n            ]\r\n          }\r\n        },\r\n        {\r\n          \"enabled\": true,\r\n          \"name\": \"test3\",\r\n          \"destination\": \"containerpstestrg9971\",\r\n          \"definition\": {\r\n            \"filters\": {\r\n              \"prefixMatch\": [\r\n                \"abc1\",\r\n                \"edf1\"\r\n              ],\r\n              \"blobTypes\": [\r\n                \"appendBlob\"\r\n              ]\r\n            },\r\n            \"format\": \"Csv\",\r\n            \"schedule\": \"Weekly\",\r\n            \"objectType\": \"Blob\",\r\n            \"schemaFields\": [\r\n              \"Name\"\r\n            ]\r\n          }\r\n        }\r\n      ],\r\n      \"type\": \"Inventory\"\r\n    }\r\n  }\r\n}",
+      "RequestHeaders": {
+        "x-ms-client-request-id": [
+          "d334cf6e-a781-4f95-ba44-764c724ff069"
+        ],
+        "Accept-Language": [
+          "en-US"
+        ],
+        "User-Agent": [
+          "FxVersion/4.6.28207.03",
+          "OSName/Windows",
+          "OSVersion/Microsoft.Windows.10.0.19043.",
+          "Microsoft.Azure.Management.Storage.StorageManagementClient/23.0.0.0"
+        ],
+        "Content-Type": [
+          "application/json; charset=utf-8"
+        ],
+        "Content-Length": [
+          "2598"
+        ]
+      },
+      "ResponseHeaders": {
+        "Cache-Control": [
+          "no-cache"
+        ],
+        "Pragma": [
+          "no-cache"
+        ],
+        "x-ms-request-id": [
+          "857710ef-ff17-40c7-90af-d9a66f13de82"
+        ],
+        "Strict-Transport-Security": [
+          "max-age=31536000; includeSubDomains"
+        ],
+        "Server": [
+          "Microsoft-Azure-Storage-Resource-Provider/1.0,Microsoft-HTTPAPI/2.0 Microsoft-HTTPAPI/2.0"
+        ],
+        "x-ms-ratelimit-remaining-subscription-writes": [
+          "1195"
+        ],
+        "x-ms-correlation-request-id": [
+          "6da7dafa-3e47-4faa-8f7d-7dc7bbebfe2c"
+        ],
+        "x-ms-routing-request-id": [
+          "SOUTHEASTASIA:20210928T051020Z:6da7dafa-3e47-4faa-8f7d-7dc7bbebfe2c"
+        ],
+        "X-Content-Type-Options": [
+          "nosniff"
+        ],
+        "Date": [
+          "Tue, 28 Sep 2021 05:10:19 GMT"
+        ],
+        "Content-Length": [
+          "1495"
+        ],
+        "Content-Type": [
+          "application/json"
+        ],
+        "Expires": [
+          "-1"
+        ]
+      },
+      "ResponseBody": "{\r\n  \"id\": \"/subscriptions/45b60d85-fd72-427a-a708-f994d26e593e/resourceGroups/pstestrg9971/providers/Microsoft.Storage/storageAccounts/stopstestrg9971/inventoryPolicies/default\",\r\n  \"name\": \"DefaultInventoryPolicy\",\r\n  \"type\": \"Microsoft.Storage/storageAccounts/inventoryPolicies\",\r\n  \"properties\": {\r\n    \"lastModifiedTime\": \"2021-09-28T05:10:19.9073421Z\",\r\n    \"policy\": {\r\n      \"enabled\": false,\r\n      \"type\": \"Inventory\",\r\n      \"rules\": [\r\n        {\r\n          \"destination\": \"containerpstestrg9971\",\r\n          \"enabled\": false,\r\n          \"name\": \"test1\",\r\n          \"definition\": {\r\n            \"format\": \"Parquet\",\r\n            \"schedule\": \"Weekly\",\r\n            \"objectType\": \"Blob\",\r\n            \"schemaFields\": [\r\n              \"Name\",\r\n              \"Creation-Time\",\r\n              \"Last-Modified\",\r\n              \"Content-Length\",\r\n              \"Content-MD5\",\r\n              \"BlobType\",\r\n              \"AccessTier\",\r\n              \"AccessTierChangeTime\",\r\n              \"Metadata\",\r\n              \"AccessTierInferred\",\r\n              \"Tags\",\r\n              \"Snapshot\",\r\n              \"VersionId\",\r\n              \"IsCurrentVersion\"\r\n            ],\r\n            \"filters\": {\r\n              \"blobTypes\": [\r\n                \"blockBlob\",\r\n                \"appendBlob\"\r\n              ],\r\n              \"prefixMatch\": [\r\n                \"abc\",\r\n                \"edf\",\r\n                \"eqwewqe\",\r\n                \"eqwewqreewqe\",\r\n                \"qwewqewqewqewqewadasd\"\r\n              ],\r\n              \"includeBlobVersions\": true,\r\n              \"includeSnapshots\": true\r\n            }\r\n          }\r\n        },\r\n        {\r\n          \"destination\": \"containerpstestrg9971\",\r\n          \"enabled\": false,\r\n          \"name\": \"test2\",\r\n          \"definition\": {\r\n            \"format\": \"Csv\",\r\n            \"schedule\": \"Daily\",\r\n            \"objectType\": \"Container\",\r\n            \"schemaFields\": [\r\n              \"Name\",\r\n              \"Metadata\",\r\n              \"PublicAccess\",\r\n              \"Last-Modified\",\r\n              \"LeaseStatus\",\r\n              \"LeaseState\",\r\n              \"LeaseDuration\",\r\n              \"HasImmutabilityPolicy\",\r\n              \"HasLegalHold\"\r\n            ],\r\n            \"filters\": {\r\n              \"prefixMatch\": [\r\n                \"con1\",\r\n                \"con2\"\r\n              ]\r\n            }\r\n          }\r\n        },\r\n        {\r\n          \"destination\": \"containerpstestrg9971\",\r\n          \"enabled\": true,\r\n          \"name\": \"test3\",\r\n          \"definition\": {\r\n            \"format\": \"Csv\",\r\n            \"schedule\": \"Weekly\",\r\n            \"objectType\": \"Blob\",\r\n            \"schemaFields\": [\r\n              \"Name\"\r\n            ],\r\n            \"filters\": {\r\n              \"blobTypes\": [\r\n                \"appendBlob\"\r\n              ],\r\n              \"prefixMatch\": [\r\n                \"abc1\",\r\n                \"edf1\"\r\n              ]\r\n            }\r\n          }\r\n        }\r\n      ]\r\n    }\r\n  }\r\n}",
+      "StatusCode": 200
+    },
+    {
+      "RequestUri": "/subscriptions/45b60d85-fd72-427a-a708-f994d26e593e/resourceGroups/pstestrg9971/providers/Microsoft.Storage/storageAccounts/stopstestrg9971/inventoryPolicies/default?api-version=2021-06-01",
+      "EncodedRequestUri": "L3N1YnNjcmlwdGlvbnMvNDViNjBkODUtZmQ3Mi00MjdhLWE3MDgtZjk5NGQyNmU1OTNlL3Jlc291cmNlR3JvdXBzL3BzdGVzdHJnOTk3MS9wcm92aWRlcnMvTWljcm9zb2Z0LlN0b3JhZ2Uvc3RvcmFnZUFjY291bnRzL3N0b3BzdGVzdHJnOTk3MS9pbnZlbnRvcnlQb2xpY2llcy9kZWZhdWx0P2FwaS12ZXJzaW9uPTIwMjEtMDYtMDE=",
+      "RequestMethod": "PUT",
+      "RequestBody": "{\r\n  \"properties\": {\r\n    \"policy\": {\r\n      \"enabled\": true,\r\n      \"rules\": [\r\n        {\r\n          \"enabled\": true,\r\n          \"name\": \"Test1\",\r\n          \"destination\": \"containerpstestrg9971\",\r\n          \"definition\": {\r\n            \"filters\": {\r\n              \"prefixMatch\": [\r\n                \"prefix1\",\r\n                \"prefix2\"\r\n              ],\r\n              \"blobTypes\": [\r\n                \"blockBlob\",\r\n                \"appendBlob\"\r\n              ],\r\n              \"includeBlobVersions\": true,\r\n              \"includeSnapshots\": true\r\n            },\r\n            \"format\": \"Csv\",\r\n            \"schedule\": \"Weekly\",\r\n            \"objectType\": \"Blob\",\r\n            \"schemaFields\": [\r\n              \"name\",\r\n              \"Content-Length\",\r\n              \"BlobType\",\r\n              \"Snapshot\",\r\n              \"VersionId\",\r\n              \"IsCurrentVersion\"\r\n            ]\r\n          }\r\n        },\r\n        {\r\n          \"enabled\": false,\r\n          \"name\": \"Test2\",\r\n          \"destination\": \"containerpstestrg9971\",\r\n          \"definition\": {\r\n            \"filters\": {\r\n              \"prefixMatch\": [\r\n                \"conpre1\",\r\n                \"conpre2\"\r\n              ]\r\n            },\r\n            \"format\": \"Parquet\",\r\n            \"schedule\": \"Daily\",\r\n            \"objectType\": \"Container\",\r\n            \"schemaFields\": [\r\n              \"name\",\r\n              \"Metadata\",\r\n              \"PublicAccess\"\r\n            ]\r\n          }\r\n        }\r\n      ],\r\n      \"type\": \"Inventory\"\r\n    }\r\n  }\r\n}",
+      "RequestHeaders": {
+        "x-ms-client-request-id": [
+          "205dcc92-d03f-49ad-b87b-9b6e89f320c5"
+        ],
+        "Accept-Language": [
+          "en-US"
+        ],
+        "User-Agent": [
+          "FxVersion/4.6.28207.03",
+          "OSName/Windows",
+          "OSVersion/Microsoft.Windows.10.0.19043.",
+          "Microsoft.Azure.Management.Storage.StorageManagementClient/23.0.0.0"
+        ],
+        "Content-Type": [
+          "application/json; charset=utf-8"
+        ],
+        "Content-Length": [
+          "1508"
+        ]
+      },
+      "ResponseHeaders": {
+        "Cache-Control": [
+          "no-cache"
+        ],
+        "Pragma": [
+          "no-cache"
+        ],
+        "x-ms-request-id": [
+          "4f9b4dbc-57c9-4a1a-b0d2-774c307ece4b"
         ],
         "Strict-Transport-Security": [
           "max-age=31536000; includeSubDomains"
@@ -256,30 +906,661 @@
           "1199"
         ],
         "x-ms-correlation-request-id": [
-<<<<<<< HEAD
-          "711e6e3b-d292-42dc-9ea6-e8abd853421b"
-        ],
-        "x-ms-routing-request-id": [
-          "SOUTHEASTASIA:20210705T112354Z:711e6e3b-d292-42dc-9ea6-e8abd853421b"
-=======
-          "d182eb83-67f6-4a72-83d1-f5009325154c"
-        ],
-        "x-ms-routing-request-id": [
-          "SOUTHEASTASIA:20210924T085048Z:d182eb83-67f6-4a72-83d1-f5009325154c"
->>>>>>> 20e4a17a
-        ],
-        "X-Content-Type-Options": [
-          "nosniff"
-        ],
-        "Date": [
-<<<<<<< HEAD
-          "Mon, 05 Jul 2021 11:23:53 GMT"
-=======
-          "Fri, 24 Sep 2021 08:50:48 GMT"
->>>>>>> 20e4a17a
+          "2bf049d4-47eb-47a1-ae3b-20aa82dbe349"
+        ],
+        "x-ms-routing-request-id": [
+          "SOUTHEASTASIA:20210928T051023Z:2bf049d4-47eb-47a1-ae3b-20aa82dbe349"
+        ],
+        "X-Content-Type-Options": [
+          "nosniff"
+        ],
+        "Date": [
+          "Tue, 28 Sep 2021 05:10:23 GMT"
+        ],
+        "Content-Length": [
+          "1006"
+        ],
+        "Content-Type": [
+          "application/json"
+        ],
+        "Expires": [
+          "-1"
+        ]
+      },
+      "ResponseBody": "{\r\n  \"id\": \"/subscriptions/45b60d85-fd72-427a-a708-f994d26e593e/resourceGroups/pstestrg9971/providers/Microsoft.Storage/storageAccounts/stopstestrg9971/inventoryPolicies/default\",\r\n  \"name\": \"DefaultInventoryPolicy\",\r\n  \"type\": \"Microsoft.Storage/storageAccounts/inventoryPolicies\",\r\n  \"properties\": {\r\n    \"lastModifiedTime\": \"2021-09-28T05:10:23.6261036Z\",\r\n    \"policy\": {\r\n      \"enabled\": true,\r\n      \"type\": \"Inventory\",\r\n      \"rules\": [\r\n        {\r\n          \"destination\": \"containerpstestrg9971\",\r\n          \"enabled\": true,\r\n          \"name\": \"Test1\",\r\n          \"definition\": {\r\n            \"format\": \"Csv\",\r\n            \"schedule\": \"Weekly\",\r\n            \"objectType\": \"Blob\",\r\n            \"schemaFields\": [\r\n              \"name\",\r\n              \"Content-Length\",\r\n              \"BlobType\",\r\n              \"Snapshot\",\r\n              \"VersionId\",\r\n              \"IsCurrentVersion\"\r\n            ],\r\n            \"filters\": {\r\n              \"blobTypes\": [\r\n                \"blockBlob\",\r\n                \"appendBlob\"\r\n              ],\r\n              \"prefixMatch\": [\r\n                \"prefix1\",\r\n                \"prefix2\"\r\n              ],\r\n              \"includeBlobVersions\": true,\r\n              \"includeSnapshots\": true\r\n            }\r\n          }\r\n        },\r\n        {\r\n          \"destination\": \"containerpstestrg9971\",\r\n          \"enabled\": false,\r\n          \"name\": \"Test2\",\r\n          \"definition\": {\r\n            \"format\": \"Parquet\",\r\n            \"schedule\": \"Daily\",\r\n            \"objectType\": \"Container\",\r\n            \"schemaFields\": [\r\n              \"name\",\r\n              \"Metadata\",\r\n              \"PublicAccess\"\r\n            ],\r\n            \"filters\": {\r\n              \"prefixMatch\": [\r\n                \"conpre1\",\r\n                \"conpre2\"\r\n              ]\r\n            }\r\n          }\r\n        }\r\n      ]\r\n    }\r\n  }\r\n}",
+      "StatusCode": 200
+    },
+    {
+      "RequestUri": "/subscriptions/45b60d85-fd72-427a-a708-f994d26e593e/resourceGroups/pstestrg9971/providers/Microsoft.Storage/storageAccounts/stopstestrg9971/inventoryPolicies/default?api-version=2021-06-01",
+      "EncodedRequestUri": "L3N1YnNjcmlwdGlvbnMvNDViNjBkODUtZmQ3Mi00MjdhLWE3MDgtZjk5NGQyNmU1OTNlL3Jlc291cmNlR3JvdXBzL3BzdGVzdHJnOTk3MS9wcm92aWRlcnMvTWljcm9zb2Z0LlN0b3JhZ2Uvc3RvcmFnZUFjY291bnRzL3N0b3BzdGVzdHJnOTk3MS9pbnZlbnRvcnlQb2xpY2llcy9kZWZhdWx0P2FwaS12ZXJzaW9uPTIwMjEtMDYtMDE=",
+      "RequestMethod": "PUT",
+      "RequestBody": "{\r\n  \"properties\": {\r\n    \"policy\": {\r\n      \"enabled\": false,\r\n      \"rules\": [\r\n        {\r\n          \"enabled\": false,\r\n          \"name\": \"test1\",\r\n          \"destination\": \"containerpstestrg9971\",\r\n          \"definition\": {\r\n            \"filters\": {\r\n              \"prefixMatch\": [\r\n                \"abc\",\r\n                \"edf\",\r\n                \"eqwewqe\",\r\n                \"eqwewqreewqe\",\r\n                \"qwewqewqewqewqewadasd\"\r\n              ],\r\n              \"blobTypes\": [\r\n                \"blockBlob\",\r\n                \"appendBlob\"\r\n              ],\r\n              \"includeBlobVersions\": true,\r\n              \"includeSnapshots\": true\r\n            },\r\n            \"format\": \"Parquet\",\r\n            \"schedule\": \"Weekly\",\r\n            \"objectType\": \"Blob\",\r\n            \"schemaFields\": [\r\n              \"Name\",\r\n              \"Creation-Time\",\r\n              \"Last-Modified\",\r\n              \"Content-Length\",\r\n              \"Content-MD5\",\r\n              \"BlobType\",\r\n              \"AccessTier\",\r\n              \"AccessTierChangeTime\",\r\n              \"Metadata\",\r\n              \"AccessTierInferred\",\r\n              \"Tags\",\r\n              \"Snapshot\",\r\n              \"VersionId\",\r\n              \"IsCurrentVersion\"\r\n            ]\r\n          }\r\n        },\r\n        {\r\n          \"enabled\": false,\r\n          \"name\": \"test2\",\r\n          \"destination\": \"containerpstestrg9971\",\r\n          \"definition\": {\r\n            \"filters\": {\r\n              \"prefixMatch\": [\r\n                \"con1\",\r\n                \"con2\"\r\n              ]\r\n            },\r\n            \"format\": \"Csv\",\r\n            \"schedule\": \"Daily\",\r\n            \"objectType\": \"Container\",\r\n            \"schemaFields\": [\r\n              \"Name\",\r\n              \"Metadata\",\r\n              \"PublicAccess\",\r\n              \"Last-Modified\",\r\n              \"LeaseStatus\",\r\n              \"LeaseState\",\r\n              \"LeaseDuration\",\r\n              \"HasImmutabilityPolicy\",\r\n              \"HasLegalHold\"\r\n            ]\r\n          }\r\n        },\r\n        {\r\n          \"enabled\": true,\r\n          \"name\": \"test3\",\r\n          \"destination\": \"containerpstestrg9971\",\r\n          \"definition\": {\r\n            \"filters\": {\r\n              \"prefixMatch\": [\r\n                \"abc1\",\r\n                \"edf1\"\r\n              ],\r\n              \"blobTypes\": [\r\n                \"appendBlob\"\r\n              ]\r\n            },\r\n            \"format\": \"Csv\",\r\n            \"schedule\": \"Weekly\",\r\n            \"objectType\": \"Blob\",\r\n            \"schemaFields\": [\r\n              \"Name\"\r\n            ]\r\n          }\r\n        }\r\n      ],\r\n      \"type\": \"Inventory\"\r\n    }\r\n  }\r\n}",
+      "RequestHeaders": {
+        "x-ms-client-request-id": [
+          "e2a9c8b9-7252-44f8-8862-9aa7815d5e80"
+        ],
+        "Accept-Language": [
+          "en-US"
+        ],
+        "User-Agent": [
+          "FxVersion/4.6.28207.03",
+          "OSName/Windows",
+          "OSVersion/Microsoft.Windows.10.0.19043.",
+          "Microsoft.Azure.Management.Storage.StorageManagementClient/23.0.0.0"
+        ],
+        "Content-Type": [
+          "application/json; charset=utf-8"
+        ],
+        "Content-Length": [
+          "2598"
+        ]
+      },
+      "ResponseHeaders": {
+        "Cache-Control": [
+          "no-cache"
+        ],
+        "Pragma": [
+          "no-cache"
+        ],
+        "x-ms-request-id": [
+          "6fd8592d-d4eb-44d7-9ac4-ad9d05cb6385"
+        ],
+        "Strict-Transport-Security": [
+          "max-age=31536000; includeSubDomains"
+        ],
+        "Server": [
+          "Microsoft-Azure-Storage-Resource-Provider/1.0,Microsoft-HTTPAPI/2.0 Microsoft-HTTPAPI/2.0"
+        ],
+        "x-ms-ratelimit-remaining-subscription-writes": [
+          "1189"
+        ],
+        "x-ms-correlation-request-id": [
+          "fa5c212f-8f62-4d83-b0f3-ad053d2b500b"
+        ],
+        "x-ms-routing-request-id": [
+          "SOUTHEASTASIA:20210928T051029Z:fa5c212f-8f62-4d83-b0f3-ad053d2b500b"
+        ],
+        "X-Content-Type-Options": [
+          "nosniff"
+        ],
+        "Date": [
+          "Tue, 28 Sep 2021 05:10:29 GMT"
+        ],
+        "Content-Length": [
+          "1495"
+        ],
+        "Content-Type": [
+          "application/json"
+        ],
+        "Expires": [
+          "-1"
+        ]
+      },
+      "ResponseBody": "{\r\n  \"id\": \"/subscriptions/45b60d85-fd72-427a-a708-f994d26e593e/resourceGroups/pstestrg9971/providers/Microsoft.Storage/storageAccounts/stopstestrg9971/inventoryPolicies/default\",\r\n  \"name\": \"DefaultInventoryPolicy\",\r\n  \"type\": \"Microsoft.Storage/storageAccounts/inventoryPolicies\",\r\n  \"properties\": {\r\n    \"lastModifiedTime\": \"2021-09-28T05:10:29.5011464Z\",\r\n    \"policy\": {\r\n      \"enabled\": false,\r\n      \"type\": \"Inventory\",\r\n      \"rules\": [\r\n        {\r\n          \"destination\": \"containerpstestrg9971\",\r\n          \"enabled\": false,\r\n          \"name\": \"test1\",\r\n          \"definition\": {\r\n            \"format\": \"Parquet\",\r\n            \"schedule\": \"Weekly\",\r\n            \"objectType\": \"Blob\",\r\n            \"schemaFields\": [\r\n              \"Name\",\r\n              \"Creation-Time\",\r\n              \"Last-Modified\",\r\n              \"Content-Length\",\r\n              \"Content-MD5\",\r\n              \"BlobType\",\r\n              \"AccessTier\",\r\n              \"AccessTierChangeTime\",\r\n              \"Metadata\",\r\n              \"AccessTierInferred\",\r\n              \"Tags\",\r\n              \"Snapshot\",\r\n              \"VersionId\",\r\n              \"IsCurrentVersion\"\r\n            ],\r\n            \"filters\": {\r\n              \"blobTypes\": [\r\n                \"blockBlob\",\r\n                \"appendBlob\"\r\n              ],\r\n              \"prefixMatch\": [\r\n                \"abc\",\r\n                \"edf\",\r\n                \"eqwewqe\",\r\n                \"eqwewqreewqe\",\r\n                \"qwewqewqewqewqewadasd\"\r\n              ],\r\n              \"includeBlobVersions\": true,\r\n              \"includeSnapshots\": true\r\n            }\r\n          }\r\n        },\r\n        {\r\n          \"destination\": \"containerpstestrg9971\",\r\n          \"enabled\": false,\r\n          \"name\": \"test2\",\r\n          \"definition\": {\r\n            \"format\": \"Csv\",\r\n            \"schedule\": \"Daily\",\r\n            \"objectType\": \"Container\",\r\n            \"schemaFields\": [\r\n              \"Name\",\r\n              \"Metadata\",\r\n              \"PublicAccess\",\r\n              \"Last-Modified\",\r\n              \"LeaseStatus\",\r\n              \"LeaseState\",\r\n              \"LeaseDuration\",\r\n              \"HasImmutabilityPolicy\",\r\n              \"HasLegalHold\"\r\n            ],\r\n            \"filters\": {\r\n              \"prefixMatch\": [\r\n                \"con1\",\r\n                \"con2\"\r\n              ]\r\n            }\r\n          }\r\n        },\r\n        {\r\n          \"destination\": \"containerpstestrg9971\",\r\n          \"enabled\": true,\r\n          \"name\": \"test3\",\r\n          \"definition\": {\r\n            \"format\": \"Csv\",\r\n            \"schedule\": \"Weekly\",\r\n            \"objectType\": \"Blob\",\r\n            \"schemaFields\": [\r\n              \"Name\"\r\n            ],\r\n            \"filters\": {\r\n              \"blobTypes\": [\r\n                \"appendBlob\"\r\n              ],\r\n              \"prefixMatch\": [\r\n                \"abc1\",\r\n                \"edf1\"\r\n              ]\r\n            }\r\n          }\r\n        }\r\n      ]\r\n    }\r\n  }\r\n}",
+      "StatusCode": 200
+    },
+    {
+      "RequestUri": "/subscriptions/45b60d85-fd72-427a-a708-f994d26e593e/resourceGroups/pstestrg9971/providers/Microsoft.Storage/storageAccounts/stopstestrg9971/inventoryPolicies/default?api-version=2021-06-01",
+      "EncodedRequestUri": "L3N1YnNjcmlwdGlvbnMvNDViNjBkODUtZmQ3Mi00MjdhLWE3MDgtZjk5NGQyNmU1OTNlL3Jlc291cmNlR3JvdXBzL3BzdGVzdHJnOTk3MS9wcm92aWRlcnMvTWljcm9zb2Z0LlN0b3JhZ2Uvc3RvcmFnZUFjY291bnRzL3N0b3BzdGVzdHJnOTk3MS9pbnZlbnRvcnlQb2xpY2llcy9kZWZhdWx0P2FwaS12ZXJzaW9uPTIwMjEtMDYtMDE=",
+      "RequestMethod": "PUT",
+      "RequestBody": "{\r\n  \"properties\": {\r\n    \"policy\": {\r\n      \"enabled\": false,\r\n      \"rules\": [\r\n        {\r\n          \"enabled\": true,\r\n          \"name\": \"Test1\",\r\n          \"destination\": \"containerpstestrg9971\",\r\n          \"definition\": {\r\n            \"filters\": {\r\n              \"prefixMatch\": [\r\n                \"prefix1\",\r\n                \"prefix2\"\r\n              ],\r\n              \"blobTypes\": [\r\n                \"blockBlob\",\r\n                \"appendBlob\"\r\n              ],\r\n              \"includeBlobVersions\": true,\r\n              \"includeSnapshots\": true\r\n            },\r\n            \"format\": \"Csv\",\r\n            \"schedule\": \"Weekly\",\r\n            \"objectType\": \"Blob\",\r\n            \"schemaFields\": [\r\n              \"name\",\r\n              \"Content-Length\",\r\n              \"BlobType\",\r\n              \"Snapshot\",\r\n              \"VersionId\",\r\n              \"IsCurrentVersion\"\r\n            ]\r\n          }\r\n        },\r\n        {\r\n          \"enabled\": false,\r\n          \"name\": \"Test2\",\r\n          \"destination\": \"containerpstestrg9971\",\r\n          \"definition\": {\r\n            \"filters\": {\r\n              \"prefixMatch\": [\r\n                \"conpre1\",\r\n                \"conpre2\"\r\n              ]\r\n            },\r\n            \"format\": \"Parquet\",\r\n            \"schedule\": \"Daily\",\r\n            \"objectType\": \"Container\",\r\n            \"schemaFields\": [\r\n              \"name\",\r\n              \"Metadata\",\r\n              \"PublicAccess\"\r\n            ]\r\n          }\r\n        }\r\n      ],\r\n      \"type\": \"Inventory\"\r\n    }\r\n  }\r\n}",
+      "RequestHeaders": {
+        "x-ms-client-request-id": [
+          "9864b3ed-f190-4635-8b00-543491d9d355"
+        ],
+        "Accept-Language": [
+          "en-US"
+        ],
+        "User-Agent": [
+          "FxVersion/4.6.28207.03",
+          "OSName/Windows",
+          "OSVersion/Microsoft.Windows.10.0.19043.",
+          "Microsoft.Azure.Management.Storage.StorageManagementClient/23.0.0.0"
+        ],
+        "Content-Type": [
+          "application/json; charset=utf-8"
+        ],
+        "Content-Length": [
+          "1509"
+        ]
+      },
+      "ResponseHeaders": {
+        "Cache-Control": [
+          "no-cache"
+        ],
+        "Pragma": [
+          "no-cache"
+        ],
+        "x-ms-request-id": [
+          "bb0dac61-24d4-4dbf-81eb-7316586fb3ce"
+        ],
+        "Strict-Transport-Security": [
+          "max-age=31536000; includeSubDomains"
+        ],
+        "Server": [
+          "Microsoft-Azure-Storage-Resource-Provider/1.0,Microsoft-HTTPAPI/2.0 Microsoft-HTTPAPI/2.0"
+        ],
+        "x-ms-ratelimit-remaining-subscription-writes": [
+          "1190"
+        ],
+        "x-ms-correlation-request-id": [
+          "0f98634b-68a4-448a-9d28-072150c53e5c"
+        ],
+        "x-ms-routing-request-id": [
+          "SOUTHEASTASIA:20210928T051031Z:0f98634b-68a4-448a-9d28-072150c53e5c"
+        ],
+        "X-Content-Type-Options": [
+          "nosniff"
+        ],
+        "Date": [
+          "Tue, 28 Sep 2021 05:10:31 GMT"
+        ],
+        "Content-Length": [
+          "1007"
+        ],
+        "Content-Type": [
+          "application/json"
+        ],
+        "Expires": [
+          "-1"
+        ]
+      },
+      "ResponseBody": "{\r\n  \"id\": \"/subscriptions/45b60d85-fd72-427a-a708-f994d26e593e/resourceGroups/pstestrg9971/providers/Microsoft.Storage/storageAccounts/stopstestrg9971/inventoryPolicies/default\",\r\n  \"name\": \"DefaultInventoryPolicy\",\r\n  \"type\": \"Microsoft.Storage/storageAccounts/inventoryPolicies\",\r\n  \"properties\": {\r\n    \"lastModifiedTime\": \"2021-09-28T05:10:31.5195703Z\",\r\n    \"policy\": {\r\n      \"enabled\": false,\r\n      \"type\": \"Inventory\",\r\n      \"rules\": [\r\n        {\r\n          \"destination\": \"containerpstestrg9971\",\r\n          \"enabled\": true,\r\n          \"name\": \"Test1\",\r\n          \"definition\": {\r\n            \"format\": \"Csv\",\r\n            \"schedule\": \"Weekly\",\r\n            \"objectType\": \"Blob\",\r\n            \"schemaFields\": [\r\n              \"name\",\r\n              \"Content-Length\",\r\n              \"BlobType\",\r\n              \"Snapshot\",\r\n              \"VersionId\",\r\n              \"IsCurrentVersion\"\r\n            ],\r\n            \"filters\": {\r\n              \"blobTypes\": [\r\n                \"blockBlob\",\r\n                \"appendBlob\"\r\n              ],\r\n              \"prefixMatch\": [\r\n                \"prefix1\",\r\n                \"prefix2\"\r\n              ],\r\n              \"includeBlobVersions\": true,\r\n              \"includeSnapshots\": true\r\n            }\r\n          }\r\n        },\r\n        {\r\n          \"destination\": \"containerpstestrg9971\",\r\n          \"enabled\": false,\r\n          \"name\": \"Test2\",\r\n          \"definition\": {\r\n            \"format\": \"Parquet\",\r\n            \"schedule\": \"Daily\",\r\n            \"objectType\": \"Container\",\r\n            \"schemaFields\": [\r\n              \"name\",\r\n              \"Metadata\",\r\n              \"PublicAccess\"\r\n            ],\r\n            \"filters\": {\r\n              \"prefixMatch\": [\r\n                \"conpre1\",\r\n                \"conpre2\"\r\n              ]\r\n            }\r\n          }\r\n        }\r\n      ]\r\n    }\r\n  }\r\n}",
+      "StatusCode": 200
+    },
+    {
+      "RequestUri": "/subscriptions/45b60d85-fd72-427a-a708-f994d26e593e/resourceGroups/pstestrg9971/providers/Microsoft.Storage/storageAccounts/stopstestrg9971/inventoryPolicies/default?api-version=2021-06-01",
+      "EncodedRequestUri": "L3N1YnNjcmlwdGlvbnMvNDViNjBkODUtZmQ3Mi00MjdhLWE3MDgtZjk5NGQyNmU1OTNlL3Jlc291cmNlR3JvdXBzL3BzdGVzdHJnOTk3MS9wcm92aWRlcnMvTWljcm9zb2Z0LlN0b3JhZ2Uvc3RvcmFnZUFjY291bnRzL3N0b3BzdGVzdHJnOTk3MS9pbnZlbnRvcnlQb2xpY2llcy9kZWZhdWx0P2FwaS12ZXJzaW9uPTIwMjEtMDYtMDE=",
+      "RequestMethod": "GET",
+      "RequestBody": "",
+      "RequestHeaders": {
+        "x-ms-client-request-id": [
+          "e6fac4eb-6a63-49ff-876f-8294aaf1a382"
+        ],
+        "Accept-Language": [
+          "en-US"
+        ],
+        "User-Agent": [
+          "FxVersion/4.6.28207.03",
+          "OSName/Windows",
+          "OSVersion/Microsoft.Windows.10.0.19043.",
+          "Microsoft.Azure.Management.Storage.StorageManagementClient/23.0.0.0"
+        ]
+      },
+      "ResponseHeaders": {
+        "Cache-Control": [
+          "no-cache"
+        ],
+        "Pragma": [
+          "no-cache"
+        ],
+        "x-ms-request-id": [
+          "10d4d422-84cd-4511-b42c-f684f1d23508"
+        ],
+        "Strict-Transport-Security": [
+          "max-age=31536000; includeSubDomains"
+        ],
+        "Server": [
+          "Microsoft-Azure-Storage-Resource-Provider/1.0,Microsoft-HTTPAPI/2.0 Microsoft-HTTPAPI/2.0"
+        ],
+        "x-ms-ratelimit-remaining-subscription-reads": [
+          "11986"
+        ],
+        "x-ms-correlation-request-id": [
+          "b9e89bfe-10dc-4cc9-872d-de19d939fb73"
+        ],
+        "x-ms-routing-request-id": [
+          "SOUTHEASTASIA:20210928T051020Z:b9e89bfe-10dc-4cc9-872d-de19d939fb73"
+        ],
+        "X-Content-Type-Options": [
+          "nosniff"
+        ],
+        "Date": [
+          "Tue, 28 Sep 2021 05:10:20 GMT"
+        ],
+        "Content-Length": [
+          "1495"
+        ],
+        "Content-Type": [
+          "application/json"
+        ],
+        "Expires": [
+          "-1"
+        ]
+      },
+      "ResponseBody": "{\r\n  \"id\": \"/subscriptions/45b60d85-fd72-427a-a708-f994d26e593e/resourceGroups/pstestrg9971/providers/Microsoft.Storage/storageAccounts/stopstestrg9971/inventoryPolicies/default\",\r\n  \"name\": \"DefaultInventoryPolicy\",\r\n  \"type\": \"Microsoft.Storage/storageAccounts/inventoryPolicies\",\r\n  \"properties\": {\r\n    \"lastModifiedTime\": \"2021-09-28T05:10:19.9073421Z\",\r\n    \"policy\": {\r\n      \"enabled\": false,\r\n      \"type\": \"Inventory\",\r\n      \"rules\": [\r\n        {\r\n          \"destination\": \"containerpstestrg9971\",\r\n          \"enabled\": false,\r\n          \"name\": \"test1\",\r\n          \"definition\": {\r\n            \"format\": \"Parquet\",\r\n            \"schedule\": \"Weekly\",\r\n            \"objectType\": \"Blob\",\r\n            \"schemaFields\": [\r\n              \"Name\",\r\n              \"Creation-Time\",\r\n              \"Last-Modified\",\r\n              \"Content-Length\",\r\n              \"Content-MD5\",\r\n              \"BlobType\",\r\n              \"AccessTier\",\r\n              \"AccessTierChangeTime\",\r\n              \"Metadata\",\r\n              \"AccessTierInferred\",\r\n              \"Tags\",\r\n              \"Snapshot\",\r\n              \"VersionId\",\r\n              \"IsCurrentVersion\"\r\n            ],\r\n            \"filters\": {\r\n              \"blobTypes\": [\r\n                \"blockBlob\",\r\n                \"appendBlob\"\r\n              ],\r\n              \"prefixMatch\": [\r\n                \"abc\",\r\n                \"edf\",\r\n                \"eqwewqe\",\r\n                \"eqwewqreewqe\",\r\n                \"qwewqewqewqewqewadasd\"\r\n              ],\r\n              \"includeBlobVersions\": true,\r\n              \"includeSnapshots\": true\r\n            }\r\n          }\r\n        },\r\n        {\r\n          \"destination\": \"containerpstestrg9971\",\r\n          \"enabled\": false,\r\n          \"name\": \"test2\",\r\n          \"definition\": {\r\n            \"format\": \"Csv\",\r\n            \"schedule\": \"Daily\",\r\n            \"objectType\": \"Container\",\r\n            \"schemaFields\": [\r\n              \"Name\",\r\n              \"Metadata\",\r\n              \"PublicAccess\",\r\n              \"Last-Modified\",\r\n              \"LeaseStatus\",\r\n              \"LeaseState\",\r\n              \"LeaseDuration\",\r\n              \"HasImmutabilityPolicy\",\r\n              \"HasLegalHold\"\r\n            ],\r\n            \"filters\": {\r\n              \"prefixMatch\": [\r\n                \"con1\",\r\n                \"con2\"\r\n              ]\r\n            }\r\n          }\r\n        },\r\n        {\r\n          \"destination\": \"containerpstestrg9971\",\r\n          \"enabled\": true,\r\n          \"name\": \"test3\",\r\n          \"definition\": {\r\n            \"format\": \"Csv\",\r\n            \"schedule\": \"Weekly\",\r\n            \"objectType\": \"Blob\",\r\n            \"schemaFields\": [\r\n              \"Name\"\r\n            ],\r\n            \"filters\": {\r\n              \"blobTypes\": [\r\n                \"appendBlob\"\r\n              ],\r\n              \"prefixMatch\": [\r\n                \"abc1\",\r\n                \"edf1\"\r\n              ]\r\n            }\r\n          }\r\n        }\r\n      ]\r\n    }\r\n  }\r\n}",
+      "StatusCode": 200
+    },
+    {
+      "RequestUri": "/subscriptions/45b60d85-fd72-427a-a708-f994d26e593e/resourceGroups/pstestrg9971/providers/Microsoft.Storage/storageAccounts/stopstestrg9971/inventoryPolicies/default?api-version=2021-06-01",
+      "EncodedRequestUri": "L3N1YnNjcmlwdGlvbnMvNDViNjBkODUtZmQ3Mi00MjdhLWE3MDgtZjk5NGQyNmU1OTNlL3Jlc291cmNlR3JvdXBzL3BzdGVzdHJnOTk3MS9wcm92aWRlcnMvTWljcm9zb2Z0LlN0b3JhZ2Uvc3RvcmFnZUFjY291bnRzL3N0b3BzdGVzdHJnOTk3MS9pbnZlbnRvcnlQb2xpY2llcy9kZWZhdWx0P2FwaS12ZXJzaW9uPTIwMjEtMDYtMDE=",
+      "RequestMethod": "GET",
+      "RequestBody": "",
+      "RequestHeaders": {
+        "x-ms-client-request-id": [
+          "811ec319-737f-408c-9438-0a45a5461466"
+        ],
+        "Accept-Language": [
+          "en-US"
+        ],
+        "User-Agent": [
+          "FxVersion/4.6.28207.03",
+          "OSName/Windows",
+          "OSVersion/Microsoft.Windows.10.0.19043.",
+          "Microsoft.Azure.Management.Storage.StorageManagementClient/23.0.0.0"
+        ]
+      },
+      "ResponseHeaders": {
+        "Cache-Control": [
+          "no-cache"
+        ],
+        "Pragma": [
+          "no-cache"
+        ],
+        "x-ms-request-id": [
+          "b7c1d295-e379-436c-b87c-ee4ffabb47f9"
+        ],
+        "Strict-Transport-Security": [
+          "max-age=31536000; includeSubDomains"
+        ],
+        "Server": [
+          "Microsoft-Azure-Storage-Resource-Provider/1.0,Microsoft-HTTPAPI/2.0 Microsoft-HTTPAPI/2.0"
+        ],
+        "x-ms-ratelimit-remaining-subscription-reads": [
+          "11990"
+        ],
+        "x-ms-correlation-request-id": [
+          "e6cd99c5-4c12-460a-86b6-2a4e9a1e175f"
+        ],
+        "x-ms-routing-request-id": [
+          "SOUTHEASTASIA:20210928T051025Z:e6cd99c5-4c12-460a-86b6-2a4e9a1e175f"
+        ],
+        "X-Content-Type-Options": [
+          "nosniff"
+        ],
+        "Date": [
+          "Tue, 28 Sep 2021 05:10:25 GMT"
+        ],
+        "Content-Length": [
+          "1006"
+        ],
+        "Content-Type": [
+          "application/json"
+        ],
+        "Expires": [
+          "-1"
+        ]
+      },
+      "ResponseBody": "{\r\n  \"id\": \"/subscriptions/45b60d85-fd72-427a-a708-f994d26e593e/resourceGroups/pstestrg9971/providers/Microsoft.Storage/storageAccounts/stopstestrg9971/inventoryPolicies/default\",\r\n  \"name\": \"DefaultInventoryPolicy\",\r\n  \"type\": \"Microsoft.Storage/storageAccounts/inventoryPolicies\",\r\n  \"properties\": {\r\n    \"lastModifiedTime\": \"2021-09-28T05:10:23.6261036Z\",\r\n    \"policy\": {\r\n      \"enabled\": true,\r\n      \"type\": \"Inventory\",\r\n      \"rules\": [\r\n        {\r\n          \"destination\": \"containerpstestrg9971\",\r\n          \"enabled\": true,\r\n          \"name\": \"Test1\",\r\n          \"definition\": {\r\n            \"format\": \"Csv\",\r\n            \"schedule\": \"Weekly\",\r\n            \"objectType\": \"Blob\",\r\n            \"schemaFields\": [\r\n              \"name\",\r\n              \"Content-Length\",\r\n              \"BlobType\",\r\n              \"Snapshot\",\r\n              \"VersionId\",\r\n              \"IsCurrentVersion\"\r\n            ],\r\n            \"filters\": {\r\n              \"blobTypes\": [\r\n                \"blockBlob\",\r\n                \"appendBlob\"\r\n              ],\r\n              \"prefixMatch\": [\r\n                \"prefix1\",\r\n                \"prefix2\"\r\n              ],\r\n              \"includeBlobVersions\": true,\r\n              \"includeSnapshots\": true\r\n            }\r\n          }\r\n        },\r\n        {\r\n          \"destination\": \"containerpstestrg9971\",\r\n          \"enabled\": false,\r\n          \"name\": \"Test2\",\r\n          \"definition\": {\r\n            \"format\": \"Parquet\",\r\n            \"schedule\": \"Daily\",\r\n            \"objectType\": \"Container\",\r\n            \"schemaFields\": [\r\n              \"name\",\r\n              \"Metadata\",\r\n              \"PublicAccess\"\r\n            ],\r\n            \"filters\": {\r\n              \"prefixMatch\": [\r\n                \"conpre1\",\r\n                \"conpre2\"\r\n              ]\r\n            }\r\n          }\r\n        }\r\n      ]\r\n    }\r\n  }\r\n}",
+      "StatusCode": 200
+    },
+    {
+      "RequestUri": "/subscriptions/45b60d85-fd72-427a-a708-f994d26e593e/resourceGroups/pstestrg9971/providers/Microsoft.Storage/storageAccounts/stopstestrg9971/inventoryPolicies/default?api-version=2021-06-01",
+      "EncodedRequestUri": "L3N1YnNjcmlwdGlvbnMvNDViNjBkODUtZmQ3Mi00MjdhLWE3MDgtZjk5NGQyNmU1OTNlL3Jlc291cmNlR3JvdXBzL3BzdGVzdHJnOTk3MS9wcm92aWRlcnMvTWljcm9zb2Z0LlN0b3JhZ2Uvc3RvcmFnZUFjY291bnRzL3N0b3BzdGVzdHJnOTk3MS9pbnZlbnRvcnlQb2xpY2llcy9kZWZhdWx0P2FwaS12ZXJzaW9uPTIwMjEtMDYtMDE=",
+      "RequestMethod": "GET",
+      "RequestBody": "",
+      "RequestHeaders": {
+        "x-ms-client-request-id": [
+          "ec92f50e-fb16-4936-88c0-56dc5633e577"
+        ],
+        "Accept-Language": [
+          "en-US"
+        ],
+        "User-Agent": [
+          "FxVersion/4.6.28207.03",
+          "OSName/Windows",
+          "OSVersion/Microsoft.Windows.10.0.19043.",
+          "Microsoft.Azure.Management.Storage.StorageManagementClient/23.0.0.0"
+        ]
+      },
+      "ResponseHeaders": {
+        "Cache-Control": [
+          "no-cache"
+        ],
+        "Pragma": [
+          "no-cache"
+        ],
+        "x-ms-request-id": [
+          "defd8f5f-5ea5-4108-95bc-ca77646fe3f4"
+        ],
+        "Strict-Transport-Security": [
+          "max-age=31536000; includeSubDomains"
+        ],
+        "Server": [
+          "Microsoft-Azure-Storage-Resource-Provider/1.0,Microsoft-HTTPAPI/2.0 Microsoft-HTTPAPI/2.0"
+        ],
+        "x-ms-ratelimit-remaining-subscription-reads": [
+          "11992"
+        ],
+        "x-ms-correlation-request-id": [
+          "56ef5e72-1daa-4771-a2fa-76472cc32f26"
+        ],
+        "x-ms-routing-request-id": [
+          "SOUTHEASTASIA:20210928T051030Z:56ef5e72-1daa-4771-a2fa-76472cc32f26"
+        ],
+        "X-Content-Type-Options": [
+          "nosniff"
+        ],
+        "Date": [
+          "Tue, 28 Sep 2021 05:10:30 GMT"
+        ],
+        "Content-Length": [
+          "1495"
+        ],
+        "Content-Type": [
+          "application/json"
+        ],
+        "Expires": [
+          "-1"
+        ]
+      },
+      "ResponseBody": "{\r\n  \"id\": \"/subscriptions/45b60d85-fd72-427a-a708-f994d26e593e/resourceGroups/pstestrg9971/providers/Microsoft.Storage/storageAccounts/stopstestrg9971/inventoryPolicies/default\",\r\n  \"name\": \"DefaultInventoryPolicy\",\r\n  \"type\": \"Microsoft.Storage/storageAccounts/inventoryPolicies\",\r\n  \"properties\": {\r\n    \"lastModifiedTime\": \"2021-09-28T05:10:29.5011464Z\",\r\n    \"policy\": {\r\n      \"enabled\": false,\r\n      \"type\": \"Inventory\",\r\n      \"rules\": [\r\n        {\r\n          \"destination\": \"containerpstestrg9971\",\r\n          \"enabled\": false,\r\n          \"name\": \"test1\",\r\n          \"definition\": {\r\n            \"format\": \"Parquet\",\r\n            \"schedule\": \"Weekly\",\r\n            \"objectType\": \"Blob\",\r\n            \"schemaFields\": [\r\n              \"Name\",\r\n              \"Creation-Time\",\r\n              \"Last-Modified\",\r\n              \"Content-Length\",\r\n              \"Content-MD5\",\r\n              \"BlobType\",\r\n              \"AccessTier\",\r\n              \"AccessTierChangeTime\",\r\n              \"Metadata\",\r\n              \"AccessTierInferred\",\r\n              \"Tags\",\r\n              \"Snapshot\",\r\n              \"VersionId\",\r\n              \"IsCurrentVersion\"\r\n            ],\r\n            \"filters\": {\r\n              \"blobTypes\": [\r\n                \"blockBlob\",\r\n                \"appendBlob\"\r\n              ],\r\n              \"prefixMatch\": [\r\n                \"abc\",\r\n                \"edf\",\r\n                \"eqwewqe\",\r\n                \"eqwewqreewqe\",\r\n                \"qwewqewqewqewqewadasd\"\r\n              ],\r\n              \"includeBlobVersions\": true,\r\n              \"includeSnapshots\": true\r\n            }\r\n          }\r\n        },\r\n        {\r\n          \"destination\": \"containerpstestrg9971\",\r\n          \"enabled\": false,\r\n          \"name\": \"test2\",\r\n          \"definition\": {\r\n            \"format\": \"Csv\",\r\n            \"schedule\": \"Daily\",\r\n            \"objectType\": \"Container\",\r\n            \"schemaFields\": [\r\n              \"Name\",\r\n              \"Metadata\",\r\n              \"PublicAccess\",\r\n              \"Last-Modified\",\r\n              \"LeaseStatus\",\r\n              \"LeaseState\",\r\n              \"LeaseDuration\",\r\n              \"HasImmutabilityPolicy\",\r\n              \"HasLegalHold\"\r\n            ],\r\n            \"filters\": {\r\n              \"prefixMatch\": [\r\n                \"con1\",\r\n                \"con2\"\r\n              ]\r\n            }\r\n          }\r\n        },\r\n        {\r\n          \"destination\": \"containerpstestrg9971\",\r\n          \"enabled\": true,\r\n          \"name\": \"test3\",\r\n          \"definition\": {\r\n            \"format\": \"Csv\",\r\n            \"schedule\": \"Weekly\",\r\n            \"objectType\": \"Blob\",\r\n            \"schemaFields\": [\r\n              \"Name\"\r\n            ],\r\n            \"filters\": {\r\n              \"blobTypes\": [\r\n                \"appendBlob\"\r\n              ],\r\n              \"prefixMatch\": [\r\n                \"abc1\",\r\n                \"edf1\"\r\n              ]\r\n            }\r\n          }\r\n        }\r\n      ]\r\n    }\r\n  }\r\n}",
+      "StatusCode": 200
+    },
+    {
+      "RequestUri": "/subscriptions/45b60d85-fd72-427a-a708-f994d26e593e/resourceGroups/pstestrg9971/providers/Microsoft.Storage/storageAccounts/stopstestrg9971/inventoryPolicies/default?api-version=2021-06-01",
+      "EncodedRequestUri": "L3N1YnNjcmlwdGlvbnMvNDViNjBkODUtZmQ3Mi00MjdhLWE3MDgtZjk5NGQyNmU1OTNlL3Jlc291cmNlR3JvdXBzL3BzdGVzdHJnOTk3MS9wcm92aWRlcnMvTWljcm9zb2Z0LlN0b3JhZ2Uvc3RvcmFnZUFjY291bnRzL3N0b3BzdGVzdHJnOTk3MS9pbnZlbnRvcnlQb2xpY2llcy9kZWZhdWx0P2FwaS12ZXJzaW9uPTIwMjEtMDYtMDE=",
+      "RequestMethod": "GET",
+      "RequestBody": "",
+      "RequestHeaders": {
+        "x-ms-client-request-id": [
+          "0bedfe57-c61e-4f2f-809b-dcf347819a34"
+        ],
+        "Accept-Language": [
+          "en-US"
+        ],
+        "User-Agent": [
+          "FxVersion/4.6.28207.03",
+          "OSName/Windows",
+          "OSVersion/Microsoft.Windows.10.0.19043.",
+          "Microsoft.Azure.Management.Storage.StorageManagementClient/23.0.0.0"
+        ]
+      },
+      "ResponseHeaders": {
+        "Cache-Control": [
+          "no-cache"
+        ],
+        "Pragma": [
+          "no-cache"
+        ],
+        "x-ms-request-id": [
+          "a52420fa-fd64-465b-a65b-1dba5e3d67bb"
+        ],
+        "Strict-Transport-Security": [
+          "max-age=31536000; includeSubDomains"
+        ],
+        "Server": [
+          "Microsoft-Azure-Storage-Resource-Provider/1.0,Microsoft-HTTPAPI/2.0 Microsoft-HTTPAPI/2.0"
+        ],
+        "x-ms-ratelimit-remaining-subscription-reads": [
+          "11983"
+        ],
+        "x-ms-correlation-request-id": [
+          "79b6e5ab-5fce-4fbf-8f22-98350379840b"
+        ],
+        "x-ms-routing-request-id": [
+          "SOUTHEASTASIA:20210928T051032Z:79b6e5ab-5fce-4fbf-8f22-98350379840b"
+        ],
+        "X-Content-Type-Options": [
+          "nosniff"
+        ],
+        "Date": [
+          "Tue, 28 Sep 2021 05:10:32 GMT"
+        ],
+        "Content-Length": [
+          "1007"
+        ],
+        "Content-Type": [
+          "application/json"
+        ],
+        "Expires": [
+          "-1"
+        ]
+      },
+      "ResponseBody": "{\r\n  \"id\": \"/subscriptions/45b60d85-fd72-427a-a708-f994d26e593e/resourceGroups/pstestrg9971/providers/Microsoft.Storage/storageAccounts/stopstestrg9971/inventoryPolicies/default\",\r\n  \"name\": \"DefaultInventoryPolicy\",\r\n  \"type\": \"Microsoft.Storage/storageAccounts/inventoryPolicies\",\r\n  \"properties\": {\r\n    \"lastModifiedTime\": \"2021-09-28T05:10:31.5195703Z\",\r\n    \"policy\": {\r\n      \"enabled\": false,\r\n      \"type\": \"Inventory\",\r\n      \"rules\": [\r\n        {\r\n          \"destination\": \"containerpstestrg9971\",\r\n          \"enabled\": true,\r\n          \"name\": \"Test1\",\r\n          \"definition\": {\r\n            \"format\": \"Csv\",\r\n            \"schedule\": \"Weekly\",\r\n            \"objectType\": \"Blob\",\r\n            \"schemaFields\": [\r\n              \"name\",\r\n              \"Content-Length\",\r\n              \"BlobType\",\r\n              \"Snapshot\",\r\n              \"VersionId\",\r\n              \"IsCurrentVersion\"\r\n            ],\r\n            \"filters\": {\r\n              \"blobTypes\": [\r\n                \"blockBlob\",\r\n                \"appendBlob\"\r\n              ],\r\n              \"prefixMatch\": [\r\n                \"prefix1\",\r\n                \"prefix2\"\r\n              ],\r\n              \"includeBlobVersions\": true,\r\n              \"includeSnapshots\": true\r\n            }\r\n          }\r\n        },\r\n        {\r\n          \"destination\": \"containerpstestrg9971\",\r\n          \"enabled\": false,\r\n          \"name\": \"Test2\",\r\n          \"definition\": {\r\n            \"format\": \"Parquet\",\r\n            \"schedule\": \"Daily\",\r\n            \"objectType\": \"Container\",\r\n            \"schemaFields\": [\r\n              \"name\",\r\n              \"Metadata\",\r\n              \"PublicAccess\"\r\n            ],\r\n            \"filters\": {\r\n              \"prefixMatch\": [\r\n                \"conpre1\",\r\n                \"conpre2\"\r\n              ]\r\n            }\r\n          }\r\n        }\r\n      ]\r\n    }\r\n  }\r\n}",
+      "StatusCode": 200
+    },
+    {
+      "RequestUri": "/subscriptions/45b60d85-fd72-427a-a708-f994d26e593e/resourceGroups/pstestrg9971/providers/Microsoft.Storage/storageAccounts/stopstestrg9971/inventoryPolicies/default?api-version=2021-06-01",
+      "EncodedRequestUri": "L3N1YnNjcmlwdGlvbnMvNDViNjBkODUtZmQ3Mi00MjdhLWE3MDgtZjk5NGQyNmU1OTNlL3Jlc291cmNlR3JvdXBzL3BzdGVzdHJnOTk3MS9wcm92aWRlcnMvTWljcm9zb2Z0LlN0b3JhZ2Uvc3RvcmFnZUFjY291bnRzL3N0b3BzdGVzdHJnOTk3MS9pbnZlbnRvcnlQb2xpY2llcy9kZWZhdWx0P2FwaS12ZXJzaW9uPTIwMjEtMDYtMDE=",
+      "RequestMethod": "DELETE",
+      "RequestBody": "",
+      "RequestHeaders": {
+        "x-ms-client-request-id": [
+          "72b59701-3b7f-4857-8d79-511aa684a155"
+        ],
+        "Accept-Language": [
+          "en-US"
+        ],
+        "User-Agent": [
+          "FxVersion/4.6.28207.03",
+          "OSName/Windows",
+          "OSVersion/Microsoft.Windows.10.0.19043.",
+          "Microsoft.Azure.Management.Storage.StorageManagementClient/23.0.0.0"
+        ]
+      },
+      "ResponseHeaders": {
+        "Cache-Control": [
+          "no-cache"
+        ],
+        "Pragma": [
+          "no-cache"
+        ],
+        "x-ms-request-id": [
+          "ca91fdc3-0fd1-40b6-af45-e84d5c9d42dc"
+        ],
+        "Strict-Transport-Security": [
+          "max-age=31536000; includeSubDomains"
+        ],
+        "Server": [
+          "Microsoft-Azure-Storage-Resource-Provider/1.0,Microsoft-HTTPAPI/2.0 Microsoft-HTTPAPI/2.0"
+        ],
+        "x-ms-ratelimit-remaining-subscription-deletes": [
+          "14998"
+        ],
+        "x-ms-correlation-request-id": [
+          "abbe36bb-d10d-4550-98ca-8f626128f784"
+        ],
+        "x-ms-routing-request-id": [
+          "SOUTHEASTASIA:20210928T051028Z:abbe36bb-d10d-4550-98ca-8f626128f784"
+        ],
+        "X-Content-Type-Options": [
+          "nosniff"
+        ],
+        "Date": [
+          "Tue, 28 Sep 2021 05:10:27 GMT"
         ],
         "Content-Type": [
           "text/plain; charset=utf-8"
+        ],
+        "Expires": [
+          "-1"
+        ],
+        "Content-Length": [
+          "0"
+        ]
+      },
+      "ResponseBody": "",
+      "StatusCode": 200
+    },
+    {
+      "RequestUri": "/subscriptions/45b60d85-fd72-427a-a708-f994d26e593e/resourceGroups/pstestrg9971/providers/Microsoft.Storage/storageAccounts/stopstestrg9971/inventoryPolicies/default?api-version=2021-06-01",
+      "EncodedRequestUri": "L3N1YnNjcmlwdGlvbnMvNDViNjBkODUtZmQ3Mi00MjdhLWE3MDgtZjk5NGQyNmU1OTNlL3Jlc291cmNlR3JvdXBzL3BzdGVzdHJnOTk3MS9wcm92aWRlcnMvTWljcm9zb2Z0LlN0b3JhZ2Uvc3RvcmFnZUFjY291bnRzL3N0b3BzdGVzdHJnOTk3MS9pbnZlbnRvcnlQb2xpY2llcy9kZWZhdWx0P2FwaS12ZXJzaW9uPTIwMjEtMDYtMDE=",
+      "RequestMethod": "DELETE",
+      "RequestBody": "",
+      "RequestHeaders": {
+        "x-ms-client-request-id": [
+          "a2d997b3-6fb6-4cb8-ae3c-b051dbe543f1"
+        ],
+        "Accept-Language": [
+          "en-US"
+        ],
+        "User-Agent": [
+          "FxVersion/4.6.28207.03",
+          "OSName/Windows",
+          "OSVersion/Microsoft.Windows.10.0.19043.",
+          "Microsoft.Azure.Management.Storage.StorageManagementClient/23.0.0.0"
+        ]
+      },
+      "ResponseHeaders": {
+        "Cache-Control": [
+          "no-cache"
+        ],
+        "Pragma": [
+          "no-cache"
+        ],
+        "x-ms-request-id": [
+          "0e7087a1-1046-4cc2-a7a6-afbdc19d848d"
+        ],
+        "Strict-Transport-Security": [
+          "max-age=31536000; includeSubDomains"
+        ],
+        "Server": [
+          "Microsoft-Azure-Storage-Resource-Provider/1.0,Microsoft-HTTPAPI/2.0 Microsoft-HTTPAPI/2.0"
+        ],
+        "x-ms-ratelimit-remaining-subscription-deletes": [
+          "14998"
+        ],
+        "x-ms-correlation-request-id": [
+          "18291e53-aec4-4deb-9487-4e50ca1cf140"
+        ],
+        "x-ms-routing-request-id": [
+          "SOUTHEASTASIA:20210928T051032Z:18291e53-aec4-4deb-9487-4e50ca1cf140"
+        ],
+        "X-Content-Type-Options": [
+          "nosniff"
+        ],
+        "Date": [
+          "Tue, 28 Sep 2021 05:10:32 GMT"
+        ],
+        "Content-Type": [
+          "text/plain; charset=utf-8"
+        ],
+        "Expires": [
+          "-1"
+        ],
+        "Content-Length": [
+          "0"
+        ]
+      },
+      "ResponseBody": "",
+      "StatusCode": 200
+    },
+    {
+      "RequestUri": "/subscriptions/45b60d85-fd72-427a-a708-f994d26e593e/resourceGroups/pstestrg9971/providers/Microsoft.Storage/storageAccounts/stopstestrg9971?api-version=2021-06-01",
+      "EncodedRequestUri": "L3N1YnNjcmlwdGlvbnMvNDViNjBkODUtZmQ3Mi00MjdhLWE3MDgtZjk5NGQyNmU1OTNlL3Jlc291cmNlR3JvdXBzL3BzdGVzdHJnOTk3MS9wcm92aWRlcnMvTWljcm9zb2Z0LlN0b3JhZ2Uvc3RvcmFnZUFjY291bnRzL3N0b3BzdGVzdHJnOTk3MT9hcGktdmVyc2lvbj0yMDIxLTA2LTAx",
+      "RequestMethod": "DELETE",
+      "RequestBody": "",
+      "RequestHeaders": {
+        "x-ms-client-request-id": [
+          "5095b304-84e4-459b-bf75-f75359d00ad9"
+        ],
+        "Accept-Language": [
+          "en-US"
+        ],
+        "User-Agent": [
+          "FxVersion/4.6.28207.03",
+          "OSName/Windows",
+          "OSVersion/Microsoft.Windows.10.0.19043.",
+          "Microsoft.Azure.Management.Storage.StorageManagementClient/23.0.0.0"
+        ]
+      },
+      "ResponseHeaders": {
+        "Cache-Control": [
+          "no-cache"
+        ],
+        "Pragma": [
+          "no-cache"
+        ],
+        "x-ms-request-id": [
+          "d9985ec2-20d3-4ac8-aab1-3906e842ce78"
+        ],
+        "Strict-Transport-Security": [
+          "max-age=31536000; includeSubDomains"
+        ],
+        "Server": [
+          "Microsoft-Azure-Storage-Resource-Provider/1.0,Microsoft-HTTPAPI/2.0 Microsoft-HTTPAPI/2.0"
+        ],
+        "x-ms-ratelimit-remaining-subscription-deletes": [
+          "14998"
+        ],
+        "x-ms-correlation-request-id": [
+          "765fb2cf-2225-4bcd-a0ec-e497f5262601"
+        ],
+        "x-ms-routing-request-id": [
+          "SOUTHEASTASIA:20210928T051041Z:765fb2cf-2225-4bcd-a0ec-e497f5262601"
+        ],
+        "X-Content-Type-Options": [
+          "nosniff"
+        ],
+        "Date": [
+          "Tue, 28 Sep 2021 05:10:41 GMT"
+        ],
+        "Content-Type": [
+          "text/plain; charset=utf-8"
+        ],
+        "Expires": [
+          "-1"
+        ],
+        "Content-Length": [
+          "0"
+        ]
+      },
+      "ResponseBody": "",
+      "StatusCode": 200
+    },
+    {
+      "RequestUri": "/subscriptions/45b60d85-fd72-427a-a708-f994d26e593e/resourcegroups/pstestrg9971?api-version=2016-09-01",
+      "EncodedRequestUri": "L3N1YnNjcmlwdGlvbnMvNDViNjBkODUtZmQ3Mi00MjdhLWE3MDgtZjk5NGQyNmU1OTNlL3Jlc291cmNlZ3JvdXBzL3BzdGVzdHJnOTk3MT9hcGktdmVyc2lvbj0yMDE2LTA5LTAx",
+      "RequestMethod": "DELETE",
+      "RequestBody": "",
+      "RequestHeaders": {
+        "x-ms-client-request-id": [
+          "c513e90e-f26d-4220-b4bb-1ec0eb6c5484"
+        ],
+        "Accept-Language": [
+          "en-US"
+        ],
+        "User-Agent": [
+          "FxVersion/4.6.28207.03",
+          "OSName/Windows",
+          "OSVersion/Microsoft.Windows.10.0.19043.",
+          "Microsoft.Azure.Management.Internal.Resources.ResourceManagementClient/1.3.45"
+        ]
+      },
+      "ResponseHeaders": {
+        "Cache-Control": [
+          "no-cache"
+        ],
+        "Pragma": [
+          "no-cache"
+        ],
+        "Location": [
+          "https://management.azure.com/subscriptions/45b60d85-fd72-427a-a708-f994d26e593e/operationresults/eyJqb2JJZCI6IlJFU09VUkNFR1JPVVBERUxFVElPTkpPQi1QU1RFU1RSRzk5NzEtRUFTVFVTMkVVQVAiLCJqb2JMb2NhdGlvbiI6ImVhc3R1czJldWFwIn0?api-version=2016-09-01"
+        ],
+        "Retry-After": [
+          "15"
+        ],
+        "x-ms-ratelimit-remaining-subscription-deletes": [
+          "14998"
+        ],
+        "x-ms-request-id": [
+          "b7a634fc-c5bb-4096-afb9-98a6ff0defef"
+        ],
+        "x-ms-correlation-request-id": [
+          "b7a634fc-c5bb-4096-afb9-98a6ff0defef"
+        ],
+        "x-ms-routing-request-id": [
+          "SOUTHEASTASIA:20210928T051047Z:b7a634fc-c5bb-4096-afb9-98a6ff0defef"
+        ],
+        "Strict-Transport-Security": [
+          "max-age=31536000; includeSubDomains"
+        ],
+        "X-Content-Type-Options": [
+          "nosniff"
+        ],
+        "Date": [
+          "Tue, 28 Sep 2021 05:10:47 GMT"
         ],
         "Expires": [
           "-1"
@@ -292,1920 +1573,222 @@
       "StatusCode": 202
     },
     {
-<<<<<<< HEAD
-      "RequestUri": "/subscriptions/45b60d85-fd72-427a-a708-f994d26e593e/providers/Microsoft.Storage/locations/eastus2euap/asyncoperations/26c1e83f-2737-4cea-b5bb-e9ddd7a7b6b4?monitor=true&api-version=2021-04-01",
-      "EncodedRequestUri": "L3N1YnNjcmlwdGlvbnMvNDViNjBkODUtZmQ3Mi00MjdhLWE3MDgtZjk5NGQyNmU1OTNlL3Byb3ZpZGVycy9NaWNyb3NvZnQuU3RvcmFnZS9sb2NhdGlvbnMvZWFzdHVzMmV1YXAvYXN5bmNvcGVyYXRpb25zLzI2YzFlODNmLTI3MzctNGNlYS1iNWJiLWU5ZGRkN2E3YjZiND9tb25pdG9yPXRydWUmYXBpLXZlcnNpb249MjAyMS0wNC0wMQ==",
-=======
-      "RequestUri": "/subscriptions/45b60d85-fd72-427a-a708-f994d26e593e/providers/Microsoft.Storage/locations/eastus2euap/asyncoperations/91995e22-ee89-4507-88d1-944932021582?monitor=true&api-version=2021-06-01",
-      "EncodedRequestUri": "L3N1YnNjcmlwdGlvbnMvNDViNjBkODUtZmQ3Mi00MjdhLWE3MDgtZjk5NGQyNmU1OTNlL3Byb3ZpZGVycy9NaWNyb3NvZnQuU3RvcmFnZS9sb2NhdGlvbnMvZWFzdHVzMmV1YXAvYXN5bmNvcGVyYXRpb25zLzkxOTk1ZTIyLWVlODktNDUwNy04OGQxLTk0NDkzMjAyMTU4Mj9tb25pdG9yPXRydWUmYXBpLXZlcnNpb249MjAyMS0wNi0wMQ==",
->>>>>>> 20e4a17a
+      "RequestUri": "/subscriptions/45b60d85-fd72-427a-a708-f994d26e593e/operationresults/eyJqb2JJZCI6IlJFU09VUkNFR1JPVVBERUxFVElPTkpPQi1QU1RFU1RSRzk5NzEtRUFTVFVTMkVVQVAiLCJqb2JMb2NhdGlvbiI6ImVhc3R1czJldWFwIn0?api-version=2016-09-01",
+      "EncodedRequestUri": "L3N1YnNjcmlwdGlvbnMvNDViNjBkODUtZmQ3Mi00MjdhLWE3MDgtZjk5NGQyNmU1OTNlL29wZXJhdGlvbnJlc3VsdHMvZXlKcWIySkpaQ0k2SWxKRlUwOVZVa05GUjFKUFZWQkVSVXhGVkVsUFRrcFBRaTFRVTFSRlUxUlNSems1TnpFdFJVRlRWRlZUTWtWVlFWQWlMQ0pxYjJKTWIyTmhkR2x2YmlJNkltVmhjM1IxY3pKbGRXRndJbjA/YXBpLXZlcnNpb249MjAxNi0wOS0wMQ==",
       "RequestMethod": "GET",
       "RequestBody": "",
       "RequestHeaders": {
-        "x-ms-client-request-id": [
-<<<<<<< HEAD
-          "1a0a8fcd-2858-49d0-8434-a239fe0e4e9d"
-=======
-          "731ab855-69ba-4ec3-912d-9fead56fa76b"
->>>>>>> 20e4a17a
-        ],
-        "User-Agent": [
-          "FxVersion/4.6.28207.03",
-          "OSName/Windows",
-          "OSVersion/Microsoft.Windows.10.0.19043.",
-          "Microsoft.Azure.Management.Storage.StorageManagementClient/23.0.0.0"
-        ]
-      },
-      "ResponseHeaders": {
-        "Cache-Control": [
-          "no-cache"
-        ],
-        "Pragma": [
-          "no-cache"
-        ],
-        "x-ms-request-id": [
-<<<<<<< HEAD
-          "264a5b02-8173-4eab-b10d-764243cbe038"
-=======
-          "c73f7eab-2784-433c-8538-f1e1a1d42f18"
->>>>>>> 20e4a17a
-        ],
-        "Strict-Transport-Security": [
-          "max-age=31536000; includeSubDomains"
-        ],
-        "Server": [
-          "Microsoft-Azure-Storage-Resource-Provider/1.0,Microsoft-HTTPAPI/2.0 Microsoft-HTTPAPI/2.0"
+        "User-Agent": [
+          "FxVersion/4.6.28207.03",
+          "OSName/Windows",
+          "OSVersion/Microsoft.Windows.10.0.19043.",
+          "Microsoft.Azure.Management.Internal.Resources.ResourceManagementClient/1.3.45"
+        ]
+      },
+      "ResponseHeaders": {
+        "Cache-Control": [
+          "no-cache"
+        ],
+        "Pragma": [
+          "no-cache"
+        ],
+        "Location": [
+          "https://management.azure.com/subscriptions/45b60d85-fd72-427a-a708-f994d26e593e/operationresults/eyJqb2JJZCI6IlJFU09VUkNFR1JPVVBERUxFVElPTkpPQi1QU1RFU1RSRzk5NzEtRUFTVFVTMkVVQVAiLCJqb2JMb2NhdGlvbiI6ImVhc3R1czJldWFwIn0?api-version=2016-09-01"
+        ],
+        "Retry-After": [
+          "15"
         ],
         "x-ms-ratelimit-remaining-subscription-reads": [
-          "11998"
-        ],
-        "x-ms-correlation-request-id": [
-<<<<<<< HEAD
-          "17b92207-20c4-4c99-9652-8c4f7721c145"
-        ],
-        "x-ms-routing-request-id": [
-          "SOUTHEASTASIA:20210705T112411Z:17b92207-20c4-4c99-9652-8c4f7721c145"
-=======
-          "f589fc45-b375-4985-a0fc-9329044b01a0"
-        ],
-        "x-ms-routing-request-id": [
-          "SOUTHEASTASIA:20210924T085106Z:f589fc45-b375-4985-a0fc-9329044b01a0"
->>>>>>> 20e4a17a
-        ],
-        "X-Content-Type-Options": [
-          "nosniff"
-        ],
-        "Date": [
-<<<<<<< HEAD
-          "Mon, 05 Jul 2021 11:24:10 GMT"
-=======
-          "Fri, 24 Sep 2021 08:51:05 GMT"
->>>>>>> 20e4a17a
-        ],
-        "Content-Length": [
-          "1419"
-        ],
-        "Content-Type": [
-          "application/json"
-        ],
-        "Expires": [
-          "-1"
-        ]
-      },
-<<<<<<< HEAD
-      "ResponseBody": "{\r\n  \"sku\": {\r\n    \"name\": \"Standard_LRS\",\r\n    \"tier\": \"Standard\"\r\n  },\r\n  \"kind\": \"StorageV2\",\r\n  \"id\": \"/subscriptions/45b60d85-fd72-427a-a708-f994d26e593e/resourceGroups/pstestrg7308/providers/Microsoft.Storage/storageAccounts/stopstestrg7308\",\r\n  \"name\": \"stopstestrg7308\",\r\n  \"type\": \"Microsoft.Storage/storageAccounts\",\r\n  \"location\": \"eastus2euap\",\r\n  \"tags\": {},\r\n  \"properties\": {\r\n    \"keyCreationTime\": {\r\n      \"key1\": \"2021-07-05T11:23:52.7661432Z\",\r\n      \"key2\": \"2021-07-05T11:23:52.7661432Z\"\r\n    },\r\n    \"privateEndpointConnections\": [],\r\n    \"networkAcls\": {\r\n      \"bypass\": \"AzureServices\",\r\n      \"virtualNetworkRules\": [],\r\n      \"ipRules\": [],\r\n      \"defaultAction\": \"Allow\"\r\n    },\r\n    \"supportsHttpsTrafficOnly\": true,\r\n    \"encryption\": {\r\n      \"services\": {\r\n        \"file\": {\r\n          \"keyType\": \"Account\",\r\n          \"enabled\": true,\r\n          \"lastEnabledTime\": \"2021-07-05T11:23:52.7817933Z\"\r\n        },\r\n        \"blob\": {\r\n          \"keyType\": \"Account\",\r\n          \"enabled\": true,\r\n          \"lastEnabledTime\": \"2021-07-05T11:23:52.7817933Z\"\r\n        }\r\n      },\r\n      \"keySource\": \"Microsoft.Storage\"\r\n    },\r\n    \"accessTier\": \"Hot\",\r\n    \"provisioningState\": \"Succeeded\",\r\n    \"creationTime\": \"2021-07-05T11:23:52.6723908Z\",\r\n    \"primaryEndpoints\": {\r\n      \"dfs\": \"https://stopstestrg7308.dfs.core.windows.net/\",\r\n      \"web\": \"https://stopstestrg7308.z3.web.core.windows.net/\",\r\n      \"blob\": \"https://stopstestrg7308.blob.core.windows.net/\",\r\n      \"queue\": \"https://stopstestrg7308.queue.core.windows.net/\",\r\n      \"table\": \"https://stopstestrg7308.table.core.windows.net/\",\r\n      \"file\": \"https://stopstestrg7308.file.core.windows.net/\"\r\n    },\r\n    \"primaryLocation\": \"eastus2euap\",\r\n    \"statusOfPrimary\": \"available\"\r\n  }\r\n}",
-      "StatusCode": 200
-    },
-    {
-      "RequestUri": "/subscriptions/45b60d85-fd72-427a-a708-f994d26e593e/resourceGroups/pstestrg7308/providers/Microsoft.Storage/storageAccounts/stopstestrg7308?api-version=2021-04-01",
-      "EncodedRequestUri": "L3N1YnNjcmlwdGlvbnMvNDViNjBkODUtZmQ3Mi00MjdhLWE3MDgtZjk5NGQyNmU1OTNlL3Jlc291cmNlR3JvdXBzL3BzdGVzdHJnNzMwOC9wcm92aWRlcnMvTWljcm9zb2Z0LlN0b3JhZ2Uvc3RvcmFnZUFjY291bnRzL3N0b3BzdGVzdHJnNzMwOD9hcGktdmVyc2lvbj0yMDIxLTA0LTAx",
-=======
-      "ResponseBody": "{\r\n  \"sku\": {\r\n    \"name\": \"Standard_LRS\",\r\n    \"tier\": \"Standard\"\r\n  },\r\n  \"kind\": \"StorageV2\",\r\n  \"id\": \"/subscriptions/45b60d85-fd72-427a-a708-f994d26e593e/resourceGroups/pstestrg3137/providers/Microsoft.Storage/storageAccounts/stopstestrg3137\",\r\n  \"name\": \"stopstestrg3137\",\r\n  \"type\": \"Microsoft.Storage/storageAccounts\",\r\n  \"location\": \"eastus2euap\",\r\n  \"tags\": {},\r\n  \"properties\": {\r\n    \"keyCreationTime\": {\r\n      \"key1\": \"2021-09-24T08:50:46.9598954Z\",\r\n      \"key2\": \"2021-09-24T08:50:46.9598954Z\"\r\n    },\r\n    \"privateEndpointConnections\": [],\r\n    \"minimumTlsVersion\": \"TLS1_0\",\r\n    \"allowBlobPublicAccess\": true,\r\n    \"networkAcls\": {\r\n      \"bypass\": \"AzureServices\",\r\n      \"virtualNetworkRules\": [],\r\n      \"ipRules\": [],\r\n      \"defaultAction\": \"Allow\"\r\n    },\r\n    \"supportsHttpsTrafficOnly\": true,\r\n    \"encryption\": {\r\n      \"services\": {\r\n        \"file\": {\r\n          \"keyType\": \"Account\",\r\n          \"enabled\": true,\r\n          \"lastEnabledTime\": \"2021-09-24T08:50:46.9598954Z\"\r\n        },\r\n        \"blob\": {\r\n          \"keyType\": \"Account\",\r\n          \"enabled\": true,\r\n          \"lastEnabledTime\": \"2021-09-24T08:50:46.9598954Z\"\r\n        }\r\n      },\r\n      \"keySource\": \"Microsoft.Storage\"\r\n    },\r\n    \"accessTier\": \"Hot\",\r\n    \"provisioningState\": \"Succeeded\",\r\n    \"creationTime\": \"2021-09-24T08:50:46.8974233Z\",\r\n    \"primaryEndpoints\": {\r\n      \"dfs\": \"https://stopstestrg3137.dfs.core.windows.net/\",\r\n      \"web\": \"https://stopstestrg3137.z3.web.core.windows.net/\",\r\n      \"blob\": \"https://stopstestrg3137.blob.core.windows.net/\",\r\n      \"queue\": \"https://stopstestrg3137.queue.core.windows.net/\",\r\n      \"table\": \"https://stopstestrg3137.table.core.windows.net/\",\r\n      \"file\": \"https://stopstestrg3137.file.core.windows.net/\"\r\n    },\r\n    \"primaryLocation\": \"eastus2euap\",\r\n    \"statusOfPrimary\": \"available\"\r\n  }\r\n}",
-      "StatusCode": 200
-    },
-    {
-      "RequestUri": "/subscriptions/45b60d85-fd72-427a-a708-f994d26e593e/resourceGroups/pstestrg3137/providers/Microsoft.Storage/storageAccounts/stopstestrg3137?api-version=2021-06-01",
-      "EncodedRequestUri": "L3N1YnNjcmlwdGlvbnMvNDViNjBkODUtZmQ3Mi00MjdhLWE3MDgtZjk5NGQyNmU1OTNlL3Jlc291cmNlR3JvdXBzL3BzdGVzdHJnMzEzNy9wcm92aWRlcnMvTWljcm9zb2Z0LlN0b3JhZ2Uvc3RvcmFnZUFjY291bnRzL3N0b3BzdGVzdHJnMzEzNz9hcGktdmVyc2lvbj0yMDIxLTA2LTAx",
->>>>>>> 20e4a17a
+          "11991"
+        ],
+        "x-ms-request-id": [
+          "a571a2f7-8aaa-486a-8c3e-c52cfbfea161"
+        ],
+        "x-ms-correlation-request-id": [
+          "a571a2f7-8aaa-486a-8c3e-c52cfbfea161"
+        ],
+        "x-ms-routing-request-id": [
+          "SOUTHEASTASIA:20210928T051103Z:a571a2f7-8aaa-486a-8c3e-c52cfbfea161"
+        ],
+        "Strict-Transport-Security": [
+          "max-age=31536000; includeSubDomains"
+        ],
+        "X-Content-Type-Options": [
+          "nosniff"
+        ],
+        "Date": [
+          "Tue, 28 Sep 2021 05:11:02 GMT"
+        ],
+        "Expires": [
+          "-1"
+        ],
+        "Content-Length": [
+          "0"
+        ]
+      },
+      "ResponseBody": "",
+      "StatusCode": 202
+    },
+    {
+      "RequestUri": "/subscriptions/45b60d85-fd72-427a-a708-f994d26e593e/operationresults/eyJqb2JJZCI6IlJFU09VUkNFR1JPVVBERUxFVElPTkpPQi1QU1RFU1RSRzk5NzEtRUFTVFVTMkVVQVAiLCJqb2JMb2NhdGlvbiI6ImVhc3R1czJldWFwIn0?api-version=2016-09-01",
+      "EncodedRequestUri": "L3N1YnNjcmlwdGlvbnMvNDViNjBkODUtZmQ3Mi00MjdhLWE3MDgtZjk5NGQyNmU1OTNlL29wZXJhdGlvbnJlc3VsdHMvZXlKcWIySkpaQ0k2SWxKRlUwOVZVa05GUjFKUFZWQkVSVXhGVkVsUFRrcFBRaTFRVTFSRlUxUlNSems1TnpFdFJVRlRWRlZUTWtWVlFWQWlMQ0pxYjJKTWIyTmhkR2x2YmlJNkltVmhjM1IxY3pKbGRXRndJbjA/YXBpLXZlcnNpb249MjAxNi0wOS0wMQ==",
       "RequestMethod": "GET",
       "RequestBody": "",
       "RequestHeaders": {
-        "x-ms-client-request-id": [
-<<<<<<< HEAD
-          "1a0a8fcd-2858-49d0-8434-a239fe0e4e9d"
-=======
-          "731ab855-69ba-4ec3-912d-9fead56fa76b"
->>>>>>> 20e4a17a
-        ],
-        "Accept-Language": [
-          "en-US"
-        ],
-        "User-Agent": [
-          "FxVersion/4.6.28207.03",
-          "OSName/Windows",
-          "OSVersion/Microsoft.Windows.10.0.19043.",
-          "Microsoft.Azure.Management.Storage.StorageManagementClient/23.0.0.0"
-        ]
-      },
-      "ResponseHeaders": {
-        "Cache-Control": [
-          "no-cache"
-        ],
-        "Pragma": [
-          "no-cache"
-        ],
-        "x-ms-request-id": [
-<<<<<<< HEAD
-          "06dd4b2d-7b4d-4980-b3aa-628d96a1a494"
-=======
-          "dca486b5-1a07-40aa-990f-39787db1c979"
->>>>>>> 20e4a17a
-        ],
-        "Strict-Transport-Security": [
-          "max-age=31536000; includeSubDomains"
-        ],
-        "Server": [
-          "Microsoft-Azure-Storage-Resource-Provider/1.0,Microsoft-HTTPAPI/2.0 Microsoft-HTTPAPI/2.0"
+        "User-Agent": [
+          "FxVersion/4.6.28207.03",
+          "OSName/Windows",
+          "OSVersion/Microsoft.Windows.10.0.19043.",
+          "Microsoft.Azure.Management.Internal.Resources.ResourceManagementClient/1.3.45"
+        ]
+      },
+      "ResponseHeaders": {
+        "Cache-Control": [
+          "no-cache"
+        ],
+        "Pragma": [
+          "no-cache"
+        ],
+        "Location": [
+          "https://management.azure.com/subscriptions/45b60d85-fd72-427a-a708-f994d26e593e/operationresults/eyJqb2JJZCI6IlJFU09VUkNFR1JPVVBERUxFVElPTkpPQi1QU1RFU1RSRzk5NzEtRUFTVFVTMkVVQVAiLCJqb2JMb2NhdGlvbiI6ImVhc3R1czJldWFwIn0?api-version=2016-09-01"
+        ],
+        "Retry-After": [
+          "15"
         ],
         "x-ms-ratelimit-remaining-subscription-reads": [
-          "11997"
-        ],
-        "x-ms-correlation-request-id": [
-<<<<<<< HEAD
-          "f8fdbedd-054f-49ef-bf7f-6468141df862"
-        ],
-        "x-ms-routing-request-id": [
-          "SOUTHEASTASIA:20210705T112412Z:f8fdbedd-054f-49ef-bf7f-6468141df862"
-=======
-          "092cbecb-7145-4025-8ead-3a7b02382076"
-        ],
-        "x-ms-routing-request-id": [
-          "SOUTHEASTASIA:20210924T085106Z:092cbecb-7145-4025-8ead-3a7b02382076"
->>>>>>> 20e4a17a
-        ],
-        "X-Content-Type-Options": [
-          "nosniff"
-        ],
-        "Date": [
-<<<<<<< HEAD
-          "Mon, 05 Jul 2021 11:24:11 GMT"
-=======
-          "Fri, 24 Sep 2021 08:51:06 GMT"
->>>>>>> 20e4a17a
-        ],
-        "Content-Length": [
-          "1419"
-        ],
-        "Content-Type": [
-          "application/json"
-        ],
-        "Expires": [
-          "-1"
-        ]
-      },
-<<<<<<< HEAD
-      "ResponseBody": "{\r\n  \"sku\": {\r\n    \"name\": \"Standard_LRS\",\r\n    \"tier\": \"Standard\"\r\n  },\r\n  \"kind\": \"StorageV2\",\r\n  \"id\": \"/subscriptions/45b60d85-fd72-427a-a708-f994d26e593e/resourceGroups/pstestrg7308/providers/Microsoft.Storage/storageAccounts/stopstestrg7308\",\r\n  \"name\": \"stopstestrg7308\",\r\n  \"type\": \"Microsoft.Storage/storageAccounts\",\r\n  \"location\": \"eastus2euap\",\r\n  \"tags\": {},\r\n  \"properties\": {\r\n    \"keyCreationTime\": {\r\n      \"key1\": \"2021-07-05T11:23:52.7661432Z\",\r\n      \"key2\": \"2021-07-05T11:23:52.7661432Z\"\r\n    },\r\n    \"privateEndpointConnections\": [],\r\n    \"networkAcls\": {\r\n      \"bypass\": \"AzureServices\",\r\n      \"virtualNetworkRules\": [],\r\n      \"ipRules\": [],\r\n      \"defaultAction\": \"Allow\"\r\n    },\r\n    \"supportsHttpsTrafficOnly\": true,\r\n    \"encryption\": {\r\n      \"services\": {\r\n        \"file\": {\r\n          \"keyType\": \"Account\",\r\n          \"enabled\": true,\r\n          \"lastEnabledTime\": \"2021-07-05T11:23:52.7817933Z\"\r\n        },\r\n        \"blob\": {\r\n          \"keyType\": \"Account\",\r\n          \"enabled\": true,\r\n          \"lastEnabledTime\": \"2021-07-05T11:23:52.7817933Z\"\r\n        }\r\n      },\r\n      \"keySource\": \"Microsoft.Storage\"\r\n    },\r\n    \"accessTier\": \"Hot\",\r\n    \"provisioningState\": \"Succeeded\",\r\n    \"creationTime\": \"2021-07-05T11:23:52.6723908Z\",\r\n    \"primaryEndpoints\": {\r\n      \"dfs\": \"https://stopstestrg7308.dfs.core.windows.net/\",\r\n      \"web\": \"https://stopstestrg7308.z3.web.core.windows.net/\",\r\n      \"blob\": \"https://stopstestrg7308.blob.core.windows.net/\",\r\n      \"queue\": \"https://stopstestrg7308.queue.core.windows.net/\",\r\n      \"table\": \"https://stopstestrg7308.table.core.windows.net/\",\r\n      \"file\": \"https://stopstestrg7308.file.core.windows.net/\"\r\n    },\r\n    \"primaryLocation\": \"eastus2euap\",\r\n    \"statusOfPrimary\": \"available\"\r\n  }\r\n}",
-      "StatusCode": 200
-    },
-    {
-      "RequestUri": "/subscriptions/45b60d85-fd72-427a-a708-f994d26e593e/resourceGroups/pstestrg7308/providers/Microsoft.Storage/storageAccounts/stopstestrg7308?api-version=2021-04-01",
-      "EncodedRequestUri": "L3N1YnNjcmlwdGlvbnMvNDViNjBkODUtZmQ3Mi00MjdhLWE3MDgtZjk5NGQyNmU1OTNlL3Jlc291cmNlR3JvdXBzL3BzdGVzdHJnNzMwOC9wcm92aWRlcnMvTWljcm9zb2Z0LlN0b3JhZ2Uvc3RvcmFnZUFjY291bnRzL3N0b3BzdGVzdHJnNzMwOD9hcGktdmVyc2lvbj0yMDIxLTA0LTAx",
-=======
-      "ResponseBody": "{\r\n  \"sku\": {\r\n    \"name\": \"Standard_LRS\",\r\n    \"tier\": \"Standard\"\r\n  },\r\n  \"kind\": \"StorageV2\",\r\n  \"id\": \"/subscriptions/45b60d85-fd72-427a-a708-f994d26e593e/resourceGroups/pstestrg3137/providers/Microsoft.Storage/storageAccounts/stopstestrg3137\",\r\n  \"name\": \"stopstestrg3137\",\r\n  \"type\": \"Microsoft.Storage/storageAccounts\",\r\n  \"location\": \"eastus2euap\",\r\n  \"tags\": {},\r\n  \"properties\": {\r\n    \"keyCreationTime\": {\r\n      \"key1\": \"2021-09-24T08:50:46.9598954Z\",\r\n      \"key2\": \"2021-09-24T08:50:46.9598954Z\"\r\n    },\r\n    \"privateEndpointConnections\": [],\r\n    \"minimumTlsVersion\": \"TLS1_0\",\r\n    \"allowBlobPublicAccess\": true,\r\n    \"networkAcls\": {\r\n      \"bypass\": \"AzureServices\",\r\n      \"virtualNetworkRules\": [],\r\n      \"ipRules\": [],\r\n      \"defaultAction\": \"Allow\"\r\n    },\r\n    \"supportsHttpsTrafficOnly\": true,\r\n    \"encryption\": {\r\n      \"services\": {\r\n        \"file\": {\r\n          \"keyType\": \"Account\",\r\n          \"enabled\": true,\r\n          \"lastEnabledTime\": \"2021-09-24T08:50:46.9598954Z\"\r\n        },\r\n        \"blob\": {\r\n          \"keyType\": \"Account\",\r\n          \"enabled\": true,\r\n          \"lastEnabledTime\": \"2021-09-24T08:50:46.9598954Z\"\r\n        }\r\n      },\r\n      \"keySource\": \"Microsoft.Storage\"\r\n    },\r\n    \"accessTier\": \"Hot\",\r\n    \"provisioningState\": \"Succeeded\",\r\n    \"creationTime\": \"2021-09-24T08:50:46.8974233Z\",\r\n    \"primaryEndpoints\": {\r\n      \"dfs\": \"https://stopstestrg3137.dfs.core.windows.net/\",\r\n      \"web\": \"https://stopstestrg3137.z3.web.core.windows.net/\",\r\n      \"blob\": \"https://stopstestrg3137.blob.core.windows.net/\",\r\n      \"queue\": \"https://stopstestrg3137.queue.core.windows.net/\",\r\n      \"table\": \"https://stopstestrg3137.table.core.windows.net/\",\r\n      \"file\": \"https://stopstestrg3137.file.core.windows.net/\"\r\n    },\r\n    \"primaryLocation\": \"eastus2euap\",\r\n    \"statusOfPrimary\": \"available\"\r\n  }\r\n}",
-      "StatusCode": 200
-    },
-    {
-      "RequestUri": "/subscriptions/45b60d85-fd72-427a-a708-f994d26e593e/resourceGroups/pstestrg3137/providers/Microsoft.Storage/storageAccounts/stopstestrg3137?api-version=2021-06-01",
-      "EncodedRequestUri": "L3N1YnNjcmlwdGlvbnMvNDViNjBkODUtZmQ3Mi00MjdhLWE3MDgtZjk5NGQyNmU1OTNlL3Jlc291cmNlR3JvdXBzL3BzdGVzdHJnMzEzNy9wcm92aWRlcnMvTWljcm9zb2Z0LlN0b3JhZ2Uvc3RvcmFnZUFjY291bnRzL3N0b3BzdGVzdHJnMzEzNz9hcGktdmVyc2lvbj0yMDIxLTA2LTAx",
->>>>>>> 20e4a17a
+          "11990"
+        ],
+        "x-ms-request-id": [
+          "56422fe3-eeb5-4793-975f-6810b2242fd3"
+        ],
+        "x-ms-correlation-request-id": [
+          "56422fe3-eeb5-4793-975f-6810b2242fd3"
+        ],
+        "x-ms-routing-request-id": [
+          "SOUTHEASTASIA:20210928T051118Z:56422fe3-eeb5-4793-975f-6810b2242fd3"
+        ],
+        "Strict-Transport-Security": [
+          "max-age=31536000; includeSubDomains"
+        ],
+        "X-Content-Type-Options": [
+          "nosniff"
+        ],
+        "Date": [
+          "Tue, 28 Sep 2021 05:11:18 GMT"
+        ],
+        "Expires": [
+          "-1"
+        ],
+        "Content-Length": [
+          "0"
+        ]
+      },
+      "ResponseBody": "",
+      "StatusCode": 202
+    },
+    {
+      "RequestUri": "/subscriptions/45b60d85-fd72-427a-a708-f994d26e593e/operationresults/eyJqb2JJZCI6IlJFU09VUkNFR1JPVVBERUxFVElPTkpPQi1QU1RFU1RSRzk5NzEtRUFTVFVTMkVVQVAiLCJqb2JMb2NhdGlvbiI6ImVhc3R1czJldWFwIn0?api-version=2016-09-01",
+      "EncodedRequestUri": "L3N1YnNjcmlwdGlvbnMvNDViNjBkODUtZmQ3Mi00MjdhLWE3MDgtZjk5NGQyNmU1OTNlL29wZXJhdGlvbnJlc3VsdHMvZXlKcWIySkpaQ0k2SWxKRlUwOVZVa05GUjFKUFZWQkVSVXhGVkVsUFRrcFBRaTFRVTFSRlUxUlNSems1TnpFdFJVRlRWRlZUTWtWVlFWQWlMQ0pxYjJKTWIyTmhkR2x2YmlJNkltVmhjM1IxY3pKbGRXRndJbjA/YXBpLXZlcnNpb249MjAxNi0wOS0wMQ==",
       "RequestMethod": "GET",
       "RequestBody": "",
       "RequestHeaders": {
-        "x-ms-client-request-id": [
-<<<<<<< HEAD
-          "e39b53b5-f11d-499b-9139-4c87eff13ed6"
-=======
-          "aec6253f-c02a-41e8-99f0-b893fb7c6045"
->>>>>>> 20e4a17a
-        ],
-        "Accept-Language": [
-          "en-US"
-        ],
-        "User-Agent": [
-          "FxVersion/4.6.28207.03",
-          "OSName/Windows",
-          "OSVersion/Microsoft.Windows.10.0.19043.",
-          "Microsoft.Azure.Management.Storage.StorageManagementClient/23.0.0.0"
-        ]
-      },
-      "ResponseHeaders": {
-        "Cache-Control": [
-          "no-cache"
-        ],
-        "Pragma": [
-          "no-cache"
-        ],
-        "x-ms-request-id": [
-<<<<<<< HEAD
-          "5b7fe695-953f-4311-9ce0-2a108765fb10"
-=======
-          "4f188e39-0079-4813-9a52-0357bb27abc6"
->>>>>>> 20e4a17a
-        ],
-        "Strict-Transport-Security": [
-          "max-age=31536000; includeSubDomains"
-        ],
-        "Server": [
-          "Microsoft-Azure-Storage-Resource-Provider/1.0,Microsoft-HTTPAPI/2.0 Microsoft-HTTPAPI/2.0"
+        "User-Agent": [
+          "FxVersion/4.6.28207.03",
+          "OSName/Windows",
+          "OSVersion/Microsoft.Windows.10.0.19043.",
+          "Microsoft.Azure.Management.Internal.Resources.ResourceManagementClient/1.3.45"
+        ]
+      },
+      "ResponseHeaders": {
+        "Cache-Control": [
+          "no-cache"
+        ],
+        "Pragma": [
+          "no-cache"
+        ],
+        "Location": [
+          "https://management.azure.com/subscriptions/45b60d85-fd72-427a-a708-f994d26e593e/operationresults/eyJqb2JJZCI6IlJFU09VUkNFR1JPVVBERUxFVElPTkpPQi1QU1RFU1RSRzk5NzEtRUFTVFVTMkVVQVAiLCJqb2JMb2NhdGlvbiI6ImVhc3R1czJldWFwIn0?api-version=2016-09-01"
+        ],
+        "Retry-After": [
+          "15"
         ],
         "x-ms-ratelimit-remaining-subscription-reads": [
-          "11998"
-        ],
-        "x-ms-correlation-request-id": [
-<<<<<<< HEAD
-          "6b707aee-9cd1-40c1-aca8-5cbdc3243c9f"
-        ],
-        "x-ms-routing-request-id": [
-          "SOUTHEASTASIA:20210705T112419Z:6b707aee-9cd1-40c1-aca8-5cbdc3243c9f"
-=======
-          "fc74140f-9017-47f5-8553-23e417f0359b"
-        ],
-        "x-ms-routing-request-id": [
-          "SOUTHEASTASIA:20210924T085113Z:fc74140f-9017-47f5-8553-23e417f0359b"
->>>>>>> 20e4a17a
-        ],
-        "X-Content-Type-Options": [
-          "nosniff"
-        ],
-        "Date": [
-<<<<<<< HEAD
-          "Mon, 05 Jul 2021 11:24:18 GMT"
-=======
-          "Fri, 24 Sep 2021 08:51:12 GMT"
->>>>>>> 20e4a17a
-        ],
-        "Content-Length": [
-          "1419"
-        ],
-        "Content-Type": [
-          "application/json"
-        ],
-        "Expires": [
-          "-1"
-        ]
-      },
-<<<<<<< HEAD
-      "ResponseBody": "{\r\n  \"sku\": {\r\n    \"name\": \"Standard_LRS\",\r\n    \"tier\": \"Standard\"\r\n  },\r\n  \"kind\": \"StorageV2\",\r\n  \"id\": \"/subscriptions/45b60d85-fd72-427a-a708-f994d26e593e/resourceGroups/pstestrg7308/providers/Microsoft.Storage/storageAccounts/stopstestrg7308\",\r\n  \"name\": \"stopstestrg7308\",\r\n  \"type\": \"Microsoft.Storage/storageAccounts\",\r\n  \"location\": \"eastus2euap\",\r\n  \"tags\": {},\r\n  \"properties\": {\r\n    \"keyCreationTime\": {\r\n      \"key1\": \"2021-07-05T11:23:52.7661432Z\",\r\n      \"key2\": \"2021-07-05T11:23:52.7661432Z\"\r\n    },\r\n    \"privateEndpointConnections\": [],\r\n    \"networkAcls\": {\r\n      \"bypass\": \"AzureServices\",\r\n      \"virtualNetworkRules\": [],\r\n      \"ipRules\": [],\r\n      \"defaultAction\": \"Allow\"\r\n    },\r\n    \"supportsHttpsTrafficOnly\": true,\r\n    \"encryption\": {\r\n      \"services\": {\r\n        \"file\": {\r\n          \"keyType\": \"Account\",\r\n          \"enabled\": true,\r\n          \"lastEnabledTime\": \"2021-07-05T11:23:52.7817933Z\"\r\n        },\r\n        \"blob\": {\r\n          \"keyType\": \"Account\",\r\n          \"enabled\": true,\r\n          \"lastEnabledTime\": \"2021-07-05T11:23:52.7817933Z\"\r\n        }\r\n      },\r\n      \"keySource\": \"Microsoft.Storage\"\r\n    },\r\n    \"accessTier\": \"Hot\",\r\n    \"provisioningState\": \"Succeeded\",\r\n    \"creationTime\": \"2021-07-05T11:23:52.6723908Z\",\r\n    \"primaryEndpoints\": {\r\n      \"dfs\": \"https://stopstestrg7308.dfs.core.windows.net/\",\r\n      \"web\": \"https://stopstestrg7308.z3.web.core.windows.net/\",\r\n      \"blob\": \"https://stopstestrg7308.blob.core.windows.net/\",\r\n      \"queue\": \"https://stopstestrg7308.queue.core.windows.net/\",\r\n      \"table\": \"https://stopstestrg7308.table.core.windows.net/\",\r\n      \"file\": \"https://stopstestrg7308.file.core.windows.net/\"\r\n    },\r\n    \"primaryLocation\": \"eastus2euap\",\r\n    \"statusOfPrimary\": \"available\"\r\n  }\r\n}",
-      "StatusCode": 200
-    },
-    {
-      "RequestUri": "/subscriptions/45b60d85-fd72-427a-a708-f994d26e593e/resourceGroups/pstestrg7308/providers/Microsoft.Storage/storageAccounts/stopstestrg7308?api-version=2021-04-01",
-      "EncodedRequestUri": "L3N1YnNjcmlwdGlvbnMvNDViNjBkODUtZmQ3Mi00MjdhLWE3MDgtZjk5NGQyNmU1OTNlL3Jlc291cmNlR3JvdXBzL3BzdGVzdHJnNzMwOC9wcm92aWRlcnMvTWljcm9zb2Z0LlN0b3JhZ2Uvc3RvcmFnZUFjY291bnRzL3N0b3BzdGVzdHJnNzMwOD9hcGktdmVyc2lvbj0yMDIxLTA0LTAx",
-=======
-      "ResponseBody": "{\r\n  \"sku\": {\r\n    \"name\": \"Standard_LRS\",\r\n    \"tier\": \"Standard\"\r\n  },\r\n  \"kind\": \"StorageV2\",\r\n  \"id\": \"/subscriptions/45b60d85-fd72-427a-a708-f994d26e593e/resourceGroups/pstestrg3137/providers/Microsoft.Storage/storageAccounts/stopstestrg3137\",\r\n  \"name\": \"stopstestrg3137\",\r\n  \"type\": \"Microsoft.Storage/storageAccounts\",\r\n  \"location\": \"eastus2euap\",\r\n  \"tags\": {},\r\n  \"properties\": {\r\n    \"keyCreationTime\": {\r\n      \"key1\": \"2021-09-24T08:50:46.9598954Z\",\r\n      \"key2\": \"2021-09-24T08:50:46.9598954Z\"\r\n    },\r\n    \"privateEndpointConnections\": [],\r\n    \"minimumTlsVersion\": \"TLS1_0\",\r\n    \"allowBlobPublicAccess\": true,\r\n    \"networkAcls\": {\r\n      \"bypass\": \"AzureServices\",\r\n      \"virtualNetworkRules\": [],\r\n      \"ipRules\": [],\r\n      \"defaultAction\": \"Allow\"\r\n    },\r\n    \"supportsHttpsTrafficOnly\": true,\r\n    \"encryption\": {\r\n      \"services\": {\r\n        \"file\": {\r\n          \"keyType\": \"Account\",\r\n          \"enabled\": true,\r\n          \"lastEnabledTime\": \"2021-09-24T08:50:46.9598954Z\"\r\n        },\r\n        \"blob\": {\r\n          \"keyType\": \"Account\",\r\n          \"enabled\": true,\r\n          \"lastEnabledTime\": \"2021-09-24T08:50:46.9598954Z\"\r\n        }\r\n      },\r\n      \"keySource\": \"Microsoft.Storage\"\r\n    },\r\n    \"accessTier\": \"Hot\",\r\n    \"provisioningState\": \"Succeeded\",\r\n    \"creationTime\": \"2021-09-24T08:50:46.8974233Z\",\r\n    \"primaryEndpoints\": {\r\n      \"dfs\": \"https://stopstestrg3137.dfs.core.windows.net/\",\r\n      \"web\": \"https://stopstestrg3137.z3.web.core.windows.net/\",\r\n      \"blob\": \"https://stopstestrg3137.blob.core.windows.net/\",\r\n      \"queue\": \"https://stopstestrg3137.queue.core.windows.net/\",\r\n      \"table\": \"https://stopstestrg3137.table.core.windows.net/\",\r\n      \"file\": \"https://stopstestrg3137.file.core.windows.net/\"\r\n    },\r\n    \"primaryLocation\": \"eastus2euap\",\r\n    \"statusOfPrimary\": \"available\"\r\n  }\r\n}",
-      "StatusCode": 200
-    },
-    {
-      "RequestUri": "/subscriptions/45b60d85-fd72-427a-a708-f994d26e593e/resourceGroups/pstestrg3137/providers/Microsoft.Storage/storageAccounts/stopstestrg3137?api-version=2021-06-01",
-      "EncodedRequestUri": "L3N1YnNjcmlwdGlvbnMvNDViNjBkODUtZmQ3Mi00MjdhLWE3MDgtZjk5NGQyNmU1OTNlL3Jlc291cmNlR3JvdXBzL3BzdGVzdHJnMzEzNy9wcm92aWRlcnMvTWljcm9zb2Z0LlN0b3JhZ2Uvc3RvcmFnZUFjY291bnRzL3N0b3BzdGVzdHJnMzEzNz9hcGktdmVyc2lvbj0yMDIxLTA2LTAx",
->>>>>>> 20e4a17a
+          "11989"
+        ],
+        "x-ms-request-id": [
+          "c4c2876a-9b2d-48f7-ae78-d31db1f64863"
+        ],
+        "x-ms-correlation-request-id": [
+          "c4c2876a-9b2d-48f7-ae78-d31db1f64863"
+        ],
+        "x-ms-routing-request-id": [
+          "SOUTHEASTASIA:20210928T051134Z:c4c2876a-9b2d-48f7-ae78-d31db1f64863"
+        ],
+        "Strict-Transport-Security": [
+          "max-age=31536000; includeSubDomains"
+        ],
+        "X-Content-Type-Options": [
+          "nosniff"
+        ],
+        "Date": [
+          "Tue, 28 Sep 2021 05:11:33 GMT"
+        ],
+        "Expires": [
+          "-1"
+        ],
+        "Content-Length": [
+          "0"
+        ]
+      },
+      "ResponseBody": "",
+      "StatusCode": 202
+    },
+    {
+      "RequestUri": "/subscriptions/45b60d85-fd72-427a-a708-f994d26e593e/operationresults/eyJqb2JJZCI6IlJFU09VUkNFR1JPVVBERUxFVElPTkpPQi1QU1RFU1RSRzk5NzEtRUFTVFVTMkVVQVAiLCJqb2JMb2NhdGlvbiI6ImVhc3R1czJldWFwIn0?api-version=2016-09-01",
+      "EncodedRequestUri": "L3N1YnNjcmlwdGlvbnMvNDViNjBkODUtZmQ3Mi00MjdhLWE3MDgtZjk5NGQyNmU1OTNlL29wZXJhdGlvbnJlc3VsdHMvZXlKcWIySkpaQ0k2SWxKRlUwOVZVa05GUjFKUFZWQkVSVXhGVkVsUFRrcFBRaTFRVTFSRlUxUlNSems1TnpFdFJVRlRWRlZUTWtWVlFWQWlMQ0pxYjJKTWIyTmhkR2x2YmlJNkltVmhjM1IxY3pKbGRXRndJbjA/YXBpLXZlcnNpb249MjAxNi0wOS0wMQ==",
       "RequestMethod": "GET",
       "RequestBody": "",
       "RequestHeaders": {
-        "x-ms-client-request-id": [
-<<<<<<< HEAD
-          "544f19bb-faa9-4788-b92d-0dbbb33b48bd"
-=======
-          "66fe0bab-70b5-4834-955c-8d47e76a51ed"
->>>>>>> 20e4a17a
-        ],
-        "Accept-Language": [
-          "en-US"
-        ],
-        "User-Agent": [
-          "FxVersion/4.6.28207.03",
-          "OSName/Windows",
-          "OSVersion/Microsoft.Windows.10.0.19043.",
-          "Microsoft.Azure.Management.Storage.StorageManagementClient/23.0.0.0"
-        ]
-      },
-      "ResponseHeaders": {
-        "Cache-Control": [
-          "no-cache"
-        ],
-        "Pragma": [
-          "no-cache"
-        ],
-        "x-ms-request-id": [
-<<<<<<< HEAD
-          "a3b6c006-5f1d-4cb3-97ea-ad8c31d9be50"
-=======
-          "1ddd31e6-58aa-4c34-a23a-ebb812f4505a"
->>>>>>> 20e4a17a
-        ],
-        "Strict-Transport-Security": [
-          "max-age=31536000; includeSubDomains"
-        ],
-        "Server": [
-          "Microsoft-Azure-Storage-Resource-Provider/1.0,Microsoft-HTTPAPI/2.0 Microsoft-HTTPAPI/2.0"
-        ],
-        "x-ms-ratelimit-remaining-subscription-reads": [
-<<<<<<< HEAD
-          "11995"
-        ],
-        "x-ms-correlation-request-id": [
-          "d14923a4-8f92-470a-9bde-892f3a061d2b"
-        ],
-        "x-ms-routing-request-id": [
-          "SOUTHEASTASIA:20210705T112421Z:d14923a4-8f92-470a-9bde-892f3a061d2b"
-=======
-          "11999"
-        ],
-        "x-ms-correlation-request-id": [
-          "a01d393b-4b63-49cc-8c9e-1a2c26b6255c"
-        ],
-        "x-ms-routing-request-id": [
-          "SOUTHEASTASIA:20210924T085115Z:a01d393b-4b63-49cc-8c9e-1a2c26b6255c"
->>>>>>> 20e4a17a
-        ],
-        "X-Content-Type-Options": [
-          "nosniff"
-        ],
-        "Date": [
-<<<<<<< HEAD
-          "Mon, 05 Jul 2021 11:24:21 GMT"
-=======
-          "Fri, 24 Sep 2021 08:51:15 GMT"
->>>>>>> 20e4a17a
-        ],
-        "Content-Length": [
-          "1419"
-        ],
-        "Content-Type": [
-          "application/json"
-        ],
-        "Expires": [
-          "-1"
-        ]
-      },
-<<<<<<< HEAD
-      "ResponseBody": "{\r\n  \"sku\": {\r\n    \"name\": \"Standard_LRS\",\r\n    \"tier\": \"Standard\"\r\n  },\r\n  \"kind\": \"StorageV2\",\r\n  \"id\": \"/subscriptions/45b60d85-fd72-427a-a708-f994d26e593e/resourceGroups/pstestrg7308/providers/Microsoft.Storage/storageAccounts/stopstestrg7308\",\r\n  \"name\": \"stopstestrg7308\",\r\n  \"type\": \"Microsoft.Storage/storageAccounts\",\r\n  \"location\": \"eastus2euap\",\r\n  \"tags\": {},\r\n  \"properties\": {\r\n    \"keyCreationTime\": {\r\n      \"key1\": \"2021-07-05T11:23:52.7661432Z\",\r\n      \"key2\": \"2021-07-05T11:23:52.7661432Z\"\r\n    },\r\n    \"privateEndpointConnections\": [],\r\n    \"networkAcls\": {\r\n      \"bypass\": \"AzureServices\",\r\n      \"virtualNetworkRules\": [],\r\n      \"ipRules\": [],\r\n      \"defaultAction\": \"Allow\"\r\n    },\r\n    \"supportsHttpsTrafficOnly\": true,\r\n    \"encryption\": {\r\n      \"services\": {\r\n        \"file\": {\r\n          \"keyType\": \"Account\",\r\n          \"enabled\": true,\r\n          \"lastEnabledTime\": \"2021-07-05T11:23:52.7817933Z\"\r\n        },\r\n        \"blob\": {\r\n          \"keyType\": \"Account\",\r\n          \"enabled\": true,\r\n          \"lastEnabledTime\": \"2021-07-05T11:23:52.7817933Z\"\r\n        }\r\n      },\r\n      \"keySource\": \"Microsoft.Storage\"\r\n    },\r\n    \"accessTier\": \"Hot\",\r\n    \"provisioningState\": \"Succeeded\",\r\n    \"creationTime\": \"2021-07-05T11:23:52.6723908Z\",\r\n    \"primaryEndpoints\": {\r\n      \"dfs\": \"https://stopstestrg7308.dfs.core.windows.net/\",\r\n      \"web\": \"https://stopstestrg7308.z3.web.core.windows.net/\",\r\n      \"blob\": \"https://stopstestrg7308.blob.core.windows.net/\",\r\n      \"queue\": \"https://stopstestrg7308.queue.core.windows.net/\",\r\n      \"table\": \"https://stopstestrg7308.table.core.windows.net/\",\r\n      \"file\": \"https://stopstestrg7308.file.core.windows.net/\"\r\n    },\r\n    \"primaryLocation\": \"eastus2euap\",\r\n    \"statusOfPrimary\": \"available\"\r\n  }\r\n}",
-      "StatusCode": 200
-    },
-    {
-      "RequestUri": "/subscriptions/45b60d85-fd72-427a-a708-f994d26e593e/resourceGroups/pstestrg7308/providers/Microsoft.Storage/storageAccounts/stopstestrg7308?api-version=2021-04-01",
-      "EncodedRequestUri": "L3N1YnNjcmlwdGlvbnMvNDViNjBkODUtZmQ3Mi00MjdhLWE3MDgtZjk5NGQyNmU1OTNlL3Jlc291cmNlR3JvdXBzL3BzdGVzdHJnNzMwOC9wcm92aWRlcnMvTWljcm9zb2Z0LlN0b3JhZ2Uvc3RvcmFnZUFjY291bnRzL3N0b3BzdGVzdHJnNzMwOD9hcGktdmVyc2lvbj0yMDIxLTA0LTAx",
-=======
-      "ResponseBody": "{\r\n  \"sku\": {\r\n    \"name\": \"Standard_LRS\",\r\n    \"tier\": \"Standard\"\r\n  },\r\n  \"kind\": \"StorageV2\",\r\n  \"id\": \"/subscriptions/45b60d85-fd72-427a-a708-f994d26e593e/resourceGroups/pstestrg3137/providers/Microsoft.Storage/storageAccounts/stopstestrg3137\",\r\n  \"name\": \"stopstestrg3137\",\r\n  \"type\": \"Microsoft.Storage/storageAccounts\",\r\n  \"location\": \"eastus2euap\",\r\n  \"tags\": {},\r\n  \"properties\": {\r\n    \"keyCreationTime\": {\r\n      \"key1\": \"2021-09-24T08:50:46.9598954Z\",\r\n      \"key2\": \"2021-09-24T08:50:46.9598954Z\"\r\n    },\r\n    \"privateEndpointConnections\": [],\r\n    \"minimumTlsVersion\": \"TLS1_0\",\r\n    \"allowBlobPublicAccess\": true,\r\n    \"networkAcls\": {\r\n      \"bypass\": \"AzureServices\",\r\n      \"virtualNetworkRules\": [],\r\n      \"ipRules\": [],\r\n      \"defaultAction\": \"Allow\"\r\n    },\r\n    \"supportsHttpsTrafficOnly\": true,\r\n    \"encryption\": {\r\n      \"services\": {\r\n        \"file\": {\r\n          \"keyType\": \"Account\",\r\n          \"enabled\": true,\r\n          \"lastEnabledTime\": \"2021-09-24T08:50:46.9598954Z\"\r\n        },\r\n        \"blob\": {\r\n          \"keyType\": \"Account\",\r\n          \"enabled\": true,\r\n          \"lastEnabledTime\": \"2021-09-24T08:50:46.9598954Z\"\r\n        }\r\n      },\r\n      \"keySource\": \"Microsoft.Storage\"\r\n    },\r\n    \"accessTier\": \"Hot\",\r\n    \"provisioningState\": \"Succeeded\",\r\n    \"creationTime\": \"2021-09-24T08:50:46.8974233Z\",\r\n    \"primaryEndpoints\": {\r\n      \"dfs\": \"https://stopstestrg3137.dfs.core.windows.net/\",\r\n      \"web\": \"https://stopstestrg3137.z3.web.core.windows.net/\",\r\n      \"blob\": \"https://stopstestrg3137.blob.core.windows.net/\",\r\n      \"queue\": \"https://stopstestrg3137.queue.core.windows.net/\",\r\n      \"table\": \"https://stopstestrg3137.table.core.windows.net/\",\r\n      \"file\": \"https://stopstestrg3137.file.core.windows.net/\"\r\n    },\r\n    \"primaryLocation\": \"eastus2euap\",\r\n    \"statusOfPrimary\": \"available\"\r\n  }\r\n}",
-      "StatusCode": 200
-    },
-    {
-      "RequestUri": "/subscriptions/45b60d85-fd72-427a-a708-f994d26e593e/resourceGroups/pstestrg3137/providers/Microsoft.Storage/storageAccounts/stopstestrg3137?api-version=2021-06-01",
-      "EncodedRequestUri": "L3N1YnNjcmlwdGlvbnMvNDViNjBkODUtZmQ3Mi00MjdhLWE3MDgtZjk5NGQyNmU1OTNlL3Jlc291cmNlR3JvdXBzL3BzdGVzdHJnMzEzNy9wcm92aWRlcnMvTWljcm9zb2Z0LlN0b3JhZ2Uvc3RvcmFnZUFjY291bnRzL3N0b3BzdGVzdHJnMzEzNz9hcGktdmVyc2lvbj0yMDIxLTA2LTAx",
->>>>>>> 20e4a17a
-      "RequestMethod": "GET",
-      "RequestBody": "",
-      "RequestHeaders": {
-        "x-ms-client-request-id": [
-<<<<<<< HEAD
-          "9a694594-de79-44a8-95d6-4975b2e979cc"
-=======
-          "affffe42-bedc-4dcd-bf95-6e7a7a9404fb"
->>>>>>> 20e4a17a
-        ],
-        "Accept-Language": [
-          "en-US"
-        ],
-        "User-Agent": [
-          "FxVersion/4.6.28207.03",
-          "OSName/Windows",
-          "OSVersion/Microsoft.Windows.10.0.19043.",
-          "Microsoft.Azure.Management.Storage.StorageManagementClient/23.0.0.0"
-        ]
-      },
-      "ResponseHeaders": {
-        "Cache-Control": [
-          "no-cache"
-        ],
-        "Pragma": [
-          "no-cache"
-        ],
-        "x-ms-request-id": [
-<<<<<<< HEAD
-          "bf9f5068-2076-4513-91cd-b6bc91e9525c"
-=======
-          "aa9652e9-76b8-4ae2-af0e-7ba215615010"
->>>>>>> 20e4a17a
-        ],
-        "Strict-Transport-Security": [
-          "max-age=31536000; includeSubDomains"
-        ],
-        "Server": [
-          "Microsoft-Azure-Storage-Resource-Provider/1.0,Microsoft-HTTPAPI/2.0 Microsoft-HTTPAPI/2.0"
-        ],
-        "x-ms-ratelimit-remaining-subscription-reads": [
-          "11999"
-        ],
-        "x-ms-correlation-request-id": [
-<<<<<<< HEAD
-          "ef6cd01c-b5f7-4bd4-bd18-abda4c7d8ec1"
-        ],
-        "x-ms-routing-request-id": [
-          "SOUTHEASTASIA:20210705T112424Z:ef6cd01c-b5f7-4bd4-bd18-abda4c7d8ec1"
-=======
-          "e57cf45e-b94a-4325-9abf-66f4acab8050"
-        ],
-        "x-ms-routing-request-id": [
-          "SOUTHEASTASIA:20210924T085118Z:e57cf45e-b94a-4325-9abf-66f4acab8050"
->>>>>>> 20e4a17a
-        ],
-        "X-Content-Type-Options": [
-          "nosniff"
-        ],
-        "Date": [
-<<<<<<< HEAD
-          "Mon, 05 Jul 2021 11:24:23 GMT"
-=======
-          "Fri, 24 Sep 2021 08:51:18 GMT"
->>>>>>> 20e4a17a
-        ],
-        "Content-Length": [
-          "1419"
-        ],
-        "Content-Type": [
-          "application/json"
-        ],
-        "Expires": [
-          "-1"
-        ]
-      },
-<<<<<<< HEAD
-      "ResponseBody": "{\r\n  \"sku\": {\r\n    \"name\": \"Standard_LRS\",\r\n    \"tier\": \"Standard\"\r\n  },\r\n  \"kind\": \"StorageV2\",\r\n  \"id\": \"/subscriptions/45b60d85-fd72-427a-a708-f994d26e593e/resourceGroups/pstestrg7308/providers/Microsoft.Storage/storageAccounts/stopstestrg7308\",\r\n  \"name\": \"stopstestrg7308\",\r\n  \"type\": \"Microsoft.Storage/storageAccounts\",\r\n  \"location\": \"eastus2euap\",\r\n  \"tags\": {},\r\n  \"properties\": {\r\n    \"keyCreationTime\": {\r\n      \"key1\": \"2021-07-05T11:23:52.7661432Z\",\r\n      \"key2\": \"2021-07-05T11:23:52.7661432Z\"\r\n    },\r\n    \"privateEndpointConnections\": [],\r\n    \"networkAcls\": {\r\n      \"bypass\": \"AzureServices\",\r\n      \"virtualNetworkRules\": [],\r\n      \"ipRules\": [],\r\n      \"defaultAction\": \"Allow\"\r\n    },\r\n    \"supportsHttpsTrafficOnly\": true,\r\n    \"encryption\": {\r\n      \"services\": {\r\n        \"file\": {\r\n          \"keyType\": \"Account\",\r\n          \"enabled\": true,\r\n          \"lastEnabledTime\": \"2021-07-05T11:23:52.7817933Z\"\r\n        },\r\n        \"blob\": {\r\n          \"keyType\": \"Account\",\r\n          \"enabled\": true,\r\n          \"lastEnabledTime\": \"2021-07-05T11:23:52.7817933Z\"\r\n        }\r\n      },\r\n      \"keySource\": \"Microsoft.Storage\"\r\n    },\r\n    \"accessTier\": \"Hot\",\r\n    \"provisioningState\": \"Succeeded\",\r\n    \"creationTime\": \"2021-07-05T11:23:52.6723908Z\",\r\n    \"primaryEndpoints\": {\r\n      \"dfs\": \"https://stopstestrg7308.dfs.core.windows.net/\",\r\n      \"web\": \"https://stopstestrg7308.z3.web.core.windows.net/\",\r\n      \"blob\": \"https://stopstestrg7308.blob.core.windows.net/\",\r\n      \"queue\": \"https://stopstestrg7308.queue.core.windows.net/\",\r\n      \"table\": \"https://stopstestrg7308.table.core.windows.net/\",\r\n      \"file\": \"https://stopstestrg7308.file.core.windows.net/\"\r\n    },\r\n    \"primaryLocation\": \"eastus2euap\",\r\n    \"statusOfPrimary\": \"available\"\r\n  }\r\n}",
-      "StatusCode": 200
-    },
-    {
-      "RequestUri": "/subscriptions/45b60d85-fd72-427a-a708-f994d26e593e/resourceGroups/pstestrg7308/providers/Microsoft.Storage/storageAccounts/stopstestrg7308/blobServices/default/containers/containerpstestrg7308?api-version=2021-04-01",
-      "EncodedRequestUri": "L3N1YnNjcmlwdGlvbnMvNDViNjBkODUtZmQ3Mi00MjdhLWE3MDgtZjk5NGQyNmU1OTNlL3Jlc291cmNlR3JvdXBzL3BzdGVzdHJnNzMwOC9wcm92aWRlcnMvTWljcm9zb2Z0LlN0b3JhZ2Uvc3RvcmFnZUFjY291bnRzL3N0b3BzdGVzdHJnNzMwOC9ibG9iU2VydmljZXMvZGVmYXVsdC9jb250YWluZXJzL2NvbnRhaW5lcnBzdGVzdHJnNzMwOD9hcGktdmVyc2lvbj0yMDIxLTA0LTAx",
-=======
-      "ResponseBody": "{\r\n  \"sku\": {\r\n    \"name\": \"Standard_LRS\",\r\n    \"tier\": \"Standard\"\r\n  },\r\n  \"kind\": \"StorageV2\",\r\n  \"id\": \"/subscriptions/45b60d85-fd72-427a-a708-f994d26e593e/resourceGroups/pstestrg3137/providers/Microsoft.Storage/storageAccounts/stopstestrg3137\",\r\n  \"name\": \"stopstestrg3137\",\r\n  \"type\": \"Microsoft.Storage/storageAccounts\",\r\n  \"location\": \"eastus2euap\",\r\n  \"tags\": {},\r\n  \"properties\": {\r\n    \"keyCreationTime\": {\r\n      \"key1\": \"2021-09-24T08:50:46.9598954Z\",\r\n      \"key2\": \"2021-09-24T08:50:46.9598954Z\"\r\n    },\r\n    \"privateEndpointConnections\": [],\r\n    \"minimumTlsVersion\": \"TLS1_0\",\r\n    \"allowBlobPublicAccess\": true,\r\n    \"networkAcls\": {\r\n      \"bypass\": \"AzureServices\",\r\n      \"virtualNetworkRules\": [],\r\n      \"ipRules\": [],\r\n      \"defaultAction\": \"Allow\"\r\n    },\r\n    \"supportsHttpsTrafficOnly\": true,\r\n    \"encryption\": {\r\n      \"services\": {\r\n        \"file\": {\r\n          \"keyType\": \"Account\",\r\n          \"enabled\": true,\r\n          \"lastEnabledTime\": \"2021-09-24T08:50:46.9598954Z\"\r\n        },\r\n        \"blob\": {\r\n          \"keyType\": \"Account\",\r\n          \"enabled\": true,\r\n          \"lastEnabledTime\": \"2021-09-24T08:50:46.9598954Z\"\r\n        }\r\n      },\r\n      \"keySource\": \"Microsoft.Storage\"\r\n    },\r\n    \"accessTier\": \"Hot\",\r\n    \"provisioningState\": \"Succeeded\",\r\n    \"creationTime\": \"2021-09-24T08:50:46.8974233Z\",\r\n    \"primaryEndpoints\": {\r\n      \"dfs\": \"https://stopstestrg3137.dfs.core.windows.net/\",\r\n      \"web\": \"https://stopstestrg3137.z3.web.core.windows.net/\",\r\n      \"blob\": \"https://stopstestrg3137.blob.core.windows.net/\",\r\n      \"queue\": \"https://stopstestrg3137.queue.core.windows.net/\",\r\n      \"table\": \"https://stopstestrg3137.table.core.windows.net/\",\r\n      \"file\": \"https://stopstestrg3137.file.core.windows.net/\"\r\n    },\r\n    \"primaryLocation\": \"eastus2euap\",\r\n    \"statusOfPrimary\": \"available\"\r\n  }\r\n}",
-      "StatusCode": 200
-    },
-    {
-      "RequestUri": "/subscriptions/45b60d85-fd72-427a-a708-f994d26e593e/resourceGroups/pstestrg3137/providers/Microsoft.Storage/storageAccounts/stopstestrg3137/blobServices/default/containers/containerpstestrg3137?api-version=2021-06-01",
-      "EncodedRequestUri": "L3N1YnNjcmlwdGlvbnMvNDViNjBkODUtZmQ3Mi00MjdhLWE3MDgtZjk5NGQyNmU1OTNlL3Jlc291cmNlR3JvdXBzL3BzdGVzdHJnMzEzNy9wcm92aWRlcnMvTWljcm9zb2Z0LlN0b3JhZ2Uvc3RvcmFnZUFjY291bnRzL3N0b3BzdGVzdHJnMzEzNy9ibG9iU2VydmljZXMvZGVmYXVsdC9jb250YWluZXJzL2NvbnRhaW5lcnBzdGVzdHJnMzEzNz9hcGktdmVyc2lvbj0yMDIxLTA2LTAx",
->>>>>>> 20e4a17a
-      "RequestMethod": "PUT",
-      "RequestBody": "{}",
-      "RequestHeaders": {
-        "x-ms-client-request-id": [
-<<<<<<< HEAD
-          "b4f6ae40-84ef-4d88-99b2-06c4d5724e92"
-=======
-          "1ff9103f-bf4e-43ae-aa68-4acd4259eb61"
->>>>>>> 20e4a17a
-        ],
-        "Accept-Language": [
-          "en-US"
-        ],
-        "User-Agent": [
-          "FxVersion/4.6.28207.03",
-          "OSName/Windows",
-          "OSVersion/Microsoft.Windows.10.0.19043.",
-          "Microsoft.Azure.Management.Storage.StorageManagementClient/23.0.0.0"
-        ],
-        "Content-Type": [
-          "application/json; charset=utf-8"
-        ],
-        "Content-Length": [
-          "2"
-        ]
-      },
-      "ResponseHeaders": {
-        "Cache-Control": [
-          "no-cache"
-        ],
-        "Pragma": [
-          "no-cache"
-        ],
-        "ETag": [
-<<<<<<< HEAD
-          "\"0x8D93FA76AE689BA\""
-        ],
-        "x-ms-request-id": [
-          "ddbadae8-5412-4985-9b2f-86df10acdf8a"
-=======
-          "\"0x8D97F3873498C16\""
-        ],
-        "x-ms-request-id": [
-          "847695c5-6e17-4764-baae-4a79f1af3279"
->>>>>>> 20e4a17a
-        ],
-        "Strict-Transport-Security": [
-          "max-age=31536000; includeSubDomains"
-        ],
-        "Server": [
-          "Microsoft-Azure-Storage-Resource-Provider/1.0,Microsoft-HTTPAPI/2.0 Microsoft-HTTPAPI/2.0"
-        ],
-        "x-ms-ratelimit-remaining-subscription-writes": [
-          "1199"
-        ],
-        "x-ms-correlation-request-id": [
-<<<<<<< HEAD
-          "cc59b594-90cd-4b64-bc7b-28074dba610c"
-        ],
-        "x-ms-routing-request-id": [
-          "SOUTHEASTASIA:20210705T112413Z:cc59b594-90cd-4b64-bc7b-28074dba610c"
-=======
-          "8af57dc5-4de5-4225-9001-729d02637fba"
-        ],
-        "x-ms-routing-request-id": [
-          "SOUTHEASTASIA:20210924T085107Z:8af57dc5-4de5-4225-9001-729d02637fba"
->>>>>>> 20e4a17a
-        ],
-        "X-Content-Type-Options": [
-          "nosniff"
-        ],
-        "Date": [
-<<<<<<< HEAD
-          "Mon, 05 Jul 2021 11:24:12 GMT"
-=======
-          "Fri, 24 Sep 2021 08:51:07 GMT"
->>>>>>> 20e4a17a
-        ],
-        "Content-Length": [
-          "300"
-        ],
-        "Content-Type": [
-          "application/json"
-        ],
-        "Expires": [
-          "-1"
-        ]
-      },
-<<<<<<< HEAD
-      "ResponseBody": "{\r\n  \"id\": \"/subscriptions/45b60d85-fd72-427a-a708-f994d26e593e/resourceGroups/pstestrg7308/providers/Microsoft.Storage/storageAccounts/stopstestrg7308/blobServices/default/containers/containerpstestrg7308\",\r\n  \"name\": \"containerpstestrg7308\",\r\n  \"type\": \"Microsoft.Storage/storageAccounts/blobServices/containers\"\r\n}",
-      "StatusCode": 201
-    },
-    {
-      "RequestUri": "/subscriptions/45b60d85-fd72-427a-a708-f994d26e593e/resourceGroups/pstestrg7308/providers/Microsoft.Storage/storageAccounts/stopstestrg7308/blobServices/default/containers/containerpstestrg7308?api-version=2021-04-01",
-      "EncodedRequestUri": "L3N1YnNjcmlwdGlvbnMvNDViNjBkODUtZmQ3Mi00MjdhLWE3MDgtZjk5NGQyNmU1OTNlL3Jlc291cmNlR3JvdXBzL3BzdGVzdHJnNzMwOC9wcm92aWRlcnMvTWljcm9zb2Z0LlN0b3JhZ2Uvc3RvcmFnZUFjY291bnRzL3N0b3BzdGVzdHJnNzMwOC9ibG9iU2VydmljZXMvZGVmYXVsdC9jb250YWluZXJzL2NvbnRhaW5lcnBzdGVzdHJnNzMwOD9hcGktdmVyc2lvbj0yMDIxLTA0LTAx",
-      "RequestMethod": "GET",
-      "RequestBody": "",
-      "RequestHeaders": {
-        "x-ms-client-request-id": [
-          "b4f6ae40-84ef-4d88-99b2-06c4d5724e92"
-        ],
-        "Accept-Language": [
-          "en-US"
-        ],
-        "User-Agent": [
-          "FxVersion/4.6.30015.01",
-          "OSName/Windows",
-          "OSVersion/Microsoft.Windows.10.0.19043.",
-          "Microsoft.Azure.Management.Storage.StorageManagementClient/22.0.0.0"
-        ]
-      },
-      "ResponseHeaders": {
-        "Cache-Control": [
-          "no-cache"
-        ],
-        "Pragma": [
-          "no-cache"
-        ],
-        "ETag": [
-          "\"0x8D93FA76AE689BA\""
-        ],
-        "x-ms-request-id": [
-          "709db2c4-e87e-4e61-b890-13992652edc8"
-        ],
-        "Strict-Transport-Security": [
-          "max-age=31536000; includeSubDomains"
-        ],
-        "Server": [
-          "Microsoft-Azure-Storage-Resource-Provider/1.0,Microsoft-HTTPAPI/2.0 Microsoft-HTTPAPI/2.0"
-        ],
-        "x-ms-ratelimit-remaining-subscription-reads": [
-          "11999"
-        ],
-        "x-ms-correlation-request-id": [
-          "2631f445-3e17-4bda-af1e-178afdc7e0f3"
-        ],
-        "x-ms-routing-request-id": [
-          "SOUTHEASTASIA:20210705T112414Z:2631f445-3e17-4bda-af1e-178afdc7e0f3"
-        ],
-        "X-Content-Type-Options": [
-          "nosniff"
-        ],
-        "Date": [
-          "Mon, 05 Jul 2021 11:24:13 GMT"
-        ],
-        "Content-Length": [
-          "694"
-        ],
-        "Content-Type": [
-          "application/json"
-        ],
-        "Expires": [
-          "-1"
-        ]
-      },
-      "ResponseBody": "{\r\n  \"id\": \"/subscriptions/45b60d85-fd72-427a-a708-f994d26e593e/resourceGroups/pstestrg7308/providers/Microsoft.Storage/storageAccounts/stopstestrg7308/blobServices/default/containers/containerpstestrg7308\",\r\n  \"name\": \"containerpstestrg7308\",\r\n  \"type\": \"Microsoft.Storage/storageAccounts/blobServices/containers\",\r\n  \"etag\": \"\\\"0x8D93FA76AE689BA\\\"\",\r\n  \"properties\": {\r\n    \"deleted\": false,\r\n    \"remainingRetentionDays\": 0,\r\n    \"defaultEncryptionScope\": \"$account-encryption-key\",\r\n    \"denyEncryptionScopeOverride\": false,\r\n    \"publicAccess\": \"None\",\r\n    \"leaseStatus\": \"Unlocked\",\r\n    \"leaseState\": \"Available\",\r\n    \"lastModifiedTime\": \"2021-07-05T11:24:13Z\",\r\n    \"legalHold\": {\r\n      \"hasLegalHold\": false,\r\n      \"tags\": []\r\n    },\r\n    \"hasImmutabilityPolicy\": false,\r\n    \"hasLegalHold\": false\r\n  }\r\n}",
-      "StatusCode": 200
-    },
-    {
-      "RequestUri": "/subscriptions/45b60d85-fd72-427a-a708-f994d26e593e/resourceGroups/pstestrg7308/providers/Microsoft.Storage/storageAccounts/stopstestrg7308/blobServices/default?api-version=2021-04-01",
-      "EncodedRequestUri": "L3N1YnNjcmlwdGlvbnMvNDViNjBkODUtZmQ3Mi00MjdhLWE3MDgtZjk5NGQyNmU1OTNlL3Jlc291cmNlR3JvdXBzL3BzdGVzdHJnNzMwOC9wcm92aWRlcnMvTWljcm9zb2Z0LlN0b3JhZ2Uvc3RvcmFnZUFjY291bnRzL3N0b3BzdGVzdHJnNzMwOC9ibG9iU2VydmljZXMvZGVmYXVsdD9hcGktdmVyc2lvbj0yMDIxLTA0LTAx",
-=======
-      "ResponseBody": "{\r\n  \"id\": \"/subscriptions/45b60d85-fd72-427a-a708-f994d26e593e/resourceGroups/pstestrg3137/providers/Microsoft.Storage/storageAccounts/stopstestrg3137/blobServices/default/containers/containerpstestrg3137\",\r\n  \"name\": \"containerpstestrg3137\",\r\n  \"type\": \"Microsoft.Storage/storageAccounts/blobServices/containers\"\r\n}",
-      "StatusCode": 201
-    },
-    {
-      "RequestUri": "/subscriptions/45b60d85-fd72-427a-a708-f994d26e593e/resourceGroups/pstestrg3137/providers/Microsoft.Storage/storageAccounts/stopstestrg3137/blobServices/default?api-version=2021-06-01",
-      "EncodedRequestUri": "L3N1YnNjcmlwdGlvbnMvNDViNjBkODUtZmQ3Mi00MjdhLWE3MDgtZjk5NGQyNmU1OTNlL3Jlc291cmNlR3JvdXBzL3BzdGVzdHJnMzEzNy9wcm92aWRlcnMvTWljcm9zb2Z0LlN0b3JhZ2Uvc3RvcmFnZUFjY291bnRzL3N0b3BzdGVzdHJnMzEzNy9ibG9iU2VydmljZXMvZGVmYXVsdD9hcGktdmVyc2lvbj0yMDIxLTA2LTAx",
->>>>>>> 20e4a17a
-      "RequestMethod": "PUT",
-      "RequestBody": "{\r\n  \"properties\": {\r\n    \"isVersioningEnabled\": true\r\n  }\r\n}",
-      "RequestHeaders": {
-        "x-ms-client-request-id": [
-<<<<<<< HEAD
-          "b09bd456-719b-4558-b1c8-e137c9da40d3"
-=======
-          "e9e8d7e3-72fd-49a4-9dd4-42504edea4e3"
->>>>>>> 20e4a17a
-        ],
-        "Accept-Language": [
-          "en-US"
-        ],
-        "User-Agent": [
-          "FxVersion/4.6.28207.03",
-          "OSName/Windows",
-          "OSVersion/Microsoft.Windows.10.0.19043.",
-          "Microsoft.Azure.Management.Storage.StorageManagementClient/23.0.0.0"
-        ],
-        "Content-Type": [
-          "application/json; charset=utf-8"
-        ],
-        "Content-Length": [
-          "61"
-        ]
-      },
-      "ResponseHeaders": {
-        "Cache-Control": [
-          "no-cache"
-        ],
-        "Pragma": [
-          "no-cache"
-        ],
-        "x-ms-request-id": [
-<<<<<<< HEAD
-          "8ec85217-d580-4bb1-b0c8-f6a6e7296716"
-=======
-          "04c678b3-1bf1-4258-87fa-b8040fa0e9c2"
->>>>>>> 20e4a17a
-        ],
-        "Strict-Transport-Security": [
-          "max-age=31536000; includeSubDomains"
-        ],
-        "Server": [
-          "Microsoft-Azure-Storage-Resource-Provider/1.0,Microsoft-HTTPAPI/2.0 Microsoft-HTTPAPI/2.0"
-        ],
-        "x-ms-ratelimit-remaining-subscription-writes": [
-          "1197"
-        ],
-        "x-ms-correlation-request-id": [
-<<<<<<< HEAD
-          "126cb51e-bfea-4336-be4c-12f421cbcfb4"
-        ],
-        "x-ms-routing-request-id": [
-          "SOUTHEASTASIA:20210705T112415Z:126cb51e-bfea-4336-be4c-12f421cbcfb4"
-=======
-          "2df6fbe0-ef7c-465c-8844-30ea3070aaf7"
-        ],
-        "x-ms-routing-request-id": [
-          "SOUTHEASTASIA:20210924T085109Z:2df6fbe0-ef7c-465c-8844-30ea3070aaf7"
->>>>>>> 20e4a17a
-        ],
-        "X-Content-Type-Options": [
-          "nosniff"
-        ],
-        "Date": [
-<<<<<<< HEAD
-          "Mon, 05 Jul 2021 11:24:14 GMT"
-=======
-          "Fri, 24 Sep 2021 08:51:08 GMT"
->>>>>>> 20e4a17a
-        ],
-        "Content-Length": [
-          "284"
-        ],
-        "Content-Type": [
-          "application/json"
-        ],
-        "Expires": [
-          "-1"
-        ]
-      },
-<<<<<<< HEAD
-      "ResponseBody": "{\r\n  \"id\": \"/subscriptions/45b60d85-fd72-427a-a708-f994d26e593e/resourceGroups/pstestrg7308/providers/Microsoft.Storage/storageAccounts/stopstestrg7308/blobServices/default\",\r\n  \"name\": \"default\",\r\n  \"type\": \"Microsoft.Storage/storageAccounts/blobServices\",\r\n  \"properties\": {\r\n    \"isVersioningEnabled\": true\r\n  }\r\n}",
-      "StatusCode": 200
-    },
-    {
-      "RequestUri": "/subscriptions/45b60d85-fd72-427a-a708-f994d26e593e/resourceGroups/pstestrg7308/providers/Microsoft.Storage/storageAccounts/stopstestrg7308/blobServices/default?api-version=2021-04-01",
-      "EncodedRequestUri": "L3N1YnNjcmlwdGlvbnMvNDViNjBkODUtZmQ3Mi00MjdhLWE3MDgtZjk5NGQyNmU1OTNlL3Jlc291cmNlR3JvdXBzL3BzdGVzdHJnNzMwOC9wcm92aWRlcnMvTWljcm9zb2Z0LlN0b3JhZ2Uvc3RvcmFnZUFjY291bnRzL3N0b3BzdGVzdHJnNzMwOC9ibG9iU2VydmljZXMvZGVmYXVsdD9hcGktdmVyc2lvbj0yMDIxLTA0LTAx",
-=======
-      "ResponseBody": "{\r\n  \"id\": \"/subscriptions/45b60d85-fd72-427a-a708-f994d26e593e/resourceGroups/pstestrg3137/providers/Microsoft.Storage/storageAccounts/stopstestrg3137/blobServices/default\",\r\n  \"name\": \"default\",\r\n  \"type\": \"Microsoft.Storage/storageAccounts/blobServices\",\r\n  \"properties\": {\r\n    \"isVersioningEnabled\": true\r\n  }\r\n}",
-      "StatusCode": 200
-    },
-    {
-      "RequestUri": "/subscriptions/45b60d85-fd72-427a-a708-f994d26e593e/resourceGroups/pstestrg3137/providers/Microsoft.Storage/storageAccounts/stopstestrg3137/blobServices/default?api-version=2021-06-01",
-      "EncodedRequestUri": "L3N1YnNjcmlwdGlvbnMvNDViNjBkODUtZmQ3Mi00MjdhLWE3MDgtZjk5NGQyNmU1OTNlL3Jlc291cmNlR3JvdXBzL3BzdGVzdHJnMzEzNy9wcm92aWRlcnMvTWljcm9zb2Z0LlN0b3JhZ2Uvc3RvcmFnZUFjY291bnRzL3N0b3BzdGVzdHJnMzEzNy9ibG9iU2VydmljZXMvZGVmYXVsdD9hcGktdmVyc2lvbj0yMDIxLTA2LTAx",
->>>>>>> 20e4a17a
-      "RequestMethod": "GET",
-      "RequestBody": "",
-      "RequestHeaders": {
-        "x-ms-client-request-id": [
-<<<<<<< HEAD
-          "b09bd456-719b-4558-b1c8-e137c9da40d3"
-=======
-          "e9e8d7e3-72fd-49a4-9dd4-42504edea4e3"
->>>>>>> 20e4a17a
-        ],
-        "Accept-Language": [
-          "en-US"
-        ],
-        "User-Agent": [
-          "FxVersion/4.6.28207.03",
-          "OSName/Windows",
-          "OSVersion/Microsoft.Windows.10.0.19043.",
-          "Microsoft.Azure.Management.Storage.StorageManagementClient/23.0.0.0"
-        ]
-      },
-      "ResponseHeaders": {
-        "Cache-Control": [
-          "no-cache"
-        ],
-        "Pragma": [
-          "no-cache"
-        ],
-        "x-ms-request-id": [
-<<<<<<< HEAD
-          "b6567016-af85-4436-beca-aaf054ca4272"
-=======
-          "500cbbe4-0d70-49a2-81d8-56cfba7cd46c"
->>>>>>> 20e4a17a
-        ],
-        "Strict-Transport-Security": [
-          "max-age=31536000; includeSubDomains"
-        ],
-        "Server": [
-          "Microsoft-Azure-Storage-Resource-Provider/1.0,Microsoft-HTTPAPI/2.0 Microsoft-HTTPAPI/2.0"
+        "User-Agent": [
+          "FxVersion/4.6.28207.03",
+          "OSName/Windows",
+          "OSVersion/Microsoft.Windows.10.0.19043.",
+          "Microsoft.Azure.Management.Internal.Resources.ResourceManagementClient/1.3.45"
+        ]
+      },
+      "ResponseHeaders": {
+        "Cache-Control": [
+          "no-cache"
+        ],
+        "Pragma": [
+          "no-cache"
+        ],
+        "Location": [
+          "https://management.azure.com/subscriptions/45b60d85-fd72-427a-a708-f994d26e593e/operationresults/eyJqb2JJZCI6IlJFU09VUkNFR1JPVVBERUxFVElPTkpPQi1QU1RFU1RSRzk5NzEtRUFTVFVTMkVVQVAiLCJqb2JMb2NhdGlvbiI6ImVhc3R1czJldWFwIn0?api-version=2016-09-01"
+        ],
+        "Retry-After": [
+          "15"
         ],
         "x-ms-ratelimit-remaining-subscription-reads": [
           "11988"
         ],
-        "x-ms-correlation-request-id": [
-<<<<<<< HEAD
-          "4d7e9c90-3fea-4479-ba57-135dbe8b20d6"
-        ],
-        "x-ms-routing-request-id": [
-          "SOUTHEASTASIA:20210705T112415Z:4d7e9c90-3fea-4479-ba57-135dbe8b20d6"
-=======
-          "f3f7536a-a5b4-407e-b301-def742f98ed2"
-        ],
-        "x-ms-routing-request-id": [
-          "SOUTHEASTASIA:20210924T085109Z:f3f7536a-a5b4-407e-b301-def742f98ed2"
->>>>>>> 20e4a17a
-        ],
-        "X-Content-Type-Options": [
-          "nosniff"
-        ],
-        "Date": [
-<<<<<<< HEAD
-          "Mon, 05 Jul 2021 11:24:15 GMT"
-=======
-          "Fri, 24 Sep 2021 08:51:08 GMT"
->>>>>>> 20e4a17a
-        ],
-        "Content-Length": [
-          "398"
-        ],
-        "Content-Type": [
-          "application/json"
-        ],
-        "Expires": [
-          "-1"
-        ]
-      },
-<<<<<<< HEAD
-      "ResponseBody": "{\r\n  \"sku\": {\r\n    \"name\": \"Standard_LRS\",\r\n    \"tier\": \"Standard\"\r\n  },\r\n  \"id\": \"/subscriptions/45b60d85-fd72-427a-a708-f994d26e593e/resourceGroups/pstestrg7308/providers/Microsoft.Storage/storageAccounts/stopstestrg7308/blobServices/default\",\r\n  \"name\": \"default\",\r\n  \"type\": \"Microsoft.Storage/storageAccounts/blobServices\",\r\n  \"properties\": {\r\n    \"cors\": {\r\n      \"corsRules\": []\r\n    },\r\n    \"deleteRetentionPolicy\": {\r\n      \"enabled\": false\r\n    },\r\n    \"isVersioningEnabled\": true\r\n  }\r\n}",
-      "StatusCode": 200
-    },
-    {
-      "RequestUri": "/subscriptions/45b60d85-fd72-427a-a708-f994d26e593e/resourceGroups/pstestrg7308/providers/Microsoft.Storage/storageAccounts/stopstestrg7308/inventoryPolicies/default?api-version=2021-04-01",
-      "EncodedRequestUri": "L3N1YnNjcmlwdGlvbnMvNDViNjBkODUtZmQ3Mi00MjdhLWE3MDgtZjk5NGQyNmU1OTNlL3Jlc291cmNlR3JvdXBzL3BzdGVzdHJnNzMwOC9wcm92aWRlcnMvTWljcm9zb2Z0LlN0b3JhZ2Uvc3RvcmFnZUFjY291bnRzL3N0b3BzdGVzdHJnNzMwOC9pbnZlbnRvcnlQb2xpY2llcy9kZWZhdWx0P2FwaS12ZXJzaW9uPTIwMjEtMDQtMDE=",
-      "RequestMethod": "PUT",
-      "RequestBody": "{\r\n  \"properties\": {\r\n    \"policy\": {\r\n      \"enabled\": false,\r\n      \"rules\": [\r\n        {\r\n          \"enabled\": false,\r\n          \"name\": \"test1\",\r\n          \"destination\": \"containerpstestrg7308\",\r\n          \"definition\": {\r\n            \"filters\": {\r\n              \"prefixMatch\": [\r\n                \"abc\",\r\n                \"edf\",\r\n                \"eqwewqe\",\r\n                \"eqwewqreewqe\",\r\n                \"qwewqewqewqewqewadasd\"\r\n              ],\r\n              \"blobTypes\": [\r\n                \"blockBlob\",\r\n                \"appendBlob\"\r\n              ],\r\n              \"includeBlobVersions\": true,\r\n              \"includeSnapshots\": true\r\n            },\r\n            \"format\": \"Parquet\",\r\n            \"schedule\": \"Weekly\",\r\n            \"objectType\": \"Blob\",\r\n            \"schemaFields\": [\r\n              \"Name\",\r\n              \"Creation-Time\",\r\n              \"Last-Modified\",\r\n              \"Content-Length\",\r\n              \"Content-MD5\",\r\n              \"BlobType\",\r\n              \"AccessTier\",\r\n              \"AccessTierChangeTime\",\r\n              \"Metadata\",\r\n              \"Snapshot\",\r\n              \"VersionId\",\r\n              \"IsCurrentVersion\"\r\n            ]\r\n          }\r\n        },\r\n        {\r\n          \"enabled\": false,\r\n          \"name\": \"test2\",\r\n          \"destination\": \"containerpstestrg7308\",\r\n          \"definition\": {\r\n            \"filters\": {\r\n              \"prefixMatch\": [\r\n                \"con1\",\r\n                \"con2\"\r\n              ]\r\n            },\r\n            \"format\": \"Csv\",\r\n            \"schedule\": \"Daily\",\r\n            \"objectType\": \"Container\",\r\n            \"schemaFields\": [\r\n              \"Name\",\r\n              \"Metadata\",\r\n              \"PublicAccess\",\r\n              \"Last-Modified\",\r\n              \"LeaseStatus\",\r\n              \"LeaseState\",\r\n              \"LeaseDuration\",\r\n              \"HasImmutabilityPolicy\",\r\n              \"HasLegalHold\"\r\n            ]\r\n          }\r\n        },\r\n        {\r\n          \"enabled\": true,\r\n          \"name\": \"test3\",\r\n          \"destination\": \"containerpstestrg7308\",\r\n          \"definition\": {\r\n            \"filters\": {\r\n              \"prefixMatch\": [\r\n                \"abc1\",\r\n                \"edf1\"\r\n              ],\r\n              \"blobTypes\": [\r\n                \"appendBlob\"\r\n              ]\r\n            },\r\n            \"format\": \"Csv\",\r\n            \"schedule\": \"Weekly\",\r\n            \"objectType\": \"Blob\",\r\n            \"schemaFields\": [\r\n              \"Name\"\r\n            ]\r\n          }\r\n        }\r\n      ],\r\n      \"type\": \"Inventory\"\r\n    }\r\n  }\r\n}",
-      "RequestHeaders": {
-        "x-ms-client-request-id": [
-          "5efcef72-9f51-48d1-85bd-be1ff0d54a7c"
-=======
-      "ResponseBody": "{\r\n  \"sku\": {\r\n    \"name\": \"Standard_LRS\",\r\n    \"tier\": \"Standard\"\r\n  },\r\n  \"id\": \"/subscriptions/45b60d85-fd72-427a-a708-f994d26e593e/resourceGroups/pstestrg3137/providers/Microsoft.Storage/storageAccounts/stopstestrg3137/blobServices/default\",\r\n  \"name\": \"default\",\r\n  \"type\": \"Microsoft.Storage/storageAccounts/blobServices\",\r\n  \"properties\": {\r\n    \"cors\": {\r\n      \"corsRules\": []\r\n    },\r\n    \"deleteRetentionPolicy\": {\r\n      \"enabled\": false\r\n    },\r\n    \"isVersioningEnabled\": true\r\n  }\r\n}",
-      "StatusCode": 200
-    },
-    {
-      "RequestUri": "/subscriptions/45b60d85-fd72-427a-a708-f994d26e593e/resourceGroups/pstestrg3137/providers/Microsoft.Storage/storageAccounts/stopstestrg3137/inventoryPolicies/default?api-version=2021-06-01",
-      "EncodedRequestUri": "L3N1YnNjcmlwdGlvbnMvNDViNjBkODUtZmQ3Mi00MjdhLWE3MDgtZjk5NGQyNmU1OTNlL3Jlc291cmNlR3JvdXBzL3BzdGVzdHJnMzEzNy9wcm92aWRlcnMvTWljcm9zb2Z0LlN0b3JhZ2Uvc3RvcmFnZUFjY291bnRzL3N0b3BzdGVzdHJnMzEzNy9pbnZlbnRvcnlQb2xpY2llcy9kZWZhdWx0P2FwaS12ZXJzaW9uPTIwMjEtMDYtMDE=",
-      "RequestMethod": "PUT",
-      "RequestBody": "{\r\n  \"properties\": {\r\n    \"policy\": {\r\n      \"enabled\": false,\r\n      \"rules\": [\r\n        {\r\n          \"enabled\": false,\r\n          \"name\": \"test1\",\r\n          \"destination\": \"containerpstestrg3137\",\r\n          \"definition\": {\r\n            \"filters\": {\r\n              \"prefixMatch\": [\r\n                \"abc\",\r\n                \"edf\",\r\n                \"eqwewqe\",\r\n                \"eqwewqreewqe\",\r\n                \"qwewqewqewqewqewadasd\"\r\n              ],\r\n              \"blobTypes\": [\r\n                \"blockBlob\",\r\n                \"appendBlob\"\r\n              ],\r\n              \"includeBlobVersions\": true,\r\n              \"includeSnapshots\": true\r\n            },\r\n            \"format\": \"Parquet\",\r\n            \"schedule\": \"Weekly\",\r\n            \"objectType\": \"Blob\",\r\n            \"schemaFields\": [\r\n              \"Name\",\r\n              \"Creation-Time\",\r\n              \"Last-Modified\",\r\n              \"Content-Length\",\r\n              \"Content-MD5\",\r\n              \"BlobType\",\r\n              \"AccessTier\",\r\n              \"AccessTierChangeTime\",\r\n              \"Metadata\",\r\n              \"AccessTierInferred\",\r\n              \"Tags\",\r\n              \"Snapshot\",\r\n              \"VersionId\",\r\n              \"IsCurrentVersion\"\r\n            ]\r\n          }\r\n        },\r\n        {\r\n          \"enabled\": false,\r\n          \"name\": \"test2\",\r\n          \"destination\": \"containerpstestrg3137\",\r\n          \"definition\": {\r\n            \"filters\": {\r\n              \"prefixMatch\": [\r\n                \"con1\",\r\n                \"con2\"\r\n              ]\r\n            },\r\n            \"format\": \"Csv\",\r\n            \"schedule\": \"Daily\",\r\n            \"objectType\": \"Container\",\r\n            \"schemaFields\": [\r\n              \"Name\",\r\n              \"Metadata\",\r\n              \"PublicAccess\",\r\n              \"Last-Modified\",\r\n              \"LeaseStatus\",\r\n              \"LeaseState\",\r\n              \"LeaseDuration\",\r\n              \"HasImmutabilityPolicy\",\r\n              \"HasLegalHold\"\r\n            ]\r\n          }\r\n        },\r\n        {\r\n          \"enabled\": true,\r\n          \"name\": \"test3\",\r\n          \"destination\": \"containerpstestrg3137\",\r\n          \"definition\": {\r\n            \"filters\": {\r\n              \"prefixMatch\": [\r\n                \"abc1\",\r\n                \"edf1\"\r\n              ],\r\n              \"blobTypes\": [\r\n                \"appendBlob\"\r\n              ]\r\n            },\r\n            \"format\": \"Csv\",\r\n            \"schedule\": \"Weekly\",\r\n            \"objectType\": \"Blob\",\r\n            \"schemaFields\": [\r\n              \"Name\"\r\n            ]\r\n          }\r\n        }\r\n      ],\r\n      \"type\": \"Inventory\"\r\n    }\r\n  }\r\n}",
-      "RequestHeaders": {
-        "x-ms-client-request-id": [
-          "67e407cf-6b03-4b83-aa6d-69e52504d29e"
->>>>>>> 20e4a17a
-        ],
-        "Accept-Language": [
-          "en-US"
-        ],
-        "User-Agent": [
-          "FxVersion/4.6.28207.03",
-          "OSName/Windows",
-          "OSVersion/Microsoft.Windows.10.0.19043.",
-          "Microsoft.Azure.Management.Storage.StorageManagementClient/23.0.0.0"
-        ],
-        "Content-Type": [
-          "application/json; charset=utf-8"
-        ],
-        "Content-Length": [
-          "2598"
-        ]
-      },
-      "ResponseHeaders": {
-        "Cache-Control": [
-          "no-cache"
-        ],
-        "Pragma": [
-          "no-cache"
-        ],
-        "x-ms-request-id": [
-<<<<<<< HEAD
-          "9d4c5262-9433-47c5-842d-1c47d398fbbe"
-=======
-          "50940927-d647-4edc-bb23-12b8cfa2df08"
->>>>>>> 20e4a17a
-        ],
-        "Strict-Transport-Security": [
-          "max-age=31536000; includeSubDomains"
-        ],
-        "Server": [
-          "Microsoft-Azure-Storage-Resource-Provider/1.0,Microsoft-HTTPAPI/2.0 Microsoft-HTTPAPI/2.0"
-        ],
-        "x-ms-ratelimit-remaining-subscription-writes": [
-          "1198"
-        ],
-        "x-ms-correlation-request-id": [
-<<<<<<< HEAD
-          "b01f697e-fcfa-475d-b4f3-adb8372634ef"
-        ],
-        "x-ms-routing-request-id": [
-          "SOUTHEASTASIA:20210705T112417Z:b01f697e-fcfa-475d-b4f3-adb8372634ef"
-=======
-          "41a5cf2d-a891-4dda-834a-f76e8281865f"
-        ],
-        "x-ms-routing-request-id": [
-          "SOUTHEASTASIA:20210924T085111Z:41a5cf2d-a891-4dda-834a-f76e8281865f"
->>>>>>> 20e4a17a
-        ],
-        "X-Content-Type-Options": [
-          "nosniff"
-        ],
-        "Date": [
-<<<<<<< HEAD
-          "Mon, 05 Jul 2021 11:24:16 GMT"
-=======
-          "Fri, 24 Sep 2021 08:51:11 GMT"
->>>>>>> 20e4a17a
-        ],
-        "Content-Length": [
-          "1495"
-        ],
-        "Content-Type": [
-          "application/json"
-        ],
-        "Expires": [
-          "-1"
-        ]
-      },
-<<<<<<< HEAD
-      "ResponseBody": "{\r\n  \"id\": \"/subscriptions/45b60d85-fd72-427a-a708-f994d26e593e/resourceGroups/pstestrg7308/providers/Microsoft.Storage/storageAccounts/stopstestrg7308/inventoryPolicies/default\",\r\n  \"name\": \"DefaultInventoryPolicy\",\r\n  \"type\": \"Microsoft.Storage/storageAccounts/inventoryPolicies\",\r\n  \"properties\": {\r\n    \"lastModifiedTime\": \"2021-07-05T11:24:16.8131442Z\",\r\n    \"policy\": {\r\n      \"enabled\": false,\r\n      \"type\": \"Inventory\",\r\n      \"rules\": [\r\n        {\r\n          \"destination\": \"containerpstestrg7308\",\r\n          \"enabled\": false,\r\n          \"name\": \"test1\",\r\n          \"definition\": {\r\n            \"format\": \"Parquet\",\r\n            \"schedule\": \"Weekly\",\r\n            \"objectType\": \"Blob\",\r\n            \"schemaFields\": [\r\n              \"Name\",\r\n              \"Creation-Time\",\r\n              \"Last-Modified\",\r\n              \"Content-Length\",\r\n              \"Content-MD5\",\r\n              \"BlobType\",\r\n              \"AccessTier\",\r\n              \"AccessTierChangeTime\",\r\n              \"Metadata\",\r\n              \"Snapshot\",\r\n              \"VersionId\",\r\n              \"IsCurrentVersion\"\r\n            ],\r\n            \"filters\": {\r\n              \"blobTypes\": [\r\n                \"blockBlob\",\r\n                \"appendBlob\"\r\n              ],\r\n              \"prefixMatch\": [\r\n                \"abc\",\r\n                \"edf\",\r\n                \"eqwewqe\",\r\n                \"eqwewqreewqe\",\r\n                \"qwewqewqewqewqewadasd\"\r\n              ],\r\n              \"includeBlobVersions\": true,\r\n              \"includeSnapshots\": true\r\n            }\r\n          }\r\n        },\r\n        {\r\n          \"destination\": \"containerpstestrg7308\",\r\n          \"enabled\": false,\r\n          \"name\": \"test2\",\r\n          \"definition\": {\r\n            \"format\": \"Csv\",\r\n            \"schedule\": \"Daily\",\r\n            \"objectType\": \"Container\",\r\n            \"schemaFields\": [\r\n              \"Name\",\r\n              \"Metadata\",\r\n              \"PublicAccess\",\r\n              \"Last-Modified\",\r\n              \"LeaseStatus\",\r\n              \"LeaseState\",\r\n              \"LeaseDuration\",\r\n              \"HasImmutabilityPolicy\",\r\n              \"HasLegalHold\"\r\n            ],\r\n            \"filters\": {\r\n              \"prefixMatch\": [\r\n                \"con1\",\r\n                \"con2\"\r\n              ]\r\n            }\r\n          }\r\n        },\r\n        {\r\n          \"destination\": \"containerpstestrg7308\",\r\n          \"enabled\": true,\r\n          \"name\": \"test3\",\r\n          \"definition\": {\r\n            \"format\": \"Csv\",\r\n            \"schedule\": \"Weekly\",\r\n            \"objectType\": \"Blob\",\r\n            \"schemaFields\": [\r\n              \"Name\"\r\n            ],\r\n            \"filters\": {\r\n              \"blobTypes\": [\r\n                \"appendBlob\"\r\n              ],\r\n              \"prefixMatch\": [\r\n                \"abc1\",\r\n                \"edf1\"\r\n              ]\r\n            }\r\n          }\r\n        }\r\n      ]\r\n    }\r\n  }\r\n}",
-      "StatusCode": 200
-    },
-    {
-      "RequestUri": "/subscriptions/45b60d85-fd72-427a-a708-f994d26e593e/resourceGroups/pstestrg7308/providers/Microsoft.Storage/storageAccounts/stopstestrg7308/inventoryPolicies/default?api-version=2021-04-01",
-      "EncodedRequestUri": "L3N1YnNjcmlwdGlvbnMvNDViNjBkODUtZmQ3Mi00MjdhLWE3MDgtZjk5NGQyNmU1OTNlL3Jlc291cmNlR3JvdXBzL3BzdGVzdHJnNzMwOC9wcm92aWRlcnMvTWljcm9zb2Z0LlN0b3JhZ2Uvc3RvcmFnZUFjY291bnRzL3N0b3BzdGVzdHJnNzMwOC9pbnZlbnRvcnlQb2xpY2llcy9kZWZhdWx0P2FwaS12ZXJzaW9uPTIwMjEtMDQtMDE=",
-      "RequestMethod": "PUT",
-      "RequestBody": "{\r\n  \"properties\": {\r\n    \"policy\": {\r\n      \"enabled\": true,\r\n      \"rules\": [\r\n        {\r\n          \"enabled\": true,\r\n          \"name\": \"Test1\",\r\n          \"destination\": \"containerpstestrg7308\",\r\n          \"definition\": {\r\n            \"filters\": {\r\n              \"prefixMatch\": [\r\n                \"prefix1\",\r\n                \"prefix2\"\r\n              ],\r\n              \"blobTypes\": [\r\n                \"blockBlob\",\r\n                \"appendBlob\"\r\n              ],\r\n              \"includeBlobVersions\": true,\r\n              \"includeSnapshots\": true\r\n            },\r\n            \"format\": \"Csv\",\r\n            \"schedule\": \"Weekly\",\r\n            \"objectType\": \"Blob\",\r\n            \"schemaFields\": [\r\n              \"name\",\r\n              \"Content-Length\",\r\n              \"BlobType\",\r\n              \"Snapshot\",\r\n              \"VersionId\",\r\n              \"IsCurrentVersion\"\r\n            ]\r\n          }\r\n        },\r\n        {\r\n          \"enabled\": false,\r\n          \"name\": \"Test2\",\r\n          \"destination\": \"containerpstestrg7308\",\r\n          \"definition\": {\r\n            \"filters\": {\r\n              \"prefixMatch\": [\r\n                \"conpre1\",\r\n                \"conpre2\"\r\n              ]\r\n            },\r\n            \"format\": \"Parquet\",\r\n            \"schedule\": \"Daily\",\r\n            \"objectType\": \"Container\",\r\n            \"schemaFields\": [\r\n              \"name\",\r\n              \"Metadata\",\r\n              \"PublicAccess\"\r\n            ]\r\n          }\r\n        }\r\n      ],\r\n      \"type\": \"Inventory\"\r\n    }\r\n  }\r\n}",
-      "RequestHeaders": {
-        "x-ms-client-request-id": [
-          "e39b53b5-f11d-499b-9139-4c87eff13ed6"
-=======
-      "ResponseBody": "{\r\n  \"id\": \"/subscriptions/45b60d85-fd72-427a-a708-f994d26e593e/resourceGroups/pstestrg3137/providers/Microsoft.Storage/storageAccounts/stopstestrg3137/inventoryPolicies/default\",\r\n  \"name\": \"DefaultInventoryPolicy\",\r\n  \"type\": \"Microsoft.Storage/storageAccounts/inventoryPolicies\",\r\n  \"properties\": {\r\n    \"lastModifiedTime\": \"2021-09-24T08:51:11.1173859Z\",\r\n    \"policy\": {\r\n      \"enabled\": false,\r\n      \"type\": \"Inventory\",\r\n      \"rules\": [\r\n        {\r\n          \"destination\": \"containerpstestrg3137\",\r\n          \"enabled\": false,\r\n          \"name\": \"test1\",\r\n          \"definition\": {\r\n            \"format\": \"Parquet\",\r\n            \"schedule\": \"Weekly\",\r\n            \"objectType\": \"Blob\",\r\n            \"schemaFields\": [\r\n              \"Name\",\r\n              \"Creation-Time\",\r\n              \"Last-Modified\",\r\n              \"Content-Length\",\r\n              \"Content-MD5\",\r\n              \"BlobType\",\r\n              \"AccessTier\",\r\n              \"AccessTierChangeTime\",\r\n              \"Metadata\",\r\n              \"AccessTierInferred\",\r\n              \"Tags\",\r\n              \"Snapshot\",\r\n              \"VersionId\",\r\n              \"IsCurrentVersion\"\r\n            ],\r\n            \"filters\": {\r\n              \"blobTypes\": [\r\n                \"blockBlob\",\r\n                \"appendBlob\"\r\n              ],\r\n              \"prefixMatch\": [\r\n                \"abc\",\r\n                \"edf\",\r\n                \"eqwewqe\",\r\n                \"eqwewqreewqe\",\r\n                \"qwewqewqewqewqewadasd\"\r\n              ],\r\n              \"includeBlobVersions\": true,\r\n              \"includeSnapshots\": true\r\n            }\r\n          }\r\n        },\r\n        {\r\n          \"destination\": \"containerpstestrg3137\",\r\n          \"enabled\": false,\r\n          \"name\": \"test2\",\r\n          \"definition\": {\r\n            \"format\": \"Csv\",\r\n            \"schedule\": \"Daily\",\r\n            \"objectType\": \"Container\",\r\n            \"schemaFields\": [\r\n              \"Name\",\r\n              \"Metadata\",\r\n              \"PublicAccess\",\r\n              \"Last-Modified\",\r\n              \"LeaseStatus\",\r\n              \"LeaseState\",\r\n              \"LeaseDuration\",\r\n              \"HasImmutabilityPolicy\",\r\n              \"HasLegalHold\"\r\n            ],\r\n            \"filters\": {\r\n              \"prefixMatch\": [\r\n                \"con1\",\r\n                \"con2\"\r\n              ]\r\n            }\r\n          }\r\n        },\r\n        {\r\n          \"destination\": \"containerpstestrg3137\",\r\n          \"enabled\": true,\r\n          \"name\": \"test3\",\r\n          \"definition\": {\r\n            \"format\": \"Csv\",\r\n            \"schedule\": \"Weekly\",\r\n            \"objectType\": \"Blob\",\r\n            \"schemaFields\": [\r\n              \"Name\"\r\n            ],\r\n            \"filters\": {\r\n              \"blobTypes\": [\r\n                \"appendBlob\"\r\n              ],\r\n              \"prefixMatch\": [\r\n                \"abc1\",\r\n                \"edf1\"\r\n              ]\r\n            }\r\n          }\r\n        }\r\n      ]\r\n    }\r\n  }\r\n}",
-      "StatusCode": 200
-    },
-    {
-      "RequestUri": "/subscriptions/45b60d85-fd72-427a-a708-f994d26e593e/resourceGroups/pstestrg3137/providers/Microsoft.Storage/storageAccounts/stopstestrg3137/inventoryPolicies/default?api-version=2021-06-01",
-      "EncodedRequestUri": "L3N1YnNjcmlwdGlvbnMvNDViNjBkODUtZmQ3Mi00MjdhLWE3MDgtZjk5NGQyNmU1OTNlL3Jlc291cmNlR3JvdXBzL3BzdGVzdHJnMzEzNy9wcm92aWRlcnMvTWljcm9zb2Z0LlN0b3JhZ2Uvc3RvcmFnZUFjY291bnRzL3N0b3BzdGVzdHJnMzEzNy9pbnZlbnRvcnlQb2xpY2llcy9kZWZhdWx0P2FwaS12ZXJzaW9uPTIwMjEtMDYtMDE=",
-      "RequestMethod": "PUT",
-      "RequestBody": "{\r\n  \"properties\": {\r\n    \"policy\": {\r\n      \"enabled\": true,\r\n      \"rules\": [\r\n        {\r\n          \"enabled\": true,\r\n          \"name\": \"Test1\",\r\n          \"destination\": \"containerpstestrg3137\",\r\n          \"definition\": {\r\n            \"filters\": {\r\n              \"prefixMatch\": [\r\n                \"prefix1\",\r\n                \"prefix2\"\r\n              ],\r\n              \"blobTypes\": [\r\n                \"blockBlob\",\r\n                \"appendBlob\"\r\n              ],\r\n              \"includeBlobVersions\": true,\r\n              \"includeSnapshots\": true\r\n            },\r\n            \"format\": \"Csv\",\r\n            \"schedule\": \"Weekly\",\r\n            \"objectType\": \"Blob\",\r\n            \"schemaFields\": [\r\n              \"name\",\r\n              \"Content-Length\",\r\n              \"BlobType\",\r\n              \"Snapshot\",\r\n              \"VersionId\",\r\n              \"IsCurrentVersion\"\r\n            ]\r\n          }\r\n        },\r\n        {\r\n          \"enabled\": false,\r\n          \"name\": \"Test2\",\r\n          \"destination\": \"containerpstestrg3137\",\r\n          \"definition\": {\r\n            \"filters\": {\r\n              \"prefixMatch\": [\r\n                \"conpre1\",\r\n                \"conpre2\"\r\n              ]\r\n            },\r\n            \"format\": \"Parquet\",\r\n            \"schedule\": \"Daily\",\r\n            \"objectType\": \"Container\",\r\n            \"schemaFields\": [\r\n              \"name\",\r\n              \"Metadata\",\r\n              \"PublicAccess\"\r\n            ]\r\n          }\r\n        }\r\n      ],\r\n      \"type\": \"Inventory\"\r\n    }\r\n  }\r\n}",
-      "RequestHeaders": {
-        "x-ms-client-request-id": [
-          "aec6253f-c02a-41e8-99f0-b893fb7c6045"
->>>>>>> 20e4a17a
-        ],
-        "Accept-Language": [
-          "en-US"
-        ],
-        "User-Agent": [
-          "FxVersion/4.6.28207.03",
-          "OSName/Windows",
-          "OSVersion/Microsoft.Windows.10.0.19043.",
-          "Microsoft.Azure.Management.Storage.StorageManagementClient/23.0.0.0"
-        ],
-        "Content-Type": [
-          "application/json; charset=utf-8"
-        ],
-        "Content-Length": [
-          "1508"
-        ]
-      },
-      "ResponseHeaders": {
-        "Cache-Control": [
-          "no-cache"
-        ],
-        "Pragma": [
-          "no-cache"
-        ],
-        "x-ms-request-id": [
-<<<<<<< HEAD
-          "0a161ce5-ed8a-4b49-bc5b-ff9412483a62"
-=======
-          "1968c5de-d178-4582-8ee8-b415bb2a8a6f"
->>>>>>> 20e4a17a
-        ],
-        "Strict-Transport-Security": [
-          "max-age=31536000; includeSubDomains"
-        ],
-        "Server": [
-          "Microsoft-Azure-Storage-Resource-Provider/1.0,Microsoft-HTTPAPI/2.0 Microsoft-HTTPAPI/2.0"
-        ],
-        "x-ms-ratelimit-remaining-subscription-writes": [
-          "1199"
-        ],
-        "x-ms-correlation-request-id": [
-<<<<<<< HEAD
-          "97dfcecf-6a03-4adb-9d54-fb9303c68d4e"
-        ],
-        "x-ms-routing-request-id": [
-          "SOUTHEASTASIA:20210705T112420Z:97dfcecf-6a03-4adb-9d54-fb9303c68d4e"
-=======
-          "b6667995-0eb3-4ee9-ac44-faf09965f6d2"
-        ],
-        "x-ms-routing-request-id": [
-          "SOUTHEASTASIA:20210924T085114Z:b6667995-0eb3-4ee9-ac44-faf09965f6d2"
->>>>>>> 20e4a17a
-        ],
-        "X-Content-Type-Options": [
-          "nosniff"
-        ],
-        "Date": [
-<<<<<<< HEAD
-          "Mon, 05 Jul 2021 11:24:20 GMT"
-=======
-          "Fri, 24 Sep 2021 08:51:14 GMT"
->>>>>>> 20e4a17a
-        ],
-        "Content-Length": [
-          "1006"
-        ],
-        "Content-Type": [
-          "application/json"
-        ],
-        "Expires": [
-          "-1"
-        ]
-      },
-<<<<<<< HEAD
-      "ResponseBody": "{\r\n  \"id\": \"/subscriptions/45b60d85-fd72-427a-a708-f994d26e593e/resourceGroups/pstestrg7308/providers/Microsoft.Storage/storageAccounts/stopstestrg7308/inventoryPolicies/default\",\r\n  \"name\": \"DefaultInventoryPolicy\",\r\n  \"type\": \"Microsoft.Storage/storageAccounts/inventoryPolicies\",\r\n  \"properties\": {\r\n    \"lastModifiedTime\": \"2021-07-05T11:24:20.3912926Z\",\r\n    \"policy\": {\r\n      \"enabled\": true,\r\n      \"type\": \"Inventory\",\r\n      \"rules\": [\r\n        {\r\n          \"destination\": \"containerpstestrg7308\",\r\n          \"enabled\": true,\r\n          \"name\": \"Test1\",\r\n          \"definition\": {\r\n            \"format\": \"Csv\",\r\n            \"schedule\": \"Weekly\",\r\n            \"objectType\": \"Blob\",\r\n            \"schemaFields\": [\r\n              \"name\",\r\n              \"Content-Length\",\r\n              \"BlobType\",\r\n              \"Snapshot\",\r\n              \"VersionId\",\r\n              \"IsCurrentVersion\"\r\n            ],\r\n            \"filters\": {\r\n              \"blobTypes\": [\r\n                \"blockBlob\",\r\n                \"appendBlob\"\r\n              ],\r\n              \"prefixMatch\": [\r\n                \"prefix1\",\r\n                \"prefix2\"\r\n              ],\r\n              \"includeBlobVersions\": true,\r\n              \"includeSnapshots\": true\r\n            }\r\n          }\r\n        },\r\n        {\r\n          \"destination\": \"containerpstestrg7308\",\r\n          \"enabled\": false,\r\n          \"name\": \"Test2\",\r\n          \"definition\": {\r\n            \"format\": \"Parquet\",\r\n            \"schedule\": \"Daily\",\r\n            \"objectType\": \"Container\",\r\n            \"schemaFields\": [\r\n              \"name\",\r\n              \"Metadata\",\r\n              \"PublicAccess\"\r\n            ],\r\n            \"filters\": {\r\n              \"prefixMatch\": [\r\n                \"conpre1\",\r\n                \"conpre2\"\r\n              ]\r\n            }\r\n          }\r\n        }\r\n      ]\r\n    }\r\n  }\r\n}",
-      "StatusCode": 200
-    },
-    {
-      "RequestUri": "/subscriptions/45b60d85-fd72-427a-a708-f994d26e593e/resourceGroups/pstestrg7308/providers/Microsoft.Storage/storageAccounts/stopstestrg7308/inventoryPolicies/default?api-version=2021-04-01",
-      "EncodedRequestUri": "L3N1YnNjcmlwdGlvbnMvNDViNjBkODUtZmQ3Mi00MjdhLWE3MDgtZjk5NGQyNmU1OTNlL3Jlc291cmNlR3JvdXBzL3BzdGVzdHJnNzMwOC9wcm92aWRlcnMvTWljcm9zb2Z0LlN0b3JhZ2Uvc3RvcmFnZUFjY291bnRzL3N0b3BzdGVzdHJnNzMwOC9pbnZlbnRvcnlQb2xpY2llcy9kZWZhdWx0P2FwaS12ZXJzaW9uPTIwMjEtMDQtMDE=",
-      "RequestMethod": "PUT",
-      "RequestBody": "{\r\n  \"properties\": {\r\n    \"policy\": {\r\n      \"enabled\": false,\r\n      \"rules\": [\r\n        {\r\n          \"enabled\": false,\r\n          \"name\": \"test1\",\r\n          \"destination\": \"containerpstestrg7308\",\r\n          \"definition\": {\r\n            \"filters\": {\r\n              \"prefixMatch\": [\r\n                \"abc\",\r\n                \"edf\",\r\n                \"eqwewqe\",\r\n                \"eqwewqreewqe\",\r\n                \"qwewqewqewqewqewadasd\"\r\n              ],\r\n              \"blobTypes\": [\r\n                \"blockBlob\",\r\n                \"appendBlob\"\r\n              ],\r\n              \"includeBlobVersions\": true,\r\n              \"includeSnapshots\": true\r\n            },\r\n            \"format\": \"Parquet\",\r\n            \"schedule\": \"Weekly\",\r\n            \"objectType\": \"Blob\",\r\n            \"schemaFields\": [\r\n              \"Name\",\r\n              \"Creation-Time\",\r\n              \"Last-Modified\",\r\n              \"Content-Length\",\r\n              \"Content-MD5\",\r\n              \"BlobType\",\r\n              \"AccessTier\",\r\n              \"AccessTierChangeTime\",\r\n              \"Metadata\",\r\n              \"Snapshot\",\r\n              \"VersionId\",\r\n              \"IsCurrentVersion\"\r\n            ]\r\n          }\r\n        },\r\n        {\r\n          \"enabled\": false,\r\n          \"name\": \"test2\",\r\n          \"destination\": \"containerpstestrg7308\",\r\n          \"definition\": {\r\n            \"filters\": {\r\n              \"prefixMatch\": [\r\n                \"con1\",\r\n                \"con2\"\r\n              ]\r\n            },\r\n            \"format\": \"Csv\",\r\n            \"schedule\": \"Daily\",\r\n            \"objectType\": \"Container\",\r\n            \"schemaFields\": [\r\n              \"Name\",\r\n              \"Metadata\",\r\n              \"PublicAccess\",\r\n              \"Last-Modified\",\r\n              \"LeaseStatus\",\r\n              \"LeaseState\",\r\n              \"LeaseDuration\",\r\n              \"HasImmutabilityPolicy\",\r\n              \"HasLegalHold\"\r\n            ]\r\n          }\r\n        },\r\n        {\r\n          \"enabled\": true,\r\n          \"name\": \"test3\",\r\n          \"destination\": \"containerpstestrg7308\",\r\n          \"definition\": {\r\n            \"filters\": {\r\n              \"prefixMatch\": [\r\n                \"abc1\",\r\n                \"edf1\"\r\n              ],\r\n              \"blobTypes\": [\r\n                \"appendBlob\"\r\n              ]\r\n            },\r\n            \"format\": \"Csv\",\r\n            \"schedule\": \"Weekly\",\r\n            \"objectType\": \"Blob\",\r\n            \"schemaFields\": [\r\n              \"Name\"\r\n            ]\r\n          }\r\n        }\r\n      ],\r\n      \"type\": \"Inventory\"\r\n    }\r\n  }\r\n}",
-      "RequestHeaders": {
-        "x-ms-client-request-id": [
-          "7bbb3195-d06f-406d-babf-db37e0e76761"
-=======
-      "ResponseBody": "{\r\n  \"id\": \"/subscriptions/45b60d85-fd72-427a-a708-f994d26e593e/resourceGroups/pstestrg3137/providers/Microsoft.Storage/storageAccounts/stopstestrg3137/inventoryPolicies/default\",\r\n  \"name\": \"DefaultInventoryPolicy\",\r\n  \"type\": \"Microsoft.Storage/storageAccounts/inventoryPolicies\",\r\n  \"properties\": {\r\n    \"lastModifiedTime\": \"2021-09-24T08:51:14.5393954Z\",\r\n    \"policy\": {\r\n      \"enabled\": true,\r\n      \"type\": \"Inventory\",\r\n      \"rules\": [\r\n        {\r\n          \"destination\": \"containerpstestrg3137\",\r\n          \"enabled\": true,\r\n          \"name\": \"Test1\",\r\n          \"definition\": {\r\n            \"format\": \"Csv\",\r\n            \"schedule\": \"Weekly\",\r\n            \"objectType\": \"Blob\",\r\n            \"schemaFields\": [\r\n              \"name\",\r\n              \"Content-Length\",\r\n              \"BlobType\",\r\n              \"Snapshot\",\r\n              \"VersionId\",\r\n              \"IsCurrentVersion\"\r\n            ],\r\n            \"filters\": {\r\n              \"blobTypes\": [\r\n                \"blockBlob\",\r\n                \"appendBlob\"\r\n              ],\r\n              \"prefixMatch\": [\r\n                \"prefix1\",\r\n                \"prefix2\"\r\n              ],\r\n              \"includeBlobVersions\": true,\r\n              \"includeSnapshots\": true\r\n            }\r\n          }\r\n        },\r\n        {\r\n          \"destination\": \"containerpstestrg3137\",\r\n          \"enabled\": false,\r\n          \"name\": \"Test2\",\r\n          \"definition\": {\r\n            \"format\": \"Parquet\",\r\n            \"schedule\": \"Daily\",\r\n            \"objectType\": \"Container\",\r\n            \"schemaFields\": [\r\n              \"name\",\r\n              \"Metadata\",\r\n              \"PublicAccess\"\r\n            ],\r\n            \"filters\": {\r\n              \"prefixMatch\": [\r\n                \"conpre1\",\r\n                \"conpre2\"\r\n              ]\r\n            }\r\n          }\r\n        }\r\n      ]\r\n    }\r\n  }\r\n}",
-      "StatusCode": 200
-    },
-    {
-      "RequestUri": "/subscriptions/45b60d85-fd72-427a-a708-f994d26e593e/resourceGroups/pstestrg3137/providers/Microsoft.Storage/storageAccounts/stopstestrg3137/inventoryPolicies/default?api-version=2021-06-01",
-      "EncodedRequestUri": "L3N1YnNjcmlwdGlvbnMvNDViNjBkODUtZmQ3Mi00MjdhLWE3MDgtZjk5NGQyNmU1OTNlL3Jlc291cmNlR3JvdXBzL3BzdGVzdHJnMzEzNy9wcm92aWRlcnMvTWljcm9zb2Z0LlN0b3JhZ2Uvc3RvcmFnZUFjY291bnRzL3N0b3BzdGVzdHJnMzEzNy9pbnZlbnRvcnlQb2xpY2llcy9kZWZhdWx0P2FwaS12ZXJzaW9uPTIwMjEtMDYtMDE=",
-      "RequestMethod": "PUT",
-      "RequestBody": "{\r\n  \"properties\": {\r\n    \"policy\": {\r\n      \"enabled\": false,\r\n      \"rules\": [\r\n        {\r\n          \"enabled\": false,\r\n          \"name\": \"test1\",\r\n          \"destination\": \"containerpstestrg3137\",\r\n          \"definition\": {\r\n            \"filters\": {\r\n              \"prefixMatch\": [\r\n                \"abc\",\r\n                \"edf\",\r\n                \"eqwewqe\",\r\n                \"eqwewqreewqe\",\r\n                \"qwewqewqewqewqewadasd\"\r\n              ],\r\n              \"blobTypes\": [\r\n                \"blockBlob\",\r\n                \"appendBlob\"\r\n              ],\r\n              \"includeBlobVersions\": true,\r\n              \"includeSnapshots\": true\r\n            },\r\n            \"format\": \"Parquet\",\r\n            \"schedule\": \"Weekly\",\r\n            \"objectType\": \"Blob\",\r\n            \"schemaFields\": [\r\n              \"Name\",\r\n              \"Creation-Time\",\r\n              \"Last-Modified\",\r\n              \"Content-Length\",\r\n              \"Content-MD5\",\r\n              \"BlobType\",\r\n              \"AccessTier\",\r\n              \"AccessTierChangeTime\",\r\n              \"Metadata\",\r\n              \"AccessTierInferred\",\r\n              \"Tags\",\r\n              \"Snapshot\",\r\n              \"VersionId\",\r\n              \"IsCurrentVersion\"\r\n            ]\r\n          }\r\n        },\r\n        {\r\n          \"enabled\": false,\r\n          \"name\": \"test2\",\r\n          \"destination\": \"containerpstestrg3137\",\r\n          \"definition\": {\r\n            \"filters\": {\r\n              \"prefixMatch\": [\r\n                \"con1\",\r\n                \"con2\"\r\n              ]\r\n            },\r\n            \"format\": \"Csv\",\r\n            \"schedule\": \"Daily\",\r\n            \"objectType\": \"Container\",\r\n            \"schemaFields\": [\r\n              \"Name\",\r\n              \"Metadata\",\r\n              \"PublicAccess\",\r\n              \"Last-Modified\",\r\n              \"LeaseStatus\",\r\n              \"LeaseState\",\r\n              \"LeaseDuration\",\r\n              \"HasImmutabilityPolicy\",\r\n              \"HasLegalHold\"\r\n            ]\r\n          }\r\n        },\r\n        {\r\n          \"enabled\": true,\r\n          \"name\": \"test3\",\r\n          \"destination\": \"containerpstestrg3137\",\r\n          \"definition\": {\r\n            \"filters\": {\r\n              \"prefixMatch\": [\r\n                \"abc1\",\r\n                \"edf1\"\r\n              ],\r\n              \"blobTypes\": [\r\n                \"appendBlob\"\r\n              ]\r\n            },\r\n            \"format\": \"Csv\",\r\n            \"schedule\": \"Weekly\",\r\n            \"objectType\": \"Blob\",\r\n            \"schemaFields\": [\r\n              \"Name\"\r\n            ]\r\n          }\r\n        }\r\n      ],\r\n      \"type\": \"Inventory\"\r\n    }\r\n  }\r\n}",
-      "RequestHeaders": {
-        "x-ms-client-request-id": [
-          "8f869824-fbf4-40ad-8095-acfbe25ed602"
->>>>>>> 20e4a17a
-        ],
-        "Accept-Language": [
-          "en-US"
-        ],
-        "User-Agent": [
-          "FxVersion/4.6.28207.03",
-          "OSName/Windows",
-          "OSVersion/Microsoft.Windows.10.0.19043.",
-          "Microsoft.Azure.Management.Storage.StorageManagementClient/23.0.0.0"
-        ],
-        "Content-Type": [
-          "application/json; charset=utf-8"
-        ],
-        "Content-Length": [
-          "2598"
-        ]
-      },
-      "ResponseHeaders": {
-        "Cache-Control": [
-          "no-cache"
-        ],
-        "Pragma": [
-          "no-cache"
-        ],
-        "x-ms-request-id": [
-<<<<<<< HEAD
-          "66b8c635-4290-402c-ac85-4533075af3ca"
-=======
-          "c2c63496-20d2-43c3-96d2-7ec311e63198"
->>>>>>> 20e4a17a
-        ],
-        "Strict-Transport-Security": [
-          "max-age=31536000; includeSubDomains"
-        ],
-        "Server": [
-          "Microsoft-Azure-Storage-Resource-Provider/1.0,Microsoft-HTTPAPI/2.0 Microsoft-HTTPAPI/2.0"
-        ],
-        "x-ms-ratelimit-remaining-subscription-writes": [
-          "1187"
-        ],
-        "x-ms-correlation-request-id": [
-<<<<<<< HEAD
-          "7903198e-3016-4acb-8437-5257b6342a89"
-        ],
-        "x-ms-routing-request-id": [
-          "SOUTHEASTASIA:20210705T112426Z:7903198e-3016-4acb-8437-5257b6342a89"
-=======
-          "b0df09fd-eae1-4c48-8d43-1b0c03448e7a"
-        ],
-        "x-ms-routing-request-id": [
-          "SOUTHEASTASIA:20210924T085119Z:b0df09fd-eae1-4c48-8d43-1b0c03448e7a"
->>>>>>> 20e4a17a
-        ],
-        "X-Content-Type-Options": [
-          "nosniff"
-        ],
-        "Date": [
-<<<<<<< HEAD
-          "Mon, 05 Jul 2021 11:24:26 GMT"
-=======
-          "Fri, 24 Sep 2021 08:51:19 GMT"
->>>>>>> 20e4a17a
-        ],
-        "Content-Length": [
-          "1495"
-        ],
-        "Content-Type": [
-          "application/json"
-        ],
-        "Expires": [
-          "-1"
-        ]
-      },
-<<<<<<< HEAD
-      "ResponseBody": "{\r\n  \"id\": \"/subscriptions/45b60d85-fd72-427a-a708-f994d26e593e/resourceGroups/pstestrg7308/providers/Microsoft.Storage/storageAccounts/stopstestrg7308/inventoryPolicies/default\",\r\n  \"name\": \"DefaultInventoryPolicy\",\r\n  \"type\": \"Microsoft.Storage/storageAccounts/inventoryPolicies\",\r\n  \"properties\": {\r\n    \"lastModifiedTime\": \"2021-07-05T11:24:26.4069464Z\",\r\n    \"policy\": {\r\n      \"enabled\": false,\r\n      \"type\": \"Inventory\",\r\n      \"rules\": [\r\n        {\r\n          \"destination\": \"containerpstestrg7308\",\r\n          \"enabled\": false,\r\n          \"name\": \"test1\",\r\n          \"definition\": {\r\n            \"format\": \"Parquet\",\r\n            \"schedule\": \"Weekly\",\r\n            \"objectType\": \"Blob\",\r\n            \"schemaFields\": [\r\n              \"Name\",\r\n              \"Creation-Time\",\r\n              \"Last-Modified\",\r\n              \"Content-Length\",\r\n              \"Content-MD5\",\r\n              \"BlobType\",\r\n              \"AccessTier\",\r\n              \"AccessTierChangeTime\",\r\n              \"Metadata\",\r\n              \"Snapshot\",\r\n              \"VersionId\",\r\n              \"IsCurrentVersion\"\r\n            ],\r\n            \"filters\": {\r\n              \"blobTypes\": [\r\n                \"blockBlob\",\r\n                \"appendBlob\"\r\n              ],\r\n              \"prefixMatch\": [\r\n                \"abc\",\r\n                \"edf\",\r\n                \"eqwewqe\",\r\n                \"eqwewqreewqe\",\r\n                \"qwewqewqewqewqewadasd\"\r\n              ],\r\n              \"includeBlobVersions\": true,\r\n              \"includeSnapshots\": true\r\n            }\r\n          }\r\n        },\r\n        {\r\n          \"destination\": \"containerpstestrg7308\",\r\n          \"enabled\": false,\r\n          \"name\": \"test2\",\r\n          \"definition\": {\r\n            \"format\": \"Csv\",\r\n            \"schedule\": \"Daily\",\r\n            \"objectType\": \"Container\",\r\n            \"schemaFields\": [\r\n              \"Name\",\r\n              \"Metadata\",\r\n              \"PublicAccess\",\r\n              \"Last-Modified\",\r\n              \"LeaseStatus\",\r\n              \"LeaseState\",\r\n              \"LeaseDuration\",\r\n              \"HasImmutabilityPolicy\",\r\n              \"HasLegalHold\"\r\n            ],\r\n            \"filters\": {\r\n              \"prefixMatch\": [\r\n                \"con1\",\r\n                \"con2\"\r\n              ]\r\n            }\r\n          }\r\n        },\r\n        {\r\n          \"destination\": \"containerpstestrg7308\",\r\n          \"enabled\": true,\r\n          \"name\": \"test3\",\r\n          \"definition\": {\r\n            \"format\": \"Csv\",\r\n            \"schedule\": \"Weekly\",\r\n            \"objectType\": \"Blob\",\r\n            \"schemaFields\": [\r\n              \"Name\"\r\n            ],\r\n            \"filters\": {\r\n              \"blobTypes\": [\r\n                \"appendBlob\"\r\n              ],\r\n              \"prefixMatch\": [\r\n                \"abc1\",\r\n                \"edf1\"\r\n              ]\r\n            }\r\n          }\r\n        }\r\n      ]\r\n    }\r\n  }\r\n}",
-      "StatusCode": 200
-    },
-    {
-      "RequestUri": "/subscriptions/45b60d85-fd72-427a-a708-f994d26e593e/resourceGroups/pstestrg7308/providers/Microsoft.Storage/storageAccounts/stopstestrg7308/inventoryPolicies/default?api-version=2021-04-01",
-      "EncodedRequestUri": "L3N1YnNjcmlwdGlvbnMvNDViNjBkODUtZmQ3Mi00MjdhLWE3MDgtZjk5NGQyNmU1OTNlL3Jlc291cmNlR3JvdXBzL3BzdGVzdHJnNzMwOC9wcm92aWRlcnMvTWljcm9zb2Z0LlN0b3JhZ2Uvc3RvcmFnZUFjY291bnRzL3N0b3BzdGVzdHJnNzMwOC9pbnZlbnRvcnlQb2xpY2llcy9kZWZhdWx0P2FwaS12ZXJzaW9uPTIwMjEtMDQtMDE=",
-      "RequestMethod": "PUT",
-      "RequestBody": "{\r\n  \"properties\": {\r\n    \"policy\": {\r\n      \"enabled\": false,\r\n      \"rules\": [\r\n        {\r\n          \"enabled\": true,\r\n          \"name\": \"Test1\",\r\n          \"destination\": \"containerpstestrg7308\",\r\n          \"definition\": {\r\n            \"filters\": {\r\n              \"prefixMatch\": [\r\n                \"prefix1\",\r\n                \"prefix2\"\r\n              ],\r\n              \"blobTypes\": [\r\n                \"blockBlob\",\r\n                \"appendBlob\"\r\n              ],\r\n              \"includeBlobVersions\": true,\r\n              \"includeSnapshots\": true\r\n            },\r\n            \"format\": \"Csv\",\r\n            \"schedule\": \"Weekly\",\r\n            \"objectType\": \"Blob\",\r\n            \"schemaFields\": [\r\n              \"name\",\r\n              \"Content-Length\",\r\n              \"BlobType\",\r\n              \"Snapshot\",\r\n              \"VersionId\",\r\n              \"IsCurrentVersion\"\r\n            ]\r\n          }\r\n        },\r\n        {\r\n          \"enabled\": false,\r\n          \"name\": \"Test2\",\r\n          \"destination\": \"containerpstestrg7308\",\r\n          \"definition\": {\r\n            \"filters\": {\r\n              \"prefixMatch\": [\r\n                \"conpre1\",\r\n                \"conpre2\"\r\n              ]\r\n            },\r\n            \"format\": \"Parquet\",\r\n            \"schedule\": \"Daily\",\r\n            \"objectType\": \"Container\",\r\n            \"schemaFields\": [\r\n              \"name\",\r\n              \"Metadata\",\r\n              \"PublicAccess\"\r\n            ]\r\n          }\r\n        }\r\n      ],\r\n      \"type\": \"Inventory\"\r\n    }\r\n  }\r\n}",
-      "RequestHeaders": {
-        "x-ms-client-request-id": [
-          "1abc3056-adc5-4e1b-a431-124dcfb8847f"
-=======
-      "ResponseBody": "{\r\n  \"id\": \"/subscriptions/45b60d85-fd72-427a-a708-f994d26e593e/resourceGroups/pstestrg3137/providers/Microsoft.Storage/storageAccounts/stopstestrg3137/inventoryPolicies/default\",\r\n  \"name\": \"DefaultInventoryPolicy\",\r\n  \"type\": \"Microsoft.Storage/storageAccounts/inventoryPolicies\",\r\n  \"properties\": {\r\n    \"lastModifiedTime\": \"2021-09-24T08:51:19.805304Z\",\r\n    \"policy\": {\r\n      \"enabled\": false,\r\n      \"type\": \"Inventory\",\r\n      \"rules\": [\r\n        {\r\n          \"destination\": \"containerpstestrg3137\",\r\n          \"enabled\": false,\r\n          \"name\": \"test1\",\r\n          \"definition\": {\r\n            \"format\": \"Parquet\",\r\n            \"schedule\": \"Weekly\",\r\n            \"objectType\": \"Blob\",\r\n            \"schemaFields\": [\r\n              \"Name\",\r\n              \"Creation-Time\",\r\n              \"Last-Modified\",\r\n              \"Content-Length\",\r\n              \"Content-MD5\",\r\n              \"BlobType\",\r\n              \"AccessTier\",\r\n              \"AccessTierChangeTime\",\r\n              \"Metadata\",\r\n              \"AccessTierInferred\",\r\n              \"Tags\",\r\n              \"Snapshot\",\r\n              \"VersionId\",\r\n              \"IsCurrentVersion\"\r\n            ],\r\n            \"filters\": {\r\n              \"blobTypes\": [\r\n                \"blockBlob\",\r\n                \"appendBlob\"\r\n              ],\r\n              \"prefixMatch\": [\r\n                \"abc\",\r\n                \"edf\",\r\n                \"eqwewqe\",\r\n                \"eqwewqreewqe\",\r\n                \"qwewqewqewqewqewadasd\"\r\n              ],\r\n              \"includeBlobVersions\": true,\r\n              \"includeSnapshots\": true\r\n            }\r\n          }\r\n        },\r\n        {\r\n          \"destination\": \"containerpstestrg3137\",\r\n          \"enabled\": false,\r\n          \"name\": \"test2\",\r\n          \"definition\": {\r\n            \"format\": \"Csv\",\r\n            \"schedule\": \"Daily\",\r\n            \"objectType\": \"Container\",\r\n            \"schemaFields\": [\r\n              \"Name\",\r\n              \"Metadata\",\r\n              \"PublicAccess\",\r\n              \"Last-Modified\",\r\n              \"LeaseStatus\",\r\n              \"LeaseState\",\r\n              \"LeaseDuration\",\r\n              \"HasImmutabilityPolicy\",\r\n              \"HasLegalHold\"\r\n            ],\r\n            \"filters\": {\r\n              \"prefixMatch\": [\r\n                \"con1\",\r\n                \"con2\"\r\n              ]\r\n            }\r\n          }\r\n        },\r\n        {\r\n          \"destination\": \"containerpstestrg3137\",\r\n          \"enabled\": true,\r\n          \"name\": \"test3\",\r\n          \"definition\": {\r\n            \"format\": \"Csv\",\r\n            \"schedule\": \"Weekly\",\r\n            \"objectType\": \"Blob\",\r\n            \"schemaFields\": [\r\n              \"Name\"\r\n            ],\r\n            \"filters\": {\r\n              \"blobTypes\": [\r\n                \"appendBlob\"\r\n              ],\r\n              \"prefixMatch\": [\r\n                \"abc1\",\r\n                \"edf1\"\r\n              ]\r\n            }\r\n          }\r\n        }\r\n      ]\r\n    }\r\n  }\r\n}",
-      "StatusCode": 200
-    },
-    {
-      "RequestUri": "/subscriptions/45b60d85-fd72-427a-a708-f994d26e593e/resourceGroups/pstestrg3137/providers/Microsoft.Storage/storageAccounts/stopstestrg3137/inventoryPolicies/default?api-version=2021-06-01",
-      "EncodedRequestUri": "L3N1YnNjcmlwdGlvbnMvNDViNjBkODUtZmQ3Mi00MjdhLWE3MDgtZjk5NGQyNmU1OTNlL3Jlc291cmNlR3JvdXBzL3BzdGVzdHJnMzEzNy9wcm92aWRlcnMvTWljcm9zb2Z0LlN0b3JhZ2Uvc3RvcmFnZUFjY291bnRzL3N0b3BzdGVzdHJnMzEzNy9pbnZlbnRvcnlQb2xpY2llcy9kZWZhdWx0P2FwaS12ZXJzaW9uPTIwMjEtMDYtMDE=",
-      "RequestMethod": "PUT",
-      "RequestBody": "{\r\n  \"properties\": {\r\n    \"policy\": {\r\n      \"enabled\": false,\r\n      \"rules\": [\r\n        {\r\n          \"enabled\": true,\r\n          \"name\": \"Test1\",\r\n          \"destination\": \"containerpstestrg3137\",\r\n          \"definition\": {\r\n            \"filters\": {\r\n              \"prefixMatch\": [\r\n                \"prefix1\",\r\n                \"prefix2\"\r\n              ],\r\n              \"blobTypes\": [\r\n                \"blockBlob\",\r\n                \"appendBlob\"\r\n              ],\r\n              \"includeBlobVersions\": true,\r\n              \"includeSnapshots\": true\r\n            },\r\n            \"format\": \"Csv\",\r\n            \"schedule\": \"Weekly\",\r\n            \"objectType\": \"Blob\",\r\n            \"schemaFields\": [\r\n              \"name\",\r\n              \"Content-Length\",\r\n              \"BlobType\",\r\n              \"Snapshot\",\r\n              \"VersionId\",\r\n              \"IsCurrentVersion\"\r\n            ]\r\n          }\r\n        },\r\n        {\r\n          \"enabled\": false,\r\n          \"name\": \"Test2\",\r\n          \"destination\": \"containerpstestrg3137\",\r\n          \"definition\": {\r\n            \"filters\": {\r\n              \"prefixMatch\": [\r\n                \"conpre1\",\r\n                \"conpre2\"\r\n              ]\r\n            },\r\n            \"format\": \"Parquet\",\r\n            \"schedule\": \"Daily\",\r\n            \"objectType\": \"Container\",\r\n            \"schemaFields\": [\r\n              \"name\",\r\n              \"Metadata\",\r\n              \"PublicAccess\"\r\n            ]\r\n          }\r\n        }\r\n      ],\r\n      \"type\": \"Inventory\"\r\n    }\r\n  }\r\n}",
-      "RequestHeaders": {
-        "x-ms-client-request-id": [
-          "49088f54-009a-4e5f-824a-632931668806"
->>>>>>> 20e4a17a
-        ],
-        "Accept-Language": [
-          "en-US"
-        ],
-        "User-Agent": [
-          "FxVersion/4.6.28207.03",
-          "OSName/Windows",
-          "OSVersion/Microsoft.Windows.10.0.19043.",
-          "Microsoft.Azure.Management.Storage.StorageManagementClient/23.0.0.0"
-        ],
-        "Content-Type": [
-          "application/json; charset=utf-8"
-        ],
-        "Content-Length": [
-          "1509"
-        ]
-      },
-      "ResponseHeaders": {
-        "Cache-Control": [
-          "no-cache"
-        ],
-        "Pragma": [
-          "no-cache"
-        ],
-        "x-ms-request-id": [
-<<<<<<< HEAD
-          "5c8480df-ae2f-42f7-a171-31ac63e34de0"
-=======
-          "fa3e883a-1dd4-4cf0-9373-a29352dfd0a6"
->>>>>>> 20e4a17a
-        ],
-        "Strict-Transport-Security": [
-          "max-age=31536000; includeSubDomains"
-        ],
-        "Server": [
-          "Microsoft-Azure-Storage-Resource-Provider/1.0,Microsoft-HTTPAPI/2.0 Microsoft-HTTPAPI/2.0"
-        ],
-        "x-ms-ratelimit-remaining-subscription-writes": [
-          "1198"
-        ],
-        "x-ms-correlation-request-id": [
-<<<<<<< HEAD
-          "7dafee0f-094a-4cac-888b-1011b492edf9"
-        ],
-        "x-ms-routing-request-id": [
-          "SOUTHEASTASIA:20210705T112429Z:7dafee0f-094a-4cac-888b-1011b492edf9"
-=======
-          "2c02bad0-77a1-4fdf-8513-e114ccf30b21"
-        ],
-        "x-ms-routing-request-id": [
-          "SOUTHEASTASIA:20210924T085121Z:2c02bad0-77a1-4fdf-8513-e114ccf30b21"
->>>>>>> 20e4a17a
-        ],
-        "X-Content-Type-Options": [
-          "nosniff"
-        ],
-        "Date": [
-<<<<<<< HEAD
-          "Mon, 05 Jul 2021 11:24:28 GMT"
-=======
-          "Fri, 24 Sep 2021 08:51:21 GMT"
->>>>>>> 20e4a17a
-        ],
-        "Content-Length": [
-          "1007"
-        ],
-        "Content-Type": [
-          "application/json"
-        ],
-        "Expires": [
-          "-1"
-        ]
-      },
-<<<<<<< HEAD
-      "ResponseBody": "{\r\n  \"id\": \"/subscriptions/45b60d85-fd72-427a-a708-f994d26e593e/resourceGroups/pstestrg7308/providers/Microsoft.Storage/storageAccounts/stopstestrg7308/inventoryPolicies/default\",\r\n  \"name\": \"DefaultInventoryPolicy\",\r\n  \"type\": \"Microsoft.Storage/storageAccounts/inventoryPolicies\",\r\n  \"properties\": {\r\n    \"lastModifiedTime\": \"2021-07-05T11:24:29.3757146Z\",\r\n    \"policy\": {\r\n      \"enabled\": false,\r\n      \"type\": \"Inventory\",\r\n      \"rules\": [\r\n        {\r\n          \"destination\": \"containerpstestrg7308\",\r\n          \"enabled\": true,\r\n          \"name\": \"Test1\",\r\n          \"definition\": {\r\n            \"format\": \"Csv\",\r\n            \"schedule\": \"Weekly\",\r\n            \"objectType\": \"Blob\",\r\n            \"schemaFields\": [\r\n              \"name\",\r\n              \"Content-Length\",\r\n              \"BlobType\",\r\n              \"Snapshot\",\r\n              \"VersionId\",\r\n              \"IsCurrentVersion\"\r\n            ],\r\n            \"filters\": {\r\n              \"blobTypes\": [\r\n                \"blockBlob\",\r\n                \"appendBlob\"\r\n              ],\r\n              \"prefixMatch\": [\r\n                \"prefix1\",\r\n                \"prefix2\"\r\n              ],\r\n              \"includeBlobVersions\": true,\r\n              \"includeSnapshots\": true\r\n            }\r\n          }\r\n        },\r\n        {\r\n          \"destination\": \"containerpstestrg7308\",\r\n          \"enabled\": false,\r\n          \"name\": \"Test2\",\r\n          \"definition\": {\r\n            \"format\": \"Parquet\",\r\n            \"schedule\": \"Daily\",\r\n            \"objectType\": \"Container\",\r\n            \"schemaFields\": [\r\n              \"name\",\r\n              \"Metadata\",\r\n              \"PublicAccess\"\r\n            ],\r\n            \"filters\": {\r\n              \"prefixMatch\": [\r\n                \"conpre1\",\r\n                \"conpre2\"\r\n              ]\r\n            }\r\n          }\r\n        }\r\n      ]\r\n    }\r\n  }\r\n}",
-      "StatusCode": 200
-    },
-    {
-      "RequestUri": "/subscriptions/45b60d85-fd72-427a-a708-f994d26e593e/resourceGroups/pstestrg7308/providers/Microsoft.Storage/storageAccounts/stopstestrg7308/inventoryPolicies/default?api-version=2021-04-01",
-      "EncodedRequestUri": "L3N1YnNjcmlwdGlvbnMvNDViNjBkODUtZmQ3Mi00MjdhLWE3MDgtZjk5NGQyNmU1OTNlL3Jlc291cmNlR3JvdXBzL3BzdGVzdHJnNzMwOC9wcm92aWRlcnMvTWljcm9zb2Z0LlN0b3JhZ2Uvc3RvcmFnZUFjY291bnRzL3N0b3BzdGVzdHJnNzMwOC9pbnZlbnRvcnlQb2xpY2llcy9kZWZhdWx0P2FwaS12ZXJzaW9uPTIwMjEtMDQtMDE=",
-=======
-      "ResponseBody": "{\r\n  \"id\": \"/subscriptions/45b60d85-fd72-427a-a708-f994d26e593e/resourceGroups/pstestrg3137/providers/Microsoft.Storage/storageAccounts/stopstestrg3137/inventoryPolicies/default\",\r\n  \"name\": \"DefaultInventoryPolicy\",\r\n  \"type\": \"Microsoft.Storage/storageAccounts/inventoryPolicies\",\r\n  \"properties\": {\r\n    \"lastModifiedTime\": \"2021-09-24T08:51:21.727271Z\",\r\n    \"policy\": {\r\n      \"enabled\": false,\r\n      \"type\": \"Inventory\",\r\n      \"rules\": [\r\n        {\r\n          \"destination\": \"containerpstestrg3137\",\r\n          \"enabled\": true,\r\n          \"name\": \"Test1\",\r\n          \"definition\": {\r\n            \"format\": \"Csv\",\r\n            \"schedule\": \"Weekly\",\r\n            \"objectType\": \"Blob\",\r\n            \"schemaFields\": [\r\n              \"name\",\r\n              \"Content-Length\",\r\n              \"BlobType\",\r\n              \"Snapshot\",\r\n              \"VersionId\",\r\n              \"IsCurrentVersion\"\r\n            ],\r\n            \"filters\": {\r\n              \"blobTypes\": [\r\n                \"blockBlob\",\r\n                \"appendBlob\"\r\n              ],\r\n              \"prefixMatch\": [\r\n                \"prefix1\",\r\n                \"prefix2\"\r\n              ],\r\n              \"includeBlobVersions\": true,\r\n              \"includeSnapshots\": true\r\n            }\r\n          }\r\n        },\r\n        {\r\n          \"destination\": \"containerpstestrg3137\",\r\n          \"enabled\": false,\r\n          \"name\": \"Test2\",\r\n          \"definition\": {\r\n            \"format\": \"Parquet\",\r\n            \"schedule\": \"Daily\",\r\n            \"objectType\": \"Container\",\r\n            \"schemaFields\": [\r\n              \"name\",\r\n              \"Metadata\",\r\n              \"PublicAccess\"\r\n            ],\r\n            \"filters\": {\r\n              \"prefixMatch\": [\r\n                \"conpre1\",\r\n                \"conpre2\"\r\n              ]\r\n            }\r\n          }\r\n        }\r\n      ]\r\n    }\r\n  }\r\n}",
-      "StatusCode": 200
-    },
-    {
-      "RequestUri": "/subscriptions/45b60d85-fd72-427a-a708-f994d26e593e/resourceGroups/pstestrg3137/providers/Microsoft.Storage/storageAccounts/stopstestrg3137/inventoryPolicies/default?api-version=2021-06-01",
-      "EncodedRequestUri": "L3N1YnNjcmlwdGlvbnMvNDViNjBkODUtZmQ3Mi00MjdhLWE3MDgtZjk5NGQyNmU1OTNlL3Jlc291cmNlR3JvdXBzL3BzdGVzdHJnMzEzNy9wcm92aWRlcnMvTWljcm9zb2Z0LlN0b3JhZ2Uvc3RvcmFnZUFjY291bnRzL3N0b3BzdGVzdHJnMzEzNy9pbnZlbnRvcnlQb2xpY2llcy9kZWZhdWx0P2FwaS12ZXJzaW9uPTIwMjEtMDYtMDE=",
->>>>>>> 20e4a17a
-      "RequestMethod": "GET",
-      "RequestBody": "",
-      "RequestHeaders": {
-        "x-ms-client-request-id": [
-<<<<<<< HEAD
-          "7deae06a-f054-40bb-9b21-83ae88fa34b3"
-=======
-          "ab00d80a-d2e6-46c0-8cfd-1bb455f13df9"
->>>>>>> 20e4a17a
-        ],
-        "Accept-Language": [
-          "en-US"
-        ],
-        "User-Agent": [
-          "FxVersion/4.6.28207.03",
-          "OSName/Windows",
-          "OSVersion/Microsoft.Windows.10.0.19043.",
-          "Microsoft.Azure.Management.Storage.StorageManagementClient/23.0.0.0"
-        ]
-      },
-      "ResponseHeaders": {
-        "Cache-Control": [
-          "no-cache"
-        ],
-        "Pragma": [
-          "no-cache"
-        ],
-        "x-ms-request-id": [
-<<<<<<< HEAD
-          "710ddafb-faa6-402a-bba5-a2f7ffd483db"
-=======
-          "6b6a6471-f32c-4ff5-9908-396e1ce1a04f"
->>>>>>> 20e4a17a
-        ],
-        "Strict-Transport-Security": [
-          "max-age=31536000; includeSubDomains"
-        ],
-        "Server": [
-          "Microsoft-Azure-Storage-Resource-Provider/1.0,Microsoft-HTTPAPI/2.0 Microsoft-HTTPAPI/2.0"
-        ],
-        "x-ms-ratelimit-remaining-subscription-reads": [
-          "11999"
-        ],
-        "x-ms-correlation-request-id": [
-<<<<<<< HEAD
-          "48f7d99f-6728-43f0-8fd8-c7b96898ca73"
-        ],
-        "x-ms-routing-request-id": [
-          "SOUTHEASTASIA:20210705T112418Z:48f7d99f-6728-43f0-8fd8-c7b96898ca73"
-=======
-          "f45ad77e-0076-40a5-af80-24a65d1090bc"
-        ],
-        "x-ms-routing-request-id": [
-          "SOUTHEASTASIA:20210924T085112Z:f45ad77e-0076-40a5-af80-24a65d1090bc"
->>>>>>> 20e4a17a
-        ],
-        "X-Content-Type-Options": [
-          "nosniff"
-        ],
-        "Date": [
-<<<<<<< HEAD
-          "Mon, 05 Jul 2021 11:24:18 GMT"
-=======
-          "Fri, 24 Sep 2021 08:51:12 GMT"
->>>>>>> 20e4a17a
-        ],
-        "Content-Length": [
-          "1495"
-        ],
-        "Content-Type": [
-          "application/json"
-        ],
-        "Expires": [
-          "-1"
-        ]
-      },
-<<<<<<< HEAD
-      "ResponseBody": "{\r\n  \"id\": \"/subscriptions/45b60d85-fd72-427a-a708-f994d26e593e/resourceGroups/pstestrg7308/providers/Microsoft.Storage/storageAccounts/stopstestrg7308/inventoryPolicies/default\",\r\n  \"name\": \"DefaultInventoryPolicy\",\r\n  \"type\": \"Microsoft.Storage/storageAccounts/inventoryPolicies\",\r\n  \"properties\": {\r\n    \"lastModifiedTime\": \"2021-07-05T11:24:16.8131442Z\",\r\n    \"policy\": {\r\n      \"enabled\": false,\r\n      \"type\": \"Inventory\",\r\n      \"rules\": [\r\n        {\r\n          \"destination\": \"containerpstestrg7308\",\r\n          \"enabled\": false,\r\n          \"name\": \"test1\",\r\n          \"definition\": {\r\n            \"format\": \"Parquet\",\r\n            \"schedule\": \"Weekly\",\r\n            \"objectType\": \"Blob\",\r\n            \"schemaFields\": [\r\n              \"Name\",\r\n              \"Creation-Time\",\r\n              \"Last-Modified\",\r\n              \"Content-Length\",\r\n              \"Content-MD5\",\r\n              \"BlobType\",\r\n              \"AccessTier\",\r\n              \"AccessTierChangeTime\",\r\n              \"Metadata\",\r\n              \"Snapshot\",\r\n              \"VersionId\",\r\n              \"IsCurrentVersion\"\r\n            ],\r\n            \"filters\": {\r\n              \"blobTypes\": [\r\n                \"blockBlob\",\r\n                \"appendBlob\"\r\n              ],\r\n              \"prefixMatch\": [\r\n                \"abc\",\r\n                \"edf\",\r\n                \"eqwewqe\",\r\n                \"eqwewqreewqe\",\r\n                \"qwewqewqewqewqewadasd\"\r\n              ],\r\n              \"includeBlobVersions\": true,\r\n              \"includeSnapshots\": true\r\n            }\r\n          }\r\n        },\r\n        {\r\n          \"destination\": \"containerpstestrg7308\",\r\n          \"enabled\": false,\r\n          \"name\": \"test2\",\r\n          \"definition\": {\r\n            \"format\": \"Csv\",\r\n            \"schedule\": \"Daily\",\r\n            \"objectType\": \"Container\",\r\n            \"schemaFields\": [\r\n              \"Name\",\r\n              \"Metadata\",\r\n              \"PublicAccess\",\r\n              \"Last-Modified\",\r\n              \"LeaseStatus\",\r\n              \"LeaseState\",\r\n              \"LeaseDuration\",\r\n              \"HasImmutabilityPolicy\",\r\n              \"HasLegalHold\"\r\n            ],\r\n            \"filters\": {\r\n              \"prefixMatch\": [\r\n                \"con1\",\r\n                \"con2\"\r\n              ]\r\n            }\r\n          }\r\n        },\r\n        {\r\n          \"destination\": \"containerpstestrg7308\",\r\n          \"enabled\": true,\r\n          \"name\": \"test3\",\r\n          \"definition\": {\r\n            \"format\": \"Csv\",\r\n            \"schedule\": \"Weekly\",\r\n            \"objectType\": \"Blob\",\r\n            \"schemaFields\": [\r\n              \"Name\"\r\n            ],\r\n            \"filters\": {\r\n              \"blobTypes\": [\r\n                \"appendBlob\"\r\n              ],\r\n              \"prefixMatch\": [\r\n                \"abc1\",\r\n                \"edf1\"\r\n              ]\r\n            }\r\n          }\r\n        }\r\n      ]\r\n    }\r\n  }\r\n}",
-      "StatusCode": 200
-    },
-    {
-      "RequestUri": "/subscriptions/45b60d85-fd72-427a-a708-f994d26e593e/resourceGroups/pstestrg7308/providers/Microsoft.Storage/storageAccounts/stopstestrg7308/inventoryPolicies/default?api-version=2021-04-01",
-      "EncodedRequestUri": "L3N1YnNjcmlwdGlvbnMvNDViNjBkODUtZmQ3Mi00MjdhLWE3MDgtZjk5NGQyNmU1OTNlL3Jlc291cmNlR3JvdXBzL3BzdGVzdHJnNzMwOC9wcm92aWRlcnMvTWljcm9zb2Z0LlN0b3JhZ2Uvc3RvcmFnZUFjY291bnRzL3N0b3BzdGVzdHJnNzMwOC9pbnZlbnRvcnlQb2xpY2llcy9kZWZhdWx0P2FwaS12ZXJzaW9uPTIwMjEtMDQtMDE=",
-=======
-      "ResponseBody": "{\r\n  \"id\": \"/subscriptions/45b60d85-fd72-427a-a708-f994d26e593e/resourceGroups/pstestrg3137/providers/Microsoft.Storage/storageAccounts/stopstestrg3137/inventoryPolicies/default\",\r\n  \"name\": \"DefaultInventoryPolicy\",\r\n  \"type\": \"Microsoft.Storage/storageAccounts/inventoryPolicies\",\r\n  \"properties\": {\r\n    \"lastModifiedTime\": \"2021-09-24T08:51:11.1173859Z\",\r\n    \"policy\": {\r\n      \"enabled\": false,\r\n      \"type\": \"Inventory\",\r\n      \"rules\": [\r\n        {\r\n          \"destination\": \"containerpstestrg3137\",\r\n          \"enabled\": false,\r\n          \"name\": \"test1\",\r\n          \"definition\": {\r\n            \"format\": \"Parquet\",\r\n            \"schedule\": \"Weekly\",\r\n            \"objectType\": \"Blob\",\r\n            \"schemaFields\": [\r\n              \"Name\",\r\n              \"Creation-Time\",\r\n              \"Last-Modified\",\r\n              \"Content-Length\",\r\n              \"Content-MD5\",\r\n              \"BlobType\",\r\n              \"AccessTier\",\r\n              \"AccessTierChangeTime\",\r\n              \"Metadata\",\r\n              \"AccessTierInferred\",\r\n              \"Tags\",\r\n              \"Snapshot\",\r\n              \"VersionId\",\r\n              \"IsCurrentVersion\"\r\n            ],\r\n            \"filters\": {\r\n              \"blobTypes\": [\r\n                \"blockBlob\",\r\n                \"appendBlob\"\r\n              ],\r\n              \"prefixMatch\": [\r\n                \"abc\",\r\n                \"edf\",\r\n                \"eqwewqe\",\r\n                \"eqwewqreewqe\",\r\n                \"qwewqewqewqewqewadasd\"\r\n              ],\r\n              \"includeBlobVersions\": true,\r\n              \"includeSnapshots\": true\r\n            }\r\n          }\r\n        },\r\n        {\r\n          \"destination\": \"containerpstestrg3137\",\r\n          \"enabled\": false,\r\n          \"name\": \"test2\",\r\n          \"definition\": {\r\n            \"format\": \"Csv\",\r\n            \"schedule\": \"Daily\",\r\n            \"objectType\": \"Container\",\r\n            \"schemaFields\": [\r\n              \"Name\",\r\n              \"Metadata\",\r\n              \"PublicAccess\",\r\n              \"Last-Modified\",\r\n              \"LeaseStatus\",\r\n              \"LeaseState\",\r\n              \"LeaseDuration\",\r\n              \"HasImmutabilityPolicy\",\r\n              \"HasLegalHold\"\r\n            ],\r\n            \"filters\": {\r\n              \"prefixMatch\": [\r\n                \"con1\",\r\n                \"con2\"\r\n              ]\r\n            }\r\n          }\r\n        },\r\n        {\r\n          \"destination\": \"containerpstestrg3137\",\r\n          \"enabled\": true,\r\n          \"name\": \"test3\",\r\n          \"definition\": {\r\n            \"format\": \"Csv\",\r\n            \"schedule\": \"Weekly\",\r\n            \"objectType\": \"Blob\",\r\n            \"schemaFields\": [\r\n              \"Name\"\r\n            ],\r\n            \"filters\": {\r\n              \"blobTypes\": [\r\n                \"appendBlob\"\r\n              ],\r\n              \"prefixMatch\": [\r\n                \"abc1\",\r\n                \"edf1\"\r\n              ]\r\n            }\r\n          }\r\n        }\r\n      ]\r\n    }\r\n  }\r\n}",
-      "StatusCode": 200
-    },
-    {
-      "RequestUri": "/subscriptions/45b60d85-fd72-427a-a708-f994d26e593e/resourceGroups/pstestrg3137/providers/Microsoft.Storage/storageAccounts/stopstestrg3137/inventoryPolicies/default?api-version=2021-06-01",
-      "EncodedRequestUri": "L3N1YnNjcmlwdGlvbnMvNDViNjBkODUtZmQ3Mi00MjdhLWE3MDgtZjk5NGQyNmU1OTNlL3Jlc291cmNlR3JvdXBzL3BzdGVzdHJnMzEzNy9wcm92aWRlcnMvTWljcm9zb2Z0LlN0b3JhZ2Uvc3RvcmFnZUFjY291bnRzL3N0b3BzdGVzdHJnMzEzNy9pbnZlbnRvcnlQb2xpY2llcy9kZWZhdWx0P2FwaS12ZXJzaW9uPTIwMjEtMDYtMDE=",
->>>>>>> 20e4a17a
-      "RequestMethod": "GET",
-      "RequestBody": "",
-      "RequestHeaders": {
-        "x-ms-client-request-id": [
-<<<<<<< HEAD
-          "544f19bb-faa9-4788-b92d-0dbbb33b48bd"
-=======
-          "66fe0bab-70b5-4834-955c-8d47e76a51ed"
->>>>>>> 20e4a17a
-        ],
-        "Accept-Language": [
-          "en-US"
-        ],
-        "User-Agent": [
-          "FxVersion/4.6.28207.03",
-          "OSName/Windows",
-          "OSVersion/Microsoft.Windows.10.0.19043.",
-          "Microsoft.Azure.Management.Storage.StorageManagementClient/23.0.0.0"
-        ]
-      },
-      "ResponseHeaders": {
-        "Cache-Control": [
-          "no-cache"
-        ],
-        "Pragma": [
-          "no-cache"
-        ],
-        "x-ms-request-id": [
-<<<<<<< HEAD
-          "b522f0a3-c6b8-409d-8e65-687223440b9f"
-=======
-          "5d291d82-ff22-411d-aa20-172607dfe468"
->>>>>>> 20e4a17a
-        ],
-        "Strict-Transport-Security": [
-          "max-age=31536000; includeSubDomains"
-        ],
-        "Server": [
-          "Microsoft-Azure-Storage-Resource-Provider/1.0,Microsoft-HTTPAPI/2.0 Microsoft-HTTPAPI/2.0"
-        ],
-        "x-ms-ratelimit-remaining-subscription-reads": [
-          "11999"
-        ],
-        "x-ms-correlation-request-id": [
-<<<<<<< HEAD
-          "f16e7101-5650-4af0-b57f-30ba84abbef7"
-        ],
-        "x-ms-routing-request-id": [
-          "SOUTHEASTASIA:20210705T112423Z:f16e7101-5650-4af0-b57f-30ba84abbef7"
-=======
-          "b349509c-2d58-49ab-9f26-1ea6aec20884"
-        ],
-        "x-ms-routing-request-id": [
-          "SOUTHEASTASIA:20210924T085117Z:b349509c-2d58-49ab-9f26-1ea6aec20884"
->>>>>>> 20e4a17a
-        ],
-        "X-Content-Type-Options": [
-          "nosniff"
-        ],
-        "Date": [
-<<<<<<< HEAD
-          "Mon, 05 Jul 2021 11:24:22 GMT"
-=======
-          "Fri, 24 Sep 2021 08:51:16 GMT"
->>>>>>> 20e4a17a
-        ],
-        "Content-Length": [
-          "1006"
-        ],
-        "Content-Type": [
-          "application/json"
-        ],
-        "Expires": [
-          "-1"
-        ]
-      },
-<<<<<<< HEAD
-      "ResponseBody": "{\r\n  \"id\": \"/subscriptions/45b60d85-fd72-427a-a708-f994d26e593e/resourceGroups/pstestrg7308/providers/Microsoft.Storage/storageAccounts/stopstestrg7308/inventoryPolicies/default\",\r\n  \"name\": \"DefaultInventoryPolicy\",\r\n  \"type\": \"Microsoft.Storage/storageAccounts/inventoryPolicies\",\r\n  \"properties\": {\r\n    \"lastModifiedTime\": \"2021-07-05T11:24:20.3912926Z\",\r\n    \"policy\": {\r\n      \"enabled\": true,\r\n      \"type\": \"Inventory\",\r\n      \"rules\": [\r\n        {\r\n          \"destination\": \"containerpstestrg7308\",\r\n          \"enabled\": true,\r\n          \"name\": \"Test1\",\r\n          \"definition\": {\r\n            \"format\": \"Csv\",\r\n            \"schedule\": \"Weekly\",\r\n            \"objectType\": \"Blob\",\r\n            \"schemaFields\": [\r\n              \"name\",\r\n              \"Content-Length\",\r\n              \"BlobType\",\r\n              \"Snapshot\",\r\n              \"VersionId\",\r\n              \"IsCurrentVersion\"\r\n            ],\r\n            \"filters\": {\r\n              \"blobTypes\": [\r\n                \"blockBlob\",\r\n                \"appendBlob\"\r\n              ],\r\n              \"prefixMatch\": [\r\n                \"prefix1\",\r\n                \"prefix2\"\r\n              ],\r\n              \"includeBlobVersions\": true,\r\n              \"includeSnapshots\": true\r\n            }\r\n          }\r\n        },\r\n        {\r\n          \"destination\": \"containerpstestrg7308\",\r\n          \"enabled\": false,\r\n          \"name\": \"Test2\",\r\n          \"definition\": {\r\n            \"format\": \"Parquet\",\r\n            \"schedule\": \"Daily\",\r\n            \"objectType\": \"Container\",\r\n            \"schemaFields\": [\r\n              \"name\",\r\n              \"Metadata\",\r\n              \"PublicAccess\"\r\n            ],\r\n            \"filters\": {\r\n              \"prefixMatch\": [\r\n                \"conpre1\",\r\n                \"conpre2\"\r\n              ]\r\n            }\r\n          }\r\n        }\r\n      ]\r\n    }\r\n  }\r\n}",
-      "StatusCode": 200
-    },
-    {
-      "RequestUri": "/subscriptions/45b60d85-fd72-427a-a708-f994d26e593e/resourceGroups/pstestrg7308/providers/Microsoft.Storage/storageAccounts/stopstestrg7308/inventoryPolicies/default?api-version=2021-04-01",
-      "EncodedRequestUri": "L3N1YnNjcmlwdGlvbnMvNDViNjBkODUtZmQ3Mi00MjdhLWE3MDgtZjk5NGQyNmU1OTNlL3Jlc291cmNlR3JvdXBzL3BzdGVzdHJnNzMwOC9wcm92aWRlcnMvTWljcm9zb2Z0LlN0b3JhZ2Uvc3RvcmFnZUFjY291bnRzL3N0b3BzdGVzdHJnNzMwOC9pbnZlbnRvcnlQb2xpY2llcy9kZWZhdWx0P2FwaS12ZXJzaW9uPTIwMjEtMDQtMDE=",
-=======
-      "ResponseBody": "{\r\n  \"id\": \"/subscriptions/45b60d85-fd72-427a-a708-f994d26e593e/resourceGroups/pstestrg3137/providers/Microsoft.Storage/storageAccounts/stopstestrg3137/inventoryPolicies/default\",\r\n  \"name\": \"DefaultInventoryPolicy\",\r\n  \"type\": \"Microsoft.Storage/storageAccounts/inventoryPolicies\",\r\n  \"properties\": {\r\n    \"lastModifiedTime\": \"2021-09-24T08:51:14.5393954Z\",\r\n    \"policy\": {\r\n      \"enabled\": true,\r\n      \"type\": \"Inventory\",\r\n      \"rules\": [\r\n        {\r\n          \"destination\": \"containerpstestrg3137\",\r\n          \"enabled\": true,\r\n          \"name\": \"Test1\",\r\n          \"definition\": {\r\n            \"format\": \"Csv\",\r\n            \"schedule\": \"Weekly\",\r\n            \"objectType\": \"Blob\",\r\n            \"schemaFields\": [\r\n              \"name\",\r\n              \"Content-Length\",\r\n              \"BlobType\",\r\n              \"Snapshot\",\r\n              \"VersionId\",\r\n              \"IsCurrentVersion\"\r\n            ],\r\n            \"filters\": {\r\n              \"blobTypes\": [\r\n                \"blockBlob\",\r\n                \"appendBlob\"\r\n              ],\r\n              \"prefixMatch\": [\r\n                \"prefix1\",\r\n                \"prefix2\"\r\n              ],\r\n              \"includeBlobVersions\": true,\r\n              \"includeSnapshots\": true\r\n            }\r\n          }\r\n        },\r\n        {\r\n          \"destination\": \"containerpstestrg3137\",\r\n          \"enabled\": false,\r\n          \"name\": \"Test2\",\r\n          \"definition\": {\r\n            \"format\": \"Parquet\",\r\n            \"schedule\": \"Daily\",\r\n            \"objectType\": \"Container\",\r\n            \"schemaFields\": [\r\n              \"name\",\r\n              \"Metadata\",\r\n              \"PublicAccess\"\r\n            ],\r\n            \"filters\": {\r\n              \"prefixMatch\": [\r\n                \"conpre1\",\r\n                \"conpre2\"\r\n              ]\r\n            }\r\n          }\r\n        }\r\n      ]\r\n    }\r\n  }\r\n}",
-      "StatusCode": 200
-    },
-    {
-      "RequestUri": "/subscriptions/45b60d85-fd72-427a-a708-f994d26e593e/resourceGroups/pstestrg3137/providers/Microsoft.Storage/storageAccounts/stopstestrg3137/inventoryPolicies/default?api-version=2021-06-01",
-      "EncodedRequestUri": "L3N1YnNjcmlwdGlvbnMvNDViNjBkODUtZmQ3Mi00MjdhLWE3MDgtZjk5NGQyNmU1OTNlL3Jlc291cmNlR3JvdXBzL3BzdGVzdHJnMzEzNy9wcm92aWRlcnMvTWljcm9zb2Z0LlN0b3JhZ2Uvc3RvcmFnZUFjY291bnRzL3N0b3BzdGVzdHJnMzEzNy9pbnZlbnRvcnlQb2xpY2llcy9kZWZhdWx0P2FwaS12ZXJzaW9uPTIwMjEtMDYtMDE=",
->>>>>>> 20e4a17a
-      "RequestMethod": "GET",
-      "RequestBody": "",
-      "RequestHeaders": {
-        "x-ms-client-request-id": [
-<<<<<<< HEAD
-          "4505e923-d06f-483b-aa08-586360df7c5a"
-=======
-          "b2b479cc-dcbd-4b06-9af6-ff452e362780"
->>>>>>> 20e4a17a
-        ],
-        "Accept-Language": [
-          "en-US"
-        ],
-        "User-Agent": [
-          "FxVersion/4.6.28207.03",
-          "OSName/Windows",
-          "OSVersion/Microsoft.Windows.10.0.19043.",
-          "Microsoft.Azure.Management.Storage.StorageManagementClient/23.0.0.0"
-        ]
-      },
-      "ResponseHeaders": {
-        "Cache-Control": [
-          "no-cache"
-        ],
-        "Pragma": [
-          "no-cache"
-        ],
-        "x-ms-request-id": [
-<<<<<<< HEAD
-          "696b32ac-fe02-4687-b2cf-14914598345b"
-=======
-          "2f3cacfd-3e8d-4419-94cb-e480ed6c184e"
->>>>>>> 20e4a17a
-        ],
-        "Strict-Transport-Security": [
-          "max-age=31536000; includeSubDomains"
-        ],
-        "Server": [
-          "Microsoft-Azure-Storage-Resource-Provider/1.0,Microsoft-HTTPAPI/2.0 Microsoft-HTTPAPI/2.0"
-        ],
-        "x-ms-ratelimit-remaining-subscription-reads": [
-          "11999"
-        ],
-        "x-ms-correlation-request-id": [
-<<<<<<< HEAD
-          "9551571c-bc10-41ef-8c51-18054f3953f2"
-        ],
-        "x-ms-routing-request-id": [
-          "SOUTHEASTASIA:20210705T112427Z:9551571c-bc10-41ef-8c51-18054f3953f2"
-=======
-          "c8793e8e-4e76-426f-a7fb-e24f89d6c2b7"
-        ],
-        "x-ms-routing-request-id": [
-          "SOUTHEASTASIA:20210924T085121Z:c8793e8e-4e76-426f-a7fb-e24f89d6c2b7"
->>>>>>> 20e4a17a
-        ],
-        "X-Content-Type-Options": [
-          "nosniff"
-        ],
-        "Date": [
-<<<<<<< HEAD
-          "Mon, 05 Jul 2021 11:24:27 GMT"
-=======
-          "Fri, 24 Sep 2021 08:51:20 GMT"
->>>>>>> 20e4a17a
-        ],
-        "Content-Length": [
-          "1495"
-        ],
-        "Content-Type": [
-          "application/json"
-        ],
-        "Expires": [
-          "-1"
-        ]
-      },
-<<<<<<< HEAD
-      "ResponseBody": "{\r\n  \"id\": \"/subscriptions/45b60d85-fd72-427a-a708-f994d26e593e/resourceGroups/pstestrg7308/providers/Microsoft.Storage/storageAccounts/stopstestrg7308/inventoryPolicies/default\",\r\n  \"name\": \"DefaultInventoryPolicy\",\r\n  \"type\": \"Microsoft.Storage/storageAccounts/inventoryPolicies\",\r\n  \"properties\": {\r\n    \"lastModifiedTime\": \"2021-07-05T11:24:26.4069464Z\",\r\n    \"policy\": {\r\n      \"enabled\": false,\r\n      \"type\": \"Inventory\",\r\n      \"rules\": [\r\n        {\r\n          \"destination\": \"containerpstestrg7308\",\r\n          \"enabled\": false,\r\n          \"name\": \"test1\",\r\n          \"definition\": {\r\n            \"format\": \"Parquet\",\r\n            \"schedule\": \"Weekly\",\r\n            \"objectType\": \"Blob\",\r\n            \"schemaFields\": [\r\n              \"Name\",\r\n              \"Creation-Time\",\r\n              \"Last-Modified\",\r\n              \"Content-Length\",\r\n              \"Content-MD5\",\r\n              \"BlobType\",\r\n              \"AccessTier\",\r\n              \"AccessTierChangeTime\",\r\n              \"Metadata\",\r\n              \"Snapshot\",\r\n              \"VersionId\",\r\n              \"IsCurrentVersion\"\r\n            ],\r\n            \"filters\": {\r\n              \"blobTypes\": [\r\n                \"blockBlob\",\r\n                \"appendBlob\"\r\n              ],\r\n              \"prefixMatch\": [\r\n                \"abc\",\r\n                \"edf\",\r\n                \"eqwewqe\",\r\n                \"eqwewqreewqe\",\r\n                \"qwewqewqewqewqewadasd\"\r\n              ],\r\n              \"includeBlobVersions\": true,\r\n              \"includeSnapshots\": true\r\n            }\r\n          }\r\n        },\r\n        {\r\n          \"destination\": \"containerpstestrg7308\",\r\n          \"enabled\": false,\r\n          \"name\": \"test2\",\r\n          \"definition\": {\r\n            \"format\": \"Csv\",\r\n            \"schedule\": \"Daily\",\r\n            \"objectType\": \"Container\",\r\n            \"schemaFields\": [\r\n              \"Name\",\r\n              \"Metadata\",\r\n              \"PublicAccess\",\r\n              \"Last-Modified\",\r\n              \"LeaseStatus\",\r\n              \"LeaseState\",\r\n              \"LeaseDuration\",\r\n              \"HasImmutabilityPolicy\",\r\n              \"HasLegalHold\"\r\n            ],\r\n            \"filters\": {\r\n              \"prefixMatch\": [\r\n                \"con1\",\r\n                \"con2\"\r\n              ]\r\n            }\r\n          }\r\n        },\r\n        {\r\n          \"destination\": \"containerpstestrg7308\",\r\n          \"enabled\": true,\r\n          \"name\": \"test3\",\r\n          \"definition\": {\r\n            \"format\": \"Csv\",\r\n            \"schedule\": \"Weekly\",\r\n            \"objectType\": \"Blob\",\r\n            \"schemaFields\": [\r\n              \"Name\"\r\n            ],\r\n            \"filters\": {\r\n              \"blobTypes\": [\r\n                \"appendBlob\"\r\n              ],\r\n              \"prefixMatch\": [\r\n                \"abc1\",\r\n                \"edf1\"\r\n              ]\r\n            }\r\n          }\r\n        }\r\n      ]\r\n    }\r\n  }\r\n}",
-      "StatusCode": 200
-    },
-    {
-      "RequestUri": "/subscriptions/45b60d85-fd72-427a-a708-f994d26e593e/resourceGroups/pstestrg7308/providers/Microsoft.Storage/storageAccounts/stopstestrg7308/inventoryPolicies/default?api-version=2021-04-01",
-      "EncodedRequestUri": "L3N1YnNjcmlwdGlvbnMvNDViNjBkODUtZmQ3Mi00MjdhLWE3MDgtZjk5NGQyNmU1OTNlL3Jlc291cmNlR3JvdXBzL3BzdGVzdHJnNzMwOC9wcm92aWRlcnMvTWljcm9zb2Z0LlN0b3JhZ2Uvc3RvcmFnZUFjY291bnRzL3N0b3BzdGVzdHJnNzMwOC9pbnZlbnRvcnlQb2xpY2llcy9kZWZhdWx0P2FwaS12ZXJzaW9uPTIwMjEtMDQtMDE=",
-=======
-      "ResponseBody": "{\r\n  \"id\": \"/subscriptions/45b60d85-fd72-427a-a708-f994d26e593e/resourceGroups/pstestrg3137/providers/Microsoft.Storage/storageAccounts/stopstestrg3137/inventoryPolicies/default\",\r\n  \"name\": \"DefaultInventoryPolicy\",\r\n  \"type\": \"Microsoft.Storage/storageAccounts/inventoryPolicies\",\r\n  \"properties\": {\r\n    \"lastModifiedTime\": \"2021-09-24T08:51:19.805304Z\",\r\n    \"policy\": {\r\n      \"enabled\": false,\r\n      \"type\": \"Inventory\",\r\n      \"rules\": [\r\n        {\r\n          \"destination\": \"containerpstestrg3137\",\r\n          \"enabled\": false,\r\n          \"name\": \"test1\",\r\n          \"definition\": {\r\n            \"format\": \"Parquet\",\r\n            \"schedule\": \"Weekly\",\r\n            \"objectType\": \"Blob\",\r\n            \"schemaFields\": [\r\n              \"Name\",\r\n              \"Creation-Time\",\r\n              \"Last-Modified\",\r\n              \"Content-Length\",\r\n              \"Content-MD5\",\r\n              \"BlobType\",\r\n              \"AccessTier\",\r\n              \"AccessTierChangeTime\",\r\n              \"Metadata\",\r\n              \"AccessTierInferred\",\r\n              \"Tags\",\r\n              \"Snapshot\",\r\n              \"VersionId\",\r\n              \"IsCurrentVersion\"\r\n            ],\r\n            \"filters\": {\r\n              \"blobTypes\": [\r\n                \"blockBlob\",\r\n                \"appendBlob\"\r\n              ],\r\n              \"prefixMatch\": [\r\n                \"abc\",\r\n                \"edf\",\r\n                \"eqwewqe\",\r\n                \"eqwewqreewqe\",\r\n                \"qwewqewqewqewqewadasd\"\r\n              ],\r\n              \"includeBlobVersions\": true,\r\n              \"includeSnapshots\": true\r\n            }\r\n          }\r\n        },\r\n        {\r\n          \"destination\": \"containerpstestrg3137\",\r\n          \"enabled\": false,\r\n          \"name\": \"test2\",\r\n          \"definition\": {\r\n            \"format\": \"Csv\",\r\n            \"schedule\": \"Daily\",\r\n            \"objectType\": \"Container\",\r\n            \"schemaFields\": [\r\n              \"Name\",\r\n              \"Metadata\",\r\n              \"PublicAccess\",\r\n              \"Last-Modified\",\r\n              \"LeaseStatus\",\r\n              \"LeaseState\",\r\n              \"LeaseDuration\",\r\n              \"HasImmutabilityPolicy\",\r\n              \"HasLegalHold\"\r\n            ],\r\n            \"filters\": {\r\n              \"prefixMatch\": [\r\n                \"con1\",\r\n                \"con2\"\r\n              ]\r\n            }\r\n          }\r\n        },\r\n        {\r\n          \"destination\": \"containerpstestrg3137\",\r\n          \"enabled\": true,\r\n          \"name\": \"test3\",\r\n          \"definition\": {\r\n            \"format\": \"Csv\",\r\n            \"schedule\": \"Weekly\",\r\n            \"objectType\": \"Blob\",\r\n            \"schemaFields\": [\r\n              \"Name\"\r\n            ],\r\n            \"filters\": {\r\n              \"blobTypes\": [\r\n                \"appendBlob\"\r\n              ],\r\n              \"prefixMatch\": [\r\n                \"abc1\",\r\n                \"edf1\"\r\n              ]\r\n            }\r\n          }\r\n        }\r\n      ]\r\n    }\r\n  }\r\n}",
-      "StatusCode": 200
-    },
-    {
-      "RequestUri": "/subscriptions/45b60d85-fd72-427a-a708-f994d26e593e/resourceGroups/pstestrg3137/providers/Microsoft.Storage/storageAccounts/stopstestrg3137/inventoryPolicies/default?api-version=2021-06-01",
-      "EncodedRequestUri": "L3N1YnNjcmlwdGlvbnMvNDViNjBkODUtZmQ3Mi00MjdhLWE3MDgtZjk5NGQyNmU1OTNlL3Jlc291cmNlR3JvdXBzL3BzdGVzdHJnMzEzNy9wcm92aWRlcnMvTWljcm9zb2Z0LlN0b3JhZ2Uvc3RvcmFnZUFjY291bnRzL3N0b3BzdGVzdHJnMzEzNy9pbnZlbnRvcnlQb2xpY2llcy9kZWZhdWx0P2FwaS12ZXJzaW9uPTIwMjEtMDYtMDE=",
->>>>>>> 20e4a17a
-      "RequestMethod": "GET",
-      "RequestBody": "",
-      "RequestHeaders": {
-        "x-ms-client-request-id": [
-<<<<<<< HEAD
-          "2c268837-e96c-4b4e-8e1f-d256c7ed4d2c"
-=======
-          "7dc06062-d317-448e-acfc-b755fb7eeb78"
->>>>>>> 20e4a17a
-        ],
-        "Accept-Language": [
-          "en-US"
-        ],
-        "User-Agent": [
-          "FxVersion/4.6.28207.03",
-          "OSName/Windows",
-          "OSVersion/Microsoft.Windows.10.0.19043.",
-          "Microsoft.Azure.Management.Storage.StorageManagementClient/23.0.0.0"
-        ]
-      },
-      "ResponseHeaders": {
-        "Cache-Control": [
-          "no-cache"
-        ],
-        "Pragma": [
-          "no-cache"
-        ],
-        "x-ms-request-id": [
-<<<<<<< HEAD
-          "c9527d7b-1138-42c3-8194-140058de163d"
-=======
-          "5481a77b-a1cd-417a-ab70-75fc69cdebed"
->>>>>>> 20e4a17a
-        ],
-        "Strict-Transport-Security": [
-          "max-age=31536000; includeSubDomains"
-        ],
-        "Server": [
-          "Microsoft-Azure-Storage-Resource-Provider/1.0,Microsoft-HTTPAPI/2.0 Microsoft-HTTPAPI/2.0"
-        ],
-        "x-ms-ratelimit-remaining-subscription-reads": [
-          "11988"
-        ],
-        "x-ms-correlation-request-id": [
-<<<<<<< HEAD
-          "f441a45b-2b65-4190-9b1d-4d7c7bedac6d"
-        ],
-        "x-ms-routing-request-id": [
-          "SOUTHEASTASIA:20210705T112430Z:f441a45b-2b65-4190-9b1d-4d7c7bedac6d"
-=======
-          "22fda79f-491e-4d5f-9584-159af61610a9"
-        ],
-        "x-ms-routing-request-id": [
-          "SOUTHEASTASIA:20210924T085123Z:22fda79f-491e-4d5f-9584-159af61610a9"
->>>>>>> 20e4a17a
-        ],
-        "X-Content-Type-Options": [
-          "nosniff"
-        ],
-        "Date": [
-<<<<<<< HEAD
-          "Mon, 05 Jul 2021 11:24:30 GMT"
-=======
-          "Fri, 24 Sep 2021 08:51:22 GMT"
->>>>>>> 20e4a17a
-        ],
-        "Content-Length": [
-          "1007"
-        ],
-        "Content-Type": [
-          "application/json"
-        ],
-        "Expires": [
-          "-1"
-        ]
-      },
-<<<<<<< HEAD
-      "ResponseBody": "{\r\n  \"id\": \"/subscriptions/45b60d85-fd72-427a-a708-f994d26e593e/resourceGroups/pstestrg7308/providers/Microsoft.Storage/storageAccounts/stopstestrg7308/inventoryPolicies/default\",\r\n  \"name\": \"DefaultInventoryPolicy\",\r\n  \"type\": \"Microsoft.Storage/storageAccounts/inventoryPolicies\",\r\n  \"properties\": {\r\n    \"lastModifiedTime\": \"2021-07-05T11:24:29.3757146Z\",\r\n    \"policy\": {\r\n      \"enabled\": false,\r\n      \"type\": \"Inventory\",\r\n      \"rules\": [\r\n        {\r\n          \"destination\": \"containerpstestrg7308\",\r\n          \"enabled\": true,\r\n          \"name\": \"Test1\",\r\n          \"definition\": {\r\n            \"format\": \"Csv\",\r\n            \"schedule\": \"Weekly\",\r\n            \"objectType\": \"Blob\",\r\n            \"schemaFields\": [\r\n              \"name\",\r\n              \"Content-Length\",\r\n              \"BlobType\",\r\n              \"Snapshot\",\r\n              \"VersionId\",\r\n              \"IsCurrentVersion\"\r\n            ],\r\n            \"filters\": {\r\n              \"blobTypes\": [\r\n                \"blockBlob\",\r\n                \"appendBlob\"\r\n              ],\r\n              \"prefixMatch\": [\r\n                \"prefix1\",\r\n                \"prefix2\"\r\n              ],\r\n              \"includeBlobVersions\": true,\r\n              \"includeSnapshots\": true\r\n            }\r\n          }\r\n        },\r\n        {\r\n          \"destination\": \"containerpstestrg7308\",\r\n          \"enabled\": false,\r\n          \"name\": \"Test2\",\r\n          \"definition\": {\r\n            \"format\": \"Parquet\",\r\n            \"schedule\": \"Daily\",\r\n            \"objectType\": \"Container\",\r\n            \"schemaFields\": [\r\n              \"name\",\r\n              \"Metadata\",\r\n              \"PublicAccess\"\r\n            ],\r\n            \"filters\": {\r\n              \"prefixMatch\": [\r\n                \"conpre1\",\r\n                \"conpre2\"\r\n              ]\r\n            }\r\n          }\r\n        }\r\n      ]\r\n    }\r\n  }\r\n}",
-      "StatusCode": 200
-    },
-    {
-      "RequestUri": "/subscriptions/45b60d85-fd72-427a-a708-f994d26e593e/resourceGroups/pstestrg7308/providers/Microsoft.Storage/storageAccounts/stopstestrg7308/inventoryPolicies/default?api-version=2021-04-01",
-      "EncodedRequestUri": "L3N1YnNjcmlwdGlvbnMvNDViNjBkODUtZmQ3Mi00MjdhLWE3MDgtZjk5NGQyNmU1OTNlL3Jlc291cmNlR3JvdXBzL3BzdGVzdHJnNzMwOC9wcm92aWRlcnMvTWljcm9zb2Z0LlN0b3JhZ2Uvc3RvcmFnZUFjY291bnRzL3N0b3BzdGVzdHJnNzMwOC9pbnZlbnRvcnlQb2xpY2llcy9kZWZhdWx0P2FwaS12ZXJzaW9uPTIwMjEtMDQtMDE=",
-=======
-      "ResponseBody": "{\r\n  \"id\": \"/subscriptions/45b60d85-fd72-427a-a708-f994d26e593e/resourceGroups/pstestrg3137/providers/Microsoft.Storage/storageAccounts/stopstestrg3137/inventoryPolicies/default\",\r\n  \"name\": \"DefaultInventoryPolicy\",\r\n  \"type\": \"Microsoft.Storage/storageAccounts/inventoryPolicies\",\r\n  \"properties\": {\r\n    \"lastModifiedTime\": \"2021-09-24T08:51:21.727271Z\",\r\n    \"policy\": {\r\n      \"enabled\": false,\r\n      \"type\": \"Inventory\",\r\n      \"rules\": [\r\n        {\r\n          \"destination\": \"containerpstestrg3137\",\r\n          \"enabled\": true,\r\n          \"name\": \"Test1\",\r\n          \"definition\": {\r\n            \"format\": \"Csv\",\r\n            \"schedule\": \"Weekly\",\r\n            \"objectType\": \"Blob\",\r\n            \"schemaFields\": [\r\n              \"name\",\r\n              \"Content-Length\",\r\n              \"BlobType\",\r\n              \"Snapshot\",\r\n              \"VersionId\",\r\n              \"IsCurrentVersion\"\r\n            ],\r\n            \"filters\": {\r\n              \"blobTypes\": [\r\n                \"blockBlob\",\r\n                \"appendBlob\"\r\n              ],\r\n              \"prefixMatch\": [\r\n                \"prefix1\",\r\n                \"prefix2\"\r\n              ],\r\n              \"includeBlobVersions\": true,\r\n              \"includeSnapshots\": true\r\n            }\r\n          }\r\n        },\r\n        {\r\n          \"destination\": \"containerpstestrg3137\",\r\n          \"enabled\": false,\r\n          \"name\": \"Test2\",\r\n          \"definition\": {\r\n            \"format\": \"Parquet\",\r\n            \"schedule\": \"Daily\",\r\n            \"objectType\": \"Container\",\r\n            \"schemaFields\": [\r\n              \"name\",\r\n              \"Metadata\",\r\n              \"PublicAccess\"\r\n            ],\r\n            \"filters\": {\r\n              \"prefixMatch\": [\r\n                \"conpre1\",\r\n                \"conpre2\"\r\n              ]\r\n            }\r\n          }\r\n        }\r\n      ]\r\n    }\r\n  }\r\n}",
-      "StatusCode": 200
-    },
-    {
-      "RequestUri": "/subscriptions/45b60d85-fd72-427a-a708-f994d26e593e/resourceGroups/pstestrg3137/providers/Microsoft.Storage/storageAccounts/stopstestrg3137/inventoryPolicies/default?api-version=2021-06-01",
-      "EncodedRequestUri": "L3N1YnNjcmlwdGlvbnMvNDViNjBkODUtZmQ3Mi00MjdhLWE3MDgtZjk5NGQyNmU1OTNlL3Jlc291cmNlR3JvdXBzL3BzdGVzdHJnMzEzNy9wcm92aWRlcnMvTWljcm9zb2Z0LlN0b3JhZ2Uvc3RvcmFnZUFjY291bnRzL3N0b3BzdGVzdHJnMzEzNy9pbnZlbnRvcnlQb2xpY2llcy9kZWZhdWx0P2FwaS12ZXJzaW9uPTIwMjEtMDYtMDE=",
->>>>>>> 20e4a17a
-      "RequestMethod": "DELETE",
-      "RequestBody": "",
-      "RequestHeaders": {
-        "x-ms-client-request-id": [
-<<<<<<< HEAD
-          "9a694594-de79-44a8-95d6-4975b2e979cc"
-=======
-          "affffe42-bedc-4dcd-bf95-6e7a7a9404fb"
->>>>>>> 20e4a17a
-        ],
-        "Accept-Language": [
-          "en-US"
-        ],
-        "User-Agent": [
-          "FxVersion/4.6.28207.03",
-          "OSName/Windows",
-          "OSVersion/Microsoft.Windows.10.0.19043.",
-          "Microsoft.Azure.Management.Storage.StorageManagementClient/23.0.0.0"
-        ]
-      },
-      "ResponseHeaders": {
-        "Cache-Control": [
-          "no-cache"
-        ],
-        "Pragma": [
-          "no-cache"
-        ],
-        "x-ms-request-id": [
-<<<<<<< HEAD
-          "9a876bf2-02ef-41e8-86d6-3e7712d50bbf"
-=======
-          "d02a4b5e-89ba-4bc6-8367-6c16a99891c7"
->>>>>>> 20e4a17a
-        ],
-        "Strict-Transport-Security": [
-          "max-age=31536000; includeSubDomains"
-        ],
-        "Server": [
-          "Microsoft-Azure-Storage-Resource-Provider/1.0,Microsoft-HTTPAPI/2.0 Microsoft-HTTPAPI/2.0"
-        ],
-        "x-ms-ratelimit-remaining-subscription-deletes": [
-          "14999"
-        ],
-        "x-ms-correlation-request-id": [
-<<<<<<< HEAD
-          "4392e37e-5a42-4986-9846-035351c86dd3"
-        ],
-        "x-ms-routing-request-id": [
-          "SOUTHEASTASIA:20210705T112425Z:4392e37e-5a42-4986-9846-035351c86dd3"
-=======
-          "114dfa42-b035-497a-90b8-49f5bc15b112"
-        ],
-        "x-ms-routing-request-id": [
-          "SOUTHEASTASIA:20210924T085119Z:114dfa42-b035-497a-90b8-49f5bc15b112"
->>>>>>> 20e4a17a
-        ],
-        "X-Content-Type-Options": [
-          "nosniff"
-        ],
-        "Date": [
-<<<<<<< HEAD
-          "Mon, 05 Jul 2021 11:24:24 GMT"
-=======
-          "Fri, 24 Sep 2021 08:51:18 GMT"
->>>>>>> 20e4a17a
-        ],
-        "Content-Type": [
-          "text/plain; charset=utf-8"
-        ],
-        "Expires": [
-          "-1"
-        ],
-        "Content-Length": [
-          "0"
-        ]
-      },
-      "ResponseBody": "",
-      "StatusCode": 200
-    },
-    {
-<<<<<<< HEAD
-      "RequestUri": "/subscriptions/45b60d85-fd72-427a-a708-f994d26e593e/resourceGroups/pstestrg7308/providers/Microsoft.Storage/storageAccounts/stopstestrg7308/inventoryPolicies/default?api-version=2021-04-01",
-      "EncodedRequestUri": "L3N1YnNjcmlwdGlvbnMvNDViNjBkODUtZmQ3Mi00MjdhLWE3MDgtZjk5NGQyNmU1OTNlL3Jlc291cmNlR3JvdXBzL3BzdGVzdHJnNzMwOC9wcm92aWRlcnMvTWljcm9zb2Z0LlN0b3JhZ2Uvc3RvcmFnZUFjY291bnRzL3N0b3BzdGVzdHJnNzMwOC9pbnZlbnRvcnlQb2xpY2llcy9kZWZhdWx0P2FwaS12ZXJzaW9uPTIwMjEtMDQtMDE=",
-=======
-      "RequestUri": "/subscriptions/45b60d85-fd72-427a-a708-f994d26e593e/resourceGroups/pstestrg3137/providers/Microsoft.Storage/storageAccounts/stopstestrg3137/inventoryPolicies/default?api-version=2021-06-01",
-      "EncodedRequestUri": "L3N1YnNjcmlwdGlvbnMvNDViNjBkODUtZmQ3Mi00MjdhLWE3MDgtZjk5NGQyNmU1OTNlL3Jlc291cmNlR3JvdXBzL3BzdGVzdHJnMzEzNy9wcm92aWRlcnMvTWljcm9zb2Z0LlN0b3JhZ2Uvc3RvcmFnZUFjY291bnRzL3N0b3BzdGVzdHJnMzEzNy9pbnZlbnRvcnlQb2xpY2llcy9kZWZhdWx0P2FwaS12ZXJzaW9uPTIwMjEtMDYtMDE=",
->>>>>>> 20e4a17a
-      "RequestMethod": "DELETE",
-      "RequestBody": "",
-      "RequestHeaders": {
-        "x-ms-client-request-id": [
-<<<<<<< HEAD
-          "1ca7a3c4-38c7-4e28-8243-c770500a8b96"
-=======
-          "79f93803-46aa-45d9-bbdc-f9420b13b761"
->>>>>>> 20e4a17a
-        ],
-        "Accept-Language": [
-          "en-US"
-        ],
-        "User-Agent": [
-          "FxVersion/4.6.28207.03",
-          "OSName/Windows",
-          "OSVersion/Microsoft.Windows.10.0.19043.",
-          "Microsoft.Azure.Management.Storage.StorageManagementClient/23.0.0.0"
-        ]
-      },
-      "ResponseHeaders": {
-        "Cache-Control": [
-          "no-cache"
-        ],
-        "Pragma": [
-          "no-cache"
-        ],
-        "x-ms-request-id": [
-<<<<<<< HEAD
-          "1f8e627b-c351-4762-ad24-74a7decbf962"
-=======
-          "799064b1-d6c0-4c9c-93a7-54da20ff8bd0"
->>>>>>> 20e4a17a
-        ],
-        "Strict-Transport-Security": [
-          "max-age=31536000; includeSubDomains"
-        ],
-        "Server": [
-          "Microsoft-Azure-Storage-Resource-Provider/1.0,Microsoft-HTTPAPI/2.0 Microsoft-HTTPAPI/2.0"
-        ],
-        "x-ms-ratelimit-remaining-subscription-deletes": [
-          "14999"
-        ],
-        "x-ms-correlation-request-id": [
-<<<<<<< HEAD
-          "d1652ed3-892e-4ef2-b2a0-3ff3f8dace87"
-        ],
-        "x-ms-routing-request-id": [
-          "SOUTHEASTASIA:20210705T112432Z:d1652ed3-892e-4ef2-b2a0-3ff3f8dace87"
-=======
-          "e3b9b4fe-5998-4bce-997a-a434d1a35541"
-        ],
-        "x-ms-routing-request-id": [
-          "SOUTHEASTASIA:20210924T085124Z:e3b9b4fe-5998-4bce-997a-a434d1a35541"
->>>>>>> 20e4a17a
-        ],
-        "X-Content-Type-Options": [
-          "nosniff"
-        ],
-        "Date": [
-<<<<<<< HEAD
-          "Mon, 05 Jul 2021 11:24:32 GMT"
-=======
-          "Fri, 24 Sep 2021 08:51:23 GMT"
->>>>>>> 20e4a17a
-        ],
-        "Content-Type": [
-          "text/plain; charset=utf-8"
-        ],
-        "Expires": [
-          "-1"
-        ],
-        "Content-Length": [
-          "0"
-        ]
-      },
-      "ResponseBody": "",
-      "StatusCode": 200
-    },
-    {
-<<<<<<< HEAD
-      "RequestUri": "/subscriptions/45b60d85-fd72-427a-a708-f994d26e593e/resourceGroups/pstestrg7308/providers/Microsoft.Storage/storageAccounts/stopstestrg7308?api-version=2021-04-01",
-      "EncodedRequestUri": "L3N1YnNjcmlwdGlvbnMvNDViNjBkODUtZmQ3Mi00MjdhLWE3MDgtZjk5NGQyNmU1OTNlL3Jlc291cmNlR3JvdXBzL3BzdGVzdHJnNzMwOC9wcm92aWRlcnMvTWljcm9zb2Z0LlN0b3JhZ2Uvc3RvcmFnZUFjY291bnRzL3N0b3BzdGVzdHJnNzMwOD9hcGktdmVyc2lvbj0yMDIxLTA0LTAx",
-=======
-      "RequestUri": "/subscriptions/45b60d85-fd72-427a-a708-f994d26e593e/resourceGroups/pstestrg3137/providers/Microsoft.Storage/storageAccounts/stopstestrg3137?api-version=2021-06-01",
-      "EncodedRequestUri": "L3N1YnNjcmlwdGlvbnMvNDViNjBkODUtZmQ3Mi00MjdhLWE3MDgtZjk5NGQyNmU1OTNlL3Jlc291cmNlR3JvdXBzL3BzdGVzdHJnMzEzNy9wcm92aWRlcnMvTWljcm9zb2Z0LlN0b3JhZ2Uvc3RvcmFnZUFjY291bnRzL3N0b3BzdGVzdHJnMzEzNz9hcGktdmVyc2lvbj0yMDIxLTA2LTAx",
->>>>>>> 20e4a17a
-      "RequestMethod": "DELETE",
-      "RequestBody": "",
-      "RequestHeaders": {
-        "x-ms-client-request-id": [
-<<<<<<< HEAD
-          "788bbb8d-bb9d-46df-b393-8d0d5be0c233"
-=======
-          "06a33863-77bd-4cca-b14a-bd4893a5d917"
->>>>>>> 20e4a17a
-        ],
-        "Accept-Language": [
-          "en-US"
-        ],
-        "User-Agent": [
-          "FxVersion/4.6.28207.03",
-          "OSName/Windows",
-          "OSVersion/Microsoft.Windows.10.0.19043.",
-          "Microsoft.Azure.Management.Storage.StorageManagementClient/23.0.0.0"
-        ]
-      },
-      "ResponseHeaders": {
-        "Cache-Control": [
-          "no-cache"
-        ],
-        "Pragma": [
-          "no-cache"
-        ],
-        "x-ms-request-id": [
-<<<<<<< HEAD
-          "73cc693f-d8bc-4855-a95e-3ed1a9908363"
-=======
-          "5a14860a-18a5-4877-8da2-e3d4d8419756"
->>>>>>> 20e4a17a
-        ],
-        "Strict-Transport-Security": [
-          "max-age=31536000; includeSubDomains"
-        ],
-        "Server": [
-          "Microsoft-Azure-Storage-Resource-Provider/1.0,Microsoft-HTTPAPI/2.0 Microsoft-HTTPAPI/2.0"
-        ],
-        "x-ms-ratelimit-remaining-subscription-deletes": [
-<<<<<<< HEAD
-          "14998"
-        ],
-        "x-ms-correlation-request-id": [
-          "6a3e0017-f411-459d-a100-5a714ce0dada"
-        ],
-        "x-ms-routing-request-id": [
-          "SOUTHEASTASIA:20210705T112438Z:6a3e0017-f411-459d-a100-5a714ce0dada"
-=======
-          "14999"
-        ],
-        "x-ms-correlation-request-id": [
-          "099b47ab-24d9-40d3-9dfe-a9ab696288e7"
-        ],
-        "x-ms-routing-request-id": [
-          "SOUTHEASTASIA:20210924T085135Z:099b47ab-24d9-40d3-9dfe-a9ab696288e7"
->>>>>>> 20e4a17a
-        ],
-        "X-Content-Type-Options": [
-          "nosniff"
-        ],
-        "Date": [
-<<<<<<< HEAD
-          "Mon, 05 Jul 2021 11:24:37 GMT"
-=======
-          "Fri, 24 Sep 2021 08:51:34 GMT"
->>>>>>> 20e4a17a
-        ],
-        "Content-Type": [
-          "text/plain; charset=utf-8"
-        ],
-        "Expires": [
-          "-1"
-        ],
-        "Content-Length": [
-          "0"
-        ]
-      },
-      "ResponseBody": "",
-      "StatusCode": 200
-    },
-    {
-<<<<<<< HEAD
-      "RequestUri": "/subscriptions/45b60d85-fd72-427a-a708-f994d26e593e/resourcegroups/pstestrg7308?api-version=2016-09-01",
-      "EncodedRequestUri": "L3N1YnNjcmlwdGlvbnMvNDViNjBkODUtZmQ3Mi00MjdhLWE3MDgtZjk5NGQyNmU1OTNlL3Jlc291cmNlZ3JvdXBzL3BzdGVzdHJnNzMwOD9hcGktdmVyc2lvbj0yMDE2LTA5LTAx",
-=======
-      "RequestUri": "/subscriptions/45b60d85-fd72-427a-a708-f994d26e593e/resourcegroups/pstestrg3137?api-version=2016-09-01",
-      "EncodedRequestUri": "L3N1YnNjcmlwdGlvbnMvNDViNjBkODUtZmQ3Mi00MjdhLWE3MDgtZjk5NGQyNmU1OTNlL3Jlc291cmNlZ3JvdXBzL3BzdGVzdHJnMzEzNz9hcGktdmVyc2lvbj0yMDE2LTA5LTAx",
->>>>>>> 20e4a17a
-      "RequestMethod": "DELETE",
-      "RequestBody": "",
-      "RequestHeaders": {
-        "x-ms-client-request-id": [
-<<<<<<< HEAD
-          "8c266460-9694-45f3-b92f-998e30858259"
-=======
-          "e67b689f-a338-4a4c-8303-122f01fddf09"
->>>>>>> 20e4a17a
-        ],
-        "Accept-Language": [
-          "en-US"
-        ],
-        "User-Agent": [
-          "FxVersion/4.6.28207.03",
-          "OSName/Windows",
-          "OSVersion/Microsoft.Windows.10.0.19043.",
-<<<<<<< HEAD
-          "Microsoft.Azure.Management.Internal.Resources.ResourceManagementClient/1.3.39"
-=======
-          "Microsoft.Azure.Management.Internal.Resources.ResourceManagementClient/1.3.45"
->>>>>>> 20e4a17a
-        ]
-      },
-      "ResponseHeaders": {
-        "Cache-Control": [
-          "no-cache"
-        ],
-        "Pragma": [
-          "no-cache"
-        ],
-        "Location": [
-<<<<<<< HEAD
-          "https://management.azure.com/subscriptions/45b60d85-fd72-427a-a708-f994d26e593e/operationresults/eyJqb2JJZCI6IlJFU09VUkNFR1JPVVBERUxFVElPTkpPQi1QU1RFU1RSRzczMDgtRUFTVFVTMkVVQVAiLCJqb2JMb2NhdGlvbiI6ImVhc3R1czJldWFwIn0?api-version=2016-09-01"
-=======
-          "https://management.azure.com/subscriptions/45b60d85-fd72-427a-a708-f994d26e593e/operationresults/eyJqb2JJZCI6IlJFU09VUkNFR1JPVVBERUxFVElPTkpPQi1QU1RFU1RSRzMxMzctRUFTVFVTMkVVQVAiLCJqb2JMb2NhdGlvbiI6ImVhc3R1czJldWFwIn0?api-version=2016-09-01"
->>>>>>> 20e4a17a
-        ],
-        "Retry-After": [
-          "15"
-        ],
-        "x-ms-ratelimit-remaining-subscription-deletes": [
-          "14999"
-        ],
-        "x-ms-request-id": [
-<<<<<<< HEAD
-          "77a421bc-bc78-462e-be01-940a7cc4511e"
-        ],
-        "x-ms-correlation-request-id": [
-          "77a421bc-bc78-462e-be01-940a7cc4511e"
-        ],
-        "x-ms-routing-request-id": [
-          "SOUTHEASTASIA:20210705T112444Z:77a421bc-bc78-462e-be01-940a7cc4511e"
-=======
-          "ad899eb1-3a07-4043-b6e3-ae5493519a60"
-        ],
-        "x-ms-correlation-request-id": [
-          "ad899eb1-3a07-4043-b6e3-ae5493519a60"
-        ],
-        "x-ms-routing-request-id": [
-          "SOUTHEASTASIA:20210924T085140Z:ad899eb1-3a07-4043-b6e3-ae5493519a60"
->>>>>>> 20e4a17a
-        ],
-        "Strict-Transport-Security": [
-          "max-age=31536000; includeSubDomains"
-        ],
-        "X-Content-Type-Options": [
-          "nosniff"
-        ],
-        "Date": [
-<<<<<<< HEAD
-          "Mon, 05 Jul 2021 11:24:43 GMT"
-=======
-          "Fri, 24 Sep 2021 08:51:40 GMT"
->>>>>>> 20e4a17a
+        "x-ms-request-id": [
+          "c2635d17-24b3-4db0-a622-d4be9a11b1f2"
+        ],
+        "x-ms-correlation-request-id": [
+          "c2635d17-24b3-4db0-a622-d4be9a11b1f2"
+        ],
+        "x-ms-routing-request-id": [
+          "SOUTHEASTASIA:20210928T051149Z:c2635d17-24b3-4db0-a622-d4be9a11b1f2"
+        ],
+        "Strict-Transport-Security": [
+          "max-age=31536000; includeSubDomains"
+        ],
+        "X-Content-Type-Options": [
+          "nosniff"
+        ],
+        "Date": [
+          "Tue, 28 Sep 2021 05:11:49 GMT"
         ],
         "Expires": [
           "-1"
@@ -2218,13 +1801,8 @@
       "StatusCode": 202
     },
     {
-<<<<<<< HEAD
-      "RequestUri": "/subscriptions/45b60d85-fd72-427a-a708-f994d26e593e/operationresults/eyJqb2JJZCI6IlJFU09VUkNFR1JPVVBERUxFVElPTkpPQi1QU1RFU1RSRzczMDgtRUFTVFVTMkVVQVAiLCJqb2JMb2NhdGlvbiI6ImVhc3R1czJldWFwIn0?api-version=2016-09-01",
-      "EncodedRequestUri": "L3N1YnNjcmlwdGlvbnMvNDViNjBkODUtZmQ3Mi00MjdhLWE3MDgtZjk5NGQyNmU1OTNlL29wZXJhdGlvbnJlc3VsdHMvZXlKcWIySkpaQ0k2SWxKRlUwOVZVa05GUjFKUFZWQkVSVXhGVkVsUFRrcFBRaTFRVTFSRlUxUlNSemN6TURndFJVRlRWRlZUTWtWVlFWQWlMQ0pxYjJKTWIyTmhkR2x2YmlJNkltVmhjM1IxY3pKbGRXRndJbjA/YXBpLXZlcnNpb249MjAxNi0wOS0wMQ==",
-=======
-      "RequestUri": "/subscriptions/45b60d85-fd72-427a-a708-f994d26e593e/operationresults/eyJqb2JJZCI6IlJFU09VUkNFR1JPVVBERUxFVElPTkpPQi1QU1RFU1RSRzMxMzctRUFTVFVTMkVVQVAiLCJqb2JMb2NhdGlvbiI6ImVhc3R1czJldWFwIn0?api-version=2016-09-01",
-      "EncodedRequestUri": "L3N1YnNjcmlwdGlvbnMvNDViNjBkODUtZmQ3Mi00MjdhLWE3MDgtZjk5NGQyNmU1OTNlL29wZXJhdGlvbnJlc3VsdHMvZXlKcWIySkpaQ0k2SWxKRlUwOVZVa05GUjFKUFZWQkVSVXhGVkVsUFRrcFBRaTFRVTFSRlUxUlNSek14TXpjdFJVRlRWRlZUTWtWVlFWQWlMQ0pxYjJKTWIyTmhkR2x2YmlJNkltVmhjM1IxY3pKbGRXRndJbjA/YXBpLXZlcnNpb249MjAxNi0wOS0wMQ==",
->>>>>>> 20e4a17a
+      "RequestUri": "/subscriptions/45b60d85-fd72-427a-a708-f994d26e593e/operationresults/eyJqb2JJZCI6IlJFU09VUkNFR1JPVVBERUxFVElPTkpPQi1QU1RFU1RSRzk5NzEtRUFTVFVTMkVVQVAiLCJqb2JMb2NhdGlvbiI6ImVhc3R1czJldWFwIn0?api-version=2016-09-01",
+      "EncodedRequestUri": "L3N1YnNjcmlwdGlvbnMvNDViNjBkODUtZmQ3Mi00MjdhLWE3MDgtZjk5NGQyNmU1OTNlL29wZXJhdGlvbnJlc3VsdHMvZXlKcWIySkpaQ0k2SWxKRlUwOVZVa05GUjFKUFZWQkVSVXhGVkVsUFRrcFBRaTFRVTFSRlUxUlNSems1TnpFdFJVRlRWRlZUTWtWVlFWQWlMQ0pxYjJKTWIyTmhkR2x2YmlJNkltVmhjM1IxY3pKbGRXRndJbjA/YXBpLXZlcnNpb249MjAxNi0wOS0wMQ==",
       "RequestMethod": "GET",
       "RequestBody": "",
       "RequestHeaders": {
@@ -2232,67 +1810,36 @@
           "FxVersion/4.6.28207.03",
           "OSName/Windows",
           "OSVersion/Microsoft.Windows.10.0.19043.",
-<<<<<<< HEAD
-          "Microsoft.Azure.Management.Internal.Resources.ResourceManagementClient/1.3.39"
-=======
           "Microsoft.Azure.Management.Internal.Resources.ResourceManagementClient/1.3.45"
->>>>>>> 20e4a17a
-        ]
-      },
-      "ResponseHeaders": {
-        "Cache-Control": [
-          "no-cache"
-        ],
-        "Pragma": [
-          "no-cache"
-        ],
-        "Location": [
-<<<<<<< HEAD
-          "https://management.azure.com/subscriptions/45b60d85-fd72-427a-a708-f994d26e593e/operationresults/eyJqb2JJZCI6IlJFU09VUkNFR1JPVVBERUxFVElPTkpPQi1QU1RFU1RSRzczMDgtRUFTVFVTMkVVQVAiLCJqb2JMb2NhdGlvbiI6ImVhc3R1czJldWFwIn0?api-version=2016-09-01"
-=======
-          "https://management.azure.com/subscriptions/45b60d85-fd72-427a-a708-f994d26e593e/operationresults/eyJqb2JJZCI6IlJFU09VUkNFR1JPVVBERUxFVElPTkpPQi1QU1RFU1RSRzMxMzctRUFTVFVTMkVVQVAiLCJqb2JMb2NhdGlvbiI6ImVhc3R1czJldWFwIn0?api-version=2016-09-01"
->>>>>>> 20e4a17a
-        ],
-        "Retry-After": [
-          "15"
+        ]
+      },
+      "ResponseHeaders": {
+        "Cache-Control": [
+          "no-cache"
+        ],
+        "Pragma": [
+          "no-cache"
         ],
         "x-ms-ratelimit-remaining-subscription-reads": [
-<<<<<<< HEAD
-          "11999"
-        ],
-        "x-ms-request-id": [
-          "4151fa59-a92e-4d1d-bf94-1183ad99eb6b"
-        ],
-        "x-ms-correlation-request-id": [
-          "4151fa59-a92e-4d1d-bf94-1183ad99eb6b"
-        ],
-        "x-ms-routing-request-id": [
-          "SOUTHEASTASIA:20210705T112500Z:4151fa59-a92e-4d1d-bf94-1183ad99eb6b"
-=======
-          "11998"
-        ],
-        "x-ms-request-id": [
-          "d1a76ddc-60f2-4030-b0fb-dbc0b5eec416"
-        ],
-        "x-ms-correlation-request-id": [
-          "d1a76ddc-60f2-4030-b0fb-dbc0b5eec416"
-        ],
-        "x-ms-routing-request-id": [
-          "SOUTHEASTASIA:20210924T085156Z:d1a76ddc-60f2-4030-b0fb-dbc0b5eec416"
->>>>>>> 20e4a17a
-        ],
-        "Strict-Transport-Security": [
-          "max-age=31536000; includeSubDomains"
-        ],
-        "X-Content-Type-Options": [
-          "nosniff"
-        ],
-        "Date": [
-<<<<<<< HEAD
-          "Mon, 05 Jul 2021 11:24:59 GMT"
-=======
-          "Fri, 24 Sep 2021 08:51:56 GMT"
->>>>>>> 20e4a17a
+          "11987"
+        ],
+        "x-ms-request-id": [
+          "cbd68c61-74c4-497a-be3b-f0b1c616592f"
+        ],
+        "x-ms-correlation-request-id": [
+          "cbd68c61-74c4-497a-be3b-f0b1c616592f"
+        ],
+        "x-ms-routing-request-id": [
+          "SOUTHEASTASIA:20210928T051205Z:cbd68c61-74c4-497a-be3b-f0b1c616592f"
+        ],
+        "Strict-Transport-Security": [
+          "max-age=31536000; includeSubDomains"
+        ],
+        "X-Content-Type-Options": [
+          "nosniff"
+        ],
+        "Date": [
+          "Tue, 28 Sep 2021 05:12:04 GMT"
         ],
         "Expires": [
           "-1"
@@ -2302,16 +1849,11 @@
         ]
       },
       "ResponseBody": "",
-      "StatusCode": 202
-    },
-    {
-<<<<<<< HEAD
-      "RequestUri": "/subscriptions/45b60d85-fd72-427a-a708-f994d26e593e/operationresults/eyJqb2JJZCI6IlJFU09VUkNFR1JPVVBERUxFVElPTkpPQi1QU1RFU1RSRzczMDgtRUFTVFVTMkVVQVAiLCJqb2JMb2NhdGlvbiI6ImVhc3R1czJldWFwIn0?api-version=2016-09-01",
-      "EncodedRequestUri": "L3N1YnNjcmlwdGlvbnMvNDViNjBkODUtZmQ3Mi00MjdhLWE3MDgtZjk5NGQyNmU1OTNlL29wZXJhdGlvbnJlc3VsdHMvZXlKcWIySkpaQ0k2SWxKRlUwOVZVa05GUjFKUFZWQkVSVXhGVkVsUFRrcFBRaTFRVTFSRlUxUlNSemN6TURndFJVRlRWRlZUTWtWVlFWQWlMQ0pxYjJKTWIyTmhkR2x2YmlJNkltVmhjM1IxY3pKbGRXRndJbjA/YXBpLXZlcnNpb249MjAxNi0wOS0wMQ==",
-=======
-      "RequestUri": "/subscriptions/45b60d85-fd72-427a-a708-f994d26e593e/operationresults/eyJqb2JJZCI6IlJFU09VUkNFR1JPVVBERUxFVElPTkpPQi1QU1RFU1RSRzMxMzctRUFTVFVTMkVVQVAiLCJqb2JMb2NhdGlvbiI6ImVhc3R1czJldWFwIn0?api-version=2016-09-01",
-      "EncodedRequestUri": "L3N1YnNjcmlwdGlvbnMvNDViNjBkODUtZmQ3Mi00MjdhLWE3MDgtZjk5NGQyNmU1OTNlL29wZXJhdGlvbnJlc3VsdHMvZXlKcWIySkpaQ0k2SWxKRlUwOVZVa05GUjFKUFZWQkVSVXhGVkVsUFRrcFBRaTFRVTFSRlUxUlNSek14TXpjdFJVRlRWRlZUTWtWVlFWQWlMQ0pxYjJKTWIyTmhkR2x2YmlJNkltVmhjM1IxY3pKbGRXRndJbjA/YXBpLXZlcnNpb249MjAxNi0wOS0wMQ==",
->>>>>>> 20e4a17a
+      "StatusCode": 200
+    },
+    {
+      "RequestUri": "/subscriptions/45b60d85-fd72-427a-a708-f994d26e593e/operationresults/eyJqb2JJZCI6IlJFU09VUkNFR1JPVVBERUxFVElPTkpPQi1QU1RFU1RSRzk5NzEtRUFTVFVTMkVVQVAiLCJqb2JMb2NhdGlvbiI6ImVhc3R1czJldWFwIn0?api-version=2016-09-01",
+      "EncodedRequestUri": "L3N1YnNjcmlwdGlvbnMvNDViNjBkODUtZmQ3Mi00MjdhLWE3MDgtZjk5NGQyNmU1OTNlL29wZXJhdGlvbnJlc3VsdHMvZXlKcWIySkpaQ0k2SWxKRlUwOVZVa05GUjFKUFZWQkVSVXhGVkVsUFRrcFBRaTFRVTFSRlUxUlNSems1TnpFdFJVRlRWRlZUTWtWVlFWQWlMQ0pxYjJKTWIyTmhkR2x2YmlJNkltVmhjM1IxY3pKbGRXRndJbjA/YXBpLXZlcnNpb249MjAxNi0wOS0wMQ==",
       "RequestMethod": "GET",
       "RequestBody": "",
       "RequestHeaders": {
@@ -2319,335 +1861,36 @@
           "FxVersion/4.6.28207.03",
           "OSName/Windows",
           "OSVersion/Microsoft.Windows.10.0.19043.",
-<<<<<<< HEAD
-          "Microsoft.Azure.Management.Internal.Resources.ResourceManagementClient/1.3.39"
-=======
           "Microsoft.Azure.Management.Internal.Resources.ResourceManagementClient/1.3.45"
->>>>>>> 20e4a17a
-        ]
-      },
-      "ResponseHeaders": {
-        "Cache-Control": [
-          "no-cache"
-        ],
-        "Pragma": [
-          "no-cache"
-        ],
-        "Location": [
-<<<<<<< HEAD
-          "https://management.azure.com/subscriptions/45b60d85-fd72-427a-a708-f994d26e593e/operationresults/eyJqb2JJZCI6IlJFU09VUkNFR1JPVVBERUxFVElPTkpPQi1QU1RFU1RSRzczMDgtRUFTVFVTMkVVQVAiLCJqb2JMb2NhdGlvbiI6ImVhc3R1czJldWFwIn0?api-version=2016-09-01"
-=======
-          "https://management.azure.com/subscriptions/45b60d85-fd72-427a-a708-f994d26e593e/operationresults/eyJqb2JJZCI6IlJFU09VUkNFR1JPVVBERUxFVElPTkpPQi1QU1RFU1RSRzMxMzctRUFTVFVTMkVVQVAiLCJqb2JMb2NhdGlvbiI6ImVhc3R1czJldWFwIn0?api-version=2016-09-01"
->>>>>>> 20e4a17a
-        ],
-        "Retry-After": [
-          "15"
+        ]
+      },
+      "ResponseHeaders": {
+        "Cache-Control": [
+          "no-cache"
+        ],
+        "Pragma": [
+          "no-cache"
         ],
         "x-ms-ratelimit-remaining-subscription-reads": [
-<<<<<<< HEAD
-          "11998"
-        ],
-        "x-ms-request-id": [
-          "05285747-3a81-44f3-ad58-dc85eefe121d"
-        ],
-        "x-ms-correlation-request-id": [
-          "05285747-3a81-44f3-ad58-dc85eefe121d"
-        ],
-        "x-ms-routing-request-id": [
-          "SOUTHEASTASIA:20210705T112515Z:05285747-3a81-44f3-ad58-dc85eefe121d"
-=======
-          "11997"
-        ],
-        "x-ms-request-id": [
-          "46a4c208-73f8-4f28-820d-5cb35cf55a80"
-        ],
-        "x-ms-correlation-request-id": [
-          "46a4c208-73f8-4f28-820d-5cb35cf55a80"
-        ],
-        "x-ms-routing-request-id": [
-          "SOUTHEASTASIA:20210924T085212Z:46a4c208-73f8-4f28-820d-5cb35cf55a80"
-        ],
-        "Strict-Transport-Security": [
-          "max-age=31536000; includeSubDomains"
-        ],
-        "X-Content-Type-Options": [
-          "nosniff"
-        ],
-        "Date": [
-          "Fri, 24 Sep 2021 08:52:11 GMT"
-        ],
-        "Expires": [
-          "-1"
-        ],
-        "Content-Length": [
-          "0"
-        ]
-      },
-      "ResponseBody": "",
-      "StatusCode": 202
-    },
-    {
-      "RequestUri": "/subscriptions/45b60d85-fd72-427a-a708-f994d26e593e/operationresults/eyJqb2JJZCI6IlJFU09VUkNFR1JPVVBERUxFVElPTkpPQi1QU1RFU1RSRzMxMzctRUFTVFVTMkVVQVAiLCJqb2JMb2NhdGlvbiI6ImVhc3R1czJldWFwIn0?api-version=2016-09-01",
-      "EncodedRequestUri": "L3N1YnNjcmlwdGlvbnMvNDViNjBkODUtZmQ3Mi00MjdhLWE3MDgtZjk5NGQyNmU1OTNlL29wZXJhdGlvbnJlc3VsdHMvZXlKcWIySkpaQ0k2SWxKRlUwOVZVa05GUjFKUFZWQkVSVXhGVkVsUFRrcFBRaTFRVTFSRlUxUlNSek14TXpjdFJVRlRWRlZUTWtWVlFWQWlMQ0pxYjJKTWIyTmhkR2x2YmlJNkltVmhjM1IxY3pKbGRXRndJbjA/YXBpLXZlcnNpb249MjAxNi0wOS0wMQ==",
-      "RequestMethod": "GET",
-      "RequestBody": "",
-      "RequestHeaders": {
-        "User-Agent": [
-          "FxVersion/4.6.28207.03",
-          "OSName/Windows",
-          "OSVersion/Microsoft.Windows.10.0.19043.",
-          "Microsoft.Azure.Management.Internal.Resources.ResourceManagementClient/1.3.45"
-        ]
-      },
-      "ResponseHeaders": {
-        "Cache-Control": [
-          "no-cache"
-        ],
-        "Pragma": [
-          "no-cache"
-        ],
-        "Location": [
-          "https://management.azure.com/subscriptions/45b60d85-fd72-427a-a708-f994d26e593e/operationresults/eyJqb2JJZCI6IlJFU09VUkNFR1JPVVBERUxFVElPTkpPQi1QU1RFU1RSRzMxMzctRUFTVFVTMkVVQVAiLCJqb2JMb2NhdGlvbiI6ImVhc3R1czJldWFwIn0?api-version=2016-09-01"
-        ],
-        "Retry-After": [
-          "15"
-        ],
-        "x-ms-ratelimit-remaining-subscription-reads": [
-          "11996"
-        ],
-        "x-ms-request-id": [
-          "09b040b8-f0ac-4694-9fc0-8c8c7772fd8a"
-        ],
-        "x-ms-correlation-request-id": [
-          "09b040b8-f0ac-4694-9fc0-8c8c7772fd8a"
-        ],
-        "x-ms-routing-request-id": [
-          "SOUTHEASTASIA:20210924T085227Z:09b040b8-f0ac-4694-9fc0-8c8c7772fd8a"
->>>>>>> 20e4a17a
-        ],
-        "Strict-Transport-Security": [
-          "max-age=31536000; includeSubDomains"
-        ],
-        "X-Content-Type-Options": [
-          "nosniff"
-        ],
-        "Date": [
-<<<<<<< HEAD
-          "Mon, 05 Jul 2021 11:25:15 GMT"
-=======
-          "Fri, 24 Sep 2021 08:52:27 GMT"
->>>>>>> 20e4a17a
-        ],
-        "Expires": [
-          "-1"
-        ],
-        "Content-Length": [
-          "0"
-        ]
-      },
-      "ResponseBody": "",
-      "StatusCode": 202
-    },
-    {
-<<<<<<< HEAD
-      "RequestUri": "/subscriptions/45b60d85-fd72-427a-a708-f994d26e593e/operationresults/eyJqb2JJZCI6IlJFU09VUkNFR1JPVVBERUxFVElPTkpPQi1QU1RFU1RSRzczMDgtRUFTVFVTMkVVQVAiLCJqb2JMb2NhdGlvbiI6ImVhc3R1czJldWFwIn0?api-version=2016-09-01",
-      "EncodedRequestUri": "L3N1YnNjcmlwdGlvbnMvNDViNjBkODUtZmQ3Mi00MjdhLWE3MDgtZjk5NGQyNmU1OTNlL29wZXJhdGlvbnJlc3VsdHMvZXlKcWIySkpaQ0k2SWxKRlUwOVZVa05GUjFKUFZWQkVSVXhGVkVsUFRrcFBRaTFRVTFSRlUxUlNSemN6TURndFJVRlRWRlZUTWtWVlFWQWlMQ0pxYjJKTWIyTmhkR2x2YmlJNkltVmhjM1IxY3pKbGRXRndJbjA/YXBpLXZlcnNpb249MjAxNi0wOS0wMQ==",
-=======
-      "RequestUri": "/subscriptions/45b60d85-fd72-427a-a708-f994d26e593e/operationresults/eyJqb2JJZCI6IlJFU09VUkNFR1JPVVBERUxFVElPTkpPQi1QU1RFU1RSRzMxMzctRUFTVFVTMkVVQVAiLCJqb2JMb2NhdGlvbiI6ImVhc3R1czJldWFwIn0?api-version=2016-09-01",
-      "EncodedRequestUri": "L3N1YnNjcmlwdGlvbnMvNDViNjBkODUtZmQ3Mi00MjdhLWE3MDgtZjk5NGQyNmU1OTNlL29wZXJhdGlvbnJlc3VsdHMvZXlKcWIySkpaQ0k2SWxKRlUwOVZVa05GUjFKUFZWQkVSVXhGVkVsUFRrcFBRaTFRVTFSRlUxUlNSek14TXpjdFJVRlRWRlZUTWtWVlFWQWlMQ0pxYjJKTWIyTmhkR2x2YmlJNkltVmhjM1IxY3pKbGRXRndJbjA/YXBpLXZlcnNpb249MjAxNi0wOS0wMQ==",
->>>>>>> 20e4a17a
-      "RequestMethod": "GET",
-      "RequestBody": "",
-      "RequestHeaders": {
-        "User-Agent": [
-          "FxVersion/4.6.28207.03",
-          "OSName/Windows",
-          "OSVersion/Microsoft.Windows.10.0.19043.",
-<<<<<<< HEAD
-          "Microsoft.Azure.Management.Internal.Resources.ResourceManagementClient/1.3.39"
-=======
-          "Microsoft.Azure.Management.Internal.Resources.ResourceManagementClient/1.3.45"
->>>>>>> 20e4a17a
-        ]
-      },
-      "ResponseHeaders": {
-        "Cache-Control": [
-          "no-cache"
-        ],
-        "Pragma": [
-          "no-cache"
-        ],
-        "Location": [
-          "https://management.azure.com/subscriptions/45b60d85-fd72-427a-a708-f994d26e593e/operationresults/eyJqb2JJZCI6IlJFU09VUkNFR1JPVVBERUxFVElPTkpPQi1QU1RFU1RSRzMxMzctRUFTVFVTMkVVQVAiLCJqb2JMb2NhdGlvbiI6ImVhc3R1czJldWFwIn0?api-version=2016-09-01"
-        ],
-        "Retry-After": [
-          "15"
-        ],
-        "x-ms-ratelimit-remaining-subscription-reads": [
-<<<<<<< HEAD
-          "11997"
-        ],
-        "x-ms-request-id": [
-          "d6479330-3614-4d01-a6ce-ff7eeb389057"
-        ],
-        "x-ms-correlation-request-id": [
-          "d6479330-3614-4d01-a6ce-ff7eeb389057"
-        ],
-        "x-ms-routing-request-id": [
-          "SOUTHEASTASIA:20210705T112531Z:d6479330-3614-4d01-a6ce-ff7eeb389057"
-=======
-          "11995"
-        ],
-        "x-ms-request-id": [
-          "219ca5d3-726b-4709-9252-ca6709e3ae95"
-        ],
-        "x-ms-correlation-request-id": [
-          "219ca5d3-726b-4709-9252-ca6709e3ae95"
-        ],
-        "x-ms-routing-request-id": [
-          "SOUTHEASTASIA:20210924T085243Z:219ca5d3-726b-4709-9252-ca6709e3ae95"
->>>>>>> 20e4a17a
-        ],
-        "Strict-Transport-Security": [
-          "max-age=31536000; includeSubDomains"
-        ],
-        "X-Content-Type-Options": [
-          "nosniff"
-        ],
-        "Date": [
-<<<<<<< HEAD
-          "Mon, 05 Jul 2021 11:25:30 GMT"
-=======
-          "Fri, 24 Sep 2021 08:52:42 GMT"
-        ],
-        "Expires": [
-          "-1"
-        ],
-        "Content-Length": [
-          "0"
-        ]
-      },
-      "ResponseBody": "",
-      "StatusCode": 202
-    },
-    {
-      "RequestUri": "/subscriptions/45b60d85-fd72-427a-a708-f994d26e593e/operationresults/eyJqb2JJZCI6IlJFU09VUkNFR1JPVVBERUxFVElPTkpPQi1QU1RFU1RSRzMxMzctRUFTVFVTMkVVQVAiLCJqb2JMb2NhdGlvbiI6ImVhc3R1czJldWFwIn0?api-version=2016-09-01",
-      "EncodedRequestUri": "L3N1YnNjcmlwdGlvbnMvNDViNjBkODUtZmQ3Mi00MjdhLWE3MDgtZjk5NGQyNmU1OTNlL29wZXJhdGlvbnJlc3VsdHMvZXlKcWIySkpaQ0k2SWxKRlUwOVZVa05GUjFKUFZWQkVSVXhGVkVsUFRrcFBRaTFRVTFSRlUxUlNSek14TXpjdFJVRlRWRlZUTWtWVlFWQWlMQ0pxYjJKTWIyTmhkR2x2YmlJNkltVmhjM1IxY3pKbGRXRndJbjA/YXBpLXZlcnNpb249MjAxNi0wOS0wMQ==",
-      "RequestMethod": "GET",
-      "RequestBody": "",
-      "RequestHeaders": {
-        "User-Agent": [
-          "FxVersion/4.6.28207.03",
-          "OSName/Windows",
-          "OSVersion/Microsoft.Windows.10.0.19043.",
-          "Microsoft.Azure.Management.Internal.Resources.ResourceManagementClient/1.3.45"
-        ]
-      },
-      "ResponseHeaders": {
-        "Cache-Control": [
-          "no-cache"
-        ],
-        "Pragma": [
-          "no-cache"
-        ],
-        "x-ms-ratelimit-remaining-subscription-reads": [
-          "11994"
-        ],
-        "x-ms-request-id": [
-          "bc14edfe-2897-4996-9939-a8116050b868"
-        ],
-        "x-ms-correlation-request-id": [
-          "bc14edfe-2897-4996-9939-a8116050b868"
-        ],
-        "x-ms-routing-request-id": [
-          "SOUTHEASTASIA:20210924T085258Z:bc14edfe-2897-4996-9939-a8116050b868"
-        ],
-        "Strict-Transport-Security": [
-          "max-age=31536000; includeSubDomains"
-        ],
-        "X-Content-Type-Options": [
-          "nosniff"
-        ],
-        "Date": [
-          "Fri, 24 Sep 2021 08:52:58 GMT"
->>>>>>> 20e4a17a
-        ],
-        "Expires": [
-          "-1"
-        ],
-        "Content-Length": [
-          "0"
-        ]
-      },
-      "ResponseBody": "",
-      "StatusCode": 200
-    },
-    {
-<<<<<<< HEAD
-      "RequestUri": "/subscriptions/45b60d85-fd72-427a-a708-f994d26e593e/operationresults/eyJqb2JJZCI6IlJFU09VUkNFR1JPVVBERUxFVElPTkpPQi1QU1RFU1RSRzczMDgtRUFTVFVTMkVVQVAiLCJqb2JMb2NhdGlvbiI6ImVhc3R1czJldWFwIn0?api-version=2016-09-01",
-      "EncodedRequestUri": "L3N1YnNjcmlwdGlvbnMvNDViNjBkODUtZmQ3Mi00MjdhLWE3MDgtZjk5NGQyNmU1OTNlL29wZXJhdGlvbnJlc3VsdHMvZXlKcWIySkpaQ0k2SWxKRlUwOVZVa05GUjFKUFZWQkVSVXhGVkVsUFRrcFBRaTFRVTFSRlUxUlNSemN6TURndFJVRlRWRlZUTWtWVlFWQWlMQ0pxYjJKTWIyTmhkR2x2YmlJNkltVmhjM1IxY3pKbGRXRndJbjA/YXBpLXZlcnNpb249MjAxNi0wOS0wMQ==",
-=======
-      "RequestUri": "/subscriptions/45b60d85-fd72-427a-a708-f994d26e593e/operationresults/eyJqb2JJZCI6IlJFU09VUkNFR1JPVVBERUxFVElPTkpPQi1QU1RFU1RSRzMxMzctRUFTVFVTMkVVQVAiLCJqb2JMb2NhdGlvbiI6ImVhc3R1czJldWFwIn0?api-version=2016-09-01",
-      "EncodedRequestUri": "L3N1YnNjcmlwdGlvbnMvNDViNjBkODUtZmQ3Mi00MjdhLWE3MDgtZjk5NGQyNmU1OTNlL29wZXJhdGlvbnJlc3VsdHMvZXlKcWIySkpaQ0k2SWxKRlUwOVZVa05GUjFKUFZWQkVSVXhGVkVsUFRrcFBRaTFRVTFSRlUxUlNSek14TXpjdFJVRlRWRlZUTWtWVlFWQWlMQ0pxYjJKTWIyTmhkR2x2YmlJNkltVmhjM1IxY3pKbGRXRndJbjA/YXBpLXZlcnNpb249MjAxNi0wOS0wMQ==",
->>>>>>> 20e4a17a
-      "RequestMethod": "GET",
-      "RequestBody": "",
-      "RequestHeaders": {
-        "User-Agent": [
-          "FxVersion/4.6.28207.03",
-          "OSName/Windows",
-          "OSVersion/Microsoft.Windows.10.0.19043.",
-<<<<<<< HEAD
-          "Microsoft.Azure.Management.Internal.Resources.ResourceManagementClient/1.3.39"
-=======
-          "Microsoft.Azure.Management.Internal.Resources.ResourceManagementClient/1.3.45"
->>>>>>> 20e4a17a
-        ]
-      },
-      "ResponseHeaders": {
-        "Cache-Control": [
-          "no-cache"
-        ],
-        "Pragma": [
-          "no-cache"
-        ],
-        "x-ms-ratelimit-remaining-subscription-reads": [
-<<<<<<< HEAD
-          "11996"
-        ],
-        "x-ms-request-id": [
-          "c3d7d3fe-fd9a-411e-b1b5-421ed198a6b7"
-        ],
-        "x-ms-correlation-request-id": [
-          "c3d7d3fe-fd9a-411e-b1b5-421ed198a6b7"
-        ],
-        "x-ms-routing-request-id": [
-          "SOUTHEASTASIA:20210705T112531Z:c3d7d3fe-fd9a-411e-b1b5-421ed198a6b7"
-=======
-          "11993"
-        ],
-        "x-ms-request-id": [
-          "6cf04d05-7f3d-4028-9e6d-1edf7e2a9c70"
-        ],
-        "x-ms-correlation-request-id": [
-          "6cf04d05-7f3d-4028-9e6d-1edf7e2a9c70"
-        ],
-        "x-ms-routing-request-id": [
-          "SOUTHEASTASIA:20210924T085259Z:6cf04d05-7f3d-4028-9e6d-1edf7e2a9c70"
->>>>>>> 20e4a17a
-        ],
-        "Strict-Transport-Security": [
-          "max-age=31536000; includeSubDomains"
-        ],
-        "X-Content-Type-Options": [
-          "nosniff"
-        ],
-        "Date": [
-<<<<<<< HEAD
-          "Mon, 05 Jul 2021 11:25:31 GMT"
-=======
-          "Fri, 24 Sep 2021 08:52:58 GMT"
->>>>>>> 20e4a17a
+          "11986"
+        ],
+        "x-ms-request-id": [
+          "0521e13d-5af2-426b-8598-227b582cfc2d"
+        ],
+        "x-ms-correlation-request-id": [
+          "0521e13d-5af2-426b-8598-227b582cfc2d"
+        ],
+        "x-ms-routing-request-id": [
+          "SOUTHEASTASIA:20210928T051205Z:0521e13d-5af2-426b-8598-227b582cfc2d"
+        ],
+        "Strict-Transport-Security": [
+          "max-age=31536000; includeSubDomains"
+        ],
+        "X-Content-Type-Options": [
+          "nosniff"
+        ],
+        "Date": [
+          "Tue, 28 Sep 2021 05:12:05 GMT"
         ],
         "Expires": [
           "-1"
@@ -2662,11 +1905,7 @@
   ],
   "Names": {
     "Test-StorageBlobInventory": [
-<<<<<<< HEAD
-      "pstestrg7308"
-=======
-      "pstestrg3137"
->>>>>>> 20e4a17a
+      "pstestrg9971"
     ]
   },
   "Variables": {
