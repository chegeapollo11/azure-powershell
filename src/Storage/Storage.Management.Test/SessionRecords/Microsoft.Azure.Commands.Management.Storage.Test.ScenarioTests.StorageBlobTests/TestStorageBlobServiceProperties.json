--- conflicted
+++ resolved
@@ -7,27 +7,16 @@
       "RequestBody": "",
       "RequestHeaders": {
         "x-ms-client-request-id": [
-<<<<<<< HEAD
-          "f20f59e8-5660-46d0-bc47-fd216fccc3b5"
-=======
-          "0c5e991a-9472-4a87-8b7e-3fdca0a7a3a1"
->>>>>>> 7368d820
-        ],
-        "Accept-Language": [
-          "en-US"
-        ],
-        "User-Agent": [
-<<<<<<< HEAD
-          "FxVersion/4.6.29130.01",
-          "OSName/Windows",
-          "OSVersion/Microsoft.Windows.10.0.19041.",
-          "Microsoft.Azure.Management.Internal.Resources.ResourceManagementClient/1.3.22"
-=======
-          "FxVersion/4.6.29220.03",
-          "OSName/Windows",
-          "OSVersion/Microsoft.Windows.10.0.19041.",
-          "Microsoft.Azure.Management.Internal.Resources.ResourceManagementClient/1.3.23"
->>>>>>> 7368d820
+          "f189333a-59e4-42ce-ae83-5a3297ca3479"
+        ],
+        "Accept-Language": [
+          "en-US"
+        ],
+        "User-Agent": [
+          "FxVersion/4.6.29220.03",
+          "OSName/Windows",
+          "OSVersion/Microsoft.Windows.10.0.19042.",
+          "Microsoft.Azure.Management.Internal.Resources.ResourceManagementClient/1.3.24"
         ]
       },
       "ResponseHeaders": {
@@ -38,39 +27,25 @@
           "no-cache"
         ],
         "x-ms-ratelimit-remaining-subscription-reads": [
-          "11973"
-        ],
-        "x-ms-request-id": [
-<<<<<<< HEAD
-          "03e02485-8c29-46e8-8bf5-4d3d7368eebd"
-        ],
-        "x-ms-correlation-request-id": [
-          "03e02485-8c29-46e8-8bf5-4d3d7368eebd"
-        ],
-        "x-ms-routing-request-id": [
-          "SOUTHEASTASIA:20200907T090705Z:03e02485-8c29-46e8-8bf5-4d3d7368eebd"
-=======
-          "c92b957d-66fa-4716-a78f-3d173fa398f2"
-        ],
-        "x-ms-correlation-request-id": [
-          "c92b957d-66fa-4716-a78f-3d173fa398f2"
-        ],
-        "x-ms-routing-request-id": [
-          "SOUTHEASTASIA:20200921T070034Z:c92b957d-66fa-4716-a78f-3d173fa398f2"
->>>>>>> 7368d820
-        ],
-        "Strict-Transport-Security": [
-          "max-age=31536000; includeSubDomains"
-        ],
-        "X-Content-Type-Options": [
-          "nosniff"
-        ],
-        "Date": [
-<<<<<<< HEAD
-          "Mon, 07 Sep 2020 09:07:05 GMT"
-=======
-          "Mon, 21 Sep 2020 07:00:33 GMT"
->>>>>>> 7368d820
+          "11999"
+        ],
+        "x-ms-request-id": [
+          "b8622af9-9336-495b-81fe-e794a2cf71a1"
+        ],
+        "x-ms-correlation-request-id": [
+          "b8622af9-9336-495b-81fe-e794a2cf71a1"
+        ],
+        "x-ms-routing-request-id": [
+          "SOUTHEASTASIA:20201019T081007Z:b8622af9-9336-495b-81fe-e794a2cf71a1"
+        ],
+        "Strict-Transport-Security": [
+          "max-age=31536000; includeSubDomains"
+        ],
+        "X-Content-Type-Options": [
+          "nosniff"
+        ],
+        "Date": [
+          "Mon, 19 Oct 2020 08:10:07 GMT"
         ],
         "Content-Type": [
           "application/json; charset=utf-8"
@@ -79,52 +54,29 @@
           "-1"
         ],
         "Content-Length": [
-<<<<<<< HEAD
-          "12336"
-        ]
-      },
-      "ResponseBody": "{\r\n  \"id\": \"/subscriptions/45b60d85-fd72-427a-a708-f994d26e593e/providers/Microsoft.Storage\",\r\n  \"namespace\": \"Microsoft.Storage\",\r\n  \"authorizations\": [\r\n    {\r\n      \"applicationId\": \"a6aa9161-5291-40bb-8c5c-923b567bee3b\",\r\n      \"roleDefinitionId\": \"070ab87f-0efc-4423-b18b-756f3bdb0236\"\r\n    },\r\n    {\r\n      \"applicationId\": \"e406a681-f3d4-42a8-90b6-c2b029497af1\"\r\n    }\r\n  ],\r\n  \"resourceTypes\": [\r\n    {\r\n      \"resourceType\": \"storageAccounts\",\r\n      \"locations\": [\r\n        \"East US\",\r\n        \"East US 2\",\r\n        \"West US\",\r\n        \"West Europe\",\r\n        \"East Asia\",\r\n        \"Southeast Asia\",\r\n        \"Japan East\",\r\n        \"Japan West\",\r\n        \"North Central US\",\r\n        \"South Central US\",\r\n        \"Central US\",\r\n        \"North Europe\",\r\n        \"Brazil South\",\r\n        \"Australia East\",\r\n        \"Australia Southeast\",\r\n        \"South India\",\r\n        \"Central India\",\r\n        \"West India\",\r\n        \"Canada East\",\r\n        \"Canada Central\",\r\n        \"West US 2\",\r\n        \"West Central US\",\r\n        \"UK South\",\r\n        \"UK West\",\r\n        \"Korea Central\",\r\n        \"Korea South\",\r\n        \"France Central\",\r\n        \"Australia Central\",\r\n        \"South Africa North\",\r\n        \"UAE North\",\r\n        \"Switzerland North\",\r\n        \"Germany West Central\",\r\n        \"Norway East\",\r\n        \"East US 2 (Stage)\",\r\n        \"East US 2 EUAP\",\r\n        \"Central US EUAP\"\r\n      ],\r\n      \"apiVersions\": [\r\n        \"2019-06-01\",\r\n        \"2019-04-01\",\r\n        \"2018-11-01\",\r\n        \"2018-07-01\",\r\n        \"2018-03-01-preview\",\r\n        \"2018-02-01\",\r\n        \"2017-10-01\",\r\n        \"2017-06-01\",\r\n        \"2016-12-01\",\r\n        \"2016-05-01\",\r\n        \"2016-01-01\",\r\n        \"2015-06-15\",\r\n        \"2015-05-01-preview\"\r\n      ],\r\n      \"capabilities\": \"CrossResourceGroupResourceMove, CrossSubscriptionResourceMove, SystemAssignedResourceIdentity\"\r\n    },\r\n    {\r\n      \"resourceType\": \"operations\",\r\n      \"locations\": [\r\n        \"East US\",\r\n        \"East US 2\",\r\n        \"West US\",\r\n        \"West Europe\",\r\n        \"East Asia\",\r\n        \"Southeast Asia\",\r\n        \"Japan East\",\r\n        \"Japan West\",\r\n        \"North Central US\",\r\n        \"South Central US\",\r\n        \"Central US\",\r\n        \"North Europe\",\r\n        \"Brazil South\",\r\n        \"Australia East\",\r\n        \"Australia Southeast\",\r\n        \"South India\",\r\n        \"Central India\",\r\n        \"West India\",\r\n        \"Canada East\",\r\n        \"Canada Central\",\r\n        \"West US 2\",\r\n        \"West Central US\",\r\n        \"UK South\",\r\n        \"UK West\",\r\n        \"Korea Central\",\r\n        \"Korea South\",\r\n        \"France Central\",\r\n        \"Australia Central\",\r\n        \"South Africa North\",\r\n        \"UAE North\",\r\n        \"Switzerland North\",\r\n        \"Germany West Central\",\r\n        \"East US 2 (Stage)\",\r\n        \"East US 2 EUAP\",\r\n        \"Central US EUAP\"\r\n      ],\r\n      \"apiVersions\": [\r\n        \"2019-06-01\",\r\n        \"2019-04-01\",\r\n        \"2018-11-01\",\r\n        \"2018-07-01\",\r\n        \"2018-03-01-preview\",\r\n        \"2018-02-01\",\r\n        \"2017-10-01\",\r\n        \"2017-06-01\",\r\n        \"2016-12-01\",\r\n        \"2016-05-01\",\r\n        \"2016-01-01\",\r\n        \"2015-06-15\",\r\n        \"2015-05-01-preview\"\r\n      ]\r\n    },\r\n    {\r\n      \"resourceType\": \"locations/asyncoperations\",\r\n      \"locations\": [\r\n        \"East US\",\r\n        \"East US 2\",\r\n        \"West US\",\r\n        \"West Europe\",\r\n        \"East Asia\",\r\n        \"Southeast Asia\",\r\n        \"Japan East\",\r\n        \"Japan West\",\r\n        \"North Central US\",\r\n        \"South Central US\",\r\n        \"Central US\",\r\n        \"North Europe\",\r\n        \"Brazil South\",\r\n        \"Australia East\",\r\n        \"Australia Southeast\",\r\n        \"South India\",\r\n        \"Central India\",\r\n        \"West India\",\r\n        \"Canada East\",\r\n        \"Canada Central\",\r\n        \"West US 2\",\r\n        \"West Central US\",\r\n        \"UK South\",\r\n        \"UK West\",\r\n        \"Korea Central\",\r\n        \"Korea South\",\r\n        \"France Central\",\r\n        \"Australia Central\",\r\n        \"South Africa North\",\r\n        \"UAE North\",\r\n        \"Switzerland North\",\r\n        \"Germany West Central\",\r\n        \"Norway East\",\r\n        \"East US 2 (Stage)\",\r\n        \"East US 2 EUAP\",\r\n        \"Central US EUAP\"\r\n      ],\r\n      \"apiVersions\": [\r\n        \"2019-06-01\",\r\n        \"2019-04-01\",\r\n        \"2018-11-01\",\r\n        \"2018-07-01\",\r\n        \"2018-03-01-preview\",\r\n        \"2018-02-01\",\r\n        \"2017-10-01\",\r\n        \"2017-06-01\",\r\n        \"2016-12-01\",\r\n        \"2016-05-01\",\r\n        \"2016-01-01\",\r\n        \"2015-06-15\",\r\n        \"2015-05-01-preview\"\r\n      ]\r\n    },\r\n    {\r\n      \"resourceType\": \"storageAccounts/listAccountSas\",\r\n      \"locations\": [\r\n        \"East US\",\r\n        \"East US 2\",\r\n        \"West US\",\r\n        \"West Europe\",\r\n        \"East Asia\",\r\n        \"Southeast Asia\",\r\n        \"Japan East\",\r\n        \"Japan West\",\r\n        \"North Central US\",\r\n        \"South Central US\",\r\n        \"Central US\",\r\n        \"North Europe\",\r\n        \"Brazil South\",\r\n        \"Australia East\",\r\n        \"Australia Southeast\",\r\n        \"South India\",\r\n        \"Central India\",\r\n        \"West India\",\r\n        \"Canada East\",\r\n        \"Canada Central\",\r\n        \"West US 2\",\r\n        \"West Central US\",\r\n        \"UK South\",\r\n        \"UK West\",\r\n        \"Korea Central\",\r\n        \"Korea South\",\r\n        \"France Central\",\r\n        \"Australia Central\",\r\n        \"South Africa North\",\r\n        \"UAE North\",\r\n        \"Switzerland North\",\r\n        \"Germany West Central\",\r\n        \"Norway East\",\r\n        \"East US 2 (Stage)\",\r\n        \"East US 2 EUAP\",\r\n        \"Central US EUAP\"\r\n      ],\r\n      \"apiVersions\": [\r\n        \"2019-06-01\",\r\n        \"2019-04-01\",\r\n        \"2018-11-01\",\r\n        \"2018-07-01\",\r\n        \"2018-03-01-preview\",\r\n        \"2018-02-01\",\r\n        \"2017-10-01\",\r\n        \"2017-06-01\",\r\n        \"2016-12-01\",\r\n        \"2016-05-01\"\r\n      ]\r\n    },\r\n    {\r\n      \"resourceType\": \"storageAccounts/listServiceSas\",\r\n      \"locations\": [\r\n        \"East US\",\r\n        \"East US 2\",\r\n        \"West US\",\r\n        \"West Europe\",\r\n        \"East Asia\",\r\n        \"Southeast Asia\",\r\n        \"Japan East\",\r\n        \"Japan West\",\r\n        \"North Central US\",\r\n        \"South Central US\",\r\n        \"Central US\",\r\n        \"North Europe\",\r\n        \"Brazil South\",\r\n        \"Australia East\",\r\n        \"Australia Southeast\",\r\n        \"South India\",\r\n        \"Central India\",\r\n        \"West India\",\r\n        \"Canada East\",\r\n        \"Canada Central\",\r\n        \"West US 2\",\r\n        \"West Central US\",\r\n        \"UK South\",\r\n        \"UK West\",\r\n        \"Korea Central\",\r\n        \"Korea South\",\r\n        \"France Central\",\r\n        \"Australia Central\",\r\n        \"South Africa North\",\r\n        \"UAE North\",\r\n        \"Switzerland North\",\r\n        \"Germany West Central\",\r\n        \"Norway East\",\r\n        \"East US 2 (Stage)\",\r\n        \"East US 2 EUAP\",\r\n        \"Central US EUAP\"\r\n      ],\r\n      \"apiVersions\": [\r\n        \"2019-06-01\",\r\n        \"2019-04-01\",\r\n        \"2018-11-01\",\r\n        \"2018-07-01\",\r\n        \"2018-03-01-preview\",\r\n        \"2018-02-01\",\r\n        \"2017-10-01\",\r\n        \"2017-06-01\",\r\n        \"2016-12-01\",\r\n        \"2016-05-01\"\r\n      ]\r\n    },\r\n    {\r\n      \"resourceType\": \"storageAccounts/blobServices\",\r\n      \"locations\": [\r\n        \"East US\",\r\n        \"East US 2\",\r\n        \"West US\",\r\n        \"West Europe\",\r\n        \"East Asia\",\r\n        \"Southeast Asia\",\r\n        \"Japan East\",\r\n        \"Japan West\",\r\n        \"North Central US\",\r\n        \"South Central US\",\r\n        \"Central US\",\r\n        \"North Europe\",\r\n        \"Brazil South\",\r\n        \"Australia East\",\r\n        \"Australia Southeast\",\r\n        \"South India\",\r\n        \"Central India\",\r\n        \"West India\",\r\n        \"Canada East\",\r\n        \"Canada Central\",\r\n        \"West US 2\",\r\n        \"West Central US\",\r\n        \"UK South\",\r\n        \"UK West\",\r\n        \"Korea Central\",\r\n        \"Korea South\",\r\n        \"France Central\",\r\n        \"Australia Central\",\r\n        \"South Africa North\",\r\n        \"UAE North\",\r\n        \"Switzerland North\",\r\n        \"Germany West Central\",\r\n        \"Norway East\",\r\n        \"East US 2 (Stage)\",\r\n        \"East US 2 EUAP\",\r\n        \"Central US EUAP\"\r\n      ],\r\n      \"apiVersions\": [\r\n        \"2019-06-01\",\r\n        \"2019-04-01\",\r\n        \"2018-11-01\",\r\n        \"2018-07-01\",\r\n        \"2018-03-01-preview\",\r\n        \"2018-02-01\",\r\n        \"2017-10-01\",\r\n        \"2017-06-01\",\r\n        \"2016-12-01\",\r\n        \"2016-05-01\"\r\n      ]\r\n    },\r\n    {\r\n      \"resourceType\": \"storageAccounts/tableServices\",\r\n      \"locations\": [\r\n        \"East US\",\r\n        \"East US 2\",\r\n        \"West US\",\r\n        \"West Europe\",\r\n        \"East Asia\",\r\n        \"Southeast Asia\",\r\n        \"Japan East\",\r\n        \"Japan West\",\r\n        \"North Central US\",\r\n        \"South Central US\",\r\n        \"Central US\",\r\n        \"North Europe\",\r\n        \"Brazil South\",\r\n        \"Australia East\",\r\n        \"Australia Southeast\",\r\n        \"South India\",\r\n        \"Central India\",\r\n        \"West India\",\r\n        \"Canada East\",\r\n        \"Canada Central\",\r\n        \"West US 2\",\r\n        \"West Central US\",\r\n        \"UK South\",\r\n        \"UK West\",\r\n        \"Korea Central\",\r\n        \"Korea South\",\r\n        \"France Central\",\r\n        \"Australia Central\",\r\n        \"South Africa North\",\r\n        \"UAE North\",\r\n        \"Switzerland North\",\r\n        \"Germany West Central\",\r\n        \"Norway East\",\r\n        \"East US 2 (Stage)\",\r\n        \"East US 2 EUAP\",\r\n        \"Central US EUAP\"\r\n      ],\r\n      \"apiVersions\": [\r\n        \"2019-06-01\",\r\n        \"2019-04-01\",\r\n        \"2018-11-01\",\r\n        \"2018-07-01\",\r\n        \"2018-03-01-preview\",\r\n        \"2018-02-01\",\r\n        \"2017-10-01\",\r\n        \"2017-06-01\",\r\n        \"2016-12-01\",\r\n        \"2016-05-01\"\r\n      ]\r\n    },\r\n    {\r\n      \"resourceType\": \"storageAccounts/queueServices\",\r\n      \"locations\": [\r\n        \"East US\",\r\n        \"East US 2\",\r\n        \"West US\",\r\n        \"West Europe\",\r\n        \"East Asia\",\r\n        \"Southeast Asia\",\r\n        \"Japan East\",\r\n        \"Japan West\",\r\n        \"North Central US\",\r\n        \"South Central US\",\r\n        \"Central US\",\r\n        \"North Europe\",\r\n        \"Brazil South\",\r\n        \"Australia East\",\r\n        \"Australia Southeast\",\r\n        \"South India\",\r\n        \"Central India\",\r\n        \"West India\",\r\n        \"Canada East\",\r\n        \"Canada Central\",\r\n        \"West US 2\",\r\n        \"West Central US\",\r\n        \"UK South\",\r\n        \"UK West\",\r\n        \"Korea Central\",\r\n        \"Korea South\",\r\n        \"France Central\",\r\n        \"Australia Central\",\r\n        \"South Africa North\",\r\n        \"UAE North\",\r\n        \"Switzerland North\",\r\n        \"Germany West Central\",\r\n        \"Norway East\",\r\n        \"East US 2 (Stage)\",\r\n        \"East US 2 EUAP\",\r\n        \"Central US EUAP\"\r\n      ],\r\n      \"apiVersions\": [\r\n        \"2019-06-01\",\r\n        \"2019-04-01\",\r\n        \"2018-11-01\",\r\n        \"2018-07-01\",\r\n        \"2018-03-01-preview\",\r\n        \"2018-02-01\",\r\n        \"2017-10-01\",\r\n        \"2017-06-01\",\r\n        \"2016-12-01\",\r\n        \"2016-05-01\"\r\n      ]\r\n    },\r\n    {\r\n      \"resourceType\": \"storageAccounts/fileServices\",\r\n      \"locations\": [\r\n        \"East US\",\r\n        \"East US 2\",\r\n        \"West US\",\r\n        \"West Europe\",\r\n        \"East Asia\",\r\n        \"Southeast Asia\",\r\n        \"Japan East\",\r\n        \"Japan West\",\r\n        \"North Central US\",\r\n        \"South Central US\",\r\n        \"Central US\",\r\n        \"North Europe\",\r\n        \"Brazil South\",\r\n        \"Australia East\",\r\n        \"Australia Southeast\",\r\n        \"South India\",\r\n        \"Central India\",\r\n        \"West India\",\r\n        \"Canada East\",\r\n        \"Canada Central\",\r\n        \"West US 2\",\r\n        \"West Central US\",\r\n        \"UK South\",\r\n        \"UK West\",\r\n        \"Korea Central\",\r\n        \"Korea South\",\r\n        \"France Central\",\r\n        \"Australia Central\",\r\n        \"South Africa North\",\r\n        \"UAE North\",\r\n        \"Switzerland North\",\r\n        \"Germany West Central\",\r\n        \"Norway East\",\r\n        \"East US 2 (Stage)\",\r\n        \"East US 2 EUAP\",\r\n        \"Central US EUAP\"\r\n      ],\r\n      \"apiVersions\": [\r\n        \"2019-06-01\",\r\n        \"2019-04-01\",\r\n        \"2018-11-01\",\r\n        \"2018-07-01\",\r\n        \"2018-03-01-preview\",\r\n        \"2018-02-01\",\r\n        \"2017-10-01\",\r\n        \"2017-06-01\",\r\n        \"2016-12-01\",\r\n        \"2016-05-01\"\r\n      ]\r\n    },\r\n    {\r\n      \"resourceType\": \"locations\",\r\n      \"locations\": [],\r\n      \"apiVersions\": [\r\n        \"2019-06-01\",\r\n        \"2019-04-01\",\r\n        \"2018-11-01\",\r\n        \"2018-07-01\",\r\n        \"2018-03-01-preview\",\r\n        \"2018-02-01\",\r\n        \"2017-10-01\",\r\n        \"2017-06-01\",\r\n        \"2016-12-01\",\r\n        \"2016-07-01\",\r\n        \"2016-01-01\"\r\n      ]\r\n    },\r\n    {\r\n      \"resourceType\": \"locations/usages\",\r\n      \"locations\": [\r\n        \"East US\",\r\n        \"East US 2\",\r\n        \"West US\",\r\n        \"West Europe\",\r\n        \"East Asia\",\r\n        \"Southeast Asia\",\r\n        \"Japan East\",\r\n        \"Japan West\",\r\n        \"North Central US\",\r\n        \"South Central US\",\r\n        \"Central US\",\r\n        \"North Europe\",\r\n        \"Brazil South\",\r\n        \"Australia East\",\r\n        \"Australia Southeast\",\r\n        \"South India\",\r\n        \"Central India\",\r\n        \"West India\",\r\n        \"Canada East\",\r\n        \"Canada Central\",\r\n        \"West US 2\",\r\n        \"West Central US\",\r\n        \"UK South\",\r\n        \"UK West\",\r\n        \"Korea Central\",\r\n        \"Korea South\",\r\n        \"France Central\",\r\n        \"Australia Central\",\r\n        \"South Africa North\",\r\n        \"UAE North\",\r\n        \"Switzerland North\",\r\n        \"Germany West Central\",\r\n        \"Norway East\",\r\n        \"East US 2 (Stage)\",\r\n        \"East US 2 EUAP\",\r\n        \"Central US EUAP\"\r\n      ],\r\n      \"apiVersions\": [\r\n        \"2019-06-01\",\r\n        \"2019-04-01\",\r\n        \"2018-11-01\",\r\n        \"2018-07-01\",\r\n        \"2018-03-01-preview\",\r\n        \"2018-02-01\",\r\n        \"2017-10-01\",\r\n        \"2017-06-01\",\r\n        \"2016-12-01\"\r\n      ]\r\n    },\r\n    {\r\n      \"resourceType\": \"locations/deleteVirtualNetworkOrSubnets\",\r\n      \"locations\": [\r\n        \"East US\",\r\n        \"East US 2\",\r\n        \"West US\",\r\n        \"West Europe\",\r\n        \"East Asia\",\r\n        \"Southeast Asia\",\r\n        \"Japan East\",\r\n        \"Japan West\",\r\n        \"North Central US\",\r\n        \"South Central US\",\r\n        \"Central US\",\r\n        \"North Europe\",\r\n        \"Brazil South\",\r\n        \"Australia East\",\r\n        \"Australia Southeast\",\r\n        \"South India\",\r\n        \"Central India\",\r\n        \"West India\",\r\n        \"Canada East\",\r\n        \"Canada Central\",\r\n        \"West US 2\",\r\n        \"West Central US\",\r\n        \"UK South\",\r\n        \"UK West\",\r\n        \"Korea Central\",\r\n        \"Korea South\",\r\n        \"France Central\",\r\n        \"Australia Central\",\r\n        \"South Africa North\",\r\n        \"UAE North\",\r\n        \"Switzerland North\",\r\n        \"Germany West Central\",\r\n        \"Norway East\",\r\n        \"East US 2 (Stage)\",\r\n        \"East US 2 EUAP\",\r\n        \"Central US EUAP\"\r\n      ],\r\n      \"apiVersions\": [\r\n        \"2019-06-01\",\r\n        \"2019-04-01\",\r\n        \"2018-11-01\",\r\n        \"2018-07-01\",\r\n        \"2018-03-01-preview\",\r\n        \"2018-02-01\",\r\n        \"2017-10-01\",\r\n        \"2017-06-01\",\r\n        \"2016-12-01\",\r\n        \"2016-07-01\"\r\n      ]\r\n    },\r\n    {\r\n      \"resourceType\": \"usages\",\r\n      \"locations\": [],\r\n      \"apiVersions\": [\r\n        \"2019-06-01\",\r\n        \"2019-04-01\",\r\n        \"2018-11-01\",\r\n        \"2018-07-01\",\r\n        \"2018-03-01-preview\",\r\n        \"2018-02-01\",\r\n        \"2017-10-01\",\r\n        \"2017-06-01\",\r\n        \"2016-12-01\",\r\n        \"2016-05-01\",\r\n        \"2016-01-01\",\r\n        \"2015-06-15\",\r\n        \"2015-05-01-preview\"\r\n      ]\r\n    },\r\n    {\r\n      \"resourceType\": \"checkNameAvailability\",\r\n      \"locations\": [\r\n        \"East US\",\r\n        \"East US 2\",\r\n        \"West US\",\r\n        \"West Europe\",\r\n        \"East Asia\",\r\n        \"Southeast Asia\",\r\n        \"Japan East\",\r\n        \"Japan West\",\r\n        \"North Central US\",\r\n        \"South Central US\",\r\n        \"Central US\",\r\n        \"North Europe\",\r\n        \"Brazil South\",\r\n        \"Australia East\",\r\n        \"Australia Southeast\",\r\n        \"South India\",\r\n        \"Central India\",\r\n        \"West India\",\r\n        \"Canada East\",\r\n        \"Canada Central\",\r\n        \"West US 2\",\r\n        \"West Central US\",\r\n        \"UK South\",\r\n        \"UK West\",\r\n        \"Korea Central\",\r\n        \"Korea South\",\r\n        \"France Central\",\r\n        \"Australia Central\",\r\n        \"South Africa North\",\r\n        \"UAE North\",\r\n        \"Switzerland North\",\r\n        \"Germany West Central\",\r\n        \"East US 2 (Stage)\",\r\n        \"East US 2 EUAP\",\r\n        \"Central US EUAP\"\r\n      ],\r\n      \"apiVersions\": [\r\n        \"2019-06-01\",\r\n        \"2019-04-01\",\r\n        \"2018-11-01\",\r\n        \"2018-07-01\",\r\n        \"2018-03-01-preview\",\r\n        \"2018-02-01\",\r\n        \"2017-10-01\",\r\n        \"2017-06-01\",\r\n        \"2016-12-01\",\r\n        \"2016-05-01\",\r\n        \"2016-01-01\",\r\n        \"2015-06-15\",\r\n        \"2015-05-01-preview\"\r\n      ]\r\n    },\r\n    {\r\n      \"resourceType\": \"locations/checkNameAvailability\",\r\n      \"locations\": [\r\n        \"East US\",\r\n        \"East US 2\",\r\n        \"West US\",\r\n        \"West Europe\",\r\n        \"East Asia\",\r\n        \"Southeast Asia\",\r\n        \"Japan East\",\r\n        \"Japan West\",\r\n        \"North Central US\",\r\n        \"South Central US\",\r\n        \"Central US\",\r\n        \"North Europe\",\r\n        \"Brazil South\",\r\n        \"Australia East\",\r\n        \"Australia Southeast\",\r\n        \"South India\",\r\n        \"Central India\",\r\n        \"West India\",\r\n        \"Canada East\",\r\n        \"Canada Central\",\r\n        \"West US 2\",\r\n        \"West Central US\",\r\n        \"UK South\",\r\n        \"UK West\",\r\n        \"Korea Central\",\r\n        \"Korea South\",\r\n        \"France Central\",\r\n        \"Australia Central\",\r\n        \"South Africa North\",\r\n        \"UAE North\",\r\n        \"Switzerland North\",\r\n        \"Germany West Central\",\r\n        \"Norway East\",\r\n        \"East US 2 (Stage)\",\r\n        \"East US 2 EUAP\",\r\n        \"Central US EUAP\"\r\n      ],\r\n      \"apiVersions\": [\r\n        \"2019-06-01\",\r\n        \"2019-04-01\",\r\n        \"2018-11-01\",\r\n        \"2018-07-01\",\r\n        \"2018-02-01\",\r\n        \"2017-10-01\",\r\n        \"2017-06-01\",\r\n        \"2016-12-01\"\r\n      ]\r\n    },\r\n    {\r\n      \"resourceType\": \"storageAccounts/services\",\r\n      \"locations\": [\r\n        \"East US\",\r\n        \"West US\",\r\n        \"East US 2 (Stage)\",\r\n        \"West Europe\",\r\n        \"North Europe\",\r\n        \"East Asia\",\r\n        \"Southeast Asia\",\r\n        \"Japan East\",\r\n        \"Japan West\",\r\n        \"North Central US\",\r\n        \"South Central US\",\r\n        \"East US 2\",\r\n        \"Central US\",\r\n        \"Australia East\",\r\n        \"Australia Southeast\",\r\n        \"Brazil South\",\r\n        \"South India\",\r\n        \"Central India\",\r\n        \"West India\",\r\n        \"Canada East\",\r\n        \"Canada Central\",\r\n        \"West US 2\",\r\n        \"West Central US\",\r\n        \"UK South\",\r\n        \"UK West\",\r\n        \"Korea Central\",\r\n        \"Korea South\",\r\n        \"France Central\",\r\n        \"South Africa North\",\r\n        \"UAE North\",\r\n        \"Switzerland North\",\r\n        \"Germany West Central\",\r\n        \"Norway East\",\r\n        \"East US 2 EUAP\",\r\n        \"Central US EUAP\"\r\n      ],\r\n      \"apiVersions\": [\r\n        \"2014-04-01\"\r\n      ]\r\n    },\r\n    {\r\n      \"resourceType\": \"storageAccounts/services/metricDefinitions\",\r\n      \"locations\": [\r\n        \"East US\",\r\n        \"West US\",\r\n        \"East US 2 (Stage)\",\r\n        \"West Europe\",\r\n        \"North Europe\",\r\n        \"East Asia\",\r\n        \"Southeast Asia\",\r\n        \"Japan East\",\r\n        \"Japan West\",\r\n        \"North Central US\",\r\n        \"South Central US\",\r\n        \"East US 2\",\r\n        \"Central US\",\r\n        \"Australia East\",\r\n        \"Australia Southeast\",\r\n        \"Brazil South\",\r\n        \"South India\",\r\n        \"Central India\",\r\n        \"West India\",\r\n        \"Canada East\",\r\n        \"Canada Central\",\r\n        \"West US 2\",\r\n        \"West Central US\",\r\n        \"UK South\",\r\n        \"UK West\",\r\n        \"Korea Central\",\r\n        \"Korea South\",\r\n        \"France Central\",\r\n        \"South Africa North\",\r\n        \"UAE North\",\r\n        \"Switzerland North\",\r\n        \"Germany West Central\",\r\n        \"Norway East\",\r\n        \"East US 2 EUAP\",\r\n        \"Central US EUAP\"\r\n      ],\r\n      \"apiVersions\": [\r\n        \"2014-04-01\"\r\n      ]\r\n    }\r\n  ],\r\n  \"registrationState\": \"Registered\"\r\n}",
-      "StatusCode": 200
-    },
-    {
-      "RequestUri": "/subscriptions/45b60d85-fd72-427a-a708-f994d26e593e/resourcegroups/pstestrg4904?api-version=2016-09-01",
-      "EncodedRequestUri": "L3N1YnNjcmlwdGlvbnMvNDViNjBkODUtZmQ3Mi00MjdhLWE3MDgtZjk5NGQyNmU1OTNlL3Jlc291cmNlZ3JvdXBzL3BzdGVzdHJnNDkwND9hcGktdmVyc2lvbj0yMDE2LTA5LTAx",
-=======
-          "13639"
-        ]
-      },
-      "ResponseBody": "{\r\n  \"id\": \"/subscriptions/45b60d85-fd72-427a-a708-f994d26e593e/providers/Microsoft.Storage\",\r\n  \"namespace\": \"Microsoft.Storage\",\r\n  \"authorizations\": [\r\n    {\r\n      \"applicationId\": \"a6aa9161-5291-40bb-8c5c-923b567bee3b\",\r\n      \"roleDefinitionId\": \"070ab87f-0efc-4423-b18b-756f3bdb0236\"\r\n    },\r\n    {\r\n      \"applicationId\": \"e406a681-f3d4-42a8-90b6-c2b029497af1\"\r\n    }\r\n  ],\r\n  \"resourceTypes\": [\r\n    {\r\n      \"resourceType\": \"deletedAccounts\",\r\n      \"locations\": [\r\n        \"East US\",\r\n        \"East US 2\",\r\n        \"West US\",\r\n        \"West Europe\",\r\n        \"East Asia\",\r\n        \"Southeast Asia\",\r\n        \"Japan East\",\r\n        \"Japan West\",\r\n        \"North Central US\",\r\n        \"South Central US\",\r\n        \"Central US\",\r\n        \"North Europe\",\r\n        \"Brazil South\",\r\n        \"Australia East\",\r\n        \"Australia Southeast\",\r\n        \"South India\",\r\n        \"Central India\",\r\n        \"West India\",\r\n        \"Canada East\",\r\n        \"Canada Central\",\r\n        \"West US 2\",\r\n        \"West Central US\",\r\n        \"UK South\",\r\n        \"UK West\",\r\n        \"Korea Central\",\r\n        \"Korea South\",\r\n        \"France Central\",\r\n        \"Australia Central\",\r\n        \"South Africa North\",\r\n        \"UAE North\",\r\n        \"Switzerland North\",\r\n        \"Germany West Central\",\r\n        \"Norway East\",\r\n        \"East US 2 (Stage)\",\r\n        \"East US 2 EUAP\",\r\n        \"Central US EUAP\"\r\n      ],\r\n      \"apiVersions\": [\r\n        \"2019-06-01\"\r\n      ]\r\n    },\r\n    {\r\n      \"resourceType\": \"locations/deletedAccounts\",\r\n      \"locations\": [\r\n        \"East US\",\r\n        \"East US 2\",\r\n        \"West US\",\r\n        \"West Europe\",\r\n        \"East Asia\",\r\n        \"Southeast Asia\",\r\n        \"Japan East\",\r\n        \"Japan West\",\r\n        \"North Central US\",\r\n        \"South Central US\",\r\n        \"Central US\",\r\n        \"North Europe\",\r\n        \"Brazil South\",\r\n        \"Australia East\",\r\n        \"Australia Southeast\",\r\n        \"South India\",\r\n        \"Central India\",\r\n        \"West India\",\r\n        \"Canada East\",\r\n        \"Canada Central\",\r\n        \"West US 2\",\r\n        \"West Central US\",\r\n        \"UK South\",\r\n        \"UK West\",\r\n        \"Korea Central\",\r\n        \"Korea South\",\r\n        \"France Central\",\r\n        \"Australia Central\",\r\n        \"South Africa North\",\r\n        \"UAE North\",\r\n        \"Switzerland North\",\r\n        \"Germany West Central\",\r\n        \"Norway East\",\r\n        \"East US 2 (Stage)\",\r\n        \"East US 2 EUAP\",\r\n        \"Central US EUAP\"\r\n      ],\r\n      \"apiVersions\": [\r\n        \"2019-06-01\"\r\n      ]\r\n    },\r\n    {\r\n      \"resourceType\": \"storageAccounts\",\r\n      \"locations\": [\r\n        \"East US\",\r\n        \"East US 2\",\r\n        \"West US\",\r\n        \"West Europe\",\r\n        \"East Asia\",\r\n        \"Southeast Asia\",\r\n        \"Japan East\",\r\n        \"Japan West\",\r\n        \"North Central US\",\r\n        \"South Central US\",\r\n        \"Central US\",\r\n        \"North Europe\",\r\n        \"Brazil South\",\r\n        \"Australia East\",\r\n        \"Australia Southeast\",\r\n        \"South India\",\r\n        \"Central India\",\r\n        \"West India\",\r\n        \"Canada East\",\r\n        \"Canada Central\",\r\n        \"West US 2\",\r\n        \"West Central US\",\r\n        \"UK South\",\r\n        \"UK West\",\r\n        \"Korea Central\",\r\n        \"Korea South\",\r\n        \"France Central\",\r\n        \"Australia Central\",\r\n        \"South Africa North\",\r\n        \"UAE North\",\r\n        \"Switzerland North\",\r\n        \"Germany West Central\",\r\n        \"Norway East\",\r\n        \"East US 2 (Stage)\",\r\n        \"East US 2 EUAP\",\r\n        \"Central US EUAP\"\r\n      ],\r\n      \"apiVersions\": [\r\n        \"2019-06-01\",\r\n        \"2019-04-01\",\r\n        \"2018-11-01\",\r\n        \"2018-07-01\",\r\n        \"2018-03-01-preview\",\r\n        \"2018-02-01\",\r\n        \"2017-10-01\",\r\n        \"2017-06-01\",\r\n        \"2016-12-01\",\r\n        \"2016-05-01\",\r\n        \"2016-01-01\",\r\n        \"2015-06-15\",\r\n        \"2015-05-01-preview\"\r\n      ],\r\n      \"capabilities\": \"CrossResourceGroupResourceMove, CrossSubscriptionResourceMove, SystemAssignedResourceIdentity\"\r\n    },\r\n    {\r\n      \"resourceType\": \"operations\",\r\n      \"locations\": [\r\n        \"East US\",\r\n        \"East US 2\",\r\n        \"West US\",\r\n        \"West Europe\",\r\n        \"East Asia\",\r\n        \"Southeast Asia\",\r\n        \"Japan East\",\r\n        \"Japan West\",\r\n        \"North Central US\",\r\n        \"South Central US\",\r\n        \"Central US\",\r\n        \"North Europe\",\r\n        \"Brazil South\",\r\n        \"Australia East\",\r\n        \"Australia Southeast\",\r\n        \"South India\",\r\n        \"Central India\",\r\n        \"West India\",\r\n        \"Canada East\",\r\n        \"Canada Central\",\r\n        \"West US 2\",\r\n        \"West Central US\",\r\n        \"UK South\",\r\n        \"UK West\",\r\n        \"Korea Central\",\r\n        \"Korea South\",\r\n        \"France Central\",\r\n        \"Australia Central\",\r\n        \"South Africa North\",\r\n        \"UAE North\",\r\n        \"Switzerland North\",\r\n        \"Germany West Central\",\r\n        \"East US 2 (Stage)\",\r\n        \"East US 2 EUAP\",\r\n        \"Central US EUAP\"\r\n      ],\r\n      \"apiVersions\": [\r\n        \"2019-06-01\",\r\n        \"2019-04-01\",\r\n        \"2018-11-01\",\r\n        \"2018-07-01\",\r\n        \"2018-03-01-preview\",\r\n        \"2018-02-01\",\r\n        \"2017-10-01\",\r\n        \"2017-06-01\",\r\n        \"2016-12-01\",\r\n        \"2016-05-01\",\r\n        \"2016-01-01\",\r\n        \"2015-06-15\",\r\n        \"2015-05-01-preview\"\r\n      ]\r\n    },\r\n    {\r\n      \"resourceType\": \"locations/asyncoperations\",\r\n      \"locations\": [\r\n        \"East US\",\r\n        \"East US 2\",\r\n        \"West US\",\r\n        \"West Europe\",\r\n        \"East Asia\",\r\n        \"Southeast Asia\",\r\n        \"Japan East\",\r\n        \"Japan West\",\r\n        \"North Central US\",\r\n        \"South Central US\",\r\n        \"Central US\",\r\n        \"North Europe\",\r\n        \"Brazil South\",\r\n        \"Australia East\",\r\n        \"Australia Southeast\",\r\n        \"South India\",\r\n        \"Central India\",\r\n        \"West India\",\r\n        \"Canada East\",\r\n        \"Canada Central\",\r\n        \"West US 2\",\r\n        \"West Central US\",\r\n        \"UK South\",\r\n        \"UK West\",\r\n        \"Korea Central\",\r\n        \"Korea South\",\r\n        \"France Central\",\r\n        \"Australia Central\",\r\n        \"South Africa North\",\r\n        \"UAE North\",\r\n        \"Switzerland North\",\r\n        \"Germany West Central\",\r\n        \"Norway East\",\r\n        \"East US 2 (Stage)\",\r\n        \"East US 2 EUAP\",\r\n        \"Central US EUAP\"\r\n      ],\r\n      \"apiVersions\": [\r\n        \"2019-06-01\",\r\n        \"2019-04-01\",\r\n        \"2018-11-01\",\r\n        \"2018-07-01\",\r\n        \"2018-03-01-preview\",\r\n        \"2018-02-01\",\r\n        \"2017-10-01\",\r\n        \"2017-06-01\",\r\n        \"2016-12-01\",\r\n        \"2016-05-01\",\r\n        \"2016-01-01\",\r\n        \"2015-06-15\",\r\n        \"2015-05-01-preview\"\r\n      ]\r\n    },\r\n    {\r\n      \"resourceType\": \"storageAccounts/listAccountSas\",\r\n      \"locations\": [\r\n        \"East US\",\r\n        \"East US 2\",\r\n        \"West US\",\r\n        \"West Europe\",\r\n        \"East Asia\",\r\n        \"Southeast Asia\",\r\n        \"Japan East\",\r\n        \"Japan West\",\r\n        \"North Central US\",\r\n        \"South Central US\",\r\n        \"Central US\",\r\n        \"North Europe\",\r\n        \"Brazil South\",\r\n        \"Australia East\",\r\n        \"Australia Southeast\",\r\n        \"South India\",\r\n        \"Central India\",\r\n        \"West India\",\r\n        \"Canada East\",\r\n        \"Canada Central\",\r\n        \"West US 2\",\r\n        \"West Central US\",\r\n        \"UK South\",\r\n        \"UK West\",\r\n        \"Korea Central\",\r\n        \"Korea South\",\r\n        \"France Central\",\r\n        \"Australia Central\",\r\n        \"South Africa North\",\r\n        \"UAE North\",\r\n        \"Switzerland North\",\r\n        \"Germany West Central\",\r\n        \"Norway East\",\r\n        \"East US 2 (Stage)\",\r\n        \"East US 2 EUAP\",\r\n        \"Central US EUAP\"\r\n      ],\r\n      \"apiVersions\": [\r\n        \"2019-06-01\",\r\n        \"2019-04-01\",\r\n        \"2018-11-01\",\r\n        \"2018-07-01\",\r\n        \"2018-03-01-preview\",\r\n        \"2018-02-01\",\r\n        \"2017-10-01\",\r\n        \"2017-06-01\",\r\n        \"2016-12-01\",\r\n        \"2016-05-01\"\r\n      ]\r\n    },\r\n    {\r\n      \"resourceType\": \"storageAccounts/listServiceSas\",\r\n      \"locations\": [\r\n        \"East US\",\r\n        \"East US 2\",\r\n        \"West US\",\r\n        \"West Europe\",\r\n        \"East Asia\",\r\n        \"Southeast Asia\",\r\n        \"Japan East\",\r\n        \"Japan West\",\r\n        \"North Central US\",\r\n        \"South Central US\",\r\n        \"Central US\",\r\n        \"North Europe\",\r\n        \"Brazil South\",\r\n        \"Australia East\",\r\n        \"Australia Southeast\",\r\n        \"South India\",\r\n        \"Central India\",\r\n        \"West India\",\r\n        \"Canada East\",\r\n        \"Canada Central\",\r\n        \"West US 2\",\r\n        \"West Central US\",\r\n        \"UK South\",\r\n        \"UK West\",\r\n        \"Korea Central\",\r\n        \"Korea South\",\r\n        \"France Central\",\r\n        \"Australia Central\",\r\n        \"South Africa North\",\r\n        \"UAE North\",\r\n        \"Switzerland North\",\r\n        \"Germany West Central\",\r\n        \"Norway East\",\r\n        \"East US 2 (Stage)\",\r\n        \"East US 2 EUAP\",\r\n        \"Central US EUAP\"\r\n      ],\r\n      \"apiVersions\": [\r\n        \"2019-06-01\",\r\n        \"2019-04-01\",\r\n        \"2018-11-01\",\r\n        \"2018-07-01\",\r\n        \"2018-03-01-preview\",\r\n        \"2018-02-01\",\r\n        \"2017-10-01\",\r\n        \"2017-06-01\",\r\n        \"2016-12-01\",\r\n        \"2016-05-01\"\r\n      ]\r\n    },\r\n    {\r\n      \"resourceType\": \"storageAccounts/blobServices\",\r\n      \"locations\": [\r\n        \"East US\",\r\n        \"East US 2\",\r\n        \"West US\",\r\n        \"West Europe\",\r\n        \"East Asia\",\r\n        \"Southeast Asia\",\r\n        \"Japan East\",\r\n        \"Japan West\",\r\n        \"North Central US\",\r\n        \"South Central US\",\r\n        \"Central US\",\r\n        \"North Europe\",\r\n        \"Brazil South\",\r\n        \"Australia East\",\r\n        \"Australia Southeast\",\r\n        \"South India\",\r\n        \"Central India\",\r\n        \"West India\",\r\n        \"Canada East\",\r\n        \"Canada Central\",\r\n        \"West US 2\",\r\n        \"West Central US\",\r\n        \"UK South\",\r\n        \"UK West\",\r\n        \"Korea Central\",\r\n        \"Korea South\",\r\n        \"France Central\",\r\n        \"Australia Central\",\r\n        \"South Africa North\",\r\n        \"UAE North\",\r\n        \"Switzerland North\",\r\n        \"Germany West Central\",\r\n        \"Norway East\",\r\n        \"East US 2 (Stage)\",\r\n        \"East US 2 EUAP\",\r\n        \"Central US EUAP\"\r\n      ],\r\n      \"apiVersions\": [\r\n        \"2019-06-01\",\r\n        \"2019-04-01\",\r\n        \"2018-11-01\",\r\n        \"2018-07-01\",\r\n        \"2018-03-01-preview\",\r\n        \"2018-02-01\",\r\n        \"2017-10-01\",\r\n        \"2017-06-01\",\r\n        \"2016-12-01\",\r\n        \"2016-05-01\"\r\n      ]\r\n    },\r\n    {\r\n      \"resourceType\": \"storageAccounts/tableServices\",\r\n      \"locations\": [\r\n        \"East US\",\r\n        \"East US 2\",\r\n        \"West US\",\r\n        \"West Europe\",\r\n        \"East Asia\",\r\n        \"Southeast Asia\",\r\n        \"Japan East\",\r\n        \"Japan West\",\r\n        \"North Central US\",\r\n        \"South Central US\",\r\n        \"Central US\",\r\n        \"North Europe\",\r\n        \"Brazil South\",\r\n        \"Australia East\",\r\n        \"Australia Southeast\",\r\n        \"South India\",\r\n        \"Central India\",\r\n        \"West India\",\r\n        \"Canada East\",\r\n        \"Canada Central\",\r\n        \"West US 2\",\r\n        \"West Central US\",\r\n        \"UK South\",\r\n        \"UK West\",\r\n        \"Korea Central\",\r\n        \"Korea South\",\r\n        \"France Central\",\r\n        \"Australia Central\",\r\n        \"South Africa North\",\r\n        \"UAE North\",\r\n        \"Switzerland North\",\r\n        \"Germany West Central\",\r\n        \"Norway East\",\r\n        \"East US 2 (Stage)\",\r\n        \"East US 2 EUAP\",\r\n        \"Central US EUAP\"\r\n      ],\r\n      \"apiVersions\": [\r\n        \"2019-06-01\",\r\n        \"2019-04-01\",\r\n        \"2018-11-01\",\r\n        \"2018-07-01\",\r\n        \"2018-03-01-preview\",\r\n        \"2018-02-01\",\r\n        \"2017-10-01\",\r\n        \"2017-06-01\",\r\n        \"2016-12-01\",\r\n        \"2016-05-01\"\r\n      ]\r\n    },\r\n    {\r\n      \"resourceType\": \"storageAccounts/queueServices\",\r\n      \"locations\": [\r\n        \"East US\",\r\n        \"East US 2\",\r\n        \"West US\",\r\n        \"West Europe\",\r\n        \"East Asia\",\r\n        \"Southeast Asia\",\r\n        \"Japan East\",\r\n        \"Japan West\",\r\n        \"North Central US\",\r\n        \"South Central US\",\r\n        \"Central US\",\r\n        \"North Europe\",\r\n        \"Brazil South\",\r\n        \"Australia East\",\r\n        \"Australia Southeast\",\r\n        \"South India\",\r\n        \"Central India\",\r\n        \"West India\",\r\n        \"Canada East\",\r\n        \"Canada Central\",\r\n        \"West US 2\",\r\n        \"West Central US\",\r\n        \"UK South\",\r\n        \"UK West\",\r\n        \"Korea Central\",\r\n        \"Korea South\",\r\n        \"France Central\",\r\n        \"Australia Central\",\r\n        \"South Africa North\",\r\n        \"UAE North\",\r\n        \"Switzerland North\",\r\n        \"Germany West Central\",\r\n        \"Norway East\",\r\n        \"East US 2 (Stage)\",\r\n        \"East US 2 EUAP\",\r\n        \"Central US EUAP\"\r\n      ],\r\n      \"apiVersions\": [\r\n        \"2019-06-01\",\r\n        \"2019-04-01\",\r\n        \"2018-11-01\",\r\n        \"2018-07-01\",\r\n        \"2018-03-01-preview\",\r\n        \"2018-02-01\",\r\n        \"2017-10-01\",\r\n        \"2017-06-01\",\r\n        \"2016-12-01\",\r\n        \"2016-05-01\"\r\n      ]\r\n    },\r\n    {\r\n      \"resourceType\": \"storageAccounts/fileServices\",\r\n      \"locations\": [\r\n        \"East US\",\r\n        \"East US 2\",\r\n        \"West US\",\r\n        \"West Europe\",\r\n        \"East Asia\",\r\n        \"Southeast Asia\",\r\n        \"Japan East\",\r\n        \"Japan West\",\r\n        \"North Central US\",\r\n        \"South Central US\",\r\n        \"Central US\",\r\n        \"North Europe\",\r\n        \"Brazil South\",\r\n        \"Australia East\",\r\n        \"Australia Southeast\",\r\n        \"South India\",\r\n        \"Central India\",\r\n        \"West India\",\r\n        \"Canada East\",\r\n        \"Canada Central\",\r\n        \"West US 2\",\r\n        \"West Central US\",\r\n        \"UK South\",\r\n        \"UK West\",\r\n        \"Korea Central\",\r\n        \"Korea South\",\r\n        \"France Central\",\r\n        \"Australia Central\",\r\n        \"South Africa North\",\r\n        \"UAE North\",\r\n        \"Switzerland North\",\r\n        \"Germany West Central\",\r\n        \"Norway East\",\r\n        \"East US 2 (Stage)\",\r\n        \"East US 2 EUAP\",\r\n        \"Central US EUAP\"\r\n      ],\r\n      \"apiVersions\": [\r\n        \"2019-06-01\",\r\n        \"2019-04-01\",\r\n        \"2018-11-01\",\r\n        \"2018-07-01\",\r\n        \"2018-03-01-preview\",\r\n        \"2018-02-01\",\r\n        \"2017-10-01\",\r\n        \"2017-06-01\",\r\n        \"2016-12-01\",\r\n        \"2016-05-01\"\r\n      ]\r\n    },\r\n    {\r\n      \"resourceType\": \"locations\",\r\n      \"locations\": [],\r\n      \"apiVersions\": [\r\n        \"2019-06-01\",\r\n        \"2019-04-01\",\r\n        \"2018-11-01\",\r\n        \"2018-07-01\",\r\n        \"2018-03-01-preview\",\r\n        \"2018-02-01\",\r\n        \"2017-10-01\",\r\n        \"2017-06-01\",\r\n        \"2016-12-01\",\r\n        \"2016-07-01\",\r\n        \"2016-01-01\"\r\n      ]\r\n    },\r\n    {\r\n      \"resourceType\": \"locations/usages\",\r\n      \"locations\": [\r\n        \"East US\",\r\n        \"East US 2\",\r\n        \"West US\",\r\n        \"West Europe\",\r\n        \"East Asia\",\r\n        \"Southeast Asia\",\r\n        \"Japan East\",\r\n        \"Japan West\",\r\n        \"North Central US\",\r\n        \"South Central US\",\r\n        \"Central US\",\r\n        \"North Europe\",\r\n        \"Brazil South\",\r\n        \"Australia East\",\r\n        \"Australia Southeast\",\r\n        \"South India\",\r\n        \"Central India\",\r\n        \"West India\",\r\n        \"Canada East\",\r\n        \"Canada Central\",\r\n        \"West US 2\",\r\n        \"West Central US\",\r\n        \"UK South\",\r\n        \"UK West\",\r\n        \"Korea Central\",\r\n        \"Korea South\",\r\n        \"France Central\",\r\n        \"Australia Central\",\r\n        \"South Africa North\",\r\n        \"UAE North\",\r\n        \"Switzerland North\",\r\n        \"Germany West Central\",\r\n        \"Norway East\",\r\n        \"East US 2 (Stage)\",\r\n        \"East US 2 EUAP\",\r\n        \"Central US EUAP\"\r\n      ],\r\n      \"apiVersions\": [\r\n        \"2019-06-01\",\r\n        \"2019-04-01\",\r\n        \"2018-11-01\",\r\n        \"2018-07-01\",\r\n        \"2018-03-01-preview\",\r\n        \"2018-02-01\",\r\n        \"2017-10-01\",\r\n        \"2017-06-01\",\r\n        \"2016-12-01\"\r\n      ]\r\n    },\r\n    {\r\n      \"resourceType\": \"locations/deleteVirtualNetworkOrSubnets\",\r\n      \"locations\": [\r\n        \"East US\",\r\n        \"East US 2\",\r\n        \"West US\",\r\n        \"West Europe\",\r\n        \"East Asia\",\r\n        \"Southeast Asia\",\r\n        \"Japan East\",\r\n        \"Japan West\",\r\n        \"North Central US\",\r\n        \"South Central US\",\r\n        \"Central US\",\r\n        \"North Europe\",\r\n        \"Brazil South\",\r\n        \"Australia East\",\r\n        \"Australia Southeast\",\r\n        \"South India\",\r\n        \"Central India\",\r\n        \"West India\",\r\n        \"Canada East\",\r\n        \"Canada Central\",\r\n        \"West US 2\",\r\n        \"West Central US\",\r\n        \"UK South\",\r\n        \"UK West\",\r\n        \"Korea Central\",\r\n        \"Korea South\",\r\n        \"France Central\",\r\n        \"Australia Central\",\r\n        \"South Africa North\",\r\n        \"UAE North\",\r\n        \"Switzerland North\",\r\n        \"Germany West Central\",\r\n        \"Norway East\",\r\n        \"East US 2 (Stage)\",\r\n        \"East US 2 EUAP\",\r\n        \"Central US EUAP\"\r\n      ],\r\n      \"apiVersions\": [\r\n        \"2019-06-01\",\r\n        \"2019-04-01\",\r\n        \"2018-11-01\",\r\n        \"2018-07-01\",\r\n        \"2018-03-01-preview\",\r\n        \"2018-02-01\",\r\n        \"2017-10-01\",\r\n        \"2017-06-01\",\r\n        \"2016-12-01\",\r\n        \"2016-07-01\"\r\n      ]\r\n    },\r\n    {\r\n      \"resourceType\": \"usages\",\r\n      \"locations\": [],\r\n      \"apiVersions\": [\r\n        \"2020-08-01-preview\",\r\n        \"2019-06-01\",\r\n        \"2019-04-01\",\r\n        \"2018-11-01\",\r\n        \"2018-07-01\",\r\n        \"2018-03-01-preview\",\r\n        \"2018-02-01\",\r\n        \"2017-10-01\",\r\n        \"2017-06-01\",\r\n        \"2016-12-01\",\r\n        \"2016-05-01\",\r\n        \"2016-01-01\",\r\n        \"2015-06-15\",\r\n        \"2015-05-01-preview\"\r\n      ]\r\n    },\r\n    {\r\n      \"resourceType\": \"checkNameAvailability\",\r\n      \"locations\": [\r\n        \"East US\",\r\n        \"East US 2\",\r\n        \"West US\",\r\n        \"West Europe\",\r\n        \"East Asia\",\r\n        \"Southeast Asia\",\r\n        \"Japan East\",\r\n        \"Japan West\",\r\n        \"North Central US\",\r\n        \"South Central US\",\r\n        \"Central US\",\r\n        \"North Europe\",\r\n        \"Brazil South\",\r\n        \"Australia East\",\r\n        \"Australia Southeast\",\r\n        \"South India\",\r\n        \"Central India\",\r\n        \"West India\",\r\n        \"Canada East\",\r\n        \"Canada Central\",\r\n        \"West US 2\",\r\n        \"West Central US\",\r\n        \"UK South\",\r\n        \"UK West\",\r\n        \"Korea Central\",\r\n        \"Korea South\",\r\n        \"France Central\",\r\n        \"Australia Central\",\r\n        \"South Africa North\",\r\n        \"UAE North\",\r\n        \"Switzerland North\",\r\n        \"Germany West Central\",\r\n        \"East US 2 (Stage)\",\r\n        \"East US 2 EUAP\",\r\n        \"Central US EUAP\"\r\n      ],\r\n      \"apiVersions\": [\r\n        \"2019-06-01\",\r\n        \"2019-04-01\",\r\n        \"2018-11-01\",\r\n        \"2018-07-01\",\r\n        \"2018-03-01-preview\",\r\n        \"2018-02-01\",\r\n        \"2017-10-01\",\r\n        \"2017-06-01\",\r\n        \"2016-12-01\",\r\n        \"2016-05-01\",\r\n        \"2016-01-01\",\r\n        \"2015-06-15\",\r\n        \"2015-05-01-preview\"\r\n      ]\r\n    },\r\n    {\r\n      \"resourceType\": \"locations/checkNameAvailability\",\r\n      \"locations\": [\r\n        \"East US\",\r\n        \"East US 2\",\r\n        \"West US\",\r\n        \"West Europe\",\r\n        \"East Asia\",\r\n        \"Southeast Asia\",\r\n        \"Japan East\",\r\n        \"Japan West\",\r\n        \"North Central US\",\r\n        \"South Central US\",\r\n        \"Central US\",\r\n        \"North Europe\",\r\n        \"Brazil South\",\r\n        \"Australia East\",\r\n        \"Australia Southeast\",\r\n        \"South India\",\r\n        \"Central India\",\r\n        \"West India\",\r\n        \"Canada East\",\r\n        \"Canada Central\",\r\n        \"West US 2\",\r\n        \"West Central US\",\r\n        \"UK South\",\r\n        \"UK West\",\r\n        \"Korea Central\",\r\n        \"Korea South\",\r\n        \"France Central\",\r\n        \"Australia Central\",\r\n        \"South Africa North\",\r\n        \"UAE North\",\r\n        \"Switzerland North\",\r\n        \"Germany West Central\",\r\n        \"Norway East\",\r\n        \"East US 2 (Stage)\",\r\n        \"East US 2 EUAP\",\r\n        \"Central US EUAP\"\r\n      ],\r\n      \"apiVersions\": [\r\n        \"2019-06-01\",\r\n        \"2019-04-01\",\r\n        \"2018-11-01\",\r\n        \"2018-07-01\",\r\n        \"2018-02-01\",\r\n        \"2017-10-01\",\r\n        \"2017-06-01\",\r\n        \"2016-12-01\"\r\n      ]\r\n    },\r\n    {\r\n      \"resourceType\": \"storageAccounts/services\",\r\n      \"locations\": [\r\n        \"East US\",\r\n        \"West US\",\r\n        \"East US 2 (Stage)\",\r\n        \"West Europe\",\r\n        \"North Europe\",\r\n        \"East Asia\",\r\n        \"Southeast Asia\",\r\n        \"Japan East\",\r\n        \"Japan West\",\r\n        \"North Central US\",\r\n        \"South Central US\",\r\n        \"East US 2\",\r\n        \"Central US\",\r\n        \"Australia East\",\r\n        \"Australia Southeast\",\r\n        \"Brazil South\",\r\n        \"South India\",\r\n        \"Central India\",\r\n        \"West India\",\r\n        \"Canada East\",\r\n        \"Canada Central\",\r\n        \"West US 2\",\r\n        \"West Central US\",\r\n        \"UK South\",\r\n        \"UK West\",\r\n        \"Korea Central\",\r\n        \"Korea South\",\r\n        \"France Central\",\r\n        \"South Africa North\",\r\n        \"UAE North\",\r\n        \"Switzerland North\",\r\n        \"Germany West Central\",\r\n        \"Norway East\",\r\n        \"East US 2 EUAP\",\r\n        \"Central US EUAP\"\r\n      ],\r\n      \"apiVersions\": [\r\n        \"2014-04-01\"\r\n      ]\r\n    },\r\n    {\r\n      \"resourceType\": \"storageAccounts/services/metricDefinitions\",\r\n      \"locations\": [\r\n        \"East US\",\r\n        \"West US\",\r\n        \"East US 2 (Stage)\",\r\n        \"West Europe\",\r\n        \"North Europe\",\r\n        \"East Asia\",\r\n        \"Southeast Asia\",\r\n        \"Japan East\",\r\n        \"Japan West\",\r\n        \"North Central US\",\r\n        \"South Central US\",\r\n        \"East US 2\",\r\n        \"Central US\",\r\n        \"Australia East\",\r\n        \"Australia Southeast\",\r\n        \"Brazil South\",\r\n        \"South India\",\r\n        \"Central India\",\r\n        \"West India\",\r\n        \"Canada East\",\r\n        \"Canada Central\",\r\n        \"West US 2\",\r\n        \"West Central US\",\r\n        \"UK South\",\r\n        \"UK West\",\r\n        \"Korea Central\",\r\n        \"Korea South\",\r\n        \"France Central\",\r\n        \"South Africa North\",\r\n        \"UAE North\",\r\n        \"Switzerland North\",\r\n        \"Germany West Central\",\r\n        \"Norway East\",\r\n        \"East US 2 EUAP\",\r\n        \"Central US EUAP\"\r\n      ],\r\n      \"apiVersions\": [\r\n        \"2014-04-01\"\r\n      ]\r\n    }\r\n  ],\r\n  \"registrationState\": \"Registered\"\r\n}",
-      "StatusCode": 200
-    },
-    {
-      "RequestUri": "/subscriptions/45b60d85-fd72-427a-a708-f994d26e593e/resourcegroups/pstestrg1793?api-version=2016-09-01",
-      "EncodedRequestUri": "L3N1YnNjcmlwdGlvbnMvNDViNjBkODUtZmQ3Mi00MjdhLWE3MDgtZjk5NGQyNmU1OTNlL3Jlc291cmNlZ3JvdXBzL3BzdGVzdHJnMTc5Mz9hcGktdmVyc2lvbj0yMDE2LTA5LTAx",
->>>>>>> 7368d820
+          "14380"
+        ]
+      },
+      "ResponseBody": "{\r\n  \"id\": \"/subscriptions/45b60d85-fd72-427a-a708-f994d26e593e/providers/Microsoft.Storage\",\r\n  \"namespace\": \"Microsoft.Storage\",\r\n  \"authorizations\": [\r\n    {\r\n      \"applicationId\": \"a6aa9161-5291-40bb-8c5c-923b567bee3b\",\r\n      \"roleDefinitionId\": \"070ab87f-0efc-4423-b18b-756f3bdb0236\"\r\n    },\r\n    {\r\n      \"applicationId\": \"e406a681-f3d4-42a8-90b6-c2b029497af1\"\r\n    }\r\n  ],\r\n  \"resourceTypes\": [\r\n    {\r\n      \"resourceType\": \"deletedAccounts\",\r\n      \"locations\": [\r\n        \"East US\",\r\n        \"East US 2\",\r\n        \"West US\",\r\n        \"West Europe\",\r\n        \"East Asia\",\r\n        \"Southeast Asia\",\r\n        \"Japan East\",\r\n        \"Japan West\",\r\n        \"North Central US\",\r\n        \"South Central US\",\r\n        \"Central US\",\r\n        \"North Europe\",\r\n        \"Brazil South\",\r\n        \"Australia East\",\r\n        \"Australia Southeast\",\r\n        \"South India\",\r\n        \"Central India\",\r\n        \"West India\",\r\n        \"Canada East\",\r\n        \"Canada Central\",\r\n        \"West US 2\",\r\n        \"West Central US\",\r\n        \"UK South\",\r\n        \"UK West\",\r\n        \"Korea Central\",\r\n        \"Korea South\",\r\n        \"France Central\",\r\n        \"Australia Central\",\r\n        \"South Africa North\",\r\n        \"UAE North\",\r\n        \"Switzerland North\",\r\n        \"Germany West Central\",\r\n        \"Norway East\",\r\n        \"East US 2 (Stage)\",\r\n        \"East US 2 EUAP\",\r\n        \"Central US EUAP\"\r\n      ],\r\n      \"apiVersions\": [\r\n        \"2019-06-01\"\r\n      ]\r\n    },\r\n    {\r\n      \"resourceType\": \"locations/deletedAccounts\",\r\n      \"locations\": [\r\n        \"East US\",\r\n        \"East US 2\",\r\n        \"West US\",\r\n        \"West Europe\",\r\n        \"East Asia\",\r\n        \"Southeast Asia\",\r\n        \"Japan East\",\r\n        \"Japan West\",\r\n        \"North Central US\",\r\n        \"South Central US\",\r\n        \"Central US\",\r\n        \"North Europe\",\r\n        \"Brazil South\",\r\n        \"Australia East\",\r\n        \"Australia Southeast\",\r\n        \"South India\",\r\n        \"Central India\",\r\n        \"West India\",\r\n        \"Canada East\",\r\n        \"Canada Central\",\r\n        \"West US 2\",\r\n        \"West Central US\",\r\n        \"UK South\",\r\n        \"UK West\",\r\n        \"Korea Central\",\r\n        \"Korea South\",\r\n        \"France Central\",\r\n        \"Australia Central\",\r\n        \"South Africa North\",\r\n        \"UAE North\",\r\n        \"Switzerland North\",\r\n        \"Germany West Central\",\r\n        \"Norway East\",\r\n        \"East US 2 (Stage)\",\r\n        \"East US 2 EUAP\",\r\n        \"Central US EUAP\"\r\n      ],\r\n      \"apiVersions\": [\r\n        \"2019-06-01\"\r\n      ]\r\n    },\r\n    {\r\n      \"resourceType\": \"storageAccounts\",\r\n      \"locations\": [\r\n        \"East US\",\r\n        \"East US 2\",\r\n        \"West US\",\r\n        \"West Europe\",\r\n        \"East Asia\",\r\n        \"Southeast Asia\",\r\n        \"Japan East\",\r\n        \"Japan West\",\r\n        \"North Central US\",\r\n        \"South Central US\",\r\n        \"Central US\",\r\n        \"North Europe\",\r\n        \"Brazil South\",\r\n        \"Australia East\",\r\n        \"Australia Southeast\",\r\n        \"South India\",\r\n        \"Central India\",\r\n        \"West India\",\r\n        \"Canada East\",\r\n        \"Canada Central\",\r\n        \"West US 2\",\r\n        \"West Central US\",\r\n        \"UK South\",\r\n        \"UK West\",\r\n        \"Korea Central\",\r\n        \"Korea South\",\r\n        \"France Central\",\r\n        \"Australia Central\",\r\n        \"South Africa North\",\r\n        \"UAE North\",\r\n        \"Switzerland North\",\r\n        \"Germany West Central\",\r\n        \"Norway East\",\r\n        \"East US 2 (Stage)\",\r\n        \"East US 2 EUAP\",\r\n        \"Central US EUAP\"\r\n      ],\r\n      \"apiVersions\": [\r\n        \"2019-06-01\",\r\n        \"2019-04-01\",\r\n        \"2018-11-01\",\r\n        \"2018-07-01\",\r\n        \"2018-03-01-preview\",\r\n        \"2018-02-01\",\r\n        \"2017-10-01\",\r\n        \"2017-06-01\",\r\n        \"2016-12-01\",\r\n        \"2016-05-01\",\r\n        \"2016-01-01\",\r\n        \"2015-06-15\",\r\n        \"2015-05-01-preview\"\r\n      ],\r\n      \"zoneMappings\": [\r\n        {\r\n          \"location\": \"East US 2\",\r\n          \"zones\": []\r\n        },\r\n        {\r\n          \"location\": \"Central US\",\r\n          \"zones\": []\r\n        },\r\n        {\r\n          \"location\": \"West Europe\",\r\n          \"zones\": []\r\n        },\r\n        {\r\n          \"location\": \"East US 2 EUAP\",\r\n          \"zones\": [\r\n            \"1\",\r\n            \"2\",\r\n            \"3\"\r\n          ]\r\n        },\r\n        {\r\n          \"location\": \"Central US EUAP\",\r\n          \"zones\": []\r\n        },\r\n        {\r\n          \"location\": \"France Central\",\r\n          \"zones\": []\r\n        },\r\n        {\r\n          \"location\": \"Southeast Asia\",\r\n          \"zones\": []\r\n        },\r\n        {\r\n          \"location\": \"West US 2\",\r\n          \"zones\": []\r\n        },\r\n        {\r\n          \"location\": \"North Europe\",\r\n          \"zones\": []\r\n        },\r\n        {\r\n          \"location\": \"East US\",\r\n          \"zones\": []\r\n        },\r\n        {\r\n          \"location\": \"UK South\",\r\n          \"zones\": []\r\n        },\r\n        {\r\n          \"location\": \"Japan East\",\r\n          \"zones\": []\r\n        },\r\n        {\r\n          \"location\": \"Australia East\",\r\n          \"zones\": []\r\n        },\r\n        {\r\n          \"location\": \"South Africa North\",\r\n          \"zones\": []\r\n        },\r\n        {\r\n          \"location\": \"South Central US\",\r\n          \"zones\": []\r\n        },\r\n        {\r\n          \"location\": \"Canada Central\",\r\n          \"zones\": []\r\n        },\r\n        {\r\n          \"location\": \"Germany West Central\",\r\n          \"zones\": []\r\n        },\r\n        {\r\n          \"location\": \"Brazil South\",\r\n          \"zones\": []\r\n        }\r\n      ],\r\n      \"capabilities\": \"CrossResourceGroupResourceMove, CrossSubscriptionResourceMove, SystemAssignedResourceIdentity\"\r\n    },\r\n    {\r\n      \"resourceType\": \"operations\",\r\n      \"locations\": [\r\n        \"East US\",\r\n        \"East US 2\",\r\n        \"West US\",\r\n        \"West Europe\",\r\n        \"East Asia\",\r\n        \"Southeast Asia\",\r\n        \"Japan East\",\r\n        \"Japan West\",\r\n        \"North Central US\",\r\n        \"South Central US\",\r\n        \"Central US\",\r\n        \"North Europe\",\r\n        \"Brazil South\",\r\n        \"Australia East\",\r\n        \"Australia Southeast\",\r\n        \"South India\",\r\n        \"Central India\",\r\n        \"West India\",\r\n        \"Canada East\",\r\n        \"Canada Central\",\r\n        \"West US 2\",\r\n        \"West Central US\",\r\n        \"UK South\",\r\n        \"UK West\",\r\n        \"Korea Central\",\r\n        \"Korea South\",\r\n        \"France Central\",\r\n        \"Australia Central\",\r\n        \"South Africa North\",\r\n        \"UAE North\",\r\n        \"Switzerland North\",\r\n        \"Germany West Central\",\r\n        \"East US 2 (Stage)\",\r\n        \"East US 2 EUAP\",\r\n        \"Central US EUAP\"\r\n      ],\r\n      \"apiVersions\": [\r\n        \"2019-06-01\",\r\n        \"2019-04-01\",\r\n        \"2018-11-01\",\r\n        \"2018-07-01\",\r\n        \"2018-03-01-preview\",\r\n        \"2018-02-01\",\r\n        \"2017-10-01\",\r\n        \"2017-06-01\",\r\n        \"2016-12-01\",\r\n        \"2016-05-01\",\r\n        \"2016-01-01\",\r\n        \"2015-06-15\",\r\n        \"2015-05-01-preview\"\r\n      ]\r\n    },\r\n    {\r\n      \"resourceType\": \"locations/asyncoperations\",\r\n      \"locations\": [\r\n        \"East US\",\r\n        \"East US 2\",\r\n        \"West US\",\r\n        \"West Europe\",\r\n        \"East Asia\",\r\n        \"Southeast Asia\",\r\n        \"Japan East\",\r\n        \"Japan West\",\r\n        \"North Central US\",\r\n        \"South Central US\",\r\n        \"Central US\",\r\n        \"North Europe\",\r\n        \"Brazil South\",\r\n        \"Australia East\",\r\n        \"Australia Southeast\",\r\n        \"South India\",\r\n        \"Central India\",\r\n        \"West India\",\r\n        \"Canada East\",\r\n        \"Canada Central\",\r\n        \"West US 2\",\r\n        \"West Central US\",\r\n        \"UK South\",\r\n        \"UK West\",\r\n        \"Korea Central\",\r\n        \"Korea South\",\r\n        \"France Central\",\r\n        \"Australia Central\",\r\n        \"South Africa North\",\r\n        \"UAE North\",\r\n        \"Switzerland North\",\r\n        \"Germany West Central\",\r\n        \"Norway East\",\r\n        \"East US 2 (Stage)\",\r\n        \"East US 2 EUAP\",\r\n        \"Central US EUAP\"\r\n      ],\r\n      \"apiVersions\": [\r\n        \"2019-06-01\",\r\n        \"2019-04-01\",\r\n        \"2018-11-01\",\r\n        \"2018-07-01\",\r\n        \"2018-03-01-preview\",\r\n        \"2018-02-01\",\r\n        \"2017-10-01\",\r\n        \"2017-06-01\",\r\n        \"2016-12-01\",\r\n        \"2016-05-01\",\r\n        \"2016-01-01\",\r\n        \"2015-06-15\",\r\n        \"2015-05-01-preview\"\r\n      ]\r\n    },\r\n    {\r\n      \"resourceType\": \"storageAccounts/listAccountSas\",\r\n      \"locations\": [\r\n        \"East US\",\r\n        \"East US 2\",\r\n        \"West US\",\r\n        \"West Europe\",\r\n        \"East Asia\",\r\n        \"Southeast Asia\",\r\n        \"Japan East\",\r\n        \"Japan West\",\r\n        \"North Central US\",\r\n        \"South Central US\",\r\n        \"Central US\",\r\n        \"North Europe\",\r\n        \"Brazil South\",\r\n        \"Australia East\",\r\n        \"Australia Southeast\",\r\n        \"South India\",\r\n        \"Central India\",\r\n        \"West India\",\r\n        \"Canada East\",\r\n        \"Canada Central\",\r\n        \"West US 2\",\r\n        \"West Central US\",\r\n        \"UK South\",\r\n        \"UK West\",\r\n        \"Korea Central\",\r\n        \"Korea South\",\r\n        \"France Central\",\r\n        \"Australia Central\",\r\n        \"South Africa North\",\r\n        \"UAE North\",\r\n        \"Switzerland North\",\r\n        \"Germany West Central\",\r\n        \"Norway East\",\r\n        \"East US 2 (Stage)\",\r\n        \"East US 2 EUAP\",\r\n        \"Central US EUAP\"\r\n      ],\r\n      \"apiVersions\": [\r\n        \"2019-06-01\",\r\n        \"2019-04-01\",\r\n        \"2018-11-01\",\r\n        \"2018-07-01\",\r\n        \"2018-03-01-preview\",\r\n        \"2018-02-01\",\r\n        \"2017-10-01\",\r\n        \"2017-06-01\",\r\n        \"2016-12-01\",\r\n        \"2016-05-01\"\r\n      ]\r\n    },\r\n    {\r\n      \"resourceType\": \"storageAccounts/listServiceSas\",\r\n      \"locations\": [\r\n        \"East US\",\r\n        \"East US 2\",\r\n        \"West US\",\r\n        \"West Europe\",\r\n        \"East Asia\",\r\n        \"Southeast Asia\",\r\n        \"Japan East\",\r\n        \"Japan West\",\r\n        \"North Central US\",\r\n        \"South Central US\",\r\n        \"Central US\",\r\n        \"North Europe\",\r\n        \"Brazil South\",\r\n        \"Australia East\",\r\n        \"Australia Southeast\",\r\n        \"South India\",\r\n        \"Central India\",\r\n        \"West India\",\r\n        \"Canada East\",\r\n        \"Canada Central\",\r\n        \"West US 2\",\r\n        \"West Central US\",\r\n        \"UK South\",\r\n        \"UK West\",\r\n        \"Korea Central\",\r\n        \"Korea South\",\r\n        \"France Central\",\r\n        \"Australia Central\",\r\n        \"South Africa North\",\r\n        \"UAE North\",\r\n        \"Switzerland North\",\r\n        \"Germany West Central\",\r\n        \"Norway East\",\r\n        \"East US 2 (Stage)\",\r\n        \"East US 2 EUAP\",\r\n        \"Central US EUAP\"\r\n      ],\r\n      \"apiVersions\": [\r\n        \"2019-06-01\",\r\n        \"2019-04-01\",\r\n        \"2018-11-01\",\r\n        \"2018-07-01\",\r\n        \"2018-03-01-preview\",\r\n        \"2018-02-01\",\r\n        \"2017-10-01\",\r\n        \"2017-06-01\",\r\n        \"2016-12-01\",\r\n        \"2016-05-01\"\r\n      ]\r\n    },\r\n    {\r\n      \"resourceType\": \"storageAccounts/blobServices\",\r\n      \"locations\": [\r\n        \"East US\",\r\n        \"East US 2\",\r\n        \"West US\",\r\n        \"West Europe\",\r\n        \"East Asia\",\r\n        \"Southeast Asia\",\r\n        \"Japan East\",\r\n        \"Japan West\",\r\n        \"North Central US\",\r\n        \"South Central US\",\r\n        \"Central US\",\r\n        \"North Europe\",\r\n        \"Brazil South\",\r\n        \"Australia East\",\r\n        \"Australia Southeast\",\r\n        \"South India\",\r\n        \"Central India\",\r\n        \"West India\",\r\n        \"Canada East\",\r\n        \"Canada Central\",\r\n        \"West US 2\",\r\n        \"West Central US\",\r\n        \"UK South\",\r\n        \"UK West\",\r\n        \"Korea Central\",\r\n        \"Korea South\",\r\n        \"France Central\",\r\n        \"Australia Central\",\r\n        \"South Africa North\",\r\n        \"UAE North\",\r\n        \"Switzerland North\",\r\n        \"Germany West Central\",\r\n        \"Norway East\",\r\n        \"East US 2 (Stage)\",\r\n        \"East US 2 EUAP\",\r\n        \"Central US EUAP\"\r\n      ],\r\n      \"apiVersions\": [\r\n        \"2019-06-01\",\r\n        \"2019-04-01\",\r\n        \"2018-11-01\",\r\n        \"2018-07-01\",\r\n        \"2018-03-01-preview\",\r\n        \"2018-02-01\",\r\n        \"2017-10-01\",\r\n        \"2017-06-01\",\r\n        \"2016-12-01\",\r\n        \"2016-05-01\"\r\n      ]\r\n    },\r\n    {\r\n      \"resourceType\": \"storageAccounts/tableServices\",\r\n      \"locations\": [\r\n        \"East US\",\r\n        \"East US 2\",\r\n        \"West US\",\r\n        \"West Europe\",\r\n        \"East Asia\",\r\n        \"Southeast Asia\",\r\n        \"Japan East\",\r\n        \"Japan West\",\r\n        \"North Central US\",\r\n        \"South Central US\",\r\n        \"Central US\",\r\n        \"North Europe\",\r\n        \"Brazil South\",\r\n        \"Australia East\",\r\n        \"Australia Southeast\",\r\n        \"South India\",\r\n        \"Central India\",\r\n        \"West India\",\r\n        \"Canada East\",\r\n        \"Canada Central\",\r\n        \"West US 2\",\r\n        \"West Central US\",\r\n        \"UK South\",\r\n        \"UK West\",\r\n        \"Korea Central\",\r\n        \"Korea South\",\r\n        \"France Central\",\r\n        \"Australia Central\",\r\n        \"South Africa North\",\r\n        \"UAE North\",\r\n        \"Switzerland North\",\r\n        \"Germany West Central\",\r\n        \"Norway East\",\r\n        \"East US 2 (Stage)\",\r\n        \"East US 2 EUAP\",\r\n        \"Central US EUAP\"\r\n      ],\r\n      \"apiVersions\": [\r\n        \"2019-06-01\",\r\n        \"2019-04-01\",\r\n        \"2018-11-01\",\r\n        \"2018-07-01\",\r\n        \"2018-03-01-preview\",\r\n        \"2018-02-01\",\r\n        \"2017-10-01\",\r\n        \"2017-06-01\",\r\n        \"2016-12-01\",\r\n        \"2016-05-01\"\r\n      ]\r\n    },\r\n    {\r\n      \"resourceType\": \"storageAccounts/queueServices\",\r\n      \"locations\": [\r\n        \"East US\",\r\n        \"East US 2\",\r\n        \"West US\",\r\n        \"West Europe\",\r\n        \"East Asia\",\r\n        \"Southeast Asia\",\r\n        \"Japan East\",\r\n        \"Japan West\",\r\n        \"North Central US\",\r\n        \"South Central US\",\r\n        \"Central US\",\r\n        \"North Europe\",\r\n        \"Brazil South\",\r\n        \"Australia East\",\r\n        \"Australia Southeast\",\r\n        \"South India\",\r\n        \"Central India\",\r\n        \"West India\",\r\n        \"Canada East\",\r\n        \"Canada Central\",\r\n        \"West US 2\",\r\n        \"West Central US\",\r\n        \"UK South\",\r\n        \"UK West\",\r\n        \"Korea Central\",\r\n        \"Korea South\",\r\n        \"France Central\",\r\n        \"Australia Central\",\r\n        \"South Africa North\",\r\n        \"UAE North\",\r\n        \"Switzerland North\",\r\n        \"Germany West Central\",\r\n        \"Norway East\",\r\n        \"East US 2 (Stage)\",\r\n        \"East US 2 EUAP\",\r\n        \"Central US EUAP\"\r\n      ],\r\n      \"apiVersions\": [\r\n        \"2019-06-01\",\r\n        \"2019-04-01\",\r\n        \"2018-11-01\",\r\n        \"2018-07-01\",\r\n        \"2018-03-01-preview\",\r\n        \"2018-02-01\",\r\n        \"2017-10-01\",\r\n        \"2017-06-01\",\r\n        \"2016-12-01\",\r\n        \"2016-05-01\"\r\n      ]\r\n    },\r\n    {\r\n      \"resourceType\": \"storageAccounts/fileServices\",\r\n      \"locations\": [\r\n        \"East US\",\r\n        \"East US 2\",\r\n        \"West US\",\r\n        \"West Europe\",\r\n        \"East Asia\",\r\n        \"Southeast Asia\",\r\n        \"Japan East\",\r\n        \"Japan West\",\r\n        \"North Central US\",\r\n        \"South Central US\",\r\n        \"Central US\",\r\n        \"North Europe\",\r\n        \"Brazil South\",\r\n        \"Australia East\",\r\n        \"Australia Southeast\",\r\n        \"South India\",\r\n        \"Central India\",\r\n        \"West India\",\r\n        \"Canada East\",\r\n        \"Canada Central\",\r\n        \"West US 2\",\r\n        \"West Central US\",\r\n        \"UK South\",\r\n        \"UK West\",\r\n        \"Korea Central\",\r\n        \"Korea South\",\r\n        \"France Central\",\r\n        \"Australia Central\",\r\n        \"South Africa North\",\r\n        \"UAE North\",\r\n        \"Switzerland North\",\r\n        \"Germany West Central\",\r\n        \"Norway East\",\r\n        \"East US 2 (Stage)\",\r\n        \"East US 2 EUAP\",\r\n        \"Central US EUAP\"\r\n      ],\r\n      \"apiVersions\": [\r\n        \"2019-06-01\",\r\n        \"2019-04-01\",\r\n        \"2018-11-01\",\r\n        \"2018-07-01\",\r\n        \"2018-03-01-preview\",\r\n        \"2018-02-01\",\r\n        \"2017-10-01\",\r\n        \"2017-06-01\",\r\n        \"2016-12-01\",\r\n        \"2016-05-01\"\r\n      ]\r\n    },\r\n    {\r\n      \"resourceType\": \"locations\",\r\n      \"locations\": [],\r\n      \"apiVersions\": [\r\n        \"2019-06-01\",\r\n        \"2019-04-01\",\r\n        \"2018-11-01\",\r\n        \"2018-07-01\",\r\n        \"2018-03-01-preview\",\r\n        \"2018-02-01\",\r\n        \"2017-10-01\",\r\n        \"2017-06-01\",\r\n        \"2016-12-01\",\r\n        \"2016-07-01\",\r\n        \"2016-01-01\"\r\n      ]\r\n    },\r\n    {\r\n      \"resourceType\": \"locations/usages\",\r\n      \"locations\": [\r\n        \"East US\",\r\n        \"East US 2\",\r\n        \"West US\",\r\n        \"West Europe\",\r\n        \"East Asia\",\r\n        \"Southeast Asia\",\r\n        \"Japan East\",\r\n        \"Japan West\",\r\n        \"North Central US\",\r\n        \"South Central US\",\r\n        \"Central US\",\r\n        \"North Europe\",\r\n        \"Brazil South\",\r\n        \"Australia East\",\r\n        \"Australia Southeast\",\r\n        \"South India\",\r\n        \"Central India\",\r\n        \"West India\",\r\n        \"Canada East\",\r\n        \"Canada Central\",\r\n        \"West US 2\",\r\n        \"West Central US\",\r\n        \"UK South\",\r\n        \"UK West\",\r\n        \"Korea Central\",\r\n        \"Korea South\",\r\n        \"France Central\",\r\n        \"Australia Central\",\r\n        \"South Africa North\",\r\n        \"UAE North\",\r\n        \"Switzerland North\",\r\n        \"Germany West Central\",\r\n        \"Norway East\",\r\n        \"East US 2 (Stage)\",\r\n        \"East US 2 EUAP\",\r\n        \"Central US EUAP\"\r\n      ],\r\n      \"apiVersions\": [\r\n        \"2019-06-01\",\r\n        \"2019-04-01\",\r\n        \"2018-11-01\",\r\n        \"2018-07-01\",\r\n        \"2018-03-01-preview\",\r\n        \"2018-02-01\",\r\n        \"2017-10-01\",\r\n        \"2017-06-01\",\r\n        \"2016-12-01\"\r\n      ]\r\n    },\r\n    {\r\n      \"resourceType\": \"locations/deleteVirtualNetworkOrSubnets\",\r\n      \"locations\": [\r\n        \"East US\",\r\n        \"East US 2\",\r\n        \"West US\",\r\n        \"West Europe\",\r\n        \"East Asia\",\r\n        \"Southeast Asia\",\r\n        \"Japan East\",\r\n        \"Japan West\",\r\n        \"North Central US\",\r\n        \"South Central US\",\r\n        \"Central US\",\r\n        \"North Europe\",\r\n        \"Brazil South\",\r\n        \"Australia East\",\r\n        \"Australia Southeast\",\r\n        \"South India\",\r\n        \"Central India\",\r\n        \"West India\",\r\n        \"Canada East\",\r\n        \"Canada Central\",\r\n        \"West US 2\",\r\n        \"West Central US\",\r\n        \"UK South\",\r\n        \"UK West\",\r\n        \"Korea Central\",\r\n        \"Korea South\",\r\n        \"France Central\",\r\n        \"Australia Central\",\r\n        \"South Africa North\",\r\n        \"UAE North\",\r\n        \"Switzerland North\",\r\n        \"Germany West Central\",\r\n        \"Norway East\",\r\n        \"East US 2 (Stage)\",\r\n        \"East US 2 EUAP\",\r\n        \"Central US EUAP\"\r\n      ],\r\n      \"apiVersions\": [\r\n        \"2019-06-01\",\r\n        \"2019-04-01\",\r\n        \"2018-11-01\",\r\n        \"2018-07-01\",\r\n        \"2018-03-01-preview\",\r\n        \"2018-02-01\",\r\n        \"2017-10-01\",\r\n        \"2017-06-01\",\r\n        \"2016-12-01\",\r\n        \"2016-07-01\"\r\n      ]\r\n    },\r\n    {\r\n      \"resourceType\": \"usages\",\r\n      \"locations\": [],\r\n      \"apiVersions\": [\r\n        \"2020-08-01-preview\",\r\n        \"2019-06-01\",\r\n        \"2019-04-01\",\r\n        \"2018-11-01\",\r\n        \"2018-07-01\",\r\n        \"2018-03-01-preview\",\r\n        \"2018-02-01\",\r\n        \"2017-10-01\",\r\n        \"2017-06-01\",\r\n        \"2016-12-01\",\r\n        \"2016-05-01\",\r\n        \"2016-01-01\",\r\n        \"2015-06-15\",\r\n        \"2015-05-01-preview\"\r\n      ]\r\n    },\r\n    {\r\n      \"resourceType\": \"checkNameAvailability\",\r\n      \"locations\": [\r\n        \"East US\",\r\n        \"East US 2\",\r\n        \"West US\",\r\n        \"West Europe\",\r\n        \"East Asia\",\r\n        \"Southeast Asia\",\r\n        \"Japan East\",\r\n        \"Japan West\",\r\n        \"North Central US\",\r\n        \"South Central US\",\r\n        \"Central US\",\r\n        \"North Europe\",\r\n        \"Brazil South\",\r\n        \"Australia East\",\r\n        \"Australia Southeast\",\r\n        \"South India\",\r\n        \"Central India\",\r\n        \"West India\",\r\n        \"Canada East\",\r\n        \"Canada Central\",\r\n        \"West US 2\",\r\n        \"West Central US\",\r\n        \"UK South\",\r\n        \"UK West\",\r\n        \"Korea Central\",\r\n        \"Korea South\",\r\n        \"France Central\",\r\n        \"Australia Central\",\r\n        \"South Africa North\",\r\n        \"UAE North\",\r\n        \"Switzerland North\",\r\n        \"Germany West Central\",\r\n        \"East US 2 (Stage)\",\r\n        \"East US 2 EUAP\",\r\n        \"Central US EUAP\"\r\n      ],\r\n      \"apiVersions\": [\r\n        \"2019-06-01\",\r\n        \"2019-04-01\",\r\n        \"2018-11-01\",\r\n        \"2018-07-01\",\r\n        \"2018-03-01-preview\",\r\n        \"2018-02-01\",\r\n        \"2017-10-01\",\r\n        \"2017-06-01\",\r\n        \"2016-12-01\",\r\n        \"2016-05-01\",\r\n        \"2016-01-01\",\r\n        \"2015-06-15\",\r\n        \"2015-05-01-preview\"\r\n      ]\r\n    },\r\n    {\r\n      \"resourceType\": \"locations/checkNameAvailability\",\r\n      \"locations\": [\r\n        \"East US\",\r\n        \"East US 2\",\r\n        \"West US\",\r\n        \"West Europe\",\r\n        \"East Asia\",\r\n        \"Southeast Asia\",\r\n        \"Japan East\",\r\n        \"Japan West\",\r\n        \"North Central US\",\r\n        \"South Central US\",\r\n        \"Central US\",\r\n        \"North Europe\",\r\n        \"Brazil South\",\r\n        \"Australia East\",\r\n        \"Australia Southeast\",\r\n        \"South India\",\r\n        \"Central India\",\r\n        \"West India\",\r\n        \"Canada East\",\r\n        \"Canada Central\",\r\n        \"West US 2\",\r\n        \"West Central US\",\r\n        \"UK South\",\r\n        \"UK West\",\r\n        \"Korea Central\",\r\n        \"Korea South\",\r\n        \"France Central\",\r\n        \"Australia Central\",\r\n        \"South Africa North\",\r\n        \"UAE North\",\r\n        \"Switzerland North\",\r\n        \"Germany West Central\",\r\n        \"Norway East\",\r\n        \"East US 2 (Stage)\",\r\n        \"East US 2 EUAP\",\r\n        \"Central US EUAP\"\r\n      ],\r\n      \"apiVersions\": [\r\n        \"2019-06-01\",\r\n        \"2019-04-01\",\r\n        \"2018-11-01\",\r\n        \"2018-07-01\",\r\n        \"2018-02-01\",\r\n        \"2017-10-01\",\r\n        \"2017-06-01\",\r\n        \"2016-12-01\"\r\n      ]\r\n    },\r\n    {\r\n      \"resourceType\": \"storageAccounts/services\",\r\n      \"locations\": [\r\n        \"East US\",\r\n        \"West US\",\r\n        \"East US 2 (Stage)\",\r\n        \"West Europe\",\r\n        \"North Europe\",\r\n        \"East Asia\",\r\n        \"Southeast Asia\",\r\n        \"Japan East\",\r\n        \"Japan West\",\r\n        \"North Central US\",\r\n        \"South Central US\",\r\n        \"East US 2\",\r\n        \"Central US\",\r\n        \"Australia East\",\r\n        \"Australia Southeast\",\r\n        \"Brazil South\",\r\n        \"South India\",\r\n        \"Central India\",\r\n        \"West India\",\r\n        \"Canada East\",\r\n        \"Canada Central\",\r\n        \"West US 2\",\r\n        \"West Central US\",\r\n        \"UK South\",\r\n        \"UK West\",\r\n        \"Korea Central\",\r\n        \"Korea South\",\r\n        \"France Central\",\r\n        \"South Africa North\",\r\n        \"UAE North\",\r\n        \"Switzerland North\",\r\n        \"Germany West Central\",\r\n        \"Norway East\",\r\n        \"East US 2 EUAP\",\r\n        \"Central US EUAP\"\r\n      ],\r\n      \"apiVersions\": [\r\n        \"2014-04-01\"\r\n      ]\r\n    },\r\n    {\r\n      \"resourceType\": \"storageAccounts/services/metricDefinitions\",\r\n      \"locations\": [\r\n        \"East US\",\r\n        \"West US\",\r\n        \"East US 2 (Stage)\",\r\n        \"West Europe\",\r\n        \"North Europe\",\r\n        \"East Asia\",\r\n        \"Southeast Asia\",\r\n        \"Japan East\",\r\n        \"Japan West\",\r\n        \"North Central US\",\r\n        \"South Central US\",\r\n        \"East US 2\",\r\n        \"Central US\",\r\n        \"Australia East\",\r\n        \"Australia Southeast\",\r\n        \"Brazil South\",\r\n        \"South India\",\r\n        \"Central India\",\r\n        \"West India\",\r\n        \"Canada East\",\r\n        \"Canada Central\",\r\n        \"West US 2\",\r\n        \"West Central US\",\r\n        \"UK South\",\r\n        \"UK West\",\r\n        \"Korea Central\",\r\n        \"Korea South\",\r\n        \"France Central\",\r\n        \"South Africa North\",\r\n        \"UAE North\",\r\n        \"Switzerland North\",\r\n        \"Germany West Central\",\r\n        \"Norway East\",\r\n        \"East US 2 EUAP\",\r\n        \"Central US EUAP\"\r\n      ],\r\n      \"apiVersions\": [\r\n        \"2014-04-01\"\r\n      ]\r\n    }\r\n  ],\r\n  \"registrationState\": \"Registered\"\r\n}",
+      "StatusCode": 200
+    },
+    {
+      "RequestUri": "/subscriptions/45b60d85-fd72-427a-a708-f994d26e593e/resourcegroups/pstestrg249?api-version=2016-09-01",
+      "EncodedRequestUri": "L3N1YnNjcmlwdGlvbnMvNDViNjBkODUtZmQ3Mi00MjdhLWE3MDgtZjk5NGQyNmU1OTNlL3Jlc291cmNlZ3JvdXBzL3BzdGVzdHJnMjQ5P2FwaS12ZXJzaW9uPTIwMTYtMDktMDE=",
       "RequestMethod": "PUT",
       "RequestBody": "{\r\n  \"location\": \"West US\"\r\n}",
       "RequestHeaders": {
         "x-ms-client-request-id": [
-<<<<<<< HEAD
-          "53d79e40-949f-4238-9cde-93f5b420a5ad"
-=======
-          "a62b64f6-f6f9-40e0-ad42-ee9b7938b69d"
->>>>>>> 7368d820
-        ],
-        "Accept-Language": [
-          "en-US"
-        ],
-        "User-Agent": [
-<<<<<<< HEAD
-          "FxVersion/4.6.29130.01",
-          "OSName/Windows",
-          "OSVersion/Microsoft.Windows.10.0.19041.",
-          "Microsoft.Azure.Management.Internal.Resources.ResourceManagementClient/1.3.22"
-=======
-          "FxVersion/4.6.29220.03",
-          "OSName/Windows",
-          "OSVersion/Microsoft.Windows.10.0.19041.",
-          "Microsoft.Azure.Management.Internal.Resources.ResourceManagementClient/1.3.23"
->>>>>>> 7368d820
+          "5a6e44bb-1903-49fd-aa05-6941a78aacc1"
+        ],
+        "Accept-Language": [
+          "en-US"
+        ],
+        "User-Agent": [
+          "FxVersion/4.6.29220.03",
+          "OSName/Windows",
+          "OSVersion/Microsoft.Windows.10.0.19042.",
+          "Microsoft.Azure.Management.Internal.Resources.ResourceManagementClient/1.3.24"
         ],
         "Content-Type": [
           "application/json; charset=utf-8"
@@ -141,42 +93,28 @@
           "no-cache"
         ],
         "x-ms-ratelimit-remaining-subscription-writes": [
-          "1192"
-        ],
-        "x-ms-request-id": [
-<<<<<<< HEAD
-          "dabf9410-eadb-445f-9b14-f67628ddefda"
-        ],
-        "x-ms-correlation-request-id": [
-          "dabf9410-eadb-445f-9b14-f67628ddefda"
-        ],
-        "x-ms-routing-request-id": [
-          "SOUTHEASTASIA:20200907T090707Z:dabf9410-eadb-445f-9b14-f67628ddefda"
-=======
-          "0eb9cc32-78cc-4c85-a617-55c2708aa640"
-        ],
-        "x-ms-correlation-request-id": [
-          "0eb9cc32-78cc-4c85-a617-55c2708aa640"
-        ],
-        "x-ms-routing-request-id": [
-          "SOUTHEASTASIA:20200921T070036Z:0eb9cc32-78cc-4c85-a617-55c2708aa640"
->>>>>>> 7368d820
-        ],
-        "Strict-Transport-Security": [
-          "max-age=31536000; includeSubDomains"
-        ],
-        "X-Content-Type-Options": [
-          "nosniff"
-        ],
-        "Date": [
-<<<<<<< HEAD
-          "Mon, 07 Sep 2020 09:07:07 GMT"
-=======
-          "Mon, 21 Sep 2020 07:00:35 GMT"
->>>>>>> 7368d820
-        ],
-        "Content-Length": [
-          "177"
+          "1199"
+        ],
+        "x-ms-request-id": [
+          "8a7aca45-de5c-47ae-b16e-6536212e31fa"
+        ],
+        "x-ms-correlation-request-id": [
+          "8a7aca45-de5c-47ae-b16e-6536212e31fa"
+        ],
+        "x-ms-routing-request-id": [
+          "SOUTHEASTASIA:20201019T081009Z:8a7aca45-de5c-47ae-b16e-6536212e31fa"
+        ],
+        "Strict-Transport-Security": [
+          "max-age=31536000; includeSubDomains"
+        ],
+        "X-Content-Type-Options": [
+          "nosniff"
+        ],
+        "Date": [
+          "Mon, 19 Oct 2020 08:10:09 GMT"
+        ],
+        "Content-Length": [
+          "175"
         ],
         "Content-Type": [
           "application/json; charset=utf-8"
@@ -185,65 +123,1150 @@
           "-1"
         ]
       },
-<<<<<<< HEAD
-      "ResponseBody": "{\r\n  \"id\": \"/subscriptions/45b60d85-fd72-427a-a708-f994d26e593e/resourceGroups/pstestrg4904\",\r\n  \"name\": \"pstestrg4904\",\r\n  \"location\": \"westus\",\r\n  \"properties\": {\r\n    \"provisioningState\": \"Succeeded\"\r\n  }\r\n}",
-=======
-      "ResponseBody": "{\r\n  \"id\": \"/subscriptions/45b60d85-fd72-427a-a708-f994d26e593e/resourceGroups/pstestrg1793\",\r\n  \"name\": \"pstestrg1793\",\r\n  \"location\": \"westus\",\r\n  \"properties\": {\r\n    \"provisioningState\": \"Succeeded\"\r\n  }\r\n}",
->>>>>>> 7368d820
+      "ResponseBody": "{\r\n  \"id\": \"/subscriptions/45b60d85-fd72-427a-a708-f994d26e593e/resourceGroups/pstestrg249\",\r\n  \"name\": \"pstestrg249\",\r\n  \"location\": \"westus\",\r\n  \"properties\": {\r\n    \"provisioningState\": \"Succeeded\"\r\n  }\r\n}",
       "StatusCode": 201
     },
     {
       "RequestUri": "/subscriptions/45b60d85-fd72-427a-a708-f994d26e593e/providers/Microsoft.Storage/checkNameAvailability?api-version=2019-06-01",
       "EncodedRequestUri": "L3N1YnNjcmlwdGlvbnMvNDViNjBkODUtZmQ3Mi00MjdhLWE3MDgtZjk5NGQyNmU1OTNlL3Byb3ZpZGVycy9NaWNyb3NvZnQuU3RvcmFnZS9jaGVja05hbWVBdmFpbGFiaWxpdHk/YXBpLXZlcnNpb249MjAxOS0wNi0wMQ==",
       "RequestMethod": "POST",
-<<<<<<< HEAD
-      "RequestBody": "{\r\n  \"name\": \"stopstestrg4904\",\r\n  \"type\": \"Microsoft.Storage/storageAccounts\"\r\n}",
-      "RequestHeaders": {
-        "x-ms-client-request-id": [
-          "57ab2a3b-9d3a-4c4b-b660-823454746e49"
-=======
-      "RequestBody": "{\r\n  \"name\": \"stopstestrg1793\",\r\n  \"type\": \"Microsoft.Storage/storageAccounts\"\r\n}",
-      "RequestHeaders": {
-        "x-ms-client-request-id": [
-          "555348b0-9bea-4f8e-99d4-4a02fd0695a7"
->>>>>>> 7368d820
-        ],
-        "Accept-Language": [
-          "en-US"
-        ],
-        "User-Agent": [
-<<<<<<< HEAD
-          "FxVersion/4.6.29130.01",
-          "OSName/Windows",
-          "OSVersion/Microsoft.Windows.10.0.19041.",
-          "Microsoft.Azure.Management.Storage.StorageManagementClient/17.2.10.0"
-=======
-          "FxVersion/4.6.29220.03",
-          "OSName/Windows",
-          "OSVersion/Microsoft.Windows.10.0.19041.",
-          "Microsoft.Azure.Management.Storage.StorageManagementClient/17.2.0.0"
->>>>>>> 7368d820
+      "RequestBody": "{\r\n  \"name\": \"stopstestrg249\",\r\n  \"type\": \"Microsoft.Storage/storageAccounts\"\r\n}",
+      "RequestHeaders": {
+        "x-ms-client-request-id": [
+          "401b2e6d-5f1e-4706-9749-382acf59f659"
+        ],
+        "Accept-Language": [
+          "en-US"
+        ],
+        "User-Agent": [
+          "FxVersion/4.6.29220.03",
+          "OSName/Windows",
+          "OSVersion/Microsoft.Windows.10.0.19042.",
+          "Microsoft.Azure.Management.Storage.StorageManagementClient/17.2.10.0"
         ],
         "Content-Type": [
           "application/json; charset=utf-8"
         ],
         "Content-Length": [
-          "81"
-        ]
-      },
-      "ResponseHeaders": {
-        "Cache-Control": [
-          "no-cache"
-        ],
-        "Pragma": [
-          "no-cache"
-        ],
-        "x-ms-request-id": [
-<<<<<<< HEAD
-          "1f9beb70-ccdc-4b5f-bc7c-24582fad545e"
-=======
-          "d6837c39-fad0-4db0-863c-2fe6feebe631"
->>>>>>> 7368d820
+          "80"
+        ]
+      },
+      "ResponseHeaders": {
+        "Cache-Control": [
+          "no-cache"
+        ],
+        "Pragma": [
+          "no-cache"
+        ],
+        "x-ms-request-id": [
+          "e689dcce-896a-44ac-948c-b433be7942ed"
+        ],
+        "Strict-Transport-Security": [
+          "max-age=31536000; includeSubDomains"
+        ],
+        "Server": [
+          "Microsoft-Azure-Storage-Resource-Provider/1.0,Microsoft-HTTPAPI/2.0 Microsoft-HTTPAPI/2.0"
+        ],
+        "x-ms-ratelimit-remaining-subscription-reads": [
+          "11999"
+        ],
+        "x-ms-correlation-request-id": [
+          "9a9a4f0b-a32d-4ffb-bf59-d9d9d53412d2"
+        ],
+        "x-ms-routing-request-id": [
+          "SOUTHEASTASIA:20201019T081010Z:9a9a4f0b-a32d-4ffb-bf59-d9d9d53412d2"
+        ],
+        "X-Content-Type-Options": [
+          "nosniff"
+        ],
+        "Date": [
+          "Mon, 19 Oct 2020 08:10:10 GMT"
+        ],
+        "Content-Length": [
+          "22"
+        ],
+        "Content-Type": [
+          "application/json"
+        ],
+        "Expires": [
+          "-1"
+        ]
+      },
+      "ResponseBody": "{\r\n  \"nameAvailable\": true\r\n}",
+      "StatusCode": 200
+    },
+    {
+      "RequestUri": "/subscriptions/45b60d85-fd72-427a-a708-f994d26e593e/resourceGroups/pstestrg249/providers/Microsoft.Storage/storageAccounts/stopstestrg249?api-version=2019-06-01",
+      "EncodedRequestUri": "L3N1YnNjcmlwdGlvbnMvNDViNjBkODUtZmQ3Mi00MjdhLWE3MDgtZjk5NGQyNmU1OTNlL3Jlc291cmNlR3JvdXBzL3BzdGVzdHJnMjQ5L3Byb3ZpZGVycy9NaWNyb3NvZnQuU3RvcmFnZS9zdG9yYWdlQWNjb3VudHMvc3RvcHN0ZXN0cmcyNDk/YXBpLXZlcnNpb249MjAxOS0wNi0wMQ==",
+      "RequestMethod": "PUT",
+      "RequestBody": "{\r\n  \"sku\": {\r\n    \"name\": \"Standard_GRS\"\r\n  },\r\n  \"kind\": \"StorageV2\",\r\n  \"location\": \"West US\"\r\n}",
+      "RequestHeaders": {
+        "x-ms-client-request-id": [
+          "19c4e528-dc9b-4088-8d75-ebeb396a71a0"
+        ],
+        "Accept-Language": [
+          "en-US"
+        ],
+        "User-Agent": [
+          "FxVersion/4.6.29220.03",
+          "OSName/Windows",
+          "OSVersion/Microsoft.Windows.10.0.19042.",
+          "Microsoft.Azure.Management.Storage.StorageManagementClient/17.2.10.0"
+        ],
+        "Content-Type": [
+          "application/json; charset=utf-8"
+        ],
+        "Content-Length": [
+          "99"
+        ]
+      },
+      "ResponseHeaders": {
+        "Cache-Control": [
+          "no-cache"
+        ],
+        "Pragma": [
+          "no-cache"
+        ],
+        "Location": [
+          "https://management.azure.com/subscriptions/45b60d85-fd72-427a-a708-f994d26e593e/providers/Microsoft.Storage/locations/westus/asyncoperations/f6b58d2e-a8a2-4908-8e6d-f321e3721daf?monitor=true&api-version=2019-06-01"
+        ],
+        "Retry-After": [
+          "17"
+        ],
+        "x-ms-request-id": [
+          "f6b58d2e-a8a2-4908-8e6d-f321e3721daf"
+        ],
+        "Strict-Transport-Security": [
+          "max-age=31536000; includeSubDomains"
+        ],
+        "Server": [
+          "Microsoft-Azure-Storage-Resource-Provider/1.0,Microsoft-HTTPAPI/2.0 Microsoft-HTTPAPI/2.0"
+        ],
+        "x-ms-ratelimit-remaining-subscription-writes": [
+          "1199"
+        ],
+        "x-ms-correlation-request-id": [
+          "cd856873-0349-49f2-acfe-313c3b2d8134"
+        ],
+        "x-ms-routing-request-id": [
+          "SOUTHEASTASIA:20201019T081017Z:cd856873-0349-49f2-acfe-313c3b2d8134"
+        ],
+        "X-Content-Type-Options": [
+          "nosniff"
+        ],
+        "Date": [
+          "Mon, 19 Oct 2020 08:10:16 GMT"
+        ],
+        "Content-Type": [
+          "text/plain; charset=utf-8"
+        ],
+        "Expires": [
+          "-1"
+        ],
+        "Content-Length": [
+          "0"
+        ]
+      },
+      "ResponseBody": "",
+      "StatusCode": 202
+    },
+    {
+      "RequestUri": "/subscriptions/45b60d85-fd72-427a-a708-f994d26e593e/providers/Microsoft.Storage/locations/westus/asyncoperations/f6b58d2e-a8a2-4908-8e6d-f321e3721daf?monitor=true&api-version=2019-06-01",
+      "EncodedRequestUri": "L3N1YnNjcmlwdGlvbnMvNDViNjBkODUtZmQ3Mi00MjdhLWE3MDgtZjk5NGQyNmU1OTNlL3Byb3ZpZGVycy9NaWNyb3NvZnQuU3RvcmFnZS9sb2NhdGlvbnMvd2VzdHVzL2FzeW5jb3BlcmF0aW9ucy9mNmI1OGQyZS1hOGEyLTQ5MDgtOGU2ZC1mMzIxZTM3MjFkYWY/bW9uaXRvcj10cnVlJmFwaS12ZXJzaW9uPTIwMTktMDYtMDE=",
+      "RequestMethod": "GET",
+      "RequestBody": "",
+      "RequestHeaders": {
+        "User-Agent": [
+          "FxVersion/4.6.29220.03",
+          "OSName/Windows",
+          "OSVersion/Microsoft.Windows.10.0.19042.",
+          "Microsoft.Azure.Management.Storage.StorageManagementClient/17.2.10.0"
+        ]
+      },
+      "ResponseHeaders": {
+        "Cache-Control": [
+          "no-cache"
+        ],
+        "Pragma": [
+          "no-cache"
+        ],
+        "x-ms-request-id": [
+          "a918c10f-af20-4714-9670-f02e9bceb006"
+        ],
+        "Strict-Transport-Security": [
+          "max-age=31536000; includeSubDomains"
+        ],
+        "Server": [
+          "Microsoft-Azure-Storage-Resource-Provider/1.0,Microsoft-HTTPAPI/2.0 Microsoft-HTTPAPI/2.0"
+        ],
+        "x-ms-ratelimit-remaining-subscription-reads": [
+          "11998"
+        ],
+        "x-ms-correlation-request-id": [
+          "085410f7-ee70-4832-9dab-90f24515ad14"
+        ],
+        "x-ms-routing-request-id": [
+          "SOUTHEASTASIA:20201019T081034Z:085410f7-ee70-4832-9dab-90f24515ad14"
+        ],
+        "X-Content-Type-Options": [
+          "nosniff"
+        ],
+        "Date": [
+          "Mon, 19 Oct 2020 08:10:34 GMT"
+        ],
+        "Content-Length": [
+          "1308"
+        ],
+        "Content-Type": [
+          "application/json"
+        ],
+        "Expires": [
+          "-1"
+        ]
+      },
+      "ResponseBody": "{\r\n  \"sku\": {\r\n    \"name\": \"Standard_GRS\",\r\n    \"tier\": \"Standard\"\r\n  },\r\n  \"kind\": \"StorageV2\",\r\n  \"id\": \"/subscriptions/45b60d85-fd72-427a-a708-f994d26e593e/resourceGroups/pstestrg249/providers/Microsoft.Storage/storageAccounts/stopstestrg249\",\r\n  \"name\": \"stopstestrg249\",\r\n  \"type\": \"Microsoft.Storage/storageAccounts\",\r\n  \"location\": \"westus\",\r\n  \"tags\": {},\r\n  \"properties\": {\r\n    \"privateEndpointConnections\": [],\r\n    \"networkAcls\": {\r\n      \"bypass\": \"AzureServices\",\r\n      \"virtualNetworkRules\": [],\r\n      \"ipRules\": [],\r\n      \"defaultAction\": \"Allow\"\r\n    },\r\n    \"supportsHttpsTrafficOnly\": true,\r\n    \"encryption\": {\r\n      \"services\": {\r\n        \"file\": {\r\n          \"keyType\": \"Account\",\r\n          \"enabled\": true,\r\n          \"lastEnabledTime\": \"2020-10-19T08:10:16.6550237Z\"\r\n        },\r\n        \"blob\": {\r\n          \"keyType\": \"Account\",\r\n          \"enabled\": true,\r\n          \"lastEnabledTime\": \"2020-10-19T08:10:16.6550237Z\"\r\n        }\r\n      },\r\n      \"keySource\": \"Microsoft.Storage\"\r\n    },\r\n    \"accessTier\": \"Hot\",\r\n    \"provisioningState\": \"Succeeded\",\r\n    \"creationTime\": \"2020-10-19T08:10:16.5925216Z\",\r\n    \"primaryEndpoints\": {\r\n      \"dfs\": \"https://stopstestrg249.dfs.core.windows.net/\",\r\n      \"web\": \"https://stopstestrg249.z22.web.core.windows.net/\",\r\n      \"blob\": \"https://stopstestrg249.blob.core.windows.net/\",\r\n      \"queue\": \"https://stopstestrg249.queue.core.windows.net/\",\r\n      \"table\": \"https://stopstestrg249.table.core.windows.net/\",\r\n      \"file\": \"https://stopstestrg249.file.core.windows.net/\"\r\n    },\r\n    \"primaryLocation\": \"westus\",\r\n    \"statusOfPrimary\": \"available\",\r\n    \"secondaryLocation\": \"eastus\",\r\n    \"statusOfSecondary\": \"available\"\r\n  }\r\n}",
+      "StatusCode": 200
+    },
+    {
+      "RequestUri": "/subscriptions/45b60d85-fd72-427a-a708-f994d26e593e/resourceGroups/pstestrg249/providers/Microsoft.Storage/storageAccounts/stopstestrg249?api-version=2019-06-01",
+      "EncodedRequestUri": "L3N1YnNjcmlwdGlvbnMvNDViNjBkODUtZmQ3Mi00MjdhLWE3MDgtZjk5NGQyNmU1OTNlL3Jlc291cmNlR3JvdXBzL3BzdGVzdHJnMjQ5L3Byb3ZpZGVycy9NaWNyb3NvZnQuU3RvcmFnZS9zdG9yYWdlQWNjb3VudHMvc3RvcHN0ZXN0cmcyNDk/YXBpLXZlcnNpb249MjAxOS0wNi0wMQ==",
+      "RequestMethod": "GET",
+      "RequestBody": "",
+      "RequestHeaders": {
+        "x-ms-client-request-id": [
+          "4556a599-40fb-4aad-baba-9dce86eddaf0"
+        ],
+        "Accept-Language": [
+          "en-US"
+        ],
+        "User-Agent": [
+          "FxVersion/4.6.29220.03",
+          "OSName/Windows",
+          "OSVersion/Microsoft.Windows.10.0.19042.",
+          "Microsoft.Azure.Management.Storage.StorageManagementClient/17.2.10.0"
+        ]
+      },
+      "ResponseHeaders": {
+        "Cache-Control": [
+          "no-cache"
+        ],
+        "Pragma": [
+          "no-cache"
+        ],
+        "x-ms-request-id": [
+          "91ed17af-ca9f-4e67-8512-63a1ee17dca8"
+        ],
+        "Strict-Transport-Security": [
+          "max-age=31536000; includeSubDomains"
+        ],
+        "Server": [
+          "Microsoft-Azure-Storage-Resource-Provider/1.0,Microsoft-HTTPAPI/2.0 Microsoft-HTTPAPI/2.0"
+        ],
+        "x-ms-ratelimit-remaining-subscription-reads": [
+          "11997"
+        ],
+        "x-ms-correlation-request-id": [
+          "851cf721-494e-440d-9dd9-ea3b5dd623c1"
+        ],
+        "x-ms-routing-request-id": [
+          "SOUTHEASTASIA:20201019T081034Z:851cf721-494e-440d-9dd9-ea3b5dd623c1"
+        ],
+        "X-Content-Type-Options": [
+          "nosniff"
+        ],
+        "Date": [
+          "Mon, 19 Oct 2020 08:10:34 GMT"
+        ],
+        "Content-Length": [
+          "1308"
+        ],
+        "Content-Type": [
+          "application/json"
+        ],
+        "Expires": [
+          "-1"
+        ]
+      },
+      "ResponseBody": "{\r\n  \"sku\": {\r\n    \"name\": \"Standard_GRS\",\r\n    \"tier\": \"Standard\"\r\n  },\r\n  \"kind\": \"StorageV2\",\r\n  \"id\": \"/subscriptions/45b60d85-fd72-427a-a708-f994d26e593e/resourceGroups/pstestrg249/providers/Microsoft.Storage/storageAccounts/stopstestrg249\",\r\n  \"name\": \"stopstestrg249\",\r\n  \"type\": \"Microsoft.Storage/storageAccounts\",\r\n  \"location\": \"westus\",\r\n  \"tags\": {},\r\n  \"properties\": {\r\n    \"privateEndpointConnections\": [],\r\n    \"networkAcls\": {\r\n      \"bypass\": \"AzureServices\",\r\n      \"virtualNetworkRules\": [],\r\n      \"ipRules\": [],\r\n      \"defaultAction\": \"Allow\"\r\n    },\r\n    \"supportsHttpsTrafficOnly\": true,\r\n    \"encryption\": {\r\n      \"services\": {\r\n        \"file\": {\r\n          \"keyType\": \"Account\",\r\n          \"enabled\": true,\r\n          \"lastEnabledTime\": \"2020-10-19T08:10:16.6550237Z\"\r\n        },\r\n        \"blob\": {\r\n          \"keyType\": \"Account\",\r\n          \"enabled\": true,\r\n          \"lastEnabledTime\": \"2020-10-19T08:10:16.6550237Z\"\r\n        }\r\n      },\r\n      \"keySource\": \"Microsoft.Storage\"\r\n    },\r\n    \"accessTier\": \"Hot\",\r\n    \"provisioningState\": \"Succeeded\",\r\n    \"creationTime\": \"2020-10-19T08:10:16.5925216Z\",\r\n    \"primaryEndpoints\": {\r\n      \"dfs\": \"https://stopstestrg249.dfs.core.windows.net/\",\r\n      \"web\": \"https://stopstestrg249.z22.web.core.windows.net/\",\r\n      \"blob\": \"https://stopstestrg249.blob.core.windows.net/\",\r\n      \"queue\": \"https://stopstestrg249.queue.core.windows.net/\",\r\n      \"table\": \"https://stopstestrg249.table.core.windows.net/\",\r\n      \"file\": \"https://stopstestrg249.file.core.windows.net/\"\r\n    },\r\n    \"primaryLocation\": \"westus\",\r\n    \"statusOfPrimary\": \"available\",\r\n    \"secondaryLocation\": \"eastus\",\r\n    \"statusOfSecondary\": \"available\"\r\n  }\r\n}",
+      "StatusCode": 200
+    },
+    {
+      "RequestUri": "/subscriptions/45b60d85-fd72-427a-a708-f994d26e593e/resourceGroups/pstestrg249/providers/Microsoft.Storage/storageAccounts?api-version=2019-06-01",
+      "EncodedRequestUri": "L3N1YnNjcmlwdGlvbnMvNDViNjBkODUtZmQ3Mi00MjdhLWE3MDgtZjk5NGQyNmU1OTNlL3Jlc291cmNlR3JvdXBzL3BzdGVzdHJnMjQ5L3Byb3ZpZGVycy9NaWNyb3NvZnQuU3RvcmFnZS9zdG9yYWdlQWNjb3VudHM/YXBpLXZlcnNpb249MjAxOS0wNi0wMQ==",
+      "RequestMethod": "GET",
+      "RequestBody": "",
+      "RequestHeaders": {
+        "x-ms-client-request-id": [
+          "5ad0886c-f983-416f-8b54-fda34ed5a27d"
+        ],
+        "Accept-Language": [
+          "en-US"
+        ],
+        "User-Agent": [
+          "FxVersion/4.6.29220.03",
+          "OSName/Windows",
+          "OSVersion/Microsoft.Windows.10.0.19042.",
+          "Microsoft.Azure.Management.Storage.StorageManagementClient/17.2.10.0"
+        ]
+      },
+      "ResponseHeaders": {
+        "Cache-Control": [
+          "no-cache"
+        ],
+        "Pragma": [
+          "no-cache"
+        ],
+        "x-ms-request-id": [
+          "4dee1fe5-6151-4e94-90be-ff27d3d6c5ad"
+        ],
+        "Strict-Transport-Security": [
+          "max-age=31536000; includeSubDomains"
+        ],
+        "Server": [
+          "Microsoft-Azure-Storage-Resource-Provider/1.0,Microsoft-HTTPAPI/2.0 Microsoft-HTTPAPI/2.0"
+        ],
+        "x-ms-ratelimit-remaining-subscription-reads": [
+          "11996"
+        ],
+        "x-ms-correlation-request-id": [
+          "d36a9147-f48a-4a71-8519-40512c8b9d4a"
+        ],
+        "x-ms-routing-request-id": [
+          "SOUTHEASTASIA:20201019T081035Z:d36a9147-f48a-4a71-8519-40512c8b9d4a"
+        ],
+        "X-Content-Type-Options": [
+          "nosniff"
+        ],
+        "Date": [
+          "Mon, 19 Oct 2020 08:10:34 GMT"
+        ],
+        "Content-Length": [
+          "1320"
+        ],
+        "Content-Type": [
+          "application/json"
+        ],
+        "Expires": [
+          "-1"
+        ]
+      },
+      "ResponseBody": "{\r\n  \"value\": [\r\n    {\r\n      \"sku\": {\r\n        \"name\": \"Standard_GRS\",\r\n        \"tier\": \"Standard\"\r\n      },\r\n      \"kind\": \"StorageV2\",\r\n      \"id\": \"/subscriptions/45b60d85-fd72-427a-a708-f994d26e593e/resourceGroups/pstestrg249/providers/Microsoft.Storage/storageAccounts/stopstestrg249\",\r\n      \"name\": \"stopstestrg249\",\r\n      \"type\": \"Microsoft.Storage/storageAccounts\",\r\n      \"location\": \"westus\",\r\n      \"tags\": {},\r\n      \"properties\": {\r\n        \"privateEndpointConnections\": [],\r\n        \"networkAcls\": {\r\n          \"bypass\": \"AzureServices\",\r\n          \"virtualNetworkRules\": [],\r\n          \"ipRules\": [],\r\n          \"defaultAction\": \"Allow\"\r\n        },\r\n        \"supportsHttpsTrafficOnly\": true,\r\n        \"encryption\": {\r\n          \"services\": {\r\n            \"file\": {\r\n              \"keyType\": \"Account\",\r\n              \"enabled\": true,\r\n              \"lastEnabledTime\": \"2020-10-19T08:10:16.6550237Z\"\r\n            },\r\n            \"blob\": {\r\n              \"keyType\": \"Account\",\r\n              \"enabled\": true,\r\n              \"lastEnabledTime\": \"2020-10-19T08:10:16.6550237Z\"\r\n            }\r\n          },\r\n          \"keySource\": \"Microsoft.Storage\"\r\n        },\r\n        \"accessTier\": \"Hot\",\r\n        \"provisioningState\": \"Succeeded\",\r\n        \"creationTime\": \"2020-10-19T08:10:16.5925216Z\",\r\n        \"primaryEndpoints\": {\r\n          \"dfs\": \"https://stopstestrg249.dfs.core.windows.net/\",\r\n          \"web\": \"https://stopstestrg249.z22.web.core.windows.net/\",\r\n          \"blob\": \"https://stopstestrg249.blob.core.windows.net/\",\r\n          \"queue\": \"https://stopstestrg249.queue.core.windows.net/\",\r\n          \"table\": \"https://stopstestrg249.table.core.windows.net/\",\r\n          \"file\": \"https://stopstestrg249.file.core.windows.net/\"\r\n        },\r\n        \"primaryLocation\": \"westus\",\r\n        \"statusOfPrimary\": \"available\",\r\n        \"secondaryLocation\": \"eastus\",\r\n        \"statusOfSecondary\": \"available\"\r\n      }\r\n    }\r\n  ]\r\n}",
+      "StatusCode": 200
+    },
+    {
+      "RequestUri": "/subscriptions/45b60d85-fd72-427a-a708-f994d26e593e/resourceGroups/pstestrg249/providers/Microsoft.Storage/storageAccounts/stopstestrg249/blobServices/default?api-version=2019-06-01",
+      "EncodedRequestUri": "L3N1YnNjcmlwdGlvbnMvNDViNjBkODUtZmQ3Mi00MjdhLWE3MDgtZjk5NGQyNmU1OTNlL3Jlc291cmNlR3JvdXBzL3BzdGVzdHJnMjQ5L3Byb3ZpZGVycy9NaWNyb3NvZnQuU3RvcmFnZS9zdG9yYWdlQWNjb3VudHMvc3RvcHN0ZXN0cmcyNDkvYmxvYlNlcnZpY2VzL2RlZmF1bHQ/YXBpLXZlcnNpb249MjAxOS0wNi0wMQ==",
+      "RequestMethod": "PUT",
+      "RequestBody": "{\r\n  \"properties\": {\r\n    \"defaultServiceVersion\": \"2018-03-28\"\r\n  }\r\n}",
+      "RequestHeaders": {
+        "x-ms-client-request-id": [
+          "bc389606-fba8-42d1-ba6f-192cefba1458"
+        ],
+        "Accept-Language": [
+          "en-US"
+        ],
+        "User-Agent": [
+          "FxVersion/4.6.29220.03",
+          "OSName/Windows",
+          "OSVersion/Microsoft.Windows.10.0.19042.",
+          "Microsoft.Azure.Management.Storage.StorageManagementClient/17.2.10.0"
+        ],
+        "Content-Type": [
+          "application/json; charset=utf-8"
+        ],
+        "Content-Length": [
+          "71"
+        ]
+      },
+      "ResponseHeaders": {
+        "Cache-Control": [
+          "no-cache"
+        ],
+        "Pragma": [
+          "no-cache"
+        ],
+        "x-ms-request-id": [
+          "4919a141-47e4-43b5-86ff-881c27f2be31"
+        ],
+        "Strict-Transport-Security": [
+          "max-age=31536000; includeSubDomains"
+        ],
+        "Server": [
+          "Microsoft-Azure-Storage-Resource-Provider/1.0,Microsoft-HTTPAPI/2.0 Microsoft-HTTPAPI/2.0"
+        ],
+        "x-ms-ratelimit-remaining-subscription-writes": [
+          "1198"
+        ],
+        "x-ms-correlation-request-id": [
+          "3dd3e526-a832-43d3-88d8-6216eeae2c74"
+        ],
+        "x-ms-routing-request-id": [
+          "SOUTHEASTASIA:20201019T081036Z:3dd3e526-a832-43d3-88d8-6216eeae2c74"
+        ],
+        "X-Content-Type-Options": [
+          "nosniff"
+        ],
+        "Date": [
+          "Mon, 19 Oct 2020 08:10:35 GMT"
+        ],
+        "Content-Length": [
+          "292"
+        ],
+        "Content-Type": [
+          "application/json"
+        ],
+        "Expires": [
+          "-1"
+        ]
+      },
+      "ResponseBody": "{\r\n  \"id\": \"/subscriptions/45b60d85-fd72-427a-a708-f994d26e593e/resourceGroups/pstestrg249/providers/Microsoft.Storage/storageAccounts/stopstestrg249/blobServices/default\",\r\n  \"name\": \"default\",\r\n  \"type\": \"Microsoft.Storage/storageAccounts/blobServices\",\r\n  \"properties\": {\r\n    \"defaultServiceVersion\": \"2018-03-28\"\r\n  }\r\n}",
+      "StatusCode": 200
+    },
+    {
+      "RequestUri": "/subscriptions/45b60d85-fd72-427a-a708-f994d26e593e/resourceGroups/pstestrg249/providers/Microsoft.Storage/storageAccounts/stopstestrg249/blobServices/default?api-version=2019-06-01",
+      "EncodedRequestUri": "L3N1YnNjcmlwdGlvbnMvNDViNjBkODUtZmQ3Mi00MjdhLWE3MDgtZjk5NGQyNmU1OTNlL3Jlc291cmNlR3JvdXBzL3BzdGVzdHJnMjQ5L3Byb3ZpZGVycy9NaWNyb3NvZnQuU3RvcmFnZS9zdG9yYWdlQWNjb3VudHMvc3RvcHN0ZXN0cmcyNDkvYmxvYlNlcnZpY2VzL2RlZmF1bHQ/YXBpLXZlcnNpb249MjAxOS0wNi0wMQ==",
+      "RequestMethod": "PUT",
+      "RequestBody": "{\r\n  \"properties\": {\r\n    \"changeFeed\": {\r\n      \"enabled\": true\r\n    }\r\n  }\r\n}",
+      "RequestHeaders": {
+        "x-ms-client-request-id": [
+          "13e7a221-ea06-4983-96a0-dfaf0755ca99"
+        ],
+        "Accept-Language": [
+          "en-US"
+        ],
+        "User-Agent": [
+          "FxVersion/4.6.29220.03",
+          "OSName/Windows",
+          "OSVersion/Microsoft.Windows.10.0.19042.",
+          "Microsoft.Azure.Management.Storage.StorageManagementClient/17.2.10.0"
+        ],
+        "Content-Type": [
+          "application/json; charset=utf-8"
+        ],
+        "Content-Length": [
+          "79"
+        ]
+      },
+      "ResponseHeaders": {
+        "Cache-Control": [
+          "no-cache"
+        ],
+        "Pragma": [
+          "no-cache"
+        ],
+        "x-ms-request-id": [
+          "f835e5f8-125f-48d2-873f-24cf2d9f5084"
+        ],
+        "Strict-Transport-Security": [
+          "max-age=31536000; includeSubDomains"
+        ],
+        "Server": [
+          "Microsoft-Azure-Storage-Resource-Provider/1.0,Microsoft-HTTPAPI/2.0 Microsoft-HTTPAPI/2.0"
+        ],
+        "x-ms-ratelimit-remaining-subscription-writes": [
+          "1197"
+        ],
+        "x-ms-correlation-request-id": [
+          "e7f93f7c-5ef2-43c2-b145-e1d36154d1ea"
+        ],
+        "x-ms-routing-request-id": [
+          "SOUTHEASTASIA:20201019T081037Z:e7f93f7c-5ef2-43c2-b145-e1d36154d1ea"
+        ],
+        "X-Content-Type-Options": [
+          "nosniff"
+        ],
+        "Date": [
+          "Mon, 19 Oct 2020 08:10:37 GMT"
+        ],
+        "Content-Length": [
+          "285"
+        ],
+        "Content-Type": [
+          "application/json"
+        ],
+        "Expires": [
+          "-1"
+        ]
+      },
+      "ResponseBody": "{\r\n  \"id\": \"/subscriptions/45b60d85-fd72-427a-a708-f994d26e593e/resourceGroups/pstestrg249/providers/Microsoft.Storage/storageAccounts/stopstestrg249/blobServices/default\",\r\n  \"name\": \"default\",\r\n  \"type\": \"Microsoft.Storage/storageAccounts/blobServices\",\r\n  \"properties\": {\r\n    \"changeFeed\": {\r\n      \"enabled\": true\r\n    }\r\n  }\r\n}",
+      "StatusCode": 200
+    },
+    {
+      "RequestUri": "/subscriptions/45b60d85-fd72-427a-a708-f994d26e593e/resourceGroups/pstestrg249/providers/Microsoft.Storage/storageAccounts/stopstestrg249/blobServices/default?api-version=2019-06-01",
+      "EncodedRequestUri": "L3N1YnNjcmlwdGlvbnMvNDViNjBkODUtZmQ3Mi00MjdhLWE3MDgtZjk5NGQyNmU1OTNlL3Jlc291cmNlR3JvdXBzL3BzdGVzdHJnMjQ5L3Byb3ZpZGVycy9NaWNyb3NvZnQuU3RvcmFnZS9zdG9yYWdlQWNjb3VudHMvc3RvcHN0ZXN0cmcyNDkvYmxvYlNlcnZpY2VzL2RlZmF1bHQ/YXBpLXZlcnNpb249MjAxOS0wNi0wMQ==",
+      "RequestMethod": "PUT",
+      "RequestBody": "{\r\n  \"properties\": {\r\n    \"changeFeed\": {\r\n      \"enabled\": false\r\n    }\r\n  }\r\n}",
+      "RequestHeaders": {
+        "x-ms-client-request-id": [
+          "7a5d3221-1168-4761-b8f0-588d84aafc6c"
+        ],
+        "Accept-Language": [
+          "en-US"
+        ],
+        "User-Agent": [
+          "FxVersion/4.6.29220.03",
+          "OSName/Windows",
+          "OSVersion/Microsoft.Windows.10.0.19042.",
+          "Microsoft.Azure.Management.Storage.StorageManagementClient/17.2.10.0"
+        ],
+        "Content-Type": [
+          "application/json; charset=utf-8"
+        ],
+        "Content-Length": [
+          "80"
+        ]
+      },
+      "ResponseHeaders": {
+        "Cache-Control": [
+          "no-cache"
+        ],
+        "Pragma": [
+          "no-cache"
+        ],
+        "x-ms-request-id": [
+          "4d20be65-f4c1-43fe-a2aa-0f5704bd330f"
+        ],
+        "Strict-Transport-Security": [
+          "max-age=31536000; includeSubDomains"
+        ],
+        "Server": [
+          "Microsoft-Azure-Storage-Resource-Provider/1.0,Microsoft-HTTPAPI/2.0 Microsoft-HTTPAPI/2.0"
+        ],
+        "x-ms-ratelimit-remaining-subscription-writes": [
+          "1196"
+        ],
+        "x-ms-correlation-request-id": [
+          "41a2ceee-ace6-4907-ab88-a0616f11e632"
+        ],
+        "x-ms-routing-request-id": [
+          "SOUTHEASTASIA:20201019T081038Z:41a2ceee-ace6-4907-ab88-a0616f11e632"
+        ],
+        "X-Content-Type-Options": [
+          "nosniff"
+        ],
+        "Date": [
+          "Mon, 19 Oct 2020 08:10:38 GMT"
+        ],
+        "Content-Length": [
+          "286"
+        ],
+        "Content-Type": [
+          "application/json"
+        ],
+        "Expires": [
+          "-1"
+        ]
+      },
+      "ResponseBody": "{\r\n  \"id\": \"/subscriptions/45b60d85-fd72-427a-a708-f994d26e593e/resourceGroups/pstestrg249/providers/Microsoft.Storage/storageAccounts/stopstestrg249/blobServices/default\",\r\n  \"name\": \"default\",\r\n  \"type\": \"Microsoft.Storage/storageAccounts/blobServices\",\r\n  \"properties\": {\r\n    \"changeFeed\": {\r\n      \"enabled\": false\r\n    }\r\n  }\r\n}",
+      "StatusCode": 200
+    },
+    {
+      "RequestUri": "/subscriptions/45b60d85-fd72-427a-a708-f994d26e593e/resourceGroups/pstestrg249/providers/Microsoft.Storage/storageAccounts/stopstestrg249/blobServices/default?api-version=2019-06-01",
+      "EncodedRequestUri": "L3N1YnNjcmlwdGlvbnMvNDViNjBkODUtZmQ3Mi00MjdhLWE3MDgtZjk5NGQyNmU1OTNlL3Jlc291cmNlR3JvdXBzL3BzdGVzdHJnMjQ5L3Byb3ZpZGVycy9NaWNyb3NvZnQuU3RvcmFnZS9zdG9yYWdlQWNjb3VudHMvc3RvcHN0ZXN0cmcyNDkvYmxvYlNlcnZpY2VzL2RlZmF1bHQ/YXBpLXZlcnNpb249MjAxOS0wNi0wMQ==",
+      "RequestMethod": "PUT",
+      "RequestBody": "{\r\n  \"properties\": {\r\n    \"deleteRetentionPolicy\": {\r\n      \"enabled\": true,\r\n      \"days\": 3\r\n    }\r\n  }\r\n}",
+      "RequestHeaders": {
+        "x-ms-client-request-id": [
+          "1da8c62f-e4a3-4b34-86f5-9e699814b710"
+        ],
+        "Accept-Language": [
+          "en-US"
+        ],
+        "User-Agent": [
+          "FxVersion/4.6.29220.03",
+          "OSName/Windows",
+          "OSVersion/Microsoft.Windows.10.0.19042.",
+          "Microsoft.Azure.Management.Storage.StorageManagementClient/17.2.10.0"
+        ],
+        "Content-Type": [
+          "application/json; charset=utf-8"
+        ],
+        "Content-Length": [
+          "108"
+        ]
+      },
+      "ResponseHeaders": {
+        "Cache-Control": [
+          "no-cache"
+        ],
+        "Pragma": [
+          "no-cache"
+        ],
+        "x-ms-request-id": [
+          "39d61a65-71c8-4c2e-bec3-0fe3593ea32d"
+        ],
+        "Strict-Transport-Security": [
+          "max-age=31536000; includeSubDomains"
+        ],
+        "Server": [
+          "Microsoft-Azure-Storage-Resource-Provider/1.0,Microsoft-HTTPAPI/2.0 Microsoft-HTTPAPI/2.0"
+        ],
+        "x-ms-ratelimit-remaining-subscription-writes": [
+          "1195"
+        ],
+        "x-ms-correlation-request-id": [
+          "e7792ed2-74b6-4565-a250-7614c4ceeaa7"
+        ],
+        "x-ms-routing-request-id": [
+          "SOUTHEASTASIA:20201019T081039Z:e7792ed2-74b6-4565-a250-7614c4ceeaa7"
+        ],
+        "X-Content-Type-Options": [
+          "nosniff"
+        ],
+        "Date": [
+          "Mon, 19 Oct 2020 08:10:39 GMT"
+        ],
+        "Content-Length": [
+          "305"
+        ],
+        "Content-Type": [
+          "application/json"
+        ],
+        "Expires": [
+          "-1"
+        ]
+      },
+      "ResponseBody": "{\r\n  \"id\": \"/subscriptions/45b60d85-fd72-427a-a708-f994d26e593e/resourceGroups/pstestrg249/providers/Microsoft.Storage/storageAccounts/stopstestrg249/blobServices/default\",\r\n  \"name\": \"default\",\r\n  \"type\": \"Microsoft.Storage/storageAccounts/blobServices\",\r\n  \"properties\": {\r\n    \"deleteRetentionPolicy\": {\r\n      \"enabled\": true,\r\n      \"days\": 3\r\n    }\r\n  }\r\n}",
+      "StatusCode": 200
+    },
+    {
+      "RequestUri": "/subscriptions/45b60d85-fd72-427a-a708-f994d26e593e/resourceGroups/pstestrg249/providers/Microsoft.Storage/storageAccounts/stopstestrg249/blobServices/default?api-version=2019-06-01",
+      "EncodedRequestUri": "L3N1YnNjcmlwdGlvbnMvNDViNjBkODUtZmQ3Mi00MjdhLWE3MDgtZjk5NGQyNmU1OTNlL3Jlc291cmNlR3JvdXBzL3BzdGVzdHJnMjQ5L3Byb3ZpZGVycy9NaWNyb3NvZnQuU3RvcmFnZS9zdG9yYWdlQWNjb3VudHMvc3RvcHN0ZXN0cmcyNDkvYmxvYlNlcnZpY2VzL2RlZmF1bHQ/YXBpLXZlcnNpb249MjAxOS0wNi0wMQ==",
+      "RequestMethod": "PUT",
+      "RequestBody": "{\r\n  \"properties\": {\r\n    \"deleteRetentionPolicy\": {\r\n      \"enabled\": false\r\n    }\r\n  }\r\n}",
+      "RequestHeaders": {
+        "x-ms-client-request-id": [
+          "6ef83a8a-674d-4714-a4f6-ae137b4f348c"
+        ],
+        "Accept-Language": [
+          "en-US"
+        ],
+        "User-Agent": [
+          "FxVersion/4.6.29220.03",
+          "OSName/Windows",
+          "OSVersion/Microsoft.Windows.10.0.19042.",
+          "Microsoft.Azure.Management.Storage.StorageManagementClient/17.2.10.0"
+        ],
+        "Content-Type": [
+          "application/json; charset=utf-8"
+        ],
+        "Content-Length": [
+          "91"
+        ]
+      },
+      "ResponseHeaders": {
+        "Cache-Control": [
+          "no-cache"
+        ],
+        "Pragma": [
+          "no-cache"
+        ],
+        "x-ms-request-id": [
+          "e98f1776-a997-4597-ac3e-0eb20e2fa9f3"
+        ],
+        "Strict-Transport-Security": [
+          "max-age=31536000; includeSubDomains"
+        ],
+        "Server": [
+          "Microsoft-Azure-Storage-Resource-Provider/1.0,Microsoft-HTTPAPI/2.0 Microsoft-HTTPAPI/2.0"
+        ],
+        "x-ms-ratelimit-remaining-subscription-writes": [
+          "1194"
+        ],
+        "x-ms-correlation-request-id": [
+          "5cf329a1-ab57-43c8-82ba-9f10c9836faf"
+        ],
+        "x-ms-routing-request-id": [
+          "SOUTHEASTASIA:20201019T081040Z:5cf329a1-ab57-43c8-82ba-9f10c9836faf"
+        ],
+        "X-Content-Type-Options": [
+          "nosniff"
+        ],
+        "Date": [
+          "Mon, 19 Oct 2020 08:10:40 GMT"
+        ],
+        "Content-Length": [
+          "297"
+        ],
+        "Content-Type": [
+          "application/json"
+        ],
+        "Expires": [
+          "-1"
+        ]
+      },
+      "ResponseBody": "{\r\n  \"id\": \"/subscriptions/45b60d85-fd72-427a-a708-f994d26e593e/resourceGroups/pstestrg249/providers/Microsoft.Storage/storageAccounts/stopstestrg249/blobServices/default\",\r\n  \"name\": \"default\",\r\n  \"type\": \"Microsoft.Storage/storageAccounts/blobServices\",\r\n  \"properties\": {\r\n    \"deleteRetentionPolicy\": {\r\n      \"enabled\": false\r\n    }\r\n  }\r\n}",
+      "StatusCode": 200
+    },
+    {
+      "RequestUri": "/subscriptions/45b60d85-fd72-427a-a708-f994d26e593e/resourceGroups/pstestrg249/providers/Microsoft.Storage/storageAccounts/stopstestrg249/blobServices/default?api-version=2019-06-01",
+      "EncodedRequestUri": "L3N1YnNjcmlwdGlvbnMvNDViNjBkODUtZmQ3Mi00MjdhLWE3MDgtZjk5NGQyNmU1OTNlL3Jlc291cmNlR3JvdXBzL3BzdGVzdHJnMjQ5L3Byb3ZpZGVycy9NaWNyb3NvZnQuU3RvcmFnZS9zdG9yYWdlQWNjb3VudHMvc3RvcHN0ZXN0cmcyNDkvYmxvYlNlcnZpY2VzL2RlZmF1bHQ/YXBpLXZlcnNpb249MjAxOS0wNi0wMQ==",
+      "RequestMethod": "GET",
+      "RequestBody": "",
+      "RequestHeaders": {
+        "x-ms-client-request-id": [
+          "9477d0f3-23d7-449c-8e2d-6925ee398289"
+        ],
+        "Accept-Language": [
+          "en-US"
+        ],
+        "User-Agent": [
+          "FxVersion/4.6.29220.03",
+          "OSName/Windows",
+          "OSVersion/Microsoft.Windows.10.0.19042.",
+          "Microsoft.Azure.Management.Storage.StorageManagementClient/17.2.10.0"
+        ]
+      },
+      "ResponseHeaders": {
+        "Cache-Control": [
+          "no-cache"
+        ],
+        "Pragma": [
+          "no-cache"
+        ],
+        "x-ms-request-id": [
+          "d8243060-4f5d-48fe-889a-ea015648b819"
+        ],
+        "Strict-Transport-Security": [
+          "max-age=31536000; includeSubDomains"
+        ],
+        "Server": [
+          "Microsoft-Azure-Storage-Resource-Provider/1.0,Microsoft-HTTPAPI/2.0 Microsoft-HTTPAPI/2.0"
+        ],
+        "x-ms-ratelimit-remaining-subscription-reads": [
+          "11995"
+        ],
+        "x-ms-correlation-request-id": [
+          "7ff81e34-926b-445e-8c9e-ec416c2b8160"
+        ],
+        "x-ms-routing-request-id": [
+          "SOUTHEASTASIA:20201019T081036Z:7ff81e34-926b-445e-8c9e-ec416c2b8160"
+        ],
+        "X-Content-Type-Options": [
+          "nosniff"
+        ],
+        "Date": [
+          "Mon, 19 Oct 2020 08:10:36 GMT"
+        ],
+        "Content-Length": [
+          "406"
+        ],
+        "Content-Type": [
+          "application/json"
+        ],
+        "Expires": [
+          "-1"
+        ]
+      },
+      "ResponseBody": "{\r\n  \"sku\": {\r\n    \"name\": \"Standard_GRS\",\r\n    \"tier\": \"Standard\"\r\n  },\r\n  \"id\": \"/subscriptions/45b60d85-fd72-427a-a708-f994d26e593e/resourceGroups/pstestrg249/providers/Microsoft.Storage/storageAccounts/stopstestrg249/blobServices/default\",\r\n  \"name\": \"default\",\r\n  \"type\": \"Microsoft.Storage/storageAccounts/blobServices\",\r\n  \"properties\": {\r\n    \"cors\": {\r\n      \"corsRules\": []\r\n    },\r\n    \"defaultServiceVersion\": \"2018-03-28\",\r\n    \"deleteRetentionPolicy\": {\r\n      \"enabled\": false\r\n    }\r\n  }\r\n}",
+      "StatusCode": 200
+    },
+    {
+      "RequestUri": "/subscriptions/45b60d85-fd72-427a-a708-f994d26e593e/resourceGroups/pstestrg249/providers/Microsoft.Storage/storageAccounts/stopstestrg249/blobServices/default?api-version=2019-06-01",
+      "EncodedRequestUri": "L3N1YnNjcmlwdGlvbnMvNDViNjBkODUtZmQ3Mi00MjdhLWE3MDgtZjk5NGQyNmU1OTNlL3Jlc291cmNlR3JvdXBzL3BzdGVzdHJnMjQ5L3Byb3ZpZGVycy9NaWNyb3NvZnQuU3RvcmFnZS9zdG9yYWdlQWNjb3VudHMvc3RvcHN0ZXN0cmcyNDkvYmxvYlNlcnZpY2VzL2RlZmF1bHQ/YXBpLXZlcnNpb249MjAxOS0wNi0wMQ==",
+      "RequestMethod": "GET",
+      "RequestBody": "",
+      "RequestHeaders": {
+        "x-ms-client-request-id": [
+          "13f9e58e-c33b-406a-948a-69eb223cd8f9"
+        ],
+        "Accept-Language": [
+          "en-US"
+        ],
+        "User-Agent": [
+          "FxVersion/4.6.29220.03",
+          "OSName/Windows",
+          "OSVersion/Microsoft.Windows.10.0.19042.",
+          "Microsoft.Azure.Management.Storage.StorageManagementClient/17.2.10.0"
+        ]
+      },
+      "ResponseHeaders": {
+        "Cache-Control": [
+          "no-cache"
+        ],
+        "Pragma": [
+          "no-cache"
+        ],
+        "x-ms-request-id": [
+          "41becf67-e9de-4955-9e8f-9df0da0b2d59"
+        ],
+        "Strict-Transport-Security": [
+          "max-age=31536000; includeSubDomains"
+        ],
+        "Server": [
+          "Microsoft-Azure-Storage-Resource-Provider/1.0,Microsoft-HTTPAPI/2.0 Microsoft-HTTPAPI/2.0"
+        ],
+        "x-ms-ratelimit-remaining-subscription-reads": [
+          "11994"
+        ],
+        "x-ms-correlation-request-id": [
+          "f42f01fb-5b9c-4828-9f8e-79d932cb6a98"
+        ],
+        "x-ms-routing-request-id": [
+          "SOUTHEASTASIA:20201019T081036Z:f42f01fb-5b9c-4828-9f8e-79d932cb6a98"
+        ],
+        "X-Content-Type-Options": [
+          "nosniff"
+        ],
+        "Date": [
+          "Mon, 19 Oct 2020 08:10:36 GMT"
+        ],
+        "Content-Length": [
+          "406"
+        ],
+        "Content-Type": [
+          "application/json"
+        ],
+        "Expires": [
+          "-1"
+        ]
+      },
+      "ResponseBody": "{\r\n  \"sku\": {\r\n    \"name\": \"Standard_GRS\",\r\n    \"tier\": \"Standard\"\r\n  },\r\n  \"id\": \"/subscriptions/45b60d85-fd72-427a-a708-f994d26e593e/resourceGroups/pstestrg249/providers/Microsoft.Storage/storageAccounts/stopstestrg249/blobServices/default\",\r\n  \"name\": \"default\",\r\n  \"type\": \"Microsoft.Storage/storageAccounts/blobServices\",\r\n  \"properties\": {\r\n    \"cors\": {\r\n      \"corsRules\": []\r\n    },\r\n    \"defaultServiceVersion\": \"2018-03-28\",\r\n    \"deleteRetentionPolicy\": {\r\n      \"enabled\": false\r\n    }\r\n  }\r\n}",
+      "StatusCode": 200
+    },
+    {
+      "RequestUri": "/subscriptions/45b60d85-fd72-427a-a708-f994d26e593e/resourceGroups/pstestrg249/providers/Microsoft.Storage/storageAccounts/stopstestrg249/blobServices/default?api-version=2019-06-01",
+      "EncodedRequestUri": "L3N1YnNjcmlwdGlvbnMvNDViNjBkODUtZmQ3Mi00MjdhLWE3MDgtZjk5NGQyNmU1OTNlL3Jlc291cmNlR3JvdXBzL3BzdGVzdHJnMjQ5L3Byb3ZpZGVycy9NaWNyb3NvZnQuU3RvcmFnZS9zdG9yYWdlQWNjb3VudHMvc3RvcHN0ZXN0cmcyNDkvYmxvYlNlcnZpY2VzL2RlZmF1bHQ/YXBpLXZlcnNpb249MjAxOS0wNi0wMQ==",
+      "RequestMethod": "GET",
+      "RequestBody": "",
+      "RequestHeaders": {
+        "x-ms-client-request-id": [
+          "8607b83c-f66e-408a-9445-0adf257186d9"
+        ],
+        "Accept-Language": [
+          "en-US"
+        ],
+        "User-Agent": [
+          "FxVersion/4.6.29220.03",
+          "OSName/Windows",
+          "OSVersion/Microsoft.Windows.10.0.19042.",
+          "Microsoft.Azure.Management.Storage.StorageManagementClient/17.2.10.0"
+        ]
+      },
+      "ResponseHeaders": {
+        "Cache-Control": [
+          "no-cache"
+        ],
+        "Pragma": [
+          "no-cache"
+        ],
+        "x-ms-request-id": [
+          "7d48eefc-e1ed-4fea-a926-eaa661787a39"
+        ],
+        "Strict-Transport-Security": [
+          "max-age=31536000; includeSubDomains"
+        ],
+        "Server": [
+          "Microsoft-Azure-Storage-Resource-Provider/1.0,Microsoft-HTTPAPI/2.0 Microsoft-HTTPAPI/2.0"
+        ],
+        "x-ms-ratelimit-remaining-subscription-reads": [
+          "11993"
+        ],
+        "x-ms-correlation-request-id": [
+          "21699c09-ffd4-41ab-b77e-dbf6208517ef"
+        ],
+        "x-ms-routing-request-id": [
+          "SOUTHEASTASIA:20201019T081037Z:21699c09-ffd4-41ab-b77e-dbf6208517ef"
+        ],
+        "X-Content-Type-Options": [
+          "nosniff"
+        ],
+        "Date": [
+          "Mon, 19 Oct 2020 08:10:37 GMT"
+        ],
+        "Content-Length": [
+          "436"
+        ],
+        "Content-Type": [
+          "application/json"
+        ],
+        "Expires": [
+          "-1"
+        ]
+      },
+      "ResponseBody": "{\r\n  \"sku\": {\r\n    \"name\": \"Standard_GRS\",\r\n    \"tier\": \"Standard\"\r\n  },\r\n  \"id\": \"/subscriptions/45b60d85-fd72-427a-a708-f994d26e593e/resourceGroups/pstestrg249/providers/Microsoft.Storage/storageAccounts/stopstestrg249/blobServices/default\",\r\n  \"name\": \"default\",\r\n  \"type\": \"Microsoft.Storage/storageAccounts/blobServices\",\r\n  \"properties\": {\r\n    \"changeFeed\": {\r\n      \"enabled\": true\r\n    },\r\n    \"cors\": {\r\n      \"corsRules\": []\r\n    },\r\n    \"defaultServiceVersion\": \"2018-03-28\",\r\n    \"deleteRetentionPolicy\": {\r\n      \"enabled\": false\r\n    }\r\n  }\r\n}",
+      "StatusCode": 200
+    },
+    {
+      "RequestUri": "/subscriptions/45b60d85-fd72-427a-a708-f994d26e593e/resourceGroups/pstestrg249/providers/Microsoft.Storage/storageAccounts/stopstestrg249/blobServices/default?api-version=2019-06-01",
+      "EncodedRequestUri": "L3N1YnNjcmlwdGlvbnMvNDViNjBkODUtZmQ3Mi00MjdhLWE3MDgtZjk5NGQyNmU1OTNlL3Jlc291cmNlR3JvdXBzL3BzdGVzdHJnMjQ5L3Byb3ZpZGVycy9NaWNyb3NvZnQuU3RvcmFnZS9zdG9yYWdlQWNjb3VudHMvc3RvcHN0ZXN0cmcyNDkvYmxvYlNlcnZpY2VzL2RlZmF1bHQ/YXBpLXZlcnNpb249MjAxOS0wNi0wMQ==",
+      "RequestMethod": "GET",
+      "RequestBody": "",
+      "RequestHeaders": {
+        "x-ms-client-request-id": [
+          "8d6708fd-24ab-4cbd-8b13-97688e8a5564"
+        ],
+        "Accept-Language": [
+          "en-US"
+        ],
+        "User-Agent": [
+          "FxVersion/4.6.29220.03",
+          "OSName/Windows",
+          "OSVersion/Microsoft.Windows.10.0.19042.",
+          "Microsoft.Azure.Management.Storage.StorageManagementClient/17.2.10.0"
+        ]
+      },
+      "ResponseHeaders": {
+        "Cache-Control": [
+          "no-cache"
+        ],
+        "Pragma": [
+          "no-cache"
+        ],
+        "x-ms-request-id": [
+          "53e62541-3f8e-4081-8a38-e954de0ae81d"
+        ],
+        "Strict-Transport-Security": [
+          "max-age=31536000; includeSubDomains"
+        ],
+        "Server": [
+          "Microsoft-Azure-Storage-Resource-Provider/1.0,Microsoft-HTTPAPI/2.0 Microsoft-HTTPAPI/2.0"
+        ],
+        "x-ms-ratelimit-remaining-subscription-reads": [
+          "11992"
+        ],
+        "x-ms-correlation-request-id": [
+          "e0faf7e6-79ef-4777-9b86-5aa89b1ed61e"
+        ],
+        "x-ms-routing-request-id": [
+          "SOUTHEASTASIA:20201019T081038Z:e0faf7e6-79ef-4777-9b86-5aa89b1ed61e"
+        ],
+        "X-Content-Type-Options": [
+          "nosniff"
+        ],
+        "Date": [
+          "Mon, 19 Oct 2020 08:10:37 GMT"
+        ],
+        "Content-Length": [
+          "436"
+        ],
+        "Content-Type": [
+          "application/json"
+        ],
+        "Expires": [
+          "-1"
+        ]
+      },
+      "ResponseBody": "{\r\n  \"sku\": {\r\n    \"name\": \"Standard_GRS\",\r\n    \"tier\": \"Standard\"\r\n  },\r\n  \"id\": \"/subscriptions/45b60d85-fd72-427a-a708-f994d26e593e/resourceGroups/pstestrg249/providers/Microsoft.Storage/storageAccounts/stopstestrg249/blobServices/default\",\r\n  \"name\": \"default\",\r\n  \"type\": \"Microsoft.Storage/storageAccounts/blobServices\",\r\n  \"properties\": {\r\n    \"changeFeed\": {\r\n      \"enabled\": true\r\n    },\r\n    \"cors\": {\r\n      \"corsRules\": []\r\n    },\r\n    \"defaultServiceVersion\": \"2018-03-28\",\r\n    \"deleteRetentionPolicy\": {\r\n      \"enabled\": false\r\n    }\r\n  }\r\n}",
+      "StatusCode": 200
+    },
+    {
+      "RequestUri": "/subscriptions/45b60d85-fd72-427a-a708-f994d26e593e/resourceGroups/pstestrg249/providers/Microsoft.Storage/storageAccounts/stopstestrg249/blobServices/default?api-version=2019-06-01",
+      "EncodedRequestUri": "L3N1YnNjcmlwdGlvbnMvNDViNjBkODUtZmQ3Mi00MjdhLWE3MDgtZjk5NGQyNmU1OTNlL3Jlc291cmNlR3JvdXBzL3BzdGVzdHJnMjQ5L3Byb3ZpZGVycy9NaWNyb3NvZnQuU3RvcmFnZS9zdG9yYWdlQWNjb3VudHMvc3RvcHN0ZXN0cmcyNDkvYmxvYlNlcnZpY2VzL2RlZmF1bHQ/YXBpLXZlcnNpb249MjAxOS0wNi0wMQ==",
+      "RequestMethod": "GET",
+      "RequestBody": "",
+      "RequestHeaders": {
+        "x-ms-client-request-id": [
+          "b124a8e4-bdbc-4817-9292-a0b0c02a9ca9"
+        ],
+        "Accept-Language": [
+          "en-US"
+        ],
+        "User-Agent": [
+          "FxVersion/4.6.29220.03",
+          "OSName/Windows",
+          "OSVersion/Microsoft.Windows.10.0.19042.",
+          "Microsoft.Azure.Management.Storage.StorageManagementClient/17.2.10.0"
+        ]
+      },
+      "ResponseHeaders": {
+        "Cache-Control": [
+          "no-cache"
+        ],
+        "Pragma": [
+          "no-cache"
+        ],
+        "x-ms-request-id": [
+          "d3acb78c-0c3f-4811-91bf-f22795613184"
+        ],
+        "Strict-Transport-Security": [
+          "max-age=31536000; includeSubDomains"
+        ],
+        "Server": [
+          "Microsoft-Azure-Storage-Resource-Provider/1.0,Microsoft-HTTPAPI/2.0 Microsoft-HTTPAPI/2.0"
+        ],
+        "x-ms-ratelimit-remaining-subscription-reads": [
+          "11991"
+        ],
+        "x-ms-correlation-request-id": [
+          "ccedff4d-b12f-4363-88a5-4d1e128a04cf"
+        ],
+        "x-ms-routing-request-id": [
+          "SOUTHEASTASIA:20201019T081039Z:ccedff4d-b12f-4363-88a5-4d1e128a04cf"
+        ],
+        "X-Content-Type-Options": [
+          "nosniff"
+        ],
+        "Date": [
+          "Mon, 19 Oct 2020 08:10:38 GMT"
+        ],
+        "Content-Length": [
+          "437"
+        ],
+        "Content-Type": [
+          "application/json"
+        ],
+        "Expires": [
+          "-1"
+        ]
+      },
+      "ResponseBody": "{\r\n  \"sku\": {\r\n    \"name\": \"Standard_GRS\",\r\n    \"tier\": \"Standard\"\r\n  },\r\n  \"id\": \"/subscriptions/45b60d85-fd72-427a-a708-f994d26e593e/resourceGroups/pstestrg249/providers/Microsoft.Storage/storageAccounts/stopstestrg249/blobServices/default\",\r\n  \"name\": \"default\",\r\n  \"type\": \"Microsoft.Storage/storageAccounts/blobServices\",\r\n  \"properties\": {\r\n    \"changeFeed\": {\r\n      \"enabled\": false\r\n    },\r\n    \"cors\": {\r\n      \"corsRules\": []\r\n    },\r\n    \"defaultServiceVersion\": \"2018-03-28\",\r\n    \"deleteRetentionPolicy\": {\r\n      \"enabled\": false\r\n    }\r\n  }\r\n}",
+      "StatusCode": 200
+    },
+    {
+      "RequestUri": "/subscriptions/45b60d85-fd72-427a-a708-f994d26e593e/resourceGroups/pstestrg249/providers/Microsoft.Storage/storageAccounts/stopstestrg249/blobServices/default?api-version=2019-06-01",
+      "EncodedRequestUri": "L3N1YnNjcmlwdGlvbnMvNDViNjBkODUtZmQ3Mi00MjdhLWE3MDgtZjk5NGQyNmU1OTNlL3Jlc291cmNlR3JvdXBzL3BzdGVzdHJnMjQ5L3Byb3ZpZGVycy9NaWNyb3NvZnQuU3RvcmFnZS9zdG9yYWdlQWNjb3VudHMvc3RvcHN0ZXN0cmcyNDkvYmxvYlNlcnZpY2VzL2RlZmF1bHQ/YXBpLXZlcnNpb249MjAxOS0wNi0wMQ==",
+      "RequestMethod": "GET",
+      "RequestBody": "",
+      "RequestHeaders": {
+        "x-ms-client-request-id": [
+          "5fd5e37d-a6bf-4489-a2d2-7caf0e738917"
+        ],
+        "Accept-Language": [
+          "en-US"
+        ],
+        "User-Agent": [
+          "FxVersion/4.6.29220.03",
+          "OSName/Windows",
+          "OSVersion/Microsoft.Windows.10.0.19042.",
+          "Microsoft.Azure.Management.Storage.StorageManagementClient/17.2.10.0"
+        ]
+      },
+      "ResponseHeaders": {
+        "Cache-Control": [
+          "no-cache"
+        ],
+        "Pragma": [
+          "no-cache"
+        ],
+        "x-ms-request-id": [
+          "50bf7656-beea-4edd-ab85-0f0440a2b426"
+        ],
+        "Strict-Transport-Security": [
+          "max-age=31536000; includeSubDomains"
+        ],
+        "Server": [
+          "Microsoft-Azure-Storage-Resource-Provider/1.0,Microsoft-HTTPAPI/2.0 Microsoft-HTTPAPI/2.0"
+        ],
+        "x-ms-ratelimit-remaining-subscription-reads": [
+          "11990"
+        ],
+        "x-ms-correlation-request-id": [
+          "843e5873-e113-469f-9aeb-d6e7232eaa3f"
+        ],
+        "x-ms-routing-request-id": [
+          "SOUTHEASTASIA:20201019T081039Z:843e5873-e113-469f-9aeb-d6e7232eaa3f"
+        ],
+        "X-Content-Type-Options": [
+          "nosniff"
+        ],
+        "Date": [
+          "Mon, 19 Oct 2020 08:10:38 GMT"
+        ],
+        "Content-Length": [
+          "437"
+        ],
+        "Content-Type": [
+          "application/json"
+        ],
+        "Expires": [
+          "-1"
+        ]
+      },
+      "ResponseBody": "{\r\n  \"sku\": {\r\n    \"name\": \"Standard_GRS\",\r\n    \"tier\": \"Standard\"\r\n  },\r\n  \"id\": \"/subscriptions/45b60d85-fd72-427a-a708-f994d26e593e/resourceGroups/pstestrg249/providers/Microsoft.Storage/storageAccounts/stopstestrg249/blobServices/default\",\r\n  \"name\": \"default\",\r\n  \"type\": \"Microsoft.Storage/storageAccounts/blobServices\",\r\n  \"properties\": {\r\n    \"changeFeed\": {\r\n      \"enabled\": false\r\n    },\r\n    \"cors\": {\r\n      \"corsRules\": []\r\n    },\r\n    \"defaultServiceVersion\": \"2018-03-28\",\r\n    \"deleteRetentionPolicy\": {\r\n      \"enabled\": false\r\n    }\r\n  }\r\n}",
+      "StatusCode": 200
+    },
+    {
+      "RequestUri": "/subscriptions/45b60d85-fd72-427a-a708-f994d26e593e/resourceGroups/pstestrg249/providers/Microsoft.Storage/storageAccounts/stopstestrg249/blobServices/default?api-version=2019-06-01",
+      "EncodedRequestUri": "L3N1YnNjcmlwdGlvbnMvNDViNjBkODUtZmQ3Mi00MjdhLWE3MDgtZjk5NGQyNmU1OTNlL3Jlc291cmNlR3JvdXBzL3BzdGVzdHJnMjQ5L3Byb3ZpZGVycy9NaWNyb3NvZnQuU3RvcmFnZS9zdG9yYWdlQWNjb3VudHMvc3RvcHN0ZXN0cmcyNDkvYmxvYlNlcnZpY2VzL2RlZmF1bHQ/YXBpLXZlcnNpb249MjAxOS0wNi0wMQ==",
+      "RequestMethod": "GET",
+      "RequestBody": "",
+      "RequestHeaders": {
+        "x-ms-client-request-id": [
+          "78c1492a-f583-4b5a-8030-b1d9f484c33e"
+        ],
+        "Accept-Language": [
+          "en-US"
+        ],
+        "User-Agent": [
+          "FxVersion/4.6.29220.03",
+          "OSName/Windows",
+          "OSVersion/Microsoft.Windows.10.0.19042.",
+          "Microsoft.Azure.Management.Storage.StorageManagementClient/17.2.10.0"
+        ]
+      },
+      "ResponseHeaders": {
+        "Cache-Control": [
+          "no-cache"
+        ],
+        "Pragma": [
+          "no-cache"
+        ],
+        "x-ms-request-id": [
+          "c45ad7fd-0c21-45fe-99d0-0e3876a3f5f9"
+        ],
+        "Strict-Transport-Security": [
+          "max-age=31536000; includeSubDomains"
+        ],
+        "Server": [
+          "Microsoft-Azure-Storage-Resource-Provider/1.0,Microsoft-HTTPAPI/2.0 Microsoft-HTTPAPI/2.0"
+        ],
+        "x-ms-ratelimit-remaining-subscription-reads": [
+          "11989"
+        ],
+        "x-ms-correlation-request-id": [
+          "4fd8c016-ac7b-4e98-96f3-a318540d6164"
+        ],
+        "x-ms-routing-request-id": [
+          "SOUTHEASTASIA:20201019T081040Z:4fd8c016-ac7b-4e98-96f3-a318540d6164"
+        ],
+        "X-Content-Type-Options": [
+          "nosniff"
+        ],
+        "Date": [
+          "Mon, 19 Oct 2020 08:10:39 GMT"
+        ],
+        "Content-Length": [
+          "445"
+        ],
+        "Content-Type": [
+          "application/json"
+        ],
+        "Expires": [
+          "-1"
+        ]
+      },
+      "ResponseBody": "{\r\n  \"sku\": {\r\n    \"name\": \"Standard_GRS\",\r\n    \"tier\": \"Standard\"\r\n  },\r\n  \"id\": \"/subscriptions/45b60d85-fd72-427a-a708-f994d26e593e/resourceGroups/pstestrg249/providers/Microsoft.Storage/storageAccounts/stopstestrg249/blobServices/default\",\r\n  \"name\": \"default\",\r\n  \"type\": \"Microsoft.Storage/storageAccounts/blobServices\",\r\n  \"properties\": {\r\n    \"changeFeed\": {\r\n      \"enabled\": false\r\n    },\r\n    \"cors\": {\r\n      \"corsRules\": []\r\n    },\r\n    \"defaultServiceVersion\": \"2018-03-28\",\r\n    \"deleteRetentionPolicy\": {\r\n      \"enabled\": true,\r\n      \"days\": 3\r\n    }\r\n  }\r\n}",
+      "StatusCode": 200
+    },
+    {
+      "RequestUri": "/subscriptions/45b60d85-fd72-427a-a708-f994d26e593e/resourceGroups/pstestrg249/providers/Microsoft.Storage/storageAccounts/stopstestrg249/blobServices/default?api-version=2019-06-01",
+      "EncodedRequestUri": "L3N1YnNjcmlwdGlvbnMvNDViNjBkODUtZmQ3Mi00MjdhLWE3MDgtZjk5NGQyNmU1OTNlL3Jlc291cmNlR3JvdXBzL3BzdGVzdHJnMjQ5L3Byb3ZpZGVycy9NaWNyb3NvZnQuU3RvcmFnZS9zdG9yYWdlQWNjb3VudHMvc3RvcHN0ZXN0cmcyNDkvYmxvYlNlcnZpY2VzL2RlZmF1bHQ/YXBpLXZlcnNpb249MjAxOS0wNi0wMQ==",
+      "RequestMethod": "GET",
+      "RequestBody": "",
+      "RequestHeaders": {
+        "x-ms-client-request-id": [
+          "6d67de63-70c2-4e1a-8bfb-c2a4bf0022bf"
+        ],
+        "Accept-Language": [
+          "en-US"
+        ],
+        "User-Agent": [
+          "FxVersion/4.6.29220.03",
+          "OSName/Windows",
+          "OSVersion/Microsoft.Windows.10.0.19042.",
+          "Microsoft.Azure.Management.Storage.StorageManagementClient/17.2.10.0"
+        ]
+      },
+      "ResponseHeaders": {
+        "Cache-Control": [
+          "no-cache"
+        ],
+        "Pragma": [
+          "no-cache"
+        ],
+        "x-ms-request-id": [
+          "1e7c11a3-c908-4d80-bff7-dafed8a3640b"
         ],
         "Strict-Transport-Security": [
           "max-age=31536000; includeSubDomains"
@@ -255,30 +1278,19 @@
           "11988"
         ],
         "x-ms-correlation-request-id": [
-<<<<<<< HEAD
-          "9756e353-7255-421e-8b01-ddf4462eb23c"
-        ],
-        "x-ms-routing-request-id": [
-          "SOUTHEASTASIA:20200907T090708Z:9756e353-7255-421e-8b01-ddf4462eb23c"
-=======
-          "feb4b554-a55e-4957-ab6f-af880cadbf8e"
-        ],
-        "x-ms-routing-request-id": [
-          "SOUTHEASTASIA:20200921T070037Z:feb4b554-a55e-4957-ab6f-af880cadbf8e"
->>>>>>> 7368d820
-        ],
-        "X-Content-Type-Options": [
-          "nosniff"
-        ],
-        "Date": [
-<<<<<<< HEAD
-          "Mon, 07 Sep 2020 09:07:07 GMT"
-=======
-          "Mon, 21 Sep 2020 07:00:37 GMT"
->>>>>>> 7368d820
-        ],
-        "Content-Length": [
-          "22"
+          "6f6c49a4-195f-4d6b-8b15-11bc6b7f7628"
+        ],
+        "x-ms-routing-request-id": [
+          "SOUTHEASTASIA:20201019T081041Z:6f6c49a4-195f-4d6b-8b15-11bc6b7f7628"
+        ],
+        "X-Content-Type-Options": [
+          "nosniff"
+        ],
+        "Date": [
+          "Mon, 19 Oct 2020 08:10:40 GMT"
+        ],
+        "Content-Length": [
+          "437"
         ],
         "Content-Type": [
           "application/json"
@@ -287,48 +1299,89 @@
           "-1"
         ]
       },
-      "ResponseBody": "{\r\n  \"nameAvailable\": true\r\n}",
-      "StatusCode": 200
-    },
-    {
-<<<<<<< HEAD
-      "RequestUri": "/subscriptions/45b60d85-fd72-427a-a708-f994d26e593e/resourceGroups/pstestrg4904/providers/Microsoft.Storage/storageAccounts/stopstestrg4904?api-version=2019-06-01",
-      "EncodedRequestUri": "L3N1YnNjcmlwdGlvbnMvNDViNjBkODUtZmQ3Mi00MjdhLWE3MDgtZjk5NGQyNmU1OTNlL3Jlc291cmNlR3JvdXBzL3BzdGVzdHJnNDkwNC9wcm92aWRlcnMvTWljcm9zb2Z0LlN0b3JhZ2Uvc3RvcmFnZUFjY291bnRzL3N0b3BzdGVzdHJnNDkwND9hcGktdmVyc2lvbj0yMDE5LTA2LTAx",
-=======
-      "RequestUri": "/subscriptions/45b60d85-fd72-427a-a708-f994d26e593e/resourceGroups/pstestrg1793/providers/Microsoft.Storage/storageAccounts/stopstestrg1793?api-version=2019-06-01",
-      "EncodedRequestUri": "L3N1YnNjcmlwdGlvbnMvNDViNjBkODUtZmQ3Mi00MjdhLWE3MDgtZjk5NGQyNmU1OTNlL3Jlc291cmNlR3JvdXBzL3BzdGVzdHJnMTc5My9wcm92aWRlcnMvTWljcm9zb2Z0LlN0b3JhZ2Uvc3RvcmFnZUFjY291bnRzL3N0b3BzdGVzdHJnMTc5Mz9hcGktdmVyc2lvbj0yMDE5LTA2LTAx",
->>>>>>> 7368d820
-      "RequestMethod": "PUT",
-      "RequestBody": "{\r\n  \"sku\": {\r\n    \"name\": \"Standard_GRS\"\r\n  },\r\n  \"kind\": \"StorageV2\",\r\n  \"location\": \"West US\"\r\n}",
-      "RequestHeaders": {
-        "x-ms-client-request-id": [
-<<<<<<< HEAD
-          "b58408ce-778c-4977-b9e0-36d0c8b01137"
-=======
-          "80c0eef9-c1b4-4c14-bb6a-8d2ed170cf61"
->>>>>>> 7368d820
-        ],
-        "Accept-Language": [
-          "en-US"
-        ],
-        "User-Agent": [
-<<<<<<< HEAD
-          "FxVersion/4.6.29130.01",
-          "OSName/Windows",
-          "OSVersion/Microsoft.Windows.10.0.19041.",
-          "Microsoft.Azure.Management.Storage.StorageManagementClient/17.2.10.0"
-=======
-          "FxVersion/4.6.29220.03",
-          "OSName/Windows",
-          "OSVersion/Microsoft.Windows.10.0.19041.",
-          "Microsoft.Azure.Management.Storage.StorageManagementClient/17.2.0.0"
->>>>>>> 7368d820
-        ],
-        "Content-Type": [
-          "application/json; charset=utf-8"
-        ],
-        "Content-Length": [
-          "99"
+      "ResponseBody": "{\r\n  \"sku\": {\r\n    \"name\": \"Standard_GRS\",\r\n    \"tier\": \"Standard\"\r\n  },\r\n  \"id\": \"/subscriptions/45b60d85-fd72-427a-a708-f994d26e593e/resourceGroups/pstestrg249/providers/Microsoft.Storage/storageAccounts/stopstestrg249/blobServices/default\",\r\n  \"name\": \"default\",\r\n  \"type\": \"Microsoft.Storage/storageAccounts/blobServices\",\r\n  \"properties\": {\r\n    \"changeFeed\": {\r\n      \"enabled\": false\r\n    },\r\n    \"cors\": {\r\n      \"corsRules\": []\r\n    },\r\n    \"defaultServiceVersion\": \"2018-03-28\",\r\n    \"deleteRetentionPolicy\": {\r\n      \"enabled\": false\r\n    }\r\n  }\r\n}",
+      "StatusCode": 200
+    },
+    {
+      "RequestUri": "/subscriptions/45b60d85-fd72-427a-a708-f994d26e593e/resourceGroups/pstestrg249/providers/Microsoft.Storage/storageAccounts/stopstestrg249?api-version=2019-06-01",
+      "EncodedRequestUri": "L3N1YnNjcmlwdGlvbnMvNDViNjBkODUtZmQ3Mi00MjdhLWE3MDgtZjk5NGQyNmU1OTNlL3Jlc291cmNlR3JvdXBzL3BzdGVzdHJnMjQ5L3Byb3ZpZGVycy9NaWNyb3NvZnQuU3RvcmFnZS9zdG9yYWdlQWNjb3VudHMvc3RvcHN0ZXN0cmcyNDk/YXBpLXZlcnNpb249MjAxOS0wNi0wMQ==",
+      "RequestMethod": "DELETE",
+      "RequestBody": "",
+      "RequestHeaders": {
+        "x-ms-client-request-id": [
+          "3251c872-4abe-4bbf-85c6-43c3a7121b93"
+        ],
+        "Accept-Language": [
+          "en-US"
+        ],
+        "User-Agent": [
+          "FxVersion/4.6.29220.03",
+          "OSName/Windows",
+          "OSVersion/Microsoft.Windows.10.0.19042.",
+          "Microsoft.Azure.Management.Storage.StorageManagementClient/17.2.10.0"
+        ]
+      },
+      "ResponseHeaders": {
+        "Cache-Control": [
+          "no-cache"
+        ],
+        "Pragma": [
+          "no-cache"
+        ],
+        "x-ms-request-id": [
+          "2c70c485-6e4f-4fbc-8833-6af4b2be784f"
+        ],
+        "Strict-Transport-Security": [
+          "max-age=31536000; includeSubDomains"
+        ],
+        "Server": [
+          "Microsoft-Azure-Storage-Resource-Provider/1.0,Microsoft-HTTPAPI/2.0 Microsoft-HTTPAPI/2.0"
+        ],
+        "x-ms-ratelimit-remaining-subscription-deletes": [
+          "14999"
+        ],
+        "x-ms-correlation-request-id": [
+          "b98e395f-94ca-4ecd-8e99-b2e0ea5f9a54"
+        ],
+        "x-ms-routing-request-id": [
+          "SOUTHEASTASIA:20201019T081047Z:b98e395f-94ca-4ecd-8e99-b2e0ea5f9a54"
+        ],
+        "X-Content-Type-Options": [
+          "nosniff"
+        ],
+        "Date": [
+          "Mon, 19 Oct 2020 08:10:46 GMT"
+        ],
+        "Content-Type": [
+          "text/plain; charset=utf-8"
+        ],
+        "Expires": [
+          "-1"
+        ],
+        "Content-Length": [
+          "0"
+        ]
+      },
+      "ResponseBody": "",
+      "StatusCode": 200
+    },
+    {
+      "RequestUri": "/subscriptions/45b60d85-fd72-427a-a708-f994d26e593e/resourcegroups/pstestrg249?api-version=2016-09-01",
+      "EncodedRequestUri": "L3N1YnNjcmlwdGlvbnMvNDViNjBkODUtZmQ3Mi00MjdhLWE3MDgtZjk5NGQyNmU1OTNlL3Jlc291cmNlZ3JvdXBzL3BzdGVzdHJnMjQ5P2FwaS12ZXJzaW9uPTIwMTYtMDktMDE=",
+      "RequestMethod": "DELETE",
+      "RequestBody": "",
+      "RequestHeaders": {
+        "x-ms-client-request-id": [
+          "b273ef6c-b6e3-4545-af1d-c8c8ab733338"
+        ],
+        "Accept-Language": [
+          "en-US"
+        ],
+        "User-Agent": [
+          "FxVersion/4.6.29220.03",
+          "OSName/Windows",
+          "OSVersion/Microsoft.Windows.10.0.19042.",
+          "Microsoft.Azure.Management.Internal.Resources.ResourceManagementClient/1.3.24"
         ]
       },
       "ResponseHeaders": {
@@ -339,56 +1392,31 @@
           "no-cache"
         ],
         "Location": [
-<<<<<<< HEAD
-          "https://management.azure.com/subscriptions/45b60d85-fd72-427a-a708-f994d26e593e/providers/Microsoft.Storage/locations/westus/asyncoperations/e55aec7e-d944-4a03-94e9-9131847988db?monitor=true&api-version=2019-06-01"
-=======
-          "https://management.azure.com/subscriptions/45b60d85-fd72-427a-a708-f994d26e593e/providers/Microsoft.Storage/locations/westus/asyncoperations/d94d1a7f-eaba-402d-b824-7616d9c103a9?monitor=true&api-version=2019-06-01"
->>>>>>> 7368d820
+          "https://management.azure.com/subscriptions/45b60d85-fd72-427a-a708-f994d26e593e/operationresults/eyJqb2JJZCI6IlJFU09VUkNFR1JPVVBERUxFVElPTkpPQi1QU1RFU1RSRzI0OS1XRVNUVVMiLCJqb2JMb2NhdGlvbiI6Indlc3R1cyJ9?api-version=2016-09-01"
         ],
         "Retry-After": [
-          "17"
-        ],
-        "x-ms-request-id": [
-<<<<<<< HEAD
-          "e55aec7e-d944-4a03-94e9-9131847988db"
-=======
-          "d94d1a7f-eaba-402d-b824-7616d9c103a9"
->>>>>>> 7368d820
-        ],
-        "Strict-Transport-Security": [
-          "max-age=31536000; includeSubDomains"
-        ],
-        "Server": [
-          "Microsoft-Azure-Storage-Resource-Provider/1.0,Microsoft-HTTPAPI/2.0 Microsoft-HTTPAPI/2.0"
-        ],
-        "x-ms-ratelimit-remaining-subscription-writes": [
-          "1197"
-        ],
-        "x-ms-correlation-request-id": [
-<<<<<<< HEAD
-          "58d51fe5-94e3-4405-a807-6a3b3132127f"
-        ],
-        "x-ms-routing-request-id": [
-          "SOUTHEASTASIA:20200907T090714Z:58d51fe5-94e3-4405-a807-6a3b3132127f"
-=======
-          "33187919-1f16-4fc9-b21c-0b82e45dffe6"
-        ],
-        "x-ms-routing-request-id": [
-          "SOUTHEASTASIA:20200921T070045Z:33187919-1f16-4fc9-b21c-0b82e45dffe6"
->>>>>>> 7368d820
-        ],
-        "X-Content-Type-Options": [
-          "nosniff"
-        ],
-        "Date": [
-<<<<<<< HEAD
-          "Mon, 07 Sep 2020 09:07:13 GMT"
-=======
-          "Mon, 21 Sep 2020 07:00:44 GMT"
->>>>>>> 7368d820
-        ],
-        "Content-Type": [
-          "text/plain; charset=utf-8"
+          "15"
+        ],
+        "x-ms-ratelimit-remaining-subscription-deletes": [
+          "14999"
+        ],
+        "x-ms-request-id": [
+          "c3e56254-b407-4f5a-b52a-d26b01303384"
+        ],
+        "x-ms-correlation-request-id": [
+          "c3e56254-b407-4f5a-b52a-d26b01303384"
+        ],
+        "x-ms-routing-request-id": [
+          "SOUTHEASTASIA:20201019T081050Z:c3e56254-b407-4f5a-b52a-d26b01303384"
+        ],
+        "Strict-Transport-Security": [
+          "max-age=31536000; includeSubDomains"
+        ],
+        "X-Content-Type-Options": [
+          "nosniff"
+        ],
+        "Date": [
+          "Mon, 19 Oct 2020 08:10:50 GMT"
         ],
         "Expires": [
           "-1"
@@ -401,1354 +1429,51 @@
       "StatusCode": 202
     },
     {
-<<<<<<< HEAD
-      "RequestUri": "/subscriptions/45b60d85-fd72-427a-a708-f994d26e593e/providers/Microsoft.Storage/locations/westus/asyncoperations/e55aec7e-d944-4a03-94e9-9131847988db?monitor=true&api-version=2019-06-01",
-      "EncodedRequestUri": "L3N1YnNjcmlwdGlvbnMvNDViNjBkODUtZmQ3Mi00MjdhLWE3MDgtZjk5NGQyNmU1OTNlL3Byb3ZpZGVycy9NaWNyb3NvZnQuU3RvcmFnZS9sb2NhdGlvbnMvd2VzdHVzL2FzeW5jb3BlcmF0aW9ucy9lNTVhZWM3ZS1kOTQ0LTRhMDMtOTRlOS05MTMxODQ3OTg4ZGI/bW9uaXRvcj10cnVlJmFwaS12ZXJzaW9uPTIwMTktMDYtMDE=",
-=======
-      "RequestUri": "/subscriptions/45b60d85-fd72-427a-a708-f994d26e593e/providers/Microsoft.Storage/locations/westus/asyncoperations/d94d1a7f-eaba-402d-b824-7616d9c103a9?monitor=true&api-version=2019-06-01",
-      "EncodedRequestUri": "L3N1YnNjcmlwdGlvbnMvNDViNjBkODUtZmQ3Mi00MjdhLWE3MDgtZjk5NGQyNmU1OTNlL3Byb3ZpZGVycy9NaWNyb3NvZnQuU3RvcmFnZS9sb2NhdGlvbnMvd2VzdHVzL2FzeW5jb3BlcmF0aW9ucy9kOTRkMWE3Zi1lYWJhLTQwMmQtYjgyNC03NjE2ZDljMTAzYTk/bW9uaXRvcj10cnVlJmFwaS12ZXJzaW9uPTIwMTktMDYtMDE=",
->>>>>>> 7368d820
+      "RequestUri": "/subscriptions/45b60d85-fd72-427a-a708-f994d26e593e/operationresults/eyJqb2JJZCI6IlJFU09VUkNFR1JPVVBERUxFVElPTkpPQi1QU1RFU1RSRzI0OS1XRVNUVVMiLCJqb2JMb2NhdGlvbiI6Indlc3R1cyJ9?api-version=2016-09-01",
+      "EncodedRequestUri": "L3N1YnNjcmlwdGlvbnMvNDViNjBkODUtZmQ3Mi00MjdhLWE3MDgtZjk5NGQyNmU1OTNlL29wZXJhdGlvbnJlc3VsdHMvZXlKcWIySkpaQ0k2SWxKRlUwOVZVa05GUjFKUFZWQkVSVXhGVkVsUFRrcFBRaTFRVTFSRlUxUlNSekkwT1MxWFJWTlVWVk1pTENKcWIySk1iMk5oZEdsdmJpSTZJbmRsYzNSMWN5Sjk/YXBpLXZlcnNpb249MjAxNi0wOS0wMQ==",
       "RequestMethod": "GET",
       "RequestBody": "",
       "RequestHeaders": {
         "User-Agent": [
-<<<<<<< HEAD
-          "FxVersion/4.6.29130.01",
-          "OSName/Windows",
-          "OSVersion/Microsoft.Windows.10.0.19041.",
-          "Microsoft.Azure.Management.Storage.StorageManagementClient/17.2.10.0"
-=======
-          "FxVersion/4.6.29220.03",
-          "OSName/Windows",
-          "OSVersion/Microsoft.Windows.10.0.19041.",
-          "Microsoft.Azure.Management.Storage.StorageManagementClient/17.2.0.0"
->>>>>>> 7368d820
-        ]
-      },
-      "ResponseHeaders": {
-        "Cache-Control": [
-          "no-cache"
-        ],
-        "Pragma": [
-          "no-cache"
-        ],
-        "x-ms-request-id": [
-<<<<<<< HEAD
-          "67108879-4bac-4415-b0d8-a7127dc3a1b5"
-=======
-          "54a22b9e-d50e-43d2-959e-a628cddbc29d"
->>>>>>> 7368d820
-        ],
-        "Strict-Transport-Security": [
-          "max-age=31536000; includeSubDomains"
-        ],
-        "Server": [
-          "Microsoft-Azure-Storage-Resource-Provider/1.0,Microsoft-HTTPAPI/2.0 Microsoft-HTTPAPI/2.0"
-        ],
-        "x-ms-ratelimit-remaining-subscription-reads": [
-          "11987"
-        ],
-        "x-ms-correlation-request-id": [
-<<<<<<< HEAD
-          "1e102af5-e378-4eb6-aa38-485b668c4822"
-        ],
-        "x-ms-routing-request-id": [
-          "SOUTHEASTASIA:20200907T090731Z:1e102af5-e378-4eb6-aa38-485b668c4822"
-=======
-          "1717abf8-39d5-40a4-8649-b4ec673349ef"
-        ],
-        "x-ms-routing-request-id": [
-          "SOUTHEASTASIA:20200921T070103Z:1717abf8-39d5-40a4-8649-b4ec673349ef"
->>>>>>> 7368d820
-        ],
-        "X-Content-Type-Options": [
-          "nosniff"
-        ],
-        "Date": [
-<<<<<<< HEAD
-          "Mon, 07 Sep 2020 09:07:30 GMT"
-=======
-          "Mon, 21 Sep 2020 07:01:02 GMT"
->>>>>>> 7368d820
-        ],
-        "Content-Length": [
-          "1317"
-        ],
-        "Content-Type": [
-          "application/json"
-        ],
-        "Expires": [
-          "-1"
-        ]
-      },
-<<<<<<< HEAD
-      "ResponseBody": "{\r\n  \"sku\": {\r\n    \"name\": \"Standard_GRS\",\r\n    \"tier\": \"Standard\"\r\n  },\r\n  \"kind\": \"StorageV2\",\r\n  \"id\": \"/subscriptions/45b60d85-fd72-427a-a708-f994d26e593e/resourceGroups/pstestrg4904/providers/Microsoft.Storage/storageAccounts/stopstestrg4904\",\r\n  \"name\": \"stopstestrg4904\",\r\n  \"type\": \"Microsoft.Storage/storageAccounts\",\r\n  \"location\": \"westus\",\r\n  \"tags\": {},\r\n  \"properties\": {\r\n    \"privateEndpointConnections\": [],\r\n    \"networkAcls\": {\r\n      \"bypass\": \"AzureServices\",\r\n      \"virtualNetworkRules\": [],\r\n      \"ipRules\": [],\r\n      \"defaultAction\": \"Allow\"\r\n    },\r\n    \"supportsHttpsTrafficOnly\": true,\r\n    \"encryption\": {\r\n      \"services\": {\r\n        \"file\": {\r\n          \"keyType\": \"Account\",\r\n          \"enabled\": true,\r\n          \"lastEnabledTime\": \"2020-09-07T09:07:13.797809Z\"\r\n        },\r\n        \"blob\": {\r\n          \"keyType\": \"Account\",\r\n          \"enabled\": true,\r\n          \"lastEnabledTime\": \"2020-09-07T09:07:13.797809Z\"\r\n        }\r\n      },\r\n      \"keySource\": \"Microsoft.Storage\"\r\n    },\r\n    \"accessTier\": \"Hot\",\r\n    \"provisioningState\": \"Succeeded\",\r\n    \"creationTime\": \"2020-09-07T09:07:13.7353193Z\",\r\n    \"primaryEndpoints\": {\r\n      \"dfs\": \"https://stopstestrg4904.dfs.core.windows.net/\",\r\n      \"web\": \"https://stopstestrg4904.z22.web.core.windows.net/\",\r\n      \"blob\": \"https://stopstestrg4904.blob.core.windows.net/\",\r\n      \"queue\": \"https://stopstestrg4904.queue.core.windows.net/\",\r\n      \"table\": \"https://stopstestrg4904.table.core.windows.net/\",\r\n      \"file\": \"https://stopstestrg4904.file.core.windows.net/\"\r\n    },\r\n    \"primaryLocation\": \"westus\",\r\n    \"statusOfPrimary\": \"available\",\r\n    \"secondaryLocation\": \"eastus\",\r\n    \"statusOfSecondary\": \"available\"\r\n  }\r\n}",
-      "StatusCode": 200
-    },
-    {
-      "RequestUri": "/subscriptions/45b60d85-fd72-427a-a708-f994d26e593e/resourceGroups/pstestrg4904/providers/Microsoft.Storage/storageAccounts/stopstestrg4904?api-version=2019-06-01",
-      "EncodedRequestUri": "L3N1YnNjcmlwdGlvbnMvNDViNjBkODUtZmQ3Mi00MjdhLWE3MDgtZjk5NGQyNmU1OTNlL3Jlc291cmNlR3JvdXBzL3BzdGVzdHJnNDkwNC9wcm92aWRlcnMvTWljcm9zb2Z0LlN0b3JhZ2Uvc3RvcmFnZUFjY291bnRzL3N0b3BzdGVzdHJnNDkwND9hcGktdmVyc2lvbj0yMDE5LTA2LTAx",
-=======
-      "ResponseBody": "{\r\n  \"sku\": {\r\n    \"name\": \"Standard_GRS\",\r\n    \"tier\": \"Standard\"\r\n  },\r\n  \"kind\": \"StorageV2\",\r\n  \"id\": \"/subscriptions/45b60d85-fd72-427a-a708-f994d26e593e/resourceGroups/pstestrg1793/providers/Microsoft.Storage/storageAccounts/stopstestrg1793\",\r\n  \"name\": \"stopstestrg1793\",\r\n  \"type\": \"Microsoft.Storage/storageAccounts\",\r\n  \"location\": \"westus\",\r\n  \"tags\": {},\r\n  \"properties\": {\r\n    \"privateEndpointConnections\": [],\r\n    \"networkAcls\": {\r\n      \"bypass\": \"AzureServices\",\r\n      \"virtualNetworkRules\": [],\r\n      \"ipRules\": [],\r\n      \"defaultAction\": \"Allow\"\r\n    },\r\n    \"supportsHttpsTrafficOnly\": true,\r\n    \"encryption\": {\r\n      \"services\": {\r\n        \"file\": {\r\n          \"keyType\": \"Account\",\r\n          \"enabled\": true,\r\n          \"lastEnabledTime\": \"2020-09-21T07:00:44.5268263Z\"\r\n        },\r\n        \"blob\": {\r\n          \"keyType\": \"Account\",\r\n          \"enabled\": true,\r\n          \"lastEnabledTime\": \"2020-09-21T07:00:44.5268263Z\"\r\n        }\r\n      },\r\n      \"keySource\": \"Microsoft.Storage\"\r\n    },\r\n    \"accessTier\": \"Hot\",\r\n    \"provisioningState\": \"Succeeded\",\r\n    \"creationTime\": \"2020-09-21T07:00:44.4642762Z\",\r\n    \"primaryEndpoints\": {\r\n      \"dfs\": \"https://stopstestrg1793.dfs.core.windows.net/\",\r\n      \"web\": \"https://stopstestrg1793.z22.web.core.windows.net/\",\r\n      \"blob\": \"https://stopstestrg1793.blob.core.windows.net/\",\r\n      \"queue\": \"https://stopstestrg1793.queue.core.windows.net/\",\r\n      \"table\": \"https://stopstestrg1793.table.core.windows.net/\",\r\n      \"file\": \"https://stopstestrg1793.file.core.windows.net/\"\r\n    },\r\n    \"primaryLocation\": \"westus\",\r\n    \"statusOfPrimary\": \"available\",\r\n    \"secondaryLocation\": \"eastus\",\r\n    \"statusOfSecondary\": \"available\"\r\n  }\r\n}",
-      "StatusCode": 200
-    },
-    {
-      "RequestUri": "/subscriptions/45b60d85-fd72-427a-a708-f994d26e593e/resourceGroups/pstestrg1793/providers/Microsoft.Storage/storageAccounts/stopstestrg1793?api-version=2019-06-01",
-      "EncodedRequestUri": "L3N1YnNjcmlwdGlvbnMvNDViNjBkODUtZmQ3Mi00MjdhLWE3MDgtZjk5NGQyNmU1OTNlL3Jlc291cmNlR3JvdXBzL3BzdGVzdHJnMTc5My9wcm92aWRlcnMvTWljcm9zb2Z0LlN0b3JhZ2Uvc3RvcmFnZUFjY291bnRzL3N0b3BzdGVzdHJnMTc5Mz9hcGktdmVyc2lvbj0yMDE5LTA2LTAx",
->>>>>>> 7368d820
-      "RequestMethod": "GET",
-      "RequestBody": "",
-      "RequestHeaders": {
-        "x-ms-client-request-id": [
-<<<<<<< HEAD
-          "b219542a-e5cb-4213-83b5-12c854171613"
-=======
-          "fbe57731-3581-480b-93bb-5cf178502791"
->>>>>>> 7368d820
-        ],
-        "Accept-Language": [
-          "en-US"
-        ],
-        "User-Agent": [
-<<<<<<< HEAD
-          "FxVersion/4.6.29130.01",
-          "OSName/Windows",
-          "OSVersion/Microsoft.Windows.10.0.19041.",
-          "Microsoft.Azure.Management.Storage.StorageManagementClient/17.2.10.0"
-=======
-          "FxVersion/4.6.29220.03",
-          "OSName/Windows",
-          "OSVersion/Microsoft.Windows.10.0.19041.",
-          "Microsoft.Azure.Management.Storage.StorageManagementClient/17.2.0.0"
->>>>>>> 7368d820
-        ]
-      },
-      "ResponseHeaders": {
-        "Cache-Control": [
-          "no-cache"
-        ],
-        "Pragma": [
-          "no-cache"
-        ],
-        "x-ms-request-id": [
-<<<<<<< HEAD
-          "e1e94df2-aacf-40d0-8fe4-5191c4f91ac2"
-=======
-          "7b8d10ef-1532-41da-9abf-33f2c17db849"
->>>>>>> 7368d820
-        ],
-        "Strict-Transport-Security": [
-          "max-age=31536000; includeSubDomains"
-        ],
-        "Server": [
-          "Microsoft-Azure-Storage-Resource-Provider/1.0,Microsoft-HTTPAPI/2.0 Microsoft-HTTPAPI/2.0"
-        ],
-        "x-ms-ratelimit-remaining-subscription-reads": [
-          "11986"
-        ],
-        "x-ms-correlation-request-id": [
-<<<<<<< HEAD
-          "b1f91903-bffe-4941-8203-b041c0d0d9bd"
-        ],
-        "x-ms-routing-request-id": [
-          "SOUTHEASTASIA:20200907T090732Z:b1f91903-bffe-4941-8203-b041c0d0d9bd"
-=======
-          "00d30a96-15b2-4934-83bb-e65a92b715bf"
-        ],
-        "x-ms-routing-request-id": [
-          "SOUTHEASTASIA:20200921T070103Z:00d30a96-15b2-4934-83bb-e65a92b715bf"
->>>>>>> 7368d820
-        ],
-        "X-Content-Type-Options": [
-          "nosniff"
-        ],
-        "Date": [
-<<<<<<< HEAD
-          "Mon, 07 Sep 2020 09:07:31 GMT"
-=======
-          "Mon, 21 Sep 2020 07:01:03 GMT"
->>>>>>> 7368d820
-        ],
-        "Content-Length": [
-          "1317"
-        ],
-        "Content-Type": [
-          "application/json"
-        ],
-        "Expires": [
-          "-1"
-        ]
-      },
-<<<<<<< HEAD
-      "ResponseBody": "{\r\n  \"sku\": {\r\n    \"name\": \"Standard_GRS\",\r\n    \"tier\": \"Standard\"\r\n  },\r\n  \"kind\": \"StorageV2\",\r\n  \"id\": \"/subscriptions/45b60d85-fd72-427a-a708-f994d26e593e/resourceGroups/pstestrg4904/providers/Microsoft.Storage/storageAccounts/stopstestrg4904\",\r\n  \"name\": \"stopstestrg4904\",\r\n  \"type\": \"Microsoft.Storage/storageAccounts\",\r\n  \"location\": \"westus\",\r\n  \"tags\": {},\r\n  \"properties\": {\r\n    \"privateEndpointConnections\": [],\r\n    \"networkAcls\": {\r\n      \"bypass\": \"AzureServices\",\r\n      \"virtualNetworkRules\": [],\r\n      \"ipRules\": [],\r\n      \"defaultAction\": \"Allow\"\r\n    },\r\n    \"supportsHttpsTrafficOnly\": true,\r\n    \"encryption\": {\r\n      \"services\": {\r\n        \"file\": {\r\n          \"keyType\": \"Account\",\r\n          \"enabled\": true,\r\n          \"lastEnabledTime\": \"2020-09-07T09:07:13.797809Z\"\r\n        },\r\n        \"blob\": {\r\n          \"keyType\": \"Account\",\r\n          \"enabled\": true,\r\n          \"lastEnabledTime\": \"2020-09-07T09:07:13.797809Z\"\r\n        }\r\n      },\r\n      \"keySource\": \"Microsoft.Storage\"\r\n    },\r\n    \"accessTier\": \"Hot\",\r\n    \"provisioningState\": \"Succeeded\",\r\n    \"creationTime\": \"2020-09-07T09:07:13.7353193Z\",\r\n    \"primaryEndpoints\": {\r\n      \"dfs\": \"https://stopstestrg4904.dfs.core.windows.net/\",\r\n      \"web\": \"https://stopstestrg4904.z22.web.core.windows.net/\",\r\n      \"blob\": \"https://stopstestrg4904.blob.core.windows.net/\",\r\n      \"queue\": \"https://stopstestrg4904.queue.core.windows.net/\",\r\n      \"table\": \"https://stopstestrg4904.table.core.windows.net/\",\r\n      \"file\": \"https://stopstestrg4904.file.core.windows.net/\"\r\n    },\r\n    \"primaryLocation\": \"westus\",\r\n    \"statusOfPrimary\": \"available\",\r\n    \"secondaryLocation\": \"eastus\",\r\n    \"statusOfSecondary\": \"available\"\r\n  }\r\n}",
-      "StatusCode": 200
-    },
-    {
-      "RequestUri": "/subscriptions/45b60d85-fd72-427a-a708-f994d26e593e/resourceGroups/pstestrg4904/providers/Microsoft.Storage/storageAccounts?api-version=2019-06-01",
-      "EncodedRequestUri": "L3N1YnNjcmlwdGlvbnMvNDViNjBkODUtZmQ3Mi00MjdhLWE3MDgtZjk5NGQyNmU1OTNlL3Jlc291cmNlR3JvdXBzL3BzdGVzdHJnNDkwNC9wcm92aWRlcnMvTWljcm9zb2Z0LlN0b3JhZ2Uvc3RvcmFnZUFjY291bnRzP2FwaS12ZXJzaW9uPTIwMTktMDYtMDE=",
-=======
-      "ResponseBody": "{\r\n  \"sku\": {\r\n    \"name\": \"Standard_GRS\",\r\n    \"tier\": \"Standard\"\r\n  },\r\n  \"kind\": \"StorageV2\",\r\n  \"id\": \"/subscriptions/45b60d85-fd72-427a-a708-f994d26e593e/resourceGroups/pstestrg1793/providers/Microsoft.Storage/storageAccounts/stopstestrg1793\",\r\n  \"name\": \"stopstestrg1793\",\r\n  \"type\": \"Microsoft.Storage/storageAccounts\",\r\n  \"location\": \"westus\",\r\n  \"tags\": {},\r\n  \"properties\": {\r\n    \"privateEndpointConnections\": [],\r\n    \"networkAcls\": {\r\n      \"bypass\": \"AzureServices\",\r\n      \"virtualNetworkRules\": [],\r\n      \"ipRules\": [],\r\n      \"defaultAction\": \"Allow\"\r\n    },\r\n    \"supportsHttpsTrafficOnly\": true,\r\n    \"encryption\": {\r\n      \"services\": {\r\n        \"file\": {\r\n          \"keyType\": \"Account\",\r\n          \"enabled\": true,\r\n          \"lastEnabledTime\": \"2020-09-21T07:00:44.5268263Z\"\r\n        },\r\n        \"blob\": {\r\n          \"keyType\": \"Account\",\r\n          \"enabled\": true,\r\n          \"lastEnabledTime\": \"2020-09-21T07:00:44.5268263Z\"\r\n        }\r\n      },\r\n      \"keySource\": \"Microsoft.Storage\"\r\n    },\r\n    \"accessTier\": \"Hot\",\r\n    \"provisioningState\": \"Succeeded\",\r\n    \"creationTime\": \"2020-09-21T07:00:44.4642762Z\",\r\n    \"primaryEndpoints\": {\r\n      \"dfs\": \"https://stopstestrg1793.dfs.core.windows.net/\",\r\n      \"web\": \"https://stopstestrg1793.z22.web.core.windows.net/\",\r\n      \"blob\": \"https://stopstestrg1793.blob.core.windows.net/\",\r\n      \"queue\": \"https://stopstestrg1793.queue.core.windows.net/\",\r\n      \"table\": \"https://stopstestrg1793.table.core.windows.net/\",\r\n      \"file\": \"https://stopstestrg1793.file.core.windows.net/\"\r\n    },\r\n    \"primaryLocation\": \"westus\",\r\n    \"statusOfPrimary\": \"available\",\r\n    \"secondaryLocation\": \"eastus\",\r\n    \"statusOfSecondary\": \"available\"\r\n  }\r\n}",
-      "StatusCode": 200
-    },
-    {
-      "RequestUri": "/subscriptions/45b60d85-fd72-427a-a708-f994d26e593e/resourceGroups/pstestrg1793/providers/Microsoft.Storage/storageAccounts?api-version=2019-06-01",
-      "EncodedRequestUri": "L3N1YnNjcmlwdGlvbnMvNDViNjBkODUtZmQ3Mi00MjdhLWE3MDgtZjk5NGQyNmU1OTNlL3Jlc291cmNlR3JvdXBzL3BzdGVzdHJnMTc5My9wcm92aWRlcnMvTWljcm9zb2Z0LlN0b3JhZ2Uvc3RvcmFnZUFjY291bnRzP2FwaS12ZXJzaW9uPTIwMTktMDYtMDE=",
->>>>>>> 7368d820
-      "RequestMethod": "GET",
-      "RequestBody": "",
-      "RequestHeaders": {
-        "x-ms-client-request-id": [
-<<<<<<< HEAD
-          "4cf737ed-0dba-4e1a-9724-93316ed2df98"
-=======
-          "fe642110-c77c-409a-9c3a-46db13f8fbfc"
->>>>>>> 7368d820
-        ],
-        "Accept-Language": [
-          "en-US"
-        ],
-        "User-Agent": [
-<<<<<<< HEAD
-          "FxVersion/4.6.29130.01",
-          "OSName/Windows",
-          "OSVersion/Microsoft.Windows.10.0.19041.",
-          "Microsoft.Azure.Management.Storage.StorageManagementClient/17.2.10.0"
-=======
-          "FxVersion/4.6.29220.03",
-          "OSName/Windows",
-          "OSVersion/Microsoft.Windows.10.0.19041.",
-          "Microsoft.Azure.Management.Storage.StorageManagementClient/17.2.0.0"
->>>>>>> 7368d820
-        ]
-      },
-      "ResponseHeaders": {
-        "Cache-Control": [
-          "no-cache"
-        ],
-        "Pragma": [
-          "no-cache"
-        ],
-        "x-ms-request-id": [
-<<<<<<< HEAD
-          "fef553c4-dd7f-4779-a2c4-0d327fbf6e74"
-=======
-          "b7ba9fbe-8142-4839-9fe2-b0d909ca398a"
->>>>>>> 7368d820
-        ],
-        "Strict-Transport-Security": [
-          "max-age=31536000; includeSubDomains"
-        ],
-        "Server": [
-          "Microsoft-Azure-Storage-Resource-Provider/1.0,Microsoft-HTTPAPI/2.0 Microsoft-HTTPAPI/2.0"
-        ],
-        "x-ms-ratelimit-remaining-subscription-reads": [
-          "11985"
-        ],
-        "x-ms-correlation-request-id": [
-<<<<<<< HEAD
-          "92edbd03-df96-4161-bbda-55d3ead74500"
-        ],
-        "x-ms-routing-request-id": [
-          "SOUTHEASTASIA:20200907T090732Z:92edbd03-df96-4161-bbda-55d3ead74500"
-=======
-          "0540b017-de33-4400-84b9-555d8406a9e6"
-        ],
-        "x-ms-routing-request-id": [
-          "SOUTHEASTASIA:20200921T070103Z:0540b017-de33-4400-84b9-555d8406a9e6"
->>>>>>> 7368d820
-        ],
-        "X-Content-Type-Options": [
-          "nosniff"
-        ],
-        "Date": [
-<<<<<<< HEAD
-          "Mon, 07 Sep 2020 09:07:31 GMT"
-=======
-          "Mon, 21 Sep 2020 07:01:03 GMT"
->>>>>>> 7368d820
-        ],
-        "Content-Length": [
-          "1329"
-        ],
-        "Content-Type": [
-          "application/json"
-        ],
-        "Expires": [
-          "-1"
-        ]
-      },
-<<<<<<< HEAD
-      "ResponseBody": "{\r\n  \"value\": [\r\n    {\r\n      \"sku\": {\r\n        \"name\": \"Standard_GRS\",\r\n        \"tier\": \"Standard\"\r\n      },\r\n      \"kind\": \"StorageV2\",\r\n      \"id\": \"/subscriptions/45b60d85-fd72-427a-a708-f994d26e593e/resourceGroups/pstestrg4904/providers/Microsoft.Storage/storageAccounts/stopstestrg4904\",\r\n      \"name\": \"stopstestrg4904\",\r\n      \"type\": \"Microsoft.Storage/storageAccounts\",\r\n      \"location\": \"westus\",\r\n      \"tags\": {},\r\n      \"properties\": {\r\n        \"privateEndpointConnections\": [],\r\n        \"networkAcls\": {\r\n          \"bypass\": \"AzureServices\",\r\n          \"virtualNetworkRules\": [],\r\n          \"ipRules\": [],\r\n          \"defaultAction\": \"Allow\"\r\n        },\r\n        \"supportsHttpsTrafficOnly\": true,\r\n        \"encryption\": {\r\n          \"services\": {\r\n            \"file\": {\r\n              \"keyType\": \"Account\",\r\n              \"enabled\": true,\r\n              \"lastEnabledTime\": \"2020-09-07T09:07:13.797809Z\"\r\n            },\r\n            \"blob\": {\r\n              \"keyType\": \"Account\",\r\n              \"enabled\": true,\r\n              \"lastEnabledTime\": \"2020-09-07T09:07:13.797809Z\"\r\n            }\r\n          },\r\n          \"keySource\": \"Microsoft.Storage\"\r\n        },\r\n        \"accessTier\": \"Hot\",\r\n        \"provisioningState\": \"Succeeded\",\r\n        \"creationTime\": \"2020-09-07T09:07:13.7353193Z\",\r\n        \"primaryEndpoints\": {\r\n          \"dfs\": \"https://stopstestrg4904.dfs.core.windows.net/\",\r\n          \"web\": \"https://stopstestrg4904.z22.web.core.windows.net/\",\r\n          \"blob\": \"https://stopstestrg4904.blob.core.windows.net/\",\r\n          \"queue\": \"https://stopstestrg4904.queue.core.windows.net/\",\r\n          \"table\": \"https://stopstestrg4904.table.core.windows.net/\",\r\n          \"file\": \"https://stopstestrg4904.file.core.windows.net/\"\r\n        },\r\n        \"primaryLocation\": \"westus\",\r\n        \"statusOfPrimary\": \"available\",\r\n        \"secondaryLocation\": \"eastus\",\r\n        \"statusOfSecondary\": \"available\"\r\n      }\r\n    }\r\n  ]\r\n}",
-      "StatusCode": 200
-    },
-    {
-      "RequestUri": "/subscriptions/45b60d85-fd72-427a-a708-f994d26e593e/resourceGroups/pstestrg4904/providers/Microsoft.Storage/storageAccounts/stopstestrg4904/blobServices/default?api-version=2019-06-01",
-      "EncodedRequestUri": "L3N1YnNjcmlwdGlvbnMvNDViNjBkODUtZmQ3Mi00MjdhLWE3MDgtZjk5NGQyNmU1OTNlL3Jlc291cmNlR3JvdXBzL3BzdGVzdHJnNDkwNC9wcm92aWRlcnMvTWljcm9zb2Z0LlN0b3JhZ2Uvc3RvcmFnZUFjY291bnRzL3N0b3BzdGVzdHJnNDkwNC9ibG9iU2VydmljZXMvZGVmYXVsdD9hcGktdmVyc2lvbj0yMDE5LTA2LTAx",
-=======
-      "ResponseBody": "{\r\n  \"value\": [\r\n    {\r\n      \"sku\": {\r\n        \"name\": \"Standard_GRS\",\r\n        \"tier\": \"Standard\"\r\n      },\r\n      \"kind\": \"StorageV2\",\r\n      \"id\": \"/subscriptions/45b60d85-fd72-427a-a708-f994d26e593e/resourceGroups/pstestrg1793/providers/Microsoft.Storage/storageAccounts/stopstestrg1793\",\r\n      \"name\": \"stopstestrg1793\",\r\n      \"type\": \"Microsoft.Storage/storageAccounts\",\r\n      \"location\": \"westus\",\r\n      \"tags\": {},\r\n      \"properties\": {\r\n        \"privateEndpointConnections\": [],\r\n        \"networkAcls\": {\r\n          \"bypass\": \"AzureServices\",\r\n          \"virtualNetworkRules\": [],\r\n          \"ipRules\": [],\r\n          \"defaultAction\": \"Allow\"\r\n        },\r\n        \"supportsHttpsTrafficOnly\": true,\r\n        \"encryption\": {\r\n          \"services\": {\r\n            \"file\": {\r\n              \"keyType\": \"Account\",\r\n              \"enabled\": true,\r\n              \"lastEnabledTime\": \"2020-09-21T07:00:44.5268263Z\"\r\n            },\r\n            \"blob\": {\r\n              \"keyType\": \"Account\",\r\n              \"enabled\": true,\r\n              \"lastEnabledTime\": \"2020-09-21T07:00:44.5268263Z\"\r\n            }\r\n          },\r\n          \"keySource\": \"Microsoft.Storage\"\r\n        },\r\n        \"accessTier\": \"Hot\",\r\n        \"provisioningState\": \"Succeeded\",\r\n        \"creationTime\": \"2020-09-21T07:00:44.4642762Z\",\r\n        \"primaryEndpoints\": {\r\n          \"dfs\": \"https://stopstestrg1793.dfs.core.windows.net/\",\r\n          \"web\": \"https://stopstestrg1793.z22.web.core.windows.net/\",\r\n          \"blob\": \"https://stopstestrg1793.blob.core.windows.net/\",\r\n          \"queue\": \"https://stopstestrg1793.queue.core.windows.net/\",\r\n          \"table\": \"https://stopstestrg1793.table.core.windows.net/\",\r\n          \"file\": \"https://stopstestrg1793.file.core.windows.net/\"\r\n        },\r\n        \"primaryLocation\": \"westus\",\r\n        \"statusOfPrimary\": \"available\",\r\n        \"secondaryLocation\": \"eastus\",\r\n        \"statusOfSecondary\": \"available\"\r\n      }\r\n    }\r\n  ]\r\n}",
-      "StatusCode": 200
-    },
-    {
-      "RequestUri": "/subscriptions/45b60d85-fd72-427a-a708-f994d26e593e/resourceGroups/pstestrg1793/providers/Microsoft.Storage/storageAccounts/stopstestrg1793/blobServices/default?api-version=2019-06-01",
-      "EncodedRequestUri": "L3N1YnNjcmlwdGlvbnMvNDViNjBkODUtZmQ3Mi00MjdhLWE3MDgtZjk5NGQyNmU1OTNlL3Jlc291cmNlR3JvdXBzL3BzdGVzdHJnMTc5My9wcm92aWRlcnMvTWljcm9zb2Z0LlN0b3JhZ2Uvc3RvcmFnZUFjY291bnRzL3N0b3BzdGVzdHJnMTc5My9ibG9iU2VydmljZXMvZGVmYXVsdD9hcGktdmVyc2lvbj0yMDE5LTA2LTAx",
->>>>>>> 7368d820
-      "RequestMethod": "PUT",
-      "RequestBody": "{\r\n  \"properties\": {\r\n    \"defaultServiceVersion\": \"2018-03-28\"\r\n  }\r\n}",
-      "RequestHeaders": {
-        "x-ms-client-request-id": [
-<<<<<<< HEAD
-          "9485905f-f0ac-406a-9579-10ee641fea38"
-=======
-          "cdc3fad7-1e3a-4316-a7b6-0d0abdf99564"
->>>>>>> 7368d820
-        ],
-        "Accept-Language": [
-          "en-US"
-        ],
-        "User-Agent": [
-<<<<<<< HEAD
-          "FxVersion/4.6.29130.01",
-          "OSName/Windows",
-          "OSVersion/Microsoft.Windows.10.0.19041.",
-          "Microsoft.Azure.Management.Storage.StorageManagementClient/17.2.10.0"
-        ],
-        "Content-Type": [
-          "application/json; charset=utf-8"
-        ],
-        "Content-Length": [
-          "71"
-        ]
-      },
-      "ResponseHeaders": {
-        "Cache-Control": [
-          "no-cache"
-        ],
-        "Pragma": [
-          "no-cache"
-        ],
-        "x-ms-request-id": [
-          "65ccae9c-50a7-43fb-a145-0ec7ccb8d93d"
-        ],
-        "Strict-Transport-Security": [
-          "max-age=31536000; includeSubDomains"
-        ],
-        "Server": [
-          "Microsoft-Azure-Storage-Resource-Provider/1.0,Microsoft-HTTPAPI/2.0 Microsoft-HTTPAPI/2.0"
-        ],
-        "x-ms-ratelimit-remaining-subscription-writes": [
-          "1196"
-        ],
-        "x-ms-correlation-request-id": [
-          "63f2f756-b10b-47a4-af23-e6ea931a1fd6"
-        ],
-        "x-ms-routing-request-id": [
-          "SOUTHEASTASIA:20200907T090733Z:63f2f756-b10b-47a4-af23-e6ea931a1fd6"
-        ],
-        "X-Content-Type-Options": [
-          "nosniff"
-        ],
-        "Date": [
-          "Mon, 07 Sep 2020 09:07:32 GMT"
-        ],
-        "Content-Length": [
-          "294"
-        ],
-        "Content-Type": [
-          "application/json"
-        ],
-        "Expires": [
-          "-1"
-        ]
-      },
-      "ResponseBody": "{\r\n  \"id\": \"/subscriptions/45b60d85-fd72-427a-a708-f994d26e593e/resourceGroups/pstestrg4904/providers/Microsoft.Storage/storageAccounts/stopstestrg4904/blobServices/default\",\r\n  \"name\": \"default\",\r\n  \"type\": \"Microsoft.Storage/storageAccounts/blobServices\",\r\n  \"properties\": {\r\n    \"defaultServiceVersion\": \"2018-03-28\"\r\n  }\r\n}",
-      "StatusCode": 200
-    },
-    {
-      "RequestUri": "/subscriptions/45b60d85-fd72-427a-a708-f994d26e593e/resourceGroups/pstestrg4904/providers/Microsoft.Storage/storageAccounts/stopstestrg4904/blobServices/default?api-version=2019-06-01",
-      "EncodedRequestUri": "L3N1YnNjcmlwdGlvbnMvNDViNjBkODUtZmQ3Mi00MjdhLWE3MDgtZjk5NGQyNmU1OTNlL3Jlc291cmNlR3JvdXBzL3BzdGVzdHJnNDkwNC9wcm92aWRlcnMvTWljcm9zb2Z0LlN0b3JhZ2Uvc3RvcmFnZUFjY291bnRzL3N0b3BzdGVzdHJnNDkwNC9ibG9iU2VydmljZXMvZGVmYXVsdD9hcGktdmVyc2lvbj0yMDE5LTA2LTAx",
-      "RequestMethod": "PUT",
-      "RequestBody": "{\r\n  \"properties\": {\r\n    \"changeFeed\": {\r\n      \"enabled\": true\r\n    }\r\n  }\r\n}",
-      "RequestHeaders": {
-        "x-ms-client-request-id": [
-          "5261b712-a85a-4a94-b69f-6d4e39194249"
-        ],
-        "Accept-Language": [
-          "en-US"
-        ],
-        "User-Agent": [
-          "FxVersion/4.6.29130.01",
-          "OSName/Windows",
-          "OSVersion/Microsoft.Windows.10.0.19041.",
-          "Microsoft.Azure.Management.Storage.StorageManagementClient/17.2.10.0"
-        ],
-        "Content-Type": [
-          "application/json; charset=utf-8"
-        ],
-        "Content-Length": [
-          "79"
-=======
-          "FxVersion/4.6.29220.03",
-          "OSName/Windows",
-          "OSVersion/Microsoft.Windows.10.0.19041.",
-          "Microsoft.Azure.Management.Storage.StorageManagementClient/17.2.0.0"
-        ],
-        "Content-Type": [
-          "application/json; charset=utf-8"
-        ],
-        "Content-Length": [
-          "71"
->>>>>>> 7368d820
-        ]
-      },
-      "ResponseHeaders": {
-        "Cache-Control": [
-          "no-cache"
-        ],
-        "Pragma": [
-          "no-cache"
-        ],
-        "x-ms-request-id": [
-<<<<<<< HEAD
-          "ffb8c706-27da-4f34-9ef1-1c1dec970b36"
-=======
-          "a2854b41-a92c-4191-8f3c-21abbe065b95"
->>>>>>> 7368d820
-        ],
-        "Strict-Transport-Security": [
-          "max-age=31536000; includeSubDomains"
-        ],
-        "Server": [
-          "Microsoft-Azure-Storage-Resource-Provider/1.0,Microsoft-HTTPAPI/2.0 Microsoft-HTTPAPI/2.0"
-        ],
-        "x-ms-ratelimit-remaining-subscription-writes": [
-<<<<<<< HEAD
-          "1195"
-        ],
-        "x-ms-correlation-request-id": [
-          "9671dd92-f41c-43a4-9957-2654a9c93d76"
-        ],
-        "x-ms-routing-request-id": [
-          "SOUTHEASTASIA:20200907T090734Z:9671dd92-f41c-43a4-9957-2654a9c93d76"
-=======
-          "1198"
-        ],
-        "x-ms-correlation-request-id": [
-          "a762ee02-9a8b-4c2e-bace-988ddab83cbf"
-        ],
-        "x-ms-routing-request-id": [
-          "SOUTHEASTASIA:20200921T070104Z:a762ee02-9a8b-4c2e-bace-988ddab83cbf"
->>>>>>> 7368d820
-        ],
-        "X-Content-Type-Options": [
-          "nosniff"
-        ],
-        "Date": [
-<<<<<<< HEAD
-          "Mon, 07 Sep 2020 09:07:33 GMT"
-        ],
-        "Content-Length": [
-          "287"
-=======
-          "Mon, 21 Sep 2020 07:01:04 GMT"
-        ],
-        "Content-Length": [
-          "294"
->>>>>>> 7368d820
-        ],
-        "Content-Type": [
-          "application/json"
-        ],
-        "Expires": [
-          "-1"
-        ]
-      },
-<<<<<<< HEAD
-      "ResponseBody": "{\r\n  \"id\": \"/subscriptions/45b60d85-fd72-427a-a708-f994d26e593e/resourceGroups/pstestrg4904/providers/Microsoft.Storage/storageAccounts/stopstestrg4904/blobServices/default\",\r\n  \"name\": \"default\",\r\n  \"type\": \"Microsoft.Storage/storageAccounts/blobServices\",\r\n  \"properties\": {\r\n    \"changeFeed\": {\r\n      \"enabled\": true\r\n    }\r\n  }\r\n}",
-      "StatusCode": 200
-    },
-    {
-      "RequestUri": "/subscriptions/45b60d85-fd72-427a-a708-f994d26e593e/resourceGroups/pstestrg4904/providers/Microsoft.Storage/storageAccounts/stopstestrg4904/blobServices/default?api-version=2019-06-01",
-      "EncodedRequestUri": "L3N1YnNjcmlwdGlvbnMvNDViNjBkODUtZmQ3Mi00MjdhLWE3MDgtZjk5NGQyNmU1OTNlL3Jlc291cmNlR3JvdXBzL3BzdGVzdHJnNDkwNC9wcm92aWRlcnMvTWljcm9zb2Z0LlN0b3JhZ2Uvc3RvcmFnZUFjY291bnRzL3N0b3BzdGVzdHJnNDkwNC9ibG9iU2VydmljZXMvZGVmYXVsdD9hcGktdmVyc2lvbj0yMDE5LTA2LTAx",
-      "RequestMethod": "PUT",
-      "RequestBody": "{\r\n  \"properties\": {\r\n    \"changeFeed\": {\r\n      \"enabled\": false\r\n    }\r\n  }\r\n}",
-      "RequestHeaders": {
-        "x-ms-client-request-id": [
-          "8614263d-88f7-4478-bc4c-0695c524add8"
-=======
-      "ResponseBody": "{\r\n  \"id\": \"/subscriptions/45b60d85-fd72-427a-a708-f994d26e593e/resourceGroups/pstestrg1793/providers/Microsoft.Storage/storageAccounts/stopstestrg1793/blobServices/default\",\r\n  \"name\": \"default\",\r\n  \"type\": \"Microsoft.Storage/storageAccounts/blobServices\",\r\n  \"properties\": {\r\n    \"defaultServiceVersion\": \"2018-03-28\"\r\n  }\r\n}",
-      "StatusCode": 200
-    },
-    {
-      "RequestUri": "/subscriptions/45b60d85-fd72-427a-a708-f994d26e593e/resourceGroups/pstestrg1793/providers/Microsoft.Storage/storageAccounts/stopstestrg1793/blobServices/default?api-version=2019-06-01",
-      "EncodedRequestUri": "L3N1YnNjcmlwdGlvbnMvNDViNjBkODUtZmQ3Mi00MjdhLWE3MDgtZjk5NGQyNmU1OTNlL3Jlc291cmNlR3JvdXBzL3BzdGVzdHJnMTc5My9wcm92aWRlcnMvTWljcm9zb2Z0LlN0b3JhZ2Uvc3RvcmFnZUFjY291bnRzL3N0b3BzdGVzdHJnMTc5My9ibG9iU2VydmljZXMvZGVmYXVsdD9hcGktdmVyc2lvbj0yMDE5LTA2LTAx",
-      "RequestMethod": "PUT",
-      "RequestBody": "{\r\n  \"properties\": {\r\n    \"deleteRetentionPolicy\": {\r\n      \"enabled\": true,\r\n      \"days\": 3\r\n    }\r\n  }\r\n}",
-      "RequestHeaders": {
-        "x-ms-client-request-id": [
-          "7ebd2a32-2c5f-489d-881b-a5fe6531aff7"
->>>>>>> 7368d820
-        ],
-        "Accept-Language": [
-          "en-US"
-        ],
-        "User-Agent": [
-<<<<<<< HEAD
-          "FxVersion/4.6.29130.01",
-          "OSName/Windows",
-          "OSVersion/Microsoft.Windows.10.0.19041.",
-          "Microsoft.Azure.Management.Storage.StorageManagementClient/17.2.10.0"
-        ],
-        "Content-Type": [
-          "application/json; charset=utf-8"
-        ],
-        "Content-Length": [
-          "80"
-        ]
-      },
-      "ResponseHeaders": {
-        "Cache-Control": [
-          "no-cache"
-        ],
-        "Pragma": [
-          "no-cache"
-        ],
-        "x-ms-request-id": [
-          "7e687215-ee51-4289-88ba-2d22490814ea"
-        ],
-        "Strict-Transport-Security": [
-          "max-age=31536000; includeSubDomains"
-        ],
-        "Server": [
-          "Microsoft-Azure-Storage-Resource-Provider/1.0,Microsoft-HTTPAPI/2.0 Microsoft-HTTPAPI/2.0"
-        ],
-        "x-ms-ratelimit-remaining-subscription-writes": [
-          "1194"
-        ],
-        "x-ms-correlation-request-id": [
-          "07cb8921-047c-4c5d-8b1f-43075609c1c0"
-        ],
-        "x-ms-routing-request-id": [
-          "SOUTHEASTASIA:20200907T090735Z:07cb8921-047c-4c5d-8b1f-43075609c1c0"
-        ],
-        "X-Content-Type-Options": [
-          "nosniff"
-        ],
-        "Date": [
-          "Mon, 07 Sep 2020 09:07:34 GMT"
-        ],
-        "Content-Length": [
-          "288"
-        ],
-        "Content-Type": [
-          "application/json"
-        ],
-        "Expires": [
-          "-1"
-        ]
-      },
-      "ResponseBody": "{\r\n  \"id\": \"/subscriptions/45b60d85-fd72-427a-a708-f994d26e593e/resourceGroups/pstestrg4904/providers/Microsoft.Storage/storageAccounts/stopstestrg4904/blobServices/default\",\r\n  \"name\": \"default\",\r\n  \"type\": \"Microsoft.Storage/storageAccounts/blobServices\",\r\n  \"properties\": {\r\n    \"changeFeed\": {\r\n      \"enabled\": false\r\n    }\r\n  }\r\n}",
-      "StatusCode": 200
-    },
-    {
-      "RequestUri": "/subscriptions/45b60d85-fd72-427a-a708-f994d26e593e/resourceGroups/pstestrg4904/providers/Microsoft.Storage/storageAccounts/stopstestrg4904/blobServices/default?api-version=2019-06-01",
-      "EncodedRequestUri": "L3N1YnNjcmlwdGlvbnMvNDViNjBkODUtZmQ3Mi00MjdhLWE3MDgtZjk5NGQyNmU1OTNlL3Jlc291cmNlR3JvdXBzL3BzdGVzdHJnNDkwNC9wcm92aWRlcnMvTWljcm9zb2Z0LlN0b3JhZ2Uvc3RvcmFnZUFjY291bnRzL3N0b3BzdGVzdHJnNDkwNC9ibG9iU2VydmljZXMvZGVmYXVsdD9hcGktdmVyc2lvbj0yMDE5LTA2LTAx",
-      "RequestMethod": "PUT",
-      "RequestBody": "{\r\n  \"properties\": {\r\n    \"deleteRetentionPolicy\": {\r\n      \"enabled\": true,\r\n      \"days\": 3\r\n    }\r\n  }\r\n}",
-      "RequestHeaders": {
-        "x-ms-client-request-id": [
-          "5b25b19b-a330-485c-a23a-af920f7fad80"
-        ],
-        "Accept-Language": [
-          "en-US"
-        ],
-        "User-Agent": [
-          "FxVersion/4.6.29130.01",
-          "OSName/Windows",
-          "OSVersion/Microsoft.Windows.10.0.19041.",
-          "Microsoft.Azure.Management.Storage.StorageManagementClient/17.2.10.0"
-        ],
-        "Content-Type": [
-          "application/json; charset=utf-8"
-        ],
-=======
-          "FxVersion/4.6.29220.03",
-          "OSName/Windows",
-          "OSVersion/Microsoft.Windows.10.0.19041.",
-          "Microsoft.Azure.Management.Storage.StorageManagementClient/17.2.0.0"
-        ],
-        "Content-Type": [
-          "application/json; charset=utf-8"
-        ],
->>>>>>> 7368d820
-        "Content-Length": [
-          "108"
-        ]
-      },
-      "ResponseHeaders": {
-        "Cache-Control": [
-          "no-cache"
-        ],
-        "Pragma": [
-          "no-cache"
-        ],
-        "x-ms-request-id": [
-<<<<<<< HEAD
-          "723cfbf4-6584-46a0-934f-170a0c7ac6c5"
-=======
-          "aec413d0-cf30-4077-9f45-0c0464479638"
->>>>>>> 7368d820
-        ],
-        "Strict-Transport-Security": [
-          "max-age=31536000; includeSubDomains"
-        ],
-        "Server": [
-          "Microsoft-Azure-Storage-Resource-Provider/1.0,Microsoft-HTTPAPI/2.0 Microsoft-HTTPAPI/2.0"
-        ],
-        "x-ms-ratelimit-remaining-subscription-writes": [
-<<<<<<< HEAD
-          "1193"
-        ],
-        "x-ms-correlation-request-id": [
-          "bd8bcb96-4fca-4fc8-9aa5-78d61c75cdff"
-        ],
-        "x-ms-routing-request-id": [
-          "SOUTHEASTASIA:20200907T090736Z:bd8bcb96-4fca-4fc8-9aa5-78d61c75cdff"
-=======
-          "1197"
-        ],
-        "x-ms-correlation-request-id": [
-          "e9633690-1b86-4302-9012-0f79e843fd46"
-        ],
-        "x-ms-routing-request-id": [
-          "SOUTHEASTASIA:20200921T070105Z:e9633690-1b86-4302-9012-0f79e843fd46"
->>>>>>> 7368d820
-        ],
-        "X-Content-Type-Options": [
-          "nosniff"
-        ],
-        "Date": [
-<<<<<<< HEAD
-          "Mon, 07 Sep 2020 09:07:35 GMT"
-=======
-          "Mon, 21 Sep 2020 07:01:05 GMT"
->>>>>>> 7368d820
-        ],
-        "Content-Length": [
-          "307"
-        ],
-        "Content-Type": [
-          "application/json"
-        ],
-        "Expires": [
-          "-1"
-        ]
-      },
-<<<<<<< HEAD
-      "ResponseBody": "{\r\n  \"id\": \"/subscriptions/45b60d85-fd72-427a-a708-f994d26e593e/resourceGroups/pstestrg4904/providers/Microsoft.Storage/storageAccounts/stopstestrg4904/blobServices/default\",\r\n  \"name\": \"default\",\r\n  \"type\": \"Microsoft.Storage/storageAccounts/blobServices\",\r\n  \"properties\": {\r\n    \"deleteRetentionPolicy\": {\r\n      \"enabled\": true,\r\n      \"days\": 3\r\n    }\r\n  }\r\n}",
-      "StatusCode": 200
-    },
-    {
-      "RequestUri": "/subscriptions/45b60d85-fd72-427a-a708-f994d26e593e/resourceGroups/pstestrg4904/providers/Microsoft.Storage/storageAccounts/stopstestrg4904/blobServices/default?api-version=2019-06-01",
-      "EncodedRequestUri": "L3N1YnNjcmlwdGlvbnMvNDViNjBkODUtZmQ3Mi00MjdhLWE3MDgtZjk5NGQyNmU1OTNlL3Jlc291cmNlR3JvdXBzL3BzdGVzdHJnNDkwNC9wcm92aWRlcnMvTWljcm9zb2Z0LlN0b3JhZ2Uvc3RvcmFnZUFjY291bnRzL3N0b3BzdGVzdHJnNDkwNC9ibG9iU2VydmljZXMvZGVmYXVsdD9hcGktdmVyc2lvbj0yMDE5LTA2LTAx",
-=======
-      "ResponseBody": "{\r\n  \"id\": \"/subscriptions/45b60d85-fd72-427a-a708-f994d26e593e/resourceGroups/pstestrg1793/providers/Microsoft.Storage/storageAccounts/stopstestrg1793/blobServices/default\",\r\n  \"name\": \"default\",\r\n  \"type\": \"Microsoft.Storage/storageAccounts/blobServices\",\r\n  \"properties\": {\r\n    \"deleteRetentionPolicy\": {\r\n      \"enabled\": true,\r\n      \"days\": 3\r\n    }\r\n  }\r\n}",
-      "StatusCode": 200
-    },
-    {
-      "RequestUri": "/subscriptions/45b60d85-fd72-427a-a708-f994d26e593e/resourceGroups/pstestrg1793/providers/Microsoft.Storage/storageAccounts/stopstestrg1793/blobServices/default?api-version=2019-06-01",
-      "EncodedRequestUri": "L3N1YnNjcmlwdGlvbnMvNDViNjBkODUtZmQ3Mi00MjdhLWE3MDgtZjk5NGQyNmU1OTNlL3Jlc291cmNlR3JvdXBzL3BzdGVzdHJnMTc5My9wcm92aWRlcnMvTWljcm9zb2Z0LlN0b3JhZ2Uvc3RvcmFnZUFjY291bnRzL3N0b3BzdGVzdHJnMTc5My9ibG9iU2VydmljZXMvZGVmYXVsdD9hcGktdmVyc2lvbj0yMDE5LTA2LTAx",
->>>>>>> 7368d820
-      "RequestMethod": "PUT",
-      "RequestBody": "{\r\n  \"properties\": {\r\n    \"deleteRetentionPolicy\": {\r\n      \"enabled\": false\r\n    }\r\n  }\r\n}",
-      "RequestHeaders": {
-        "x-ms-client-request-id": [
-<<<<<<< HEAD
-          "6ce5b29f-d51c-461c-b5fe-32550ea68f99"
-=======
-          "a31c70e4-98f6-4ac0-90bf-87df98538a73"
->>>>>>> 7368d820
-        ],
-        "Accept-Language": [
-          "en-US"
-        ],
-        "User-Agent": [
-<<<<<<< HEAD
-          "FxVersion/4.6.29130.01",
-          "OSName/Windows",
-          "OSVersion/Microsoft.Windows.10.0.19041.",
-          "Microsoft.Azure.Management.Storage.StorageManagementClient/17.2.10.0"
-=======
-          "FxVersion/4.6.29220.03",
-          "OSName/Windows",
-          "OSVersion/Microsoft.Windows.10.0.19041.",
-          "Microsoft.Azure.Management.Storage.StorageManagementClient/17.2.0.0"
->>>>>>> 7368d820
-        ],
-        "Content-Type": [
-          "application/json; charset=utf-8"
-        ],
-        "Content-Length": [
-          "91"
-        ]
-      },
-      "ResponseHeaders": {
-        "Cache-Control": [
-          "no-cache"
-        ],
-        "Pragma": [
-          "no-cache"
-        ],
-        "x-ms-request-id": [
-<<<<<<< HEAD
-          "ab222a21-e1d9-4c25-a6a8-a52f3d599b34"
-=======
-          "8d589ba0-bfc5-4260-8408-18ffd0e30632"
->>>>>>> 7368d820
-        ],
-        "Strict-Transport-Security": [
-          "max-age=31536000; includeSubDomains"
-        ],
-        "Server": [
-          "Microsoft-Azure-Storage-Resource-Provider/1.0,Microsoft-HTTPAPI/2.0 Microsoft-HTTPAPI/2.0"
-        ],
-        "x-ms-ratelimit-remaining-subscription-writes": [
-<<<<<<< HEAD
-          "1192"
-        ],
-        "x-ms-correlation-request-id": [
-          "a2bf26ce-83b3-4a0c-8ff5-c2ebb8c740dc"
-        ],
-        "x-ms-routing-request-id": [
-          "SOUTHEASTASIA:20200907T090737Z:a2bf26ce-83b3-4a0c-8ff5-c2ebb8c740dc"
-=======
-          "1196"
-        ],
-        "x-ms-correlation-request-id": [
-          "69722484-1d60-4b51-bec3-e5749cbd53d2"
-        ],
-        "x-ms-routing-request-id": [
-          "SOUTHEASTASIA:20200921T070106Z:69722484-1d60-4b51-bec3-e5749cbd53d2"
->>>>>>> 7368d820
-        ],
-        "X-Content-Type-Options": [
-          "nosniff"
-        ],
-        "Date": [
-<<<<<<< HEAD
-          "Mon, 07 Sep 2020 09:07:36 GMT"
-=======
-          "Mon, 21 Sep 2020 07:01:06 GMT"
->>>>>>> 7368d820
-        ],
-        "Content-Length": [
-          "299"
-        ],
-        "Content-Type": [
-          "application/json"
-        ],
-        "Expires": [
-          "-1"
-        ]
-      },
-<<<<<<< HEAD
-      "ResponseBody": "{\r\n  \"id\": \"/subscriptions/45b60d85-fd72-427a-a708-f994d26e593e/resourceGroups/pstestrg4904/providers/Microsoft.Storage/storageAccounts/stopstestrg4904/blobServices/default\",\r\n  \"name\": \"default\",\r\n  \"type\": \"Microsoft.Storage/storageAccounts/blobServices\",\r\n  \"properties\": {\r\n    \"deleteRetentionPolicy\": {\r\n      \"enabled\": false\r\n    }\r\n  }\r\n}",
-      "StatusCode": 200
-    },
-    {
-      "RequestUri": "/subscriptions/45b60d85-fd72-427a-a708-f994d26e593e/resourceGroups/pstestrg4904/providers/Microsoft.Storage/storageAccounts/stopstestrg4904/blobServices/default?api-version=2019-06-01",
-      "EncodedRequestUri": "L3N1YnNjcmlwdGlvbnMvNDViNjBkODUtZmQ3Mi00MjdhLWE3MDgtZjk5NGQyNmU1OTNlL3Jlc291cmNlR3JvdXBzL3BzdGVzdHJnNDkwNC9wcm92aWRlcnMvTWljcm9zb2Z0LlN0b3JhZ2Uvc3RvcmFnZUFjY291bnRzL3N0b3BzdGVzdHJnNDkwNC9ibG9iU2VydmljZXMvZGVmYXVsdD9hcGktdmVyc2lvbj0yMDE5LTA2LTAx",
-=======
-      "ResponseBody": "{\r\n  \"id\": \"/subscriptions/45b60d85-fd72-427a-a708-f994d26e593e/resourceGroups/pstestrg1793/providers/Microsoft.Storage/storageAccounts/stopstestrg1793/blobServices/default\",\r\n  \"name\": \"default\",\r\n  \"type\": \"Microsoft.Storage/storageAccounts/blobServices\",\r\n  \"properties\": {\r\n    \"deleteRetentionPolicy\": {\r\n      \"enabled\": false\r\n    }\r\n  }\r\n}",
-      "StatusCode": 200
-    },
-    {
-      "RequestUri": "/subscriptions/45b60d85-fd72-427a-a708-f994d26e593e/resourceGroups/pstestrg1793/providers/Microsoft.Storage/storageAccounts/stopstestrg1793/blobServices/default?api-version=2019-06-01",
-      "EncodedRequestUri": "L3N1YnNjcmlwdGlvbnMvNDViNjBkODUtZmQ3Mi00MjdhLWE3MDgtZjk5NGQyNmU1OTNlL3Jlc291cmNlR3JvdXBzL3BzdGVzdHJnMTc5My9wcm92aWRlcnMvTWljcm9zb2Z0LlN0b3JhZ2Uvc3RvcmFnZUFjY291bnRzL3N0b3BzdGVzdHJnMTc5My9ibG9iU2VydmljZXMvZGVmYXVsdD9hcGktdmVyc2lvbj0yMDE5LTA2LTAx",
->>>>>>> 7368d820
-      "RequestMethod": "GET",
-      "RequestBody": "",
-      "RequestHeaders": {
-        "x-ms-client-request-id": [
-<<<<<<< HEAD
-          "65a5f34e-e2fe-412f-998a-e6fd4f98c877"
-=======
-          "2126acfc-7451-4214-8ed6-3b049ae79cfc"
->>>>>>> 7368d820
-        ],
-        "Accept-Language": [
-          "en-US"
-        ],
-        "User-Agent": [
-<<<<<<< HEAD
-          "FxVersion/4.6.29130.01",
-          "OSName/Windows",
-          "OSVersion/Microsoft.Windows.10.0.19041.",
-          "Microsoft.Azure.Management.Storage.StorageManagementClient/17.2.10.0"
-=======
-          "FxVersion/4.6.29220.03",
-          "OSName/Windows",
-          "OSVersion/Microsoft.Windows.10.0.19041.",
-          "Microsoft.Azure.Management.Storage.StorageManagementClient/17.2.0.0"
->>>>>>> 7368d820
-        ]
-      },
-      "ResponseHeaders": {
-        "Cache-Control": [
-          "no-cache"
-        ],
-        "Pragma": [
-          "no-cache"
-        ],
-        "x-ms-request-id": [
-<<<<<<< HEAD
-          "5bda4223-696a-41f7-8762-81c34b48c4dc"
-=======
-          "e823ef87-f238-4245-8b0d-b4aa6266e367"
->>>>>>> 7368d820
-        ],
-        "Strict-Transport-Security": [
-          "max-age=31536000; includeSubDomains"
-        ],
-        "Server": [
-          "Microsoft-Azure-Storage-Resource-Provider/1.0,Microsoft-HTTPAPI/2.0 Microsoft-HTTPAPI/2.0"
-        ],
-        "x-ms-ratelimit-remaining-subscription-reads": [
-<<<<<<< HEAD
-          "11984"
-        ],
-        "x-ms-correlation-request-id": [
-          "9fc32fff-5bdc-4b1d-a47d-6f459b6ee0e9"
-        ],
-        "x-ms-routing-request-id": [
-          "SOUTHEASTASIA:20200907T090733Z:9fc32fff-5bdc-4b1d-a47d-6f459b6ee0e9"
-=======
-          "11995"
-        ],
-        "x-ms-correlation-request-id": [
-          "78e0f55b-f777-4a01-9ed6-6a496f4859e8"
-        ],
-        "x-ms-routing-request-id": [
-          "SOUTHEASTASIA:20200921T070104Z:78e0f55b-f777-4a01-9ed6-6a496f4859e8"
->>>>>>> 7368d820
-        ],
-        "X-Content-Type-Options": [
-          "nosniff"
-        ],
-        "Date": [
-<<<<<<< HEAD
-          "Mon, 07 Sep 2020 09:07:32 GMT"
-=======
-          "Mon, 21 Sep 2020 07:01:04 GMT"
->>>>>>> 7368d820
-        ],
-        "Content-Length": [
-          "408"
-        ],
-        "Content-Type": [
-          "application/json"
-        ],
-        "Expires": [
-          "-1"
-        ]
-      },
-<<<<<<< HEAD
-      "ResponseBody": "{\r\n  \"sku\": {\r\n    \"name\": \"Standard_GRS\",\r\n    \"tier\": \"Standard\"\r\n  },\r\n  \"id\": \"/subscriptions/45b60d85-fd72-427a-a708-f994d26e593e/resourceGroups/pstestrg4904/providers/Microsoft.Storage/storageAccounts/stopstestrg4904/blobServices/default\",\r\n  \"name\": \"default\",\r\n  \"type\": \"Microsoft.Storage/storageAccounts/blobServices\",\r\n  \"properties\": {\r\n    \"cors\": {\r\n      \"corsRules\": []\r\n    },\r\n    \"defaultServiceVersion\": \"2018-03-28\",\r\n    \"deleteRetentionPolicy\": {\r\n      \"enabled\": false\r\n    }\r\n  }\r\n}",
-      "StatusCode": 200
-    },
-    {
-      "RequestUri": "/subscriptions/45b60d85-fd72-427a-a708-f994d26e593e/resourceGroups/pstestrg4904/providers/Microsoft.Storage/storageAccounts/stopstestrg4904/blobServices/default?api-version=2019-06-01",
-      "EncodedRequestUri": "L3N1YnNjcmlwdGlvbnMvNDViNjBkODUtZmQ3Mi00MjdhLWE3MDgtZjk5NGQyNmU1OTNlL3Jlc291cmNlR3JvdXBzL3BzdGVzdHJnNDkwNC9wcm92aWRlcnMvTWljcm9zb2Z0LlN0b3JhZ2Uvc3RvcmFnZUFjY291bnRzL3N0b3BzdGVzdHJnNDkwNC9ibG9iU2VydmljZXMvZGVmYXVsdD9hcGktdmVyc2lvbj0yMDE5LTA2LTAx",
-=======
-      "ResponseBody": "{\r\n  \"sku\": {\r\n    \"name\": \"Standard_GRS\",\r\n    \"tier\": \"Standard\"\r\n  },\r\n  \"id\": \"/subscriptions/45b60d85-fd72-427a-a708-f994d26e593e/resourceGroups/pstestrg1793/providers/Microsoft.Storage/storageAccounts/stopstestrg1793/blobServices/default\",\r\n  \"name\": \"default\",\r\n  \"type\": \"Microsoft.Storage/storageAccounts/blobServices\",\r\n  \"properties\": {\r\n    \"cors\": {\r\n      \"corsRules\": []\r\n    },\r\n    \"defaultServiceVersion\": \"2018-03-28\",\r\n    \"deleteRetentionPolicy\": {\r\n      \"enabled\": false\r\n    }\r\n  }\r\n}",
-      "StatusCode": 200
-    },
-    {
-      "RequestUri": "/subscriptions/45b60d85-fd72-427a-a708-f994d26e593e/resourceGroups/pstestrg1793/providers/Microsoft.Storage/storageAccounts/stopstestrg1793/blobServices/default?api-version=2019-06-01",
-      "EncodedRequestUri": "L3N1YnNjcmlwdGlvbnMvNDViNjBkODUtZmQ3Mi00MjdhLWE3MDgtZjk5NGQyNmU1OTNlL3Jlc291cmNlR3JvdXBzL3BzdGVzdHJnMTc5My9wcm92aWRlcnMvTWljcm9zb2Z0LlN0b3JhZ2Uvc3RvcmFnZUFjY291bnRzL3N0b3BzdGVzdHJnMTc5My9ibG9iU2VydmljZXMvZGVmYXVsdD9hcGktdmVyc2lvbj0yMDE5LTA2LTAx",
->>>>>>> 7368d820
-      "RequestMethod": "GET",
-      "RequestBody": "",
-      "RequestHeaders": {
-        "x-ms-client-request-id": [
-<<<<<<< HEAD
-          "c2497baa-2729-4fd1-afc8-4676347dd4c9"
-=======
-          "f73a2730-15b3-44da-8af9-9ccecfb2e60f"
->>>>>>> 7368d820
-        ],
-        "Accept-Language": [
-          "en-US"
-        ],
-        "User-Agent": [
-<<<<<<< HEAD
-          "FxVersion/4.6.29130.01",
-          "OSName/Windows",
-          "OSVersion/Microsoft.Windows.10.0.19041.",
-          "Microsoft.Azure.Management.Storage.StorageManagementClient/17.2.10.0"
-=======
-          "FxVersion/4.6.29220.03",
-          "OSName/Windows",
-          "OSVersion/Microsoft.Windows.10.0.19041.",
-          "Microsoft.Azure.Management.Storage.StorageManagementClient/17.2.0.0"
->>>>>>> 7368d820
-        ]
-      },
-      "ResponseHeaders": {
-        "Cache-Control": [
-          "no-cache"
-        ],
-        "Pragma": [
-          "no-cache"
-        ],
-        "x-ms-request-id": [
-<<<<<<< HEAD
-          "cb669b52-2ef8-4399-bbbe-44e662ae2fc2"
-=======
-          "c656b40b-80cf-4fdd-b015-17aec9d17e1a"
->>>>>>> 7368d820
-        ],
-        "Strict-Transport-Security": [
-          "max-age=31536000; includeSubDomains"
-        ],
-        "Server": [
-          "Microsoft-Azure-Storage-Resource-Provider/1.0,Microsoft-HTTPAPI/2.0 Microsoft-HTTPAPI/2.0"
-        ],
-        "x-ms-ratelimit-remaining-subscription-reads": [
-<<<<<<< HEAD
-          "11983"
-        ],
-        "x-ms-correlation-request-id": [
-          "cab74fd9-1f70-4eeb-b49a-5ac6152044ca"
-        ],
-        "x-ms-routing-request-id": [
-          "SOUTHEASTASIA:20200907T090733Z:cab74fd9-1f70-4eeb-b49a-5ac6152044ca"
-=======
-          "11994"
-        ],
-        "x-ms-correlation-request-id": [
-          "d8d8f84c-d6ea-4f76-a5f1-61619a9c6184"
-        ],
-        "x-ms-routing-request-id": [
-          "SOUTHEASTASIA:20200921T070105Z:d8d8f84c-d6ea-4f76-a5f1-61619a9c6184"
->>>>>>> 7368d820
-        ],
-        "X-Content-Type-Options": [
-          "nosniff"
-        ],
-        "Date": [
-<<<<<<< HEAD
-          "Mon, 07 Sep 2020 09:07:32 GMT"
-=======
-          "Mon, 21 Sep 2020 07:01:04 GMT"
->>>>>>> 7368d820
-        ],
-        "Content-Length": [
-          "408"
-        ],
-        "Content-Type": [
-          "application/json"
-        ],
-        "Expires": [
-          "-1"
-        ]
-      },
-<<<<<<< HEAD
-      "ResponseBody": "{\r\n  \"sku\": {\r\n    \"name\": \"Standard_GRS\",\r\n    \"tier\": \"Standard\"\r\n  },\r\n  \"id\": \"/subscriptions/45b60d85-fd72-427a-a708-f994d26e593e/resourceGroups/pstestrg4904/providers/Microsoft.Storage/storageAccounts/stopstestrg4904/blobServices/default\",\r\n  \"name\": \"default\",\r\n  \"type\": \"Microsoft.Storage/storageAccounts/blobServices\",\r\n  \"properties\": {\r\n    \"cors\": {\r\n      \"corsRules\": []\r\n    },\r\n    \"defaultServiceVersion\": \"2018-03-28\",\r\n    \"deleteRetentionPolicy\": {\r\n      \"enabled\": false\r\n    }\r\n  }\r\n}",
-      "StatusCode": 200
-    },
-    {
-      "RequestUri": "/subscriptions/45b60d85-fd72-427a-a708-f994d26e593e/resourceGroups/pstestrg4904/providers/Microsoft.Storage/storageAccounts/stopstestrg4904/blobServices/default?api-version=2019-06-01",
-      "EncodedRequestUri": "L3N1YnNjcmlwdGlvbnMvNDViNjBkODUtZmQ3Mi00MjdhLWE3MDgtZjk5NGQyNmU1OTNlL3Jlc291cmNlR3JvdXBzL3BzdGVzdHJnNDkwNC9wcm92aWRlcnMvTWljcm9zb2Z0LlN0b3JhZ2Uvc3RvcmFnZUFjY291bnRzL3N0b3BzdGVzdHJnNDkwNC9ibG9iU2VydmljZXMvZGVmYXVsdD9hcGktdmVyc2lvbj0yMDE5LTA2LTAx",
-=======
-      "ResponseBody": "{\r\n  \"sku\": {\r\n    \"name\": \"Standard_GRS\",\r\n    \"tier\": \"Standard\"\r\n  },\r\n  \"id\": \"/subscriptions/45b60d85-fd72-427a-a708-f994d26e593e/resourceGroups/pstestrg1793/providers/Microsoft.Storage/storageAccounts/stopstestrg1793/blobServices/default\",\r\n  \"name\": \"default\",\r\n  \"type\": \"Microsoft.Storage/storageAccounts/blobServices\",\r\n  \"properties\": {\r\n    \"cors\": {\r\n      \"corsRules\": []\r\n    },\r\n    \"defaultServiceVersion\": \"2018-03-28\",\r\n    \"deleteRetentionPolicy\": {\r\n      \"enabled\": false\r\n    }\r\n  }\r\n}",
-      "StatusCode": 200
-    },
-    {
-      "RequestUri": "/subscriptions/45b60d85-fd72-427a-a708-f994d26e593e/resourceGroups/pstestrg1793/providers/Microsoft.Storage/storageAccounts/stopstestrg1793/blobServices/default?api-version=2019-06-01",
-      "EncodedRequestUri": "L3N1YnNjcmlwdGlvbnMvNDViNjBkODUtZmQ3Mi00MjdhLWE3MDgtZjk5NGQyNmU1OTNlL3Jlc291cmNlR3JvdXBzL3BzdGVzdHJnMTc5My9wcm92aWRlcnMvTWljcm9zb2Z0LlN0b3JhZ2Uvc3RvcmFnZUFjY291bnRzL3N0b3BzdGVzdHJnMTc5My9ibG9iU2VydmljZXMvZGVmYXVsdD9hcGktdmVyc2lvbj0yMDE5LTA2LTAx",
->>>>>>> 7368d820
-      "RequestMethod": "GET",
-      "RequestBody": "",
-      "RequestHeaders": {
-        "x-ms-client-request-id": [
-<<<<<<< HEAD
-          "d0a3e1be-e307-40d2-8a74-3815deb112d3"
-=======
-          "e9080315-8f65-4370-8a4b-29eb05b773d2"
->>>>>>> 7368d820
-        ],
-        "Accept-Language": [
-          "en-US"
-        ],
-        "User-Agent": [
-<<<<<<< HEAD
-          "FxVersion/4.6.29130.01",
-          "OSName/Windows",
-          "OSVersion/Microsoft.Windows.10.0.19041.",
-          "Microsoft.Azure.Management.Storage.StorageManagementClient/17.2.10.0"
-=======
-          "FxVersion/4.6.29220.03",
-          "OSName/Windows",
-          "OSVersion/Microsoft.Windows.10.0.19041.",
-          "Microsoft.Azure.Management.Storage.StorageManagementClient/17.2.0.0"
->>>>>>> 7368d820
-        ]
-      },
-      "ResponseHeaders": {
-        "Cache-Control": [
-          "no-cache"
-        ],
-        "Pragma": [
-          "no-cache"
-        ],
-        "x-ms-request-id": [
-<<<<<<< HEAD
-          "8e005b93-3a32-4fc0-842e-450a34a838a3"
-=======
-          "4210189d-6631-4db2-8f50-dc7c8a735154"
->>>>>>> 7368d820
-        ],
-        "Strict-Transport-Security": [
-          "max-age=31536000; includeSubDomains"
-        ],
-        "Server": [
-          "Microsoft-Azure-Storage-Resource-Provider/1.0,Microsoft-HTTPAPI/2.0 Microsoft-HTTPAPI/2.0"
-        ],
-        "x-ms-ratelimit-remaining-subscription-reads": [
-<<<<<<< HEAD
-          "11982"
-        ],
-        "x-ms-correlation-request-id": [
-          "d21d44d7-3f5d-412a-9779-04532aa422c2"
-        ],
-        "x-ms-routing-request-id": [
-          "SOUTHEASTASIA:20200907T090734Z:d21d44d7-3f5d-412a-9779-04532aa422c2"
-=======
-          "11993"
-        ],
-        "x-ms-correlation-request-id": [
-          "9064ac17-e661-4c8a-8b12-d8e490acfd42"
-        ],
-        "x-ms-routing-request-id": [
-          "SOUTHEASTASIA:20200921T070106Z:9064ac17-e661-4c8a-8b12-d8e490acfd42"
->>>>>>> 7368d820
-        ],
-        "X-Content-Type-Options": [
-          "nosniff"
-        ],
-        "Date": [
-<<<<<<< HEAD
-          "Mon, 07 Sep 2020 09:07:33 GMT"
-        ],
-        "Content-Length": [
-          "438"
-=======
-          "Mon, 21 Sep 2020 07:01:05 GMT"
-        ],
-        "Content-Length": [
-          "416"
->>>>>>> 7368d820
-        ],
-        "Content-Type": [
-          "application/json"
-        ],
-        "Expires": [
-          "-1"
-        ]
-      },
-<<<<<<< HEAD
-      "ResponseBody": "{\r\n  \"sku\": {\r\n    \"name\": \"Standard_GRS\",\r\n    \"tier\": \"Standard\"\r\n  },\r\n  \"id\": \"/subscriptions/45b60d85-fd72-427a-a708-f994d26e593e/resourceGroups/pstestrg4904/providers/Microsoft.Storage/storageAccounts/stopstestrg4904/blobServices/default\",\r\n  \"name\": \"default\",\r\n  \"type\": \"Microsoft.Storage/storageAccounts/blobServices\",\r\n  \"properties\": {\r\n    \"changeFeed\": {\r\n      \"enabled\": true\r\n    },\r\n    \"cors\": {\r\n      \"corsRules\": []\r\n    },\r\n    \"defaultServiceVersion\": \"2018-03-28\",\r\n    \"deleteRetentionPolicy\": {\r\n      \"enabled\": false\r\n    }\r\n  }\r\n}",
-      "StatusCode": 200
-    },
-    {
-      "RequestUri": "/subscriptions/45b60d85-fd72-427a-a708-f994d26e593e/resourceGroups/pstestrg4904/providers/Microsoft.Storage/storageAccounts/stopstestrg4904/blobServices/default?api-version=2019-06-01",
-      "EncodedRequestUri": "L3N1YnNjcmlwdGlvbnMvNDViNjBkODUtZmQ3Mi00MjdhLWE3MDgtZjk5NGQyNmU1OTNlL3Jlc291cmNlR3JvdXBzL3BzdGVzdHJnNDkwNC9wcm92aWRlcnMvTWljcm9zb2Z0LlN0b3JhZ2Uvc3RvcmFnZUFjY291bnRzL3N0b3BzdGVzdHJnNDkwNC9ibG9iU2VydmljZXMvZGVmYXVsdD9hcGktdmVyc2lvbj0yMDE5LTA2LTAx",
-=======
-      "ResponseBody": "{\r\n  \"sku\": {\r\n    \"name\": \"Standard_GRS\",\r\n    \"tier\": \"Standard\"\r\n  },\r\n  \"id\": \"/subscriptions/45b60d85-fd72-427a-a708-f994d26e593e/resourceGroups/pstestrg1793/providers/Microsoft.Storage/storageAccounts/stopstestrg1793/blobServices/default\",\r\n  \"name\": \"default\",\r\n  \"type\": \"Microsoft.Storage/storageAccounts/blobServices\",\r\n  \"properties\": {\r\n    \"cors\": {\r\n      \"corsRules\": []\r\n    },\r\n    \"defaultServiceVersion\": \"2018-03-28\",\r\n    \"deleteRetentionPolicy\": {\r\n      \"enabled\": true,\r\n      \"days\": 3\r\n    }\r\n  }\r\n}",
-      "StatusCode": 200
-    },
-    {
-      "RequestUri": "/subscriptions/45b60d85-fd72-427a-a708-f994d26e593e/resourceGroups/pstestrg1793/providers/Microsoft.Storage/storageAccounts/stopstestrg1793/blobServices/default?api-version=2019-06-01",
-      "EncodedRequestUri": "L3N1YnNjcmlwdGlvbnMvNDViNjBkODUtZmQ3Mi00MjdhLWE3MDgtZjk5NGQyNmU1OTNlL3Jlc291cmNlR3JvdXBzL3BzdGVzdHJnMTc5My9wcm92aWRlcnMvTWljcm9zb2Z0LlN0b3JhZ2Uvc3RvcmFnZUFjY291bnRzL3N0b3BzdGVzdHJnMTc5My9ibG9iU2VydmljZXMvZGVmYXVsdD9hcGktdmVyc2lvbj0yMDE5LTA2LTAx",
->>>>>>> 7368d820
-      "RequestMethod": "GET",
-      "RequestBody": "",
-      "RequestHeaders": {
-        "x-ms-client-request-id": [
-<<<<<<< HEAD
-          "75e44a10-d62d-4ebd-9121-303ce2c57c5c"
-=======
-          "cc3716a3-d481-427f-af67-714c8c213266"
->>>>>>> 7368d820
-        ],
-        "Accept-Language": [
-          "en-US"
-        ],
-        "User-Agent": [
-<<<<<<< HEAD
-          "FxVersion/4.6.29130.01",
-          "OSName/Windows",
-          "OSVersion/Microsoft.Windows.10.0.19041.",
-          "Microsoft.Azure.Management.Storage.StorageManagementClient/17.2.10.0"
-=======
-          "FxVersion/4.6.29220.03",
-          "OSName/Windows",
-          "OSVersion/Microsoft.Windows.10.0.19041.",
-          "Microsoft.Azure.Management.Storage.StorageManagementClient/17.2.0.0"
->>>>>>> 7368d820
-        ]
-      },
-      "ResponseHeaders": {
-        "Cache-Control": [
-          "no-cache"
-        ],
-        "Pragma": [
-          "no-cache"
-        ],
-        "x-ms-request-id": [
-<<<<<<< HEAD
-          "06739071-13a9-4006-aac7-58c59f899636"
-=======
-          "8a0da551-6d10-4e3c-8f42-c71d4f1a907e"
->>>>>>> 7368d820
-        ],
-        "Strict-Transport-Security": [
-          "max-age=31536000; includeSubDomains"
-        ],
-        "Server": [
-          "Microsoft-Azure-Storage-Resource-Provider/1.0,Microsoft-HTTPAPI/2.0 Microsoft-HTTPAPI/2.0"
-        ],
-        "x-ms-ratelimit-remaining-subscription-reads": [
-<<<<<<< HEAD
-          "11981"
-        ],
-        "x-ms-correlation-request-id": [
-          "a56a50b4-1eac-4200-a555-d252007d931f"
-        ],
-        "x-ms-routing-request-id": [
-          "SOUTHEASTASIA:20200907T090734Z:a56a50b4-1eac-4200-a555-d252007d931f"
-=======
-          "11992"
-        ],
-        "x-ms-correlation-request-id": [
-          "1299a74c-a4b6-4924-97c8-6c3fc585cde7"
-        ],
-        "x-ms-routing-request-id": [
-          "SOUTHEASTASIA:20200921T070106Z:1299a74c-a4b6-4924-97c8-6c3fc585cde7"
->>>>>>> 7368d820
-        ],
-        "X-Content-Type-Options": [
-          "nosniff"
-        ],
-        "Date": [
-<<<<<<< HEAD
-          "Mon, 07 Sep 2020 09:07:33 GMT"
-        ],
-        "Content-Length": [
-          "438"
-=======
-          "Mon, 21 Sep 2020 07:01:06 GMT"
-        ],
-        "Content-Length": [
-          "408"
->>>>>>> 7368d820
-        ],
-        "Content-Type": [
-          "application/json"
-        ],
-        "Expires": [
-          "-1"
-        ]
-      },
-<<<<<<< HEAD
-      "ResponseBody": "{\r\n  \"sku\": {\r\n    \"name\": \"Standard_GRS\",\r\n    \"tier\": \"Standard\"\r\n  },\r\n  \"id\": \"/subscriptions/45b60d85-fd72-427a-a708-f994d26e593e/resourceGroups/pstestrg4904/providers/Microsoft.Storage/storageAccounts/stopstestrg4904/blobServices/default\",\r\n  \"name\": \"default\",\r\n  \"type\": \"Microsoft.Storage/storageAccounts/blobServices\",\r\n  \"properties\": {\r\n    \"changeFeed\": {\r\n      \"enabled\": true\r\n    },\r\n    \"cors\": {\r\n      \"corsRules\": []\r\n    },\r\n    \"defaultServiceVersion\": \"2018-03-28\",\r\n    \"deleteRetentionPolicy\": {\r\n      \"enabled\": false\r\n    }\r\n  }\r\n}",
-      "StatusCode": 200
-    },
-    {
-      "RequestUri": "/subscriptions/45b60d85-fd72-427a-a708-f994d26e593e/resourceGroups/pstestrg4904/providers/Microsoft.Storage/storageAccounts/stopstestrg4904/blobServices/default?api-version=2019-06-01",
-      "EncodedRequestUri": "L3N1YnNjcmlwdGlvbnMvNDViNjBkODUtZmQ3Mi00MjdhLWE3MDgtZjk5NGQyNmU1OTNlL3Jlc291cmNlR3JvdXBzL3BzdGVzdHJnNDkwNC9wcm92aWRlcnMvTWljcm9zb2Z0LlN0b3JhZ2Uvc3RvcmFnZUFjY291bnRzL3N0b3BzdGVzdHJnNDkwNC9ibG9iU2VydmljZXMvZGVmYXVsdD9hcGktdmVyc2lvbj0yMDE5LTA2LTAx",
-      "RequestMethod": "GET",
-      "RequestBody": "",
-      "RequestHeaders": {
-        "x-ms-client-request-id": [
-          "b1016d76-e1a5-46ff-900b-0f82299ea34f"
-=======
-      "ResponseBody": "{\r\n  \"sku\": {\r\n    \"name\": \"Standard_GRS\",\r\n    \"tier\": \"Standard\"\r\n  },\r\n  \"id\": \"/subscriptions/45b60d85-fd72-427a-a708-f994d26e593e/resourceGroups/pstestrg1793/providers/Microsoft.Storage/storageAccounts/stopstestrg1793/blobServices/default\",\r\n  \"name\": \"default\",\r\n  \"type\": \"Microsoft.Storage/storageAccounts/blobServices\",\r\n  \"properties\": {\r\n    \"cors\": {\r\n      \"corsRules\": []\r\n    },\r\n    \"defaultServiceVersion\": \"2018-03-28\",\r\n    \"deleteRetentionPolicy\": {\r\n      \"enabled\": false\r\n    }\r\n  }\r\n}",
-      "StatusCode": 200
-    },
-    {
-      "RequestUri": "/subscriptions/45b60d85-fd72-427a-a708-f994d26e593e/resourceGroups/pstestrg1793/providers/Microsoft.Storage/storageAccounts/stopstestrg1793?api-version=2019-06-01",
-      "EncodedRequestUri": "L3N1YnNjcmlwdGlvbnMvNDViNjBkODUtZmQ3Mi00MjdhLWE3MDgtZjk5NGQyNmU1OTNlL3Jlc291cmNlR3JvdXBzL3BzdGVzdHJnMTc5My9wcm92aWRlcnMvTWljcm9zb2Z0LlN0b3JhZ2Uvc3RvcmFnZUFjY291bnRzL3N0b3BzdGVzdHJnMTc5Mz9hcGktdmVyc2lvbj0yMDE5LTA2LTAx",
-      "RequestMethod": "DELETE",
-      "RequestBody": "",
-      "RequestHeaders": {
-        "x-ms-client-request-id": [
-          "540d8a83-842f-4cb9-ae23-6938c72a1c9e"
->>>>>>> 7368d820
-        ],
-        "Accept-Language": [
-          "en-US"
-        ],
-        "User-Agent": [
-<<<<<<< HEAD
-          "FxVersion/4.6.29130.01",
-          "OSName/Windows",
-          "OSVersion/Microsoft.Windows.10.0.19041.",
-          "Microsoft.Azure.Management.Storage.StorageManagementClient/17.2.10.0"
-=======
-          "FxVersion/4.6.29220.03",
-          "OSName/Windows",
-          "OSVersion/Microsoft.Windows.10.0.19041.",
-          "Microsoft.Azure.Management.Storage.StorageManagementClient/17.2.0.0"
->>>>>>> 7368d820
-        ]
-      },
-      "ResponseHeaders": {
-        "Cache-Control": [
-          "no-cache"
-        ],
-        "Pragma": [
-          "no-cache"
-        ],
-        "x-ms-request-id": [
-<<<<<<< HEAD
-          "fce47b42-717a-4bbd-8b28-1f05e1af37db"
-=======
-          "d9fc68f6-9f67-4d64-b621-b3faf17f1e61"
->>>>>>> 7368d820
-        ],
-        "Strict-Transport-Security": [
-          "max-age=31536000; includeSubDomains"
-        ],
-        "Server": [
-          "Microsoft-Azure-Storage-Resource-Provider/1.0,Microsoft-HTTPAPI/2.0 Microsoft-HTTPAPI/2.0"
-        ],
-        "x-ms-ratelimit-remaining-subscription-reads": [
-          "11980"
-        ],
-        "x-ms-correlation-request-id": [
-<<<<<<< HEAD
-          "71eca49d-1e70-4329-bfb7-b4ca47f07c8c"
-        ],
-        "x-ms-routing-request-id": [
-          "SOUTHEASTASIA:20200907T090735Z:71eca49d-1e70-4329-bfb7-b4ca47f07c8c"
-=======
-          "b5339d3b-6768-4783-ad2b-21f26c12355c"
-        ],
-        "x-ms-routing-request-id": [
-          "SOUTHEASTASIA:20200921T070112Z:b5339d3b-6768-4783-ad2b-21f26c12355c"
->>>>>>> 7368d820
-        ],
-        "X-Content-Type-Options": [
-          "nosniff"
-        ],
-        "Date": [
-<<<<<<< HEAD
-          "Mon, 07 Sep 2020 09:07:34 GMT"
-        ],
-        "Content-Length": [
-          "439"
-=======
-          "Mon, 21 Sep 2020 07:01:12 GMT"
->>>>>>> 7368d820
-        ],
-        "Content-Type": [
-          "application/json"
-        ],
-        "Expires": [
-          "-1"
-        ]
-      },
-      "ResponseBody": "{\r\n  \"sku\": {\r\n    \"name\": \"Standard_GRS\",\r\n    \"tier\": \"Standard\"\r\n  },\r\n  \"id\": \"/subscriptions/45b60d85-fd72-427a-a708-f994d26e593e/resourceGroups/pstestrg4904/providers/Microsoft.Storage/storageAccounts/stopstestrg4904/blobServices/default\",\r\n  \"name\": \"default\",\r\n  \"type\": \"Microsoft.Storage/storageAccounts/blobServices\",\r\n  \"properties\": {\r\n    \"changeFeed\": {\r\n      \"enabled\": false\r\n    },\r\n    \"cors\": {\r\n      \"corsRules\": []\r\n    },\r\n    \"defaultServiceVersion\": \"2018-03-28\",\r\n    \"deleteRetentionPolicy\": {\r\n      \"enabled\": false\r\n    }\r\n  }\r\n}",
-      "StatusCode": 200
-    },
-    {
-<<<<<<< HEAD
-      "RequestUri": "/subscriptions/45b60d85-fd72-427a-a708-f994d26e593e/resourceGroups/pstestrg4904/providers/Microsoft.Storage/storageAccounts/stopstestrg4904/blobServices/default?api-version=2019-06-01",
-      "EncodedRequestUri": "L3N1YnNjcmlwdGlvbnMvNDViNjBkODUtZmQ3Mi00MjdhLWE3MDgtZjk5NGQyNmU1OTNlL3Jlc291cmNlR3JvdXBzL3BzdGVzdHJnNDkwNC9wcm92aWRlcnMvTWljcm9zb2Z0LlN0b3JhZ2Uvc3RvcmFnZUFjY291bnRzL3N0b3BzdGVzdHJnNDkwNC9ibG9iU2VydmljZXMvZGVmYXVsdD9hcGktdmVyc2lvbj0yMDE5LTA2LTAx",
-      "RequestMethod": "GET",
-      "RequestBody": "",
-      "RequestHeaders": {
-        "x-ms-client-request-id": [
-          "99464e45-4314-4577-a066-ab9f54c5ce1e"
-=======
-      "RequestUri": "/subscriptions/45b60d85-fd72-427a-a708-f994d26e593e/resourcegroups/pstestrg1793?api-version=2016-09-01",
-      "EncodedRequestUri": "L3N1YnNjcmlwdGlvbnMvNDViNjBkODUtZmQ3Mi00MjdhLWE3MDgtZjk5NGQyNmU1OTNlL3Jlc291cmNlZ3JvdXBzL3BzdGVzdHJnMTc5Mz9hcGktdmVyc2lvbj0yMDE2LTA5LTAx",
-      "RequestMethod": "DELETE",
-      "RequestBody": "",
-      "RequestHeaders": {
-        "x-ms-client-request-id": [
-          "4db23633-c893-4c24-97d7-1f69074e9b24"
->>>>>>> 7368d820
-        ],
-        "Accept-Language": [
-          "en-US"
-        ],
-        "User-Agent": [
-<<<<<<< HEAD
-          "FxVersion/4.6.29130.01",
-          "OSName/Windows",
-          "OSVersion/Microsoft.Windows.10.0.19041.",
-          "Microsoft.Azure.Management.Storage.StorageManagementClient/17.2.10.0"
-=======
-          "FxVersion/4.6.29220.03",
-          "OSName/Windows",
-          "OSVersion/Microsoft.Windows.10.0.19041.",
-          "Microsoft.Azure.Management.Internal.Resources.ResourceManagementClient/1.3.23"
->>>>>>> 7368d820
-        ]
-      },
-      "ResponseHeaders": {
-        "Cache-Control": [
-          "no-cache"
-        ],
-        "Pragma": [
-          "no-cache"
-        ],
-<<<<<<< HEAD
-        "x-ms-request-id": [
-          "c640d6a1-c25e-4162-84f0-2351d4b0fa12"
-=======
+          "FxVersion/4.6.29220.03",
+          "OSName/Windows",
+          "OSVersion/Microsoft.Windows.10.0.19042.",
+          "Microsoft.Azure.Management.Internal.Resources.ResourceManagementClient/1.3.24"
+        ]
+      },
+      "ResponseHeaders": {
+        "Cache-Control": [
+          "no-cache"
+        ],
+        "Pragma": [
+          "no-cache"
+        ],
         "Location": [
-          "https://management.azure.com/subscriptions/45b60d85-fd72-427a-a708-f994d26e593e/operationresults/eyJqb2JJZCI6IlJFU09VUkNFR1JPVVBERUxFVElPTkpPQi1QU1RFU1RSRzE3OTMtV0VTVFVTIiwiam9iTG9jYXRpb24iOiJ3ZXN0dXMifQ?api-version=2016-09-01"
+          "https://management.azure.com/subscriptions/45b60d85-fd72-427a-a708-f994d26e593e/operationresults/eyJqb2JJZCI6IlJFU09VUkNFR1JPVVBERUxFVElPTkpPQi1QU1RFU1RSRzI0OS1XRVNUVVMiLCJqb2JMb2NhdGlvbiI6Indlc3R1cyJ9?api-version=2016-09-01"
         ],
         "Retry-After": [
           "15"
         ],
-        "x-ms-ratelimit-remaining-subscription-deletes": [
-          "14999"
-        ],
-        "x-ms-request-id": [
-          "0b951d8f-e993-49ee-bfbc-3453427299ae"
-        ],
-        "x-ms-correlation-request-id": [
-          "0b951d8f-e993-49ee-bfbc-3453427299ae"
-        ],
-        "x-ms-routing-request-id": [
-          "SOUTHEASTASIA:20200921T070115Z:0b951d8f-e993-49ee-bfbc-3453427299ae"
->>>>>>> 7368d820
-        ],
-        "Strict-Transport-Security": [
-          "max-age=31536000; includeSubDomains"
-        ],
-<<<<<<< HEAD
-        "Server": [
-          "Microsoft-Azure-Storage-Resource-Provider/1.0,Microsoft-HTTPAPI/2.0 Microsoft-HTTPAPI/2.0"
-        ],
         "x-ms-ratelimit-remaining-subscription-reads": [
-          "11979"
-        ],
-        "x-ms-correlation-request-id": [
-          "2ca1e409-1a68-4c5d-97f4-176bd8c3094b"
-        ],
-        "x-ms-routing-request-id": [
-          "SOUTHEASTASIA:20200907T090736Z:2ca1e409-1a68-4c5d-97f4-176bd8c3094b"
-=======
-        "X-Content-Type-Options": [
-          "nosniff"
-        ],
-        "Date": [
-          "Mon, 21 Sep 2020 07:01:15 GMT"
+          "11998"
+        ],
+        "x-ms-request-id": [
+          "ed0432b8-aeae-42bf-aa6f-464856e146c2"
+        ],
+        "x-ms-correlation-request-id": [
+          "ed0432b8-aeae-42bf-aa6f-464856e146c2"
+        ],
+        "x-ms-routing-request-id": [
+          "SOUTHEASTASIA:20201019T081106Z:ed0432b8-aeae-42bf-aa6f-464856e146c2"
+        ],
+        "Strict-Transport-Security": [
+          "max-age=31536000; includeSubDomains"
+        ],
+        "X-Content-Type-Options": [
+          "nosniff"
+        ],
+        "Date": [
+          "Mon, 19 Oct 2020 08:11:05 GMT"
         ],
         "Expires": [
           "-1"
@@ -1761,16 +1486,16 @@
       "StatusCode": 202
     },
     {
-      "RequestUri": "/subscriptions/45b60d85-fd72-427a-a708-f994d26e593e/operationresults/eyJqb2JJZCI6IlJFU09VUkNFR1JPVVBERUxFVElPTkpPQi1QU1RFU1RSRzE3OTMtV0VTVFVTIiwiam9iTG9jYXRpb24iOiJ3ZXN0dXMifQ?api-version=2016-09-01",
-      "EncodedRequestUri": "L3N1YnNjcmlwdGlvbnMvNDViNjBkODUtZmQ3Mi00MjdhLWE3MDgtZjk5NGQyNmU1OTNlL29wZXJhdGlvbnJlc3VsdHMvZXlKcWIySkpaQ0k2SWxKRlUwOVZVa05GUjFKUFZWQkVSVXhGVkVsUFRrcFBRaTFRVTFSRlUxUlNSekUzT1RNdFYwVlRWRlZUSWl3aWFtOWlURzlqWVhScGIyNGlPaUozWlhOMGRYTWlmUT9hcGktdmVyc2lvbj0yMDE2LTA5LTAx",
+      "RequestUri": "/subscriptions/45b60d85-fd72-427a-a708-f994d26e593e/operationresults/eyJqb2JJZCI6IlJFU09VUkNFR1JPVVBERUxFVElPTkpPQi1QU1RFU1RSRzI0OS1XRVNUVVMiLCJqb2JMb2NhdGlvbiI6Indlc3R1cyJ9?api-version=2016-09-01",
+      "EncodedRequestUri": "L3N1YnNjcmlwdGlvbnMvNDViNjBkODUtZmQ3Mi00MjdhLWE3MDgtZjk5NGQyNmU1OTNlL29wZXJhdGlvbnJlc3VsdHMvZXlKcWIySkpaQ0k2SWxKRlUwOVZVa05GUjFKUFZWQkVSVXhGVkVsUFRrcFBRaTFRVTFSRlUxUlNSekkwT1MxWFJWTlVWVk1pTENKcWIySk1iMk5oZEdsdmJpSTZJbmRsYzNSMWN5Sjk/YXBpLXZlcnNpb249MjAxNi0wOS0wMQ==",
       "RequestMethod": "GET",
       "RequestBody": "",
       "RequestHeaders": {
         "User-Agent": [
           "FxVersion/4.6.29220.03",
           "OSName/Windows",
-          "OSVersion/Microsoft.Windows.10.0.19041.",
-          "Microsoft.Azure.Management.Internal.Resources.ResourceManagementClient/1.3.23"
+          "OSVersion/Microsoft.Windows.10.0.19042.",
+          "Microsoft.Azure.Management.Internal.Resources.ResourceManagementClient/1.3.24"
         ]
       },
       "ResponseHeaders": {
@@ -1781,41 +1506,31 @@
           "no-cache"
         ],
         "Location": [
-          "https://management.azure.com/subscriptions/45b60d85-fd72-427a-a708-f994d26e593e/operationresults/eyJqb2JJZCI6IlJFU09VUkNFR1JPVVBERUxFVElPTkpPQi1QU1RFU1RSRzE3OTMtV0VTVFVTIiwiam9iTG9jYXRpb24iOiJ3ZXN0dXMifQ?api-version=2016-09-01"
+          "https://management.azure.com/subscriptions/45b60d85-fd72-427a-a708-f994d26e593e/operationresults/eyJqb2JJZCI6IlJFU09VUkNFR1JPVVBERUxFVElPTkpPQi1QU1RFU1RSRzI0OS1XRVNUVVMiLCJqb2JMb2NhdGlvbiI6Indlc3R1cyJ9?api-version=2016-09-01"
         ],
         "Retry-After": [
           "15"
         ],
         "x-ms-ratelimit-remaining-subscription-reads": [
-          "11998"
-        ],
-        "x-ms-request-id": [
-          "8a15983a-4710-41e5-9d20-3c7ae7678970"
-        ],
-        "x-ms-correlation-request-id": [
-          "8a15983a-4710-41e5-9d20-3c7ae7678970"
-        ],
-        "x-ms-routing-request-id": [
-          "SOUTHEASTASIA:20200921T070131Z:8a15983a-4710-41e5-9d20-3c7ae7678970"
-        ],
-        "Strict-Transport-Security": [
-          "max-age=31536000; includeSubDomains"
->>>>>>> 7368d820
-        ],
-        "X-Content-Type-Options": [
-          "nosniff"
-        ],
-        "Date": [
-<<<<<<< HEAD
-          "Mon, 07 Sep 2020 09:07:35 GMT"
-        ],
-        "Content-Length": [
-          "439"
-        ],
-        "Content-Type": [
-          "application/json"
-=======
-          "Mon, 21 Sep 2020 07:01:30 GMT"
+          "11997"
+        ],
+        "x-ms-request-id": [
+          "fbb5593b-3589-4190-a2f5-d6b35d8de72f"
+        ],
+        "x-ms-correlation-request-id": [
+          "fbb5593b-3589-4190-a2f5-d6b35d8de72f"
+        ],
+        "x-ms-routing-request-id": [
+          "SOUTHEASTASIA:20201019T081121Z:fbb5593b-3589-4190-a2f5-d6b35d8de72f"
+        ],
+        "Strict-Transport-Security": [
+          "max-age=31536000; includeSubDomains"
+        ],
+        "X-Content-Type-Options": [
+          "nosniff"
+        ],
+        "Date": [
+          "Mon, 19 Oct 2020 08:11:20 GMT"
         ],
         "Expires": [
           "-1"
@@ -1828,563 +1543,67 @@
       "StatusCode": 202
     },
     {
-      "RequestUri": "/subscriptions/45b60d85-fd72-427a-a708-f994d26e593e/operationresults/eyJqb2JJZCI6IlJFU09VUkNFR1JPVVBERUxFVElPTkpPQi1QU1RFU1RSRzE3OTMtV0VTVFVTIiwiam9iTG9jYXRpb24iOiJ3ZXN0dXMifQ?api-version=2016-09-01",
-      "EncodedRequestUri": "L3N1YnNjcmlwdGlvbnMvNDViNjBkODUtZmQ3Mi00MjdhLWE3MDgtZjk5NGQyNmU1OTNlL29wZXJhdGlvbnJlc3VsdHMvZXlKcWIySkpaQ0k2SWxKRlUwOVZVa05GUjFKUFZWQkVSVXhGVkVsUFRrcFBRaTFRVTFSRlUxUlNSekUzT1RNdFYwVlRWRlZUSWl3aWFtOWlURzlqWVhScGIyNGlPaUozWlhOMGRYTWlmUT9hcGktdmVyc2lvbj0yMDE2LTA5LTAx",
+      "RequestUri": "/subscriptions/45b60d85-fd72-427a-a708-f994d26e593e/operationresults/eyJqb2JJZCI6IlJFU09VUkNFR1JPVVBERUxFVElPTkpPQi1QU1RFU1RSRzI0OS1XRVNUVVMiLCJqb2JMb2NhdGlvbiI6Indlc3R1cyJ9?api-version=2016-09-01",
+      "EncodedRequestUri": "L3N1YnNjcmlwdGlvbnMvNDViNjBkODUtZmQ3Mi00MjdhLWE3MDgtZjk5NGQyNmU1OTNlL29wZXJhdGlvbnJlc3VsdHMvZXlKcWIySkpaQ0k2SWxKRlUwOVZVa05GUjFKUFZWQkVSVXhGVkVsUFRrcFBRaTFRVTFSRlUxUlNSekkwT1MxWFJWTlVWVk1pTENKcWIySk1iMk5oZEdsdmJpSTZJbmRsYzNSMWN5Sjk/YXBpLXZlcnNpb249MjAxNi0wOS0wMQ==",
       "RequestMethod": "GET",
       "RequestBody": "",
       "RequestHeaders": {
         "User-Agent": [
           "FxVersion/4.6.29220.03",
           "OSName/Windows",
-          "OSVersion/Microsoft.Windows.10.0.19041.",
-          "Microsoft.Azure.Management.Internal.Resources.ResourceManagementClient/1.3.23"
-        ]
-      },
-      "ResponseHeaders": {
-        "Cache-Control": [
-          "no-cache"
-        ],
-        "Pragma": [
-          "no-cache"
-        ],
-        "Location": [
-          "https://management.azure.com/subscriptions/45b60d85-fd72-427a-a708-f994d26e593e/operationresults/eyJqb2JJZCI6IlJFU09VUkNFR1JPVVBERUxFVElPTkpPQi1QU1RFU1RSRzE3OTMtV0VTVFVTIiwiam9iTG9jYXRpb24iOiJ3ZXN0dXMifQ?api-version=2016-09-01"
-        ],
-        "Retry-After": [
-          "15"
-        ],
-        "x-ms-ratelimit-remaining-subscription-reads": [
-          "11997"
-        ],
-        "x-ms-request-id": [
-          "0596cc8e-00b4-4671-ad3b-ec61e49c4530"
-        ],
-        "x-ms-correlation-request-id": [
-          "0596cc8e-00b4-4671-ad3b-ec61e49c4530"
-        ],
-        "x-ms-routing-request-id": [
-          "SOUTHEASTASIA:20200921T070146Z:0596cc8e-00b4-4671-ad3b-ec61e49c4530"
-        ],
-        "Strict-Transport-Security": [
-          "max-age=31536000; includeSubDomains"
-        ],
-        "X-Content-Type-Options": [
-          "nosniff"
-        ],
-        "Date": [
-          "Mon, 21 Sep 2020 07:01:46 GMT"
->>>>>>> 7368d820
-        ],
-        "Expires": [
-          "-1"
-        ]
-      },
-      "ResponseBody": "{\r\n  \"sku\": {\r\n    \"name\": \"Standard_GRS\",\r\n    \"tier\": \"Standard\"\r\n  },\r\n  \"id\": \"/subscriptions/45b60d85-fd72-427a-a708-f994d26e593e/resourceGroups/pstestrg4904/providers/Microsoft.Storage/storageAccounts/stopstestrg4904/blobServices/default\",\r\n  \"name\": \"default\",\r\n  \"type\": \"Microsoft.Storage/storageAccounts/blobServices\",\r\n  \"properties\": {\r\n    \"changeFeed\": {\r\n      \"enabled\": false\r\n    },\r\n    \"cors\": {\r\n      \"corsRules\": []\r\n    },\r\n    \"defaultServiceVersion\": \"2018-03-28\",\r\n    \"deleteRetentionPolicy\": {\r\n      \"enabled\": false\r\n    }\r\n  }\r\n}",
-      "StatusCode": 200
-    },
-    {
-<<<<<<< HEAD
-      "RequestUri": "/subscriptions/45b60d85-fd72-427a-a708-f994d26e593e/resourceGroups/pstestrg4904/providers/Microsoft.Storage/storageAccounts/stopstestrg4904/blobServices/default?api-version=2019-06-01",
-      "EncodedRequestUri": "L3N1YnNjcmlwdGlvbnMvNDViNjBkODUtZmQ3Mi00MjdhLWE3MDgtZjk5NGQyNmU1OTNlL3Jlc291cmNlR3JvdXBzL3BzdGVzdHJnNDkwNC9wcm92aWRlcnMvTWljcm9zb2Z0LlN0b3JhZ2Uvc3RvcmFnZUFjY291bnRzL3N0b3BzdGVzdHJnNDkwNC9ibG9iU2VydmljZXMvZGVmYXVsdD9hcGktdmVyc2lvbj0yMDE5LTA2LTAx",
-=======
-      "RequestUri": "/subscriptions/45b60d85-fd72-427a-a708-f994d26e593e/operationresults/eyJqb2JJZCI6IlJFU09VUkNFR1JPVVBERUxFVElPTkpPQi1QU1RFU1RSRzE3OTMtV0VTVFVTIiwiam9iTG9jYXRpb24iOiJ3ZXN0dXMifQ?api-version=2016-09-01",
-      "EncodedRequestUri": "L3N1YnNjcmlwdGlvbnMvNDViNjBkODUtZmQ3Mi00MjdhLWE3MDgtZjk5NGQyNmU1OTNlL29wZXJhdGlvbnJlc3VsdHMvZXlKcWIySkpaQ0k2SWxKRlUwOVZVa05GUjFKUFZWQkVSVXhGVkVsUFRrcFBRaTFRVTFSRlUxUlNSekUzT1RNdFYwVlRWRlZUSWl3aWFtOWlURzlqWVhScGIyNGlPaUozWlhOMGRYTWlmUT9hcGktdmVyc2lvbj0yMDE2LTA5LTAx",
->>>>>>> 7368d820
-      "RequestMethod": "GET",
-      "RequestBody": "",
-      "RequestHeaders": {
-        "x-ms-client-request-id": [
-          "548b07c5-f54a-4a2d-ae5a-75e6ea52212f"
-        ],
-        "Accept-Language": [
-          "en-US"
-        ],
-        "User-Agent": [
-<<<<<<< HEAD
-          "FxVersion/4.6.29130.01",
-          "OSName/Windows",
-          "OSVersion/Microsoft.Windows.10.0.19041.",
-          "Microsoft.Azure.Management.Storage.StorageManagementClient/17.2.10.0"
-=======
-          "FxVersion/4.6.29220.03",
-          "OSName/Windows",
-          "OSVersion/Microsoft.Windows.10.0.19041.",
-          "Microsoft.Azure.Management.Internal.Resources.ResourceManagementClient/1.3.23"
->>>>>>> 7368d820
-        ]
-      },
-      "ResponseHeaders": {
-        "Cache-Control": [
-          "no-cache"
-        ],
-        "Pragma": [
-          "no-cache"
-        ],
-<<<<<<< HEAD
-        "x-ms-request-id": [
-          "d2f20119-3708-4179-bf7f-6a4e6b71661a"
-=======
+          "OSVersion/Microsoft.Windows.10.0.19042.",
+          "Microsoft.Azure.Management.Internal.Resources.ResourceManagementClient/1.3.24"
+        ]
+      },
+      "ResponseHeaders": {
+        "Cache-Control": [
+          "no-cache"
+        ],
+        "Pragma": [
+          "no-cache"
+        ],
         "x-ms-ratelimit-remaining-subscription-reads": [
           "11996"
         ],
         "x-ms-request-id": [
-          "9ddcb8c6-2fd7-45f4-bfc0-7f132611cc06"
-        ],
-        "x-ms-correlation-request-id": [
-          "9ddcb8c6-2fd7-45f4-bfc0-7f132611cc06"
-        ],
-        "x-ms-routing-request-id": [
-          "SOUTHEASTASIA:20200921T070201Z:9ddcb8c6-2fd7-45f4-bfc0-7f132611cc06"
->>>>>>> 7368d820
-        ],
-        "Strict-Transport-Security": [
-          "max-age=31536000; includeSubDomains"
-        ],
-<<<<<<< HEAD
-        "Server": [
-          "Microsoft-Azure-Storage-Resource-Provider/1.0,Microsoft-HTTPAPI/2.0 Microsoft-HTTPAPI/2.0"
-        ],
-        "x-ms-ratelimit-remaining-subscription-reads": [
-          "11978"
-        ],
-        "x-ms-correlation-request-id": [
-          "cdda15a1-b7e8-4a51-86e6-a8fc94a6e124"
-        ],
-        "x-ms-routing-request-id": [
-          "SOUTHEASTASIA:20200907T090736Z:cdda15a1-b7e8-4a51-86e6-a8fc94a6e124"
-        ],
-        "X-Content-Type-Options": [
-          "nosniff"
-        ],
-        "Date": [
-          "Mon, 07 Sep 2020 09:07:36 GMT"
-        ],
-        "Content-Length": [
-          "447"
-        ],
-        "Content-Type": [
-          "application/json"
-        ],
-        "Expires": [
-          "-1"
-        ]
-      },
-      "ResponseBody": "{\r\n  \"sku\": {\r\n    \"name\": \"Standard_GRS\",\r\n    \"tier\": \"Standard\"\r\n  },\r\n  \"id\": \"/subscriptions/45b60d85-fd72-427a-a708-f994d26e593e/resourceGroups/pstestrg4904/providers/Microsoft.Storage/storageAccounts/stopstestrg4904/blobServices/default\",\r\n  \"name\": \"default\",\r\n  \"type\": \"Microsoft.Storage/storageAccounts/blobServices\",\r\n  \"properties\": {\r\n    \"changeFeed\": {\r\n      \"enabled\": false\r\n    },\r\n    \"cors\": {\r\n      \"corsRules\": []\r\n    },\r\n    \"defaultServiceVersion\": \"2018-03-28\",\r\n    \"deleteRetentionPolicy\": {\r\n      \"enabled\": true,\r\n      \"days\": 3\r\n    }\r\n  }\r\n}",
-      "StatusCode": 200
-    },
-    {
-      "RequestUri": "/subscriptions/45b60d85-fd72-427a-a708-f994d26e593e/resourceGroups/pstestrg4904/providers/Microsoft.Storage/storageAccounts/stopstestrg4904/blobServices/default?api-version=2019-06-01",
-      "EncodedRequestUri": "L3N1YnNjcmlwdGlvbnMvNDViNjBkODUtZmQ3Mi00MjdhLWE3MDgtZjk5NGQyNmU1OTNlL3Jlc291cmNlR3JvdXBzL3BzdGVzdHJnNDkwNC9wcm92aWRlcnMvTWljcm9zb2Z0LlN0b3JhZ2Uvc3RvcmFnZUFjY291bnRzL3N0b3BzdGVzdHJnNDkwNC9ibG9iU2VydmljZXMvZGVmYXVsdD9hcGktdmVyc2lvbj0yMDE5LTA2LTAx",
+          "fd123757-f107-4a58-9d69-16537afffdfd"
+        ],
+        "x-ms-correlation-request-id": [
+          "fd123757-f107-4a58-9d69-16537afffdfd"
+        ],
+        "x-ms-routing-request-id": [
+          "SOUTHEASTASIA:20201019T081136Z:fd123757-f107-4a58-9d69-16537afffdfd"
+        ],
+        "Strict-Transport-Security": [
+          "max-age=31536000; includeSubDomains"
+        ],
+        "X-Content-Type-Options": [
+          "nosniff"
+        ],
+        "Date": [
+          "Mon, 19 Oct 2020 08:11:36 GMT"
+        ],
+        "Expires": [
+          "-1"
+        ],
+        "Content-Length": [
+          "0"
+        ]
+      },
+      "ResponseBody": "",
+      "StatusCode": 200
+    },
+    {
+      "RequestUri": "/subscriptions/45b60d85-fd72-427a-a708-f994d26e593e/operationresults/eyJqb2JJZCI6IlJFU09VUkNFR1JPVVBERUxFVElPTkpPQi1QU1RFU1RSRzI0OS1XRVNUVVMiLCJqb2JMb2NhdGlvbiI6Indlc3R1cyJ9?api-version=2016-09-01",
+      "EncodedRequestUri": "L3N1YnNjcmlwdGlvbnMvNDViNjBkODUtZmQ3Mi00MjdhLWE3MDgtZjk5NGQyNmU1OTNlL29wZXJhdGlvbnJlc3VsdHMvZXlKcWIySkpaQ0k2SWxKRlUwOVZVa05GUjFKUFZWQkVSVXhGVkVsUFRrcFBRaTFRVTFSRlUxUlNSekkwT1MxWFJWTlVWVk1pTENKcWIySk1iMk5oZEdsdmJpSTZJbmRsYzNSMWN5Sjk/YXBpLXZlcnNpb249MjAxNi0wOS0wMQ==",
       "RequestMethod": "GET",
       "RequestBody": "",
       "RequestHeaders": {
-        "x-ms-client-request-id": [
-          "c0a38e2b-9db8-48de-83a9-9067817af534"
-        ],
-        "Accept-Language": [
-          "en-US"
-        ],
-        "User-Agent": [
-          "FxVersion/4.6.29130.01",
-          "OSName/Windows",
-          "OSVersion/Microsoft.Windows.10.0.19041.",
-          "Microsoft.Azure.Management.Storage.StorageManagementClient/17.2.10.0"
-        ]
-      },
-      "ResponseHeaders": {
-        "Cache-Control": [
-          "no-cache"
-        ],
-        "Pragma": [
-          "no-cache"
-        ],
-        "x-ms-request-id": [
-          "cf534b60-91ab-4136-b1b0-4a3d6cc330ce"
-        ],
-        "Strict-Transport-Security": [
-          "max-age=31536000; includeSubDomains"
-        ],
-        "Server": [
-          "Microsoft-Azure-Storage-Resource-Provider/1.0,Microsoft-HTTPAPI/2.0 Microsoft-HTTPAPI/2.0"
-        ],
-        "x-ms-ratelimit-remaining-subscription-reads": [
-          "11977"
-        ],
-        "x-ms-correlation-request-id": [
-          "c4f7de3a-c159-450b-8a80-f5db2b39a78a"
-        ],
-        "x-ms-routing-request-id": [
-          "SOUTHEASTASIA:20200907T090737Z:c4f7de3a-c159-450b-8a80-f5db2b39a78a"
-        ],
-        "X-Content-Type-Options": [
-          "nosniff"
-        ],
-        "Date": [
-          "Mon, 07 Sep 2020 09:07:36 GMT"
-        ],
-        "Content-Length": [
-          "439"
-        ],
-        "Content-Type": [
-          "application/json"
-        ],
-        "Expires": [
-          "-1"
-        ]
-      },
-      "ResponseBody": "{\r\n  \"sku\": {\r\n    \"name\": \"Standard_GRS\",\r\n    \"tier\": \"Standard\"\r\n  },\r\n  \"id\": \"/subscriptions/45b60d85-fd72-427a-a708-f994d26e593e/resourceGroups/pstestrg4904/providers/Microsoft.Storage/storageAccounts/stopstestrg4904/blobServices/default\",\r\n  \"name\": \"default\",\r\n  \"type\": \"Microsoft.Storage/storageAccounts/blobServices\",\r\n  \"properties\": {\r\n    \"changeFeed\": {\r\n      \"enabled\": false\r\n    },\r\n    \"cors\": {\r\n      \"corsRules\": []\r\n    },\r\n    \"defaultServiceVersion\": \"2018-03-28\",\r\n    \"deleteRetentionPolicy\": {\r\n      \"enabled\": false\r\n    }\r\n  }\r\n}",
-      "StatusCode": 200
-    },
-    {
-      "RequestUri": "/subscriptions/45b60d85-fd72-427a-a708-f994d26e593e/resourceGroups/pstestrg4904/providers/Microsoft.Storage/storageAccounts/stopstestrg4904?api-version=2019-06-01",
-      "EncodedRequestUri": "L3N1YnNjcmlwdGlvbnMvNDViNjBkODUtZmQ3Mi00MjdhLWE3MDgtZjk5NGQyNmU1OTNlL3Jlc291cmNlR3JvdXBzL3BzdGVzdHJnNDkwNC9wcm92aWRlcnMvTWljcm9zb2Z0LlN0b3JhZ2Uvc3RvcmFnZUFjY291bnRzL3N0b3BzdGVzdHJnNDkwND9hcGktdmVyc2lvbj0yMDE5LTA2LTAx",
-      "RequestMethod": "DELETE",
-      "RequestBody": "",
-      "RequestHeaders": {
-        "x-ms-client-request-id": [
-          "31842c7d-81f9-47f7-a999-34f38f77c2ca"
-        ],
-        "Accept-Language": [
-          "en-US"
-        ],
-        "User-Agent": [
-          "FxVersion/4.6.29130.01",
-          "OSName/Windows",
-          "OSVersion/Microsoft.Windows.10.0.19041.",
-          "Microsoft.Azure.Management.Storage.StorageManagementClient/17.2.10.0"
-        ]
-      },
-      "ResponseHeaders": {
-        "Cache-Control": [
-          "no-cache"
-        ],
-        "Pragma": [
-          "no-cache"
-        ],
-        "x-ms-request-id": [
-          "1abfa85a-2ce4-49c2-bc6f-bad2fa1f9e42"
-        ],
-        "Strict-Transport-Security": [
-          "max-age=31536000; includeSubDomains"
-        ],
-        "Server": [
-          "Microsoft-Azure-Storage-Resource-Provider/1.0,Microsoft-HTTPAPI/2.0 Microsoft-HTTPAPI/2.0"
-        ],
-        "x-ms-ratelimit-remaining-subscription-deletes": [
-          "14996"
-        ],
-        "x-ms-correlation-request-id": [
-          "e47920ca-793e-44c4-9f56-0df45189811e"
-        ],
-        "x-ms-routing-request-id": [
-          "SOUTHEASTASIA:20200907T090742Z:e47920ca-793e-44c4-9f56-0df45189811e"
-        ],
-        "X-Content-Type-Options": [
-          "nosniff"
-        ],
-        "Date": [
-          "Mon, 07 Sep 2020 09:07:41 GMT"
-        ],
-        "Content-Type": [
-          "text/plain; charset=utf-8"
-        ],
-        "Expires": [
-          "-1"
-        ],
-        "Content-Length": [
-          "0"
-        ]
-      },
-      "ResponseBody": "",
-      "StatusCode": 200
-    },
-    {
-      "RequestUri": "/subscriptions/45b60d85-fd72-427a-a708-f994d26e593e/resourcegroups/pstestrg4904?api-version=2016-09-01",
-      "EncodedRequestUri": "L3N1YnNjcmlwdGlvbnMvNDViNjBkODUtZmQ3Mi00MjdhLWE3MDgtZjk5NGQyNmU1OTNlL3Jlc291cmNlZ3JvdXBzL3BzdGVzdHJnNDkwND9hcGktdmVyc2lvbj0yMDE2LTA5LTAx",
-      "RequestMethod": "DELETE",
-      "RequestBody": "",
-      "RequestHeaders": {
-        "x-ms-client-request-id": [
-          "cb309ba8-dcf3-43dd-a77c-f6428806f69d"
-        ],
-        "Accept-Language": [
-          "en-US"
-        ],
-        "User-Agent": [
-          "FxVersion/4.6.29130.01",
-          "OSName/Windows",
-          "OSVersion/Microsoft.Windows.10.0.19041.",
-          "Microsoft.Azure.Management.Internal.Resources.ResourceManagementClient/1.3.22"
-        ]
-      },
-      "ResponseHeaders": {
-        "Cache-Control": [
-          "no-cache"
-        ],
-        "Pragma": [
-          "no-cache"
-        ],
-        "Location": [
-          "https://management.azure.com/subscriptions/45b60d85-fd72-427a-a708-f994d26e593e/operationresults/eyJqb2JJZCI6IlJFU09VUkNFR1JPVVBERUxFVElPTkpPQi1QU1RFU1RSRzQ5MDQtV0VTVFVTIiwiam9iTG9jYXRpb24iOiJ3ZXN0dXMifQ?api-version=2016-09-01"
-        ],
-        "Retry-After": [
-          "15"
-        ],
-        "x-ms-ratelimit-remaining-subscription-deletes": [
-          "14995"
-        ],
-        "x-ms-request-id": [
-          "a496f2a8-3440-4167-ae7c-9153ecc75cae"
-        ],
-        "x-ms-correlation-request-id": [
-          "a496f2a8-3440-4167-ae7c-9153ecc75cae"
-        ],
-        "x-ms-routing-request-id": [
-          "SOUTHEASTASIA:20200907T090744Z:a496f2a8-3440-4167-ae7c-9153ecc75cae"
-        ],
-        "Strict-Transport-Security": [
-          "max-age=31536000; includeSubDomains"
-        ],
-        "X-Content-Type-Options": [
-          "nosniff"
-        ],
-        "Date": [
-          "Mon, 07 Sep 2020 09:07:43 GMT"
-        ],
-        "Expires": [
-          "-1"
-        ],
-        "Content-Length": [
-          "0"
-        ]
-      },
-      "ResponseBody": "",
-      "StatusCode": 202
-    },
-    {
-      "RequestUri": "/subscriptions/45b60d85-fd72-427a-a708-f994d26e593e/operationresults/eyJqb2JJZCI6IlJFU09VUkNFR1JPVVBERUxFVElPTkpPQi1QU1RFU1RSRzQ5MDQtV0VTVFVTIiwiam9iTG9jYXRpb24iOiJ3ZXN0dXMifQ?api-version=2016-09-01",
-      "EncodedRequestUri": "L3N1YnNjcmlwdGlvbnMvNDViNjBkODUtZmQ3Mi00MjdhLWE3MDgtZjk5NGQyNmU1OTNlL29wZXJhdGlvbnJlc3VsdHMvZXlKcWIySkpaQ0k2SWxKRlUwOVZVa05GUjFKUFZWQkVSVXhGVkVsUFRrcFBRaTFRVTFSRlUxUlNSelE1TURRdFYwVlRWRlZUSWl3aWFtOWlURzlqWVhScGIyNGlPaUozWlhOMGRYTWlmUT9hcGktdmVyc2lvbj0yMDE2LTA5LTAx",
-      "RequestMethod": "GET",
-      "RequestBody": "",
-      "RequestHeaders": {
-        "User-Agent": [
-          "FxVersion/4.6.29130.01",
-          "OSName/Windows",
-          "OSVersion/Microsoft.Windows.10.0.19041.",
-          "Microsoft.Azure.Management.Internal.Resources.ResourceManagementClient/1.3.22"
-        ]
-      },
-      "ResponseHeaders": {
-        "Cache-Control": [
-          "no-cache"
-        ],
-        "Pragma": [
-          "no-cache"
-        ],
-        "Location": [
-          "https://management.azure.com/subscriptions/45b60d85-fd72-427a-a708-f994d26e593e/operationresults/eyJqb2JJZCI6IlJFU09VUkNFR1JPVVBERUxFVElPTkpPQi1QU1RFU1RSRzQ5MDQtV0VTVFVTIiwiam9iTG9jYXRpb24iOiJ3ZXN0dXMifQ?api-version=2016-09-01"
-        ],
-        "Retry-After": [
-          "15"
-        ],
-        "x-ms-ratelimit-remaining-subscription-reads": [
-          "11976"
-        ],
-        "x-ms-request-id": [
-          "ea3c702a-4104-483b-ad19-d8d3268ccdb2"
-        ],
-        "x-ms-correlation-request-id": [
-          "ea3c702a-4104-483b-ad19-d8d3268ccdb2"
-        ],
-        "x-ms-routing-request-id": [
-          "SOUTHEASTASIA:20200907T090800Z:ea3c702a-4104-483b-ad19-d8d3268ccdb2"
-        ],
-        "Strict-Transport-Security": [
-          "max-age=31536000; includeSubDomains"
-        ],
-        "X-Content-Type-Options": [
-          "nosniff"
-        ],
-        "Date": [
-          "Mon, 07 Sep 2020 09:08:00 GMT"
-        ],
-        "Expires": [
-          "-1"
-        ],
-        "Content-Length": [
-          "0"
-        ]
-      },
-      "ResponseBody": "",
-      "StatusCode": 202
-    },
-    {
-      "RequestUri": "/subscriptions/45b60d85-fd72-427a-a708-f994d26e593e/operationresults/eyJqb2JJZCI6IlJFU09VUkNFR1JPVVBERUxFVElPTkpPQi1QU1RFU1RSRzQ5MDQtV0VTVFVTIiwiam9iTG9jYXRpb24iOiJ3ZXN0dXMifQ?api-version=2016-09-01",
-      "EncodedRequestUri": "L3N1YnNjcmlwdGlvbnMvNDViNjBkODUtZmQ3Mi00MjdhLWE3MDgtZjk5NGQyNmU1OTNlL29wZXJhdGlvbnJlc3VsdHMvZXlKcWIySkpaQ0k2SWxKRlUwOVZVa05GUjFKUFZWQkVSVXhGVkVsUFRrcFBRaTFRVTFSRlUxUlNSelE1TURRdFYwVlRWRlZUSWl3aWFtOWlURzlqWVhScGIyNGlPaUozWlhOMGRYTWlmUT9hcGktdmVyc2lvbj0yMDE2LTA5LTAx",
-      "RequestMethod": "GET",
-      "RequestBody": "",
-      "RequestHeaders": {
-        "User-Agent": [
-          "FxVersion/4.6.29130.01",
-          "OSName/Windows",
-          "OSVersion/Microsoft.Windows.10.0.19041.",
-          "Microsoft.Azure.Management.Internal.Resources.ResourceManagementClient/1.3.22"
-        ]
-      },
-      "ResponseHeaders": {
-        "Cache-Control": [
-          "no-cache"
-        ],
-        "Pragma": [
-          "no-cache"
-        ],
-        "Location": [
-          "https://management.azure.com/subscriptions/45b60d85-fd72-427a-a708-f994d26e593e/operationresults/eyJqb2JJZCI6IlJFU09VUkNFR1JPVVBERUxFVElPTkpPQi1QU1RFU1RSRzQ5MDQtV0VTVFVTIiwiam9iTG9jYXRpb24iOiJ3ZXN0dXMifQ?api-version=2016-09-01"
-        ],
-        "Retry-After": [
-          "15"
-        ],
-        "x-ms-ratelimit-remaining-subscription-reads": [
-          "11975"
-        ],
-        "x-ms-request-id": [
-          "8ca55a12-a407-4889-a792-595fcc457ced"
-        ],
-        "x-ms-correlation-request-id": [
-          "8ca55a12-a407-4889-a792-595fcc457ced"
-        ],
-        "x-ms-routing-request-id": [
-          "SOUTHEASTASIA:20200907T090815Z:8ca55a12-a407-4889-a792-595fcc457ced"
-        ],
-        "Strict-Transport-Security": [
-          "max-age=31536000; includeSubDomains"
-        ],
-        "X-Content-Type-Options": [
-          "nosniff"
-        ],
-        "Date": [
-          "Mon, 07 Sep 2020 09:08:15 GMT"
-        ],
-        "Expires": [
-          "-1"
-        ],
-        "Content-Length": [
-          "0"
-        ]
-      },
-      "ResponseBody": "",
-      "StatusCode": 202
-    },
-    {
-      "RequestUri": "/subscriptions/45b60d85-fd72-427a-a708-f994d26e593e/operationresults/eyJqb2JJZCI6IlJFU09VUkNFR1JPVVBERUxFVElPTkpPQi1QU1RFU1RSRzQ5MDQtV0VTVFVTIiwiam9iTG9jYXRpb24iOiJ3ZXN0dXMifQ?api-version=2016-09-01",
-      "EncodedRequestUri": "L3N1YnNjcmlwdGlvbnMvNDViNjBkODUtZmQ3Mi00MjdhLWE3MDgtZjk5NGQyNmU1OTNlL29wZXJhdGlvbnJlc3VsdHMvZXlKcWIySkpaQ0k2SWxKRlUwOVZVa05GUjFKUFZWQkVSVXhGVkVsUFRrcFBRaTFRVTFSRlUxUlNSelE1TURRdFYwVlRWRlZUSWl3aWFtOWlURzlqWVhScGIyNGlPaUozWlhOMGRYTWlmUT9hcGktdmVyc2lvbj0yMDE2LTA5LTAx",
-      "RequestMethod": "GET",
-      "RequestBody": "",
-      "RequestHeaders": {
-        "User-Agent": [
-          "FxVersion/4.6.29130.01",
-          "OSName/Windows",
-          "OSVersion/Microsoft.Windows.10.0.19041.",
-          "Microsoft.Azure.Management.Internal.Resources.ResourceManagementClient/1.3.22"
-        ]
-      },
-      "ResponseHeaders": {
-        "Cache-Control": [
-          "no-cache"
-        ],
-        "Pragma": [
-          "no-cache"
-        ],
-        "x-ms-ratelimit-remaining-subscription-reads": [
-          "11974"
-        ],
-        "x-ms-request-id": [
-          "a2cc4b76-b2ab-4887-ae9b-3e38d7702df9"
-        ],
-        "x-ms-correlation-request-id": [
-          "a2cc4b76-b2ab-4887-ae9b-3e38d7702df9"
-        ],
-        "x-ms-routing-request-id": [
-          "SOUTHEASTASIA:20200907T090831Z:a2cc4b76-b2ab-4887-ae9b-3e38d7702df9"
-        ],
-        "Strict-Transport-Security": [
-          "max-age=31536000; includeSubDomains"
-        ],
-        "X-Content-Type-Options": [
-          "nosniff"
-        ],
-        "Date": [
-          "Mon, 07 Sep 2020 09:08:30 GMT"
-        ],
-        "Expires": [
-          "-1"
-        ],
-        "Content-Length": [
-          "0"
-        ]
-      },
-      "ResponseBody": "",
-      "StatusCode": 200
-    },
-    {
-      "RequestUri": "/subscriptions/45b60d85-fd72-427a-a708-f994d26e593e/operationresults/eyJqb2JJZCI6IlJFU09VUkNFR1JPVVBERUxFVElPTkpPQi1QU1RFU1RSRzQ5MDQtV0VTVFVTIiwiam9iTG9jYXRpb24iOiJ3ZXN0dXMifQ?api-version=2016-09-01",
-      "EncodedRequestUri": "L3N1YnNjcmlwdGlvbnMvNDViNjBkODUtZmQ3Mi00MjdhLWE3MDgtZjk5NGQyNmU1OTNlL29wZXJhdGlvbnJlc3VsdHMvZXlKcWIySkpaQ0k2SWxKRlUwOVZVa05GUjFKUFZWQkVSVXhGVkVsUFRrcFBRaTFRVTFSRlUxUlNSelE1TURRdFYwVlRWRlZUSWl3aWFtOWlURzlqWVhScGIyNGlPaUozWlhOMGRYTWlmUT9hcGktdmVyc2lvbj0yMDE2LTA5LTAx",
-      "RequestMethod": "GET",
-      "RequestBody": "",
-      "RequestHeaders": {
-        "User-Agent": [
-          "FxVersion/4.6.29130.01",
-          "OSName/Windows",
-          "OSVersion/Microsoft.Windows.10.0.19041.",
-          "Microsoft.Azure.Management.Internal.Resources.ResourceManagementClient/1.3.22"
-        ]
-      },
-      "ResponseHeaders": {
-        "Cache-Control": [
-          "no-cache"
-        ],
-        "Pragma": [
-          "no-cache"
-        ],
-        "x-ms-ratelimit-remaining-subscription-reads": [
-          "11973"
-        ],
-        "x-ms-request-id": [
-          "769df993-af20-48fe-b153-1d10e7e2c807"
-        ],
-        "x-ms-correlation-request-id": [
-          "769df993-af20-48fe-b153-1d10e7e2c807"
-        ],
-        "x-ms-routing-request-id": [
-          "SOUTHEASTASIA:20200907T090831Z:769df993-af20-48fe-b153-1d10e7e2c807"
-=======
-        "X-Content-Type-Options": [
-          "nosniff"
-        ],
-        "Date": [
-          "Mon, 21 Sep 2020 07:02:01 GMT"
-        ],
-        "Expires": [
-          "-1"
-        ],
-        "Content-Length": [
-          "0"
-        ]
-      },
-      "ResponseBody": "",
-      "StatusCode": 200
-    },
-    {
-      "RequestUri": "/subscriptions/45b60d85-fd72-427a-a708-f994d26e593e/operationresults/eyJqb2JJZCI6IlJFU09VUkNFR1JPVVBERUxFVElPTkpPQi1QU1RFU1RSRzE3OTMtV0VTVFVTIiwiam9iTG9jYXRpb24iOiJ3ZXN0dXMifQ?api-version=2016-09-01",
-      "EncodedRequestUri": "L3N1YnNjcmlwdGlvbnMvNDViNjBkODUtZmQ3Mi00MjdhLWE3MDgtZjk5NGQyNmU1OTNlL29wZXJhdGlvbnJlc3VsdHMvZXlKcWIySkpaQ0k2SWxKRlUwOVZVa05GUjFKUFZWQkVSVXhGVkVsUFRrcFBRaTFRVTFSRlUxUlNSekUzT1RNdFYwVlRWRlZUSWl3aWFtOWlURzlqWVhScGIyNGlPaUozWlhOMGRYTWlmUT9hcGktdmVyc2lvbj0yMDE2LTA5LTAx",
-      "RequestMethod": "GET",
-      "RequestBody": "",
-      "RequestHeaders": {
-        "User-Agent": [
-          "FxVersion/4.6.29220.03",
-          "OSName/Windows",
-          "OSVersion/Microsoft.Windows.10.0.19041.",
-          "Microsoft.Azure.Management.Internal.Resources.ResourceManagementClient/1.3.23"
+        "User-Agent": [
+          "FxVersion/4.6.29220.03",
+          "OSName/Windows",
+          "OSVersion/Microsoft.Windows.10.0.19042.",
+          "Microsoft.Azure.Management.Internal.Resources.ResourceManagementClient/1.3.24"
         ]
       },
       "ResponseHeaders": {
@@ -2398,27 +1617,22 @@
           "11995"
         ],
         "x-ms-request-id": [
-          "db284fe1-2802-4d84-bf1b-db5dd788123d"
-        ],
-        "x-ms-correlation-request-id": [
-          "db284fe1-2802-4d84-bf1b-db5dd788123d"
-        ],
-        "x-ms-routing-request-id": [
-          "SOUTHEASTASIA:20200921T070202Z:db284fe1-2802-4d84-bf1b-db5dd788123d"
->>>>>>> 7368d820
-        ],
-        "Strict-Transport-Security": [
-          "max-age=31536000; includeSubDomains"
-        ],
-        "X-Content-Type-Options": [
-          "nosniff"
-        ],
-        "Date": [
-<<<<<<< HEAD
-          "Mon, 07 Sep 2020 09:08:31 GMT"
-=======
-          "Mon, 21 Sep 2020 07:02:01 GMT"
->>>>>>> 7368d820
+          "275c990b-1130-4d38-8735-9fa58fc5c09e"
+        ],
+        "x-ms-correlation-request-id": [
+          "275c990b-1130-4d38-8735-9fa58fc5c09e"
+        ],
+        "x-ms-routing-request-id": [
+          "SOUTHEASTASIA:20201019T081137Z:275c990b-1130-4d38-8735-9fa58fc5c09e"
+        ],
+        "Strict-Transport-Security": [
+          "max-age=31536000; includeSubDomains"
+        ],
+        "X-Content-Type-Options": [
+          "nosniff"
+        ],
+        "Date": [
+          "Mon, 19 Oct 2020 08:11:36 GMT"
         ],
         "Expires": [
           "-1"
@@ -2433,11 +1647,7 @@
   ],
   "Names": {
     "Test-StorageBlobServiceProperties": [
-<<<<<<< HEAD
-      "pstestrg4904"
-=======
-      "pstestrg1793"
->>>>>>> 7368d820
+      "pstestrg249"
     ]
   },
   "Variables": {
