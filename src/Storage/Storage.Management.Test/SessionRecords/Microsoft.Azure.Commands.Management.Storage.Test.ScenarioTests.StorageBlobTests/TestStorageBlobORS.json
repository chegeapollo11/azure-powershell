{
  "Entries": [
    {
      "RequestUri": "/subscriptions/45b60d85-fd72-427a-a708-f994d26e593e/resourcegroups/pstestrg8778?api-version=2016-09-01",
      "EncodedRequestUri": "L3N1YnNjcmlwdGlvbnMvNDViNjBkODUtZmQ3Mi00MjdhLWE3MDgtZjk5NGQyNmU1OTNlL3Jlc291cmNlZ3JvdXBzL3BzdGVzdHJnODc3OD9hcGktdmVyc2lvbj0yMDE2LTA5LTAx",
      "RequestMethod": "PUT",
      "RequestBody": "{\r\n  \"location\": \"eastus2euap\"\r\n}",
      "RequestHeaders": {
        "x-ms-client-request-id": [
          "b74a76da-32bb-4089-8328-d3b60e9e535a"
        ],
        "Accept-Language": [
          "en-US"
        ],
        "User-Agent": [
          "FxVersion/4.6.30015.01",
          "OSName/Windows",
          "OSVersion/Microsoft.Windows.10.0.19043.",
          "Microsoft.Azure.Management.Internal.Resources.ResourceManagementClient/1.3.39"
        ],
        "Content-Type": [
          "application/json; charset=utf-8"
        ],
        "Content-Length": [
          "33"
        ]
      },
      "ResponseHeaders": {
        "Cache-Control": [
          "no-cache"
        ],
        "Pragma": [
          "no-cache"
        ],
        "x-ms-ratelimit-remaining-subscription-writes": [
          "1199"
        ],
        "x-ms-request-id": [
          "275a72fc-0d7c-414f-b769-8b0cc2ee90ad"
        ],
        "x-ms-correlation-request-id": [
          "275a72fc-0d7c-414f-b769-8b0cc2ee90ad"
        ],
        "x-ms-routing-request-id": [
          "SOUTHEASTASIA:20210706T024725Z:275a72fc-0d7c-414f-b769-8b0cc2ee90ad"
        ],
        "Strict-Transport-Security": [
          "max-age=31536000; includeSubDomains"
        ],
        "X-Content-Type-Options": [
          "nosniff"
        ],
        "Date": [
          "Tue, 06 Jul 2021 02:47:25 GMT"
        ],
        "Content-Length": [
          "182"
        ],
        "Content-Type": [
          "application/json; charset=utf-8"
        ],
        "Expires": [
          "-1"
        ]
      },
      "ResponseBody": "{\r\n  \"id\": \"/subscriptions/45b60d85-fd72-427a-a708-f994d26e593e/resourceGroups/pstestrg8778\",\r\n  \"name\": \"pstestrg8778\",\r\n  \"location\": \"eastus2euap\",\r\n  \"properties\": {\r\n    \"provisioningState\": \"Succeeded\"\r\n  }\r\n}",
      "StatusCode": 201
    },
    {
      "RequestUri": "/subscriptions/45b60d85-fd72-427a-a708-f994d26e593e/providers/Microsoft.Storage/checkNameAvailability?api-version=2021-06-01",
      "EncodedRequestUri": "L3N1YnNjcmlwdGlvbnMvNDViNjBkODUtZmQ3Mi00MjdhLWE3MDgtZjk5NGQyNmU1OTNlL3Byb3ZpZGVycy9NaWNyb3NvZnQuU3RvcmFnZS9jaGVja05hbWVBdmFpbGFiaWxpdHk/YXBpLXZlcnNpb249MjAyMS0wNi0wMQ==",
      "RequestMethod": "POST",
      "RequestBody": "{\r\n  \"name\": \"stopstestrg8778src\",\r\n  \"type\": \"Microsoft.Storage/storageAccounts\"\r\n}",
      "RequestHeaders": {
        "x-ms-client-request-id": [
          "446ff778-2de9-48d6-8f77-187d369f0da0"
        ],
        "Accept-Language": [
          "en-US"
        ],
        "User-Agent": [
          "FxVersion/4.6.30015.01",
          "OSName/Windows",
          "OSVersion/Microsoft.Windows.10.0.19043.",
          "Microsoft.Azure.Management.Storage.StorageManagementClient/22.0.0.0"
        ],
        "Content-Type": [
          "application/json; charset=utf-8"
        ],
        "Content-Length": [
          "84"
        ]
      },
      "ResponseHeaders": {
        "Cache-Control": [
          "no-cache"
        ],
        "Pragma": [
          "no-cache"
        ],
        "x-ms-request-id": [
          "fdb339d4-8e48-429b-9b94-562ff9fa0349"
        ],
        "Strict-Transport-Security": [
          "max-age=31536000; includeSubDomains"
        ],
        "Server": [
          "Microsoft-Azure-Storage-Resource-Provider/1.0,Microsoft-HTTPAPI/2.0 Microsoft-HTTPAPI/2.0"
        ],
        "x-ms-ratelimit-remaining-subscription-reads": [
          "11999"
        ],
        "x-ms-correlation-request-id": [
          "c1b781cd-b912-4776-bf24-182bdfb6cbd6"
        ],
        "x-ms-routing-request-id": [
          "SOUTHEASTASIA:20210706T024727Z:c1b781cd-b912-4776-bf24-182bdfb6cbd6"
        ],
        "X-Content-Type-Options": [
          "nosniff"
        ],
        "Date": [
          "Tue, 06 Jul 2021 02:47:26 GMT"
        ],
        "Content-Length": [
          "22"
        ],
        "Content-Type": [
          "application/json"
        ],
        "Expires": [
          "-1"
        ]
      },
      "ResponseBody": "{\r\n  \"nameAvailable\": true\r\n}",
      "StatusCode": 200
    },
    {
      "RequestUri": "/subscriptions/45b60d85-fd72-427a-a708-f994d26e593e/providers/Microsoft.Storage/checkNameAvailability?api-version=2021-06-01",
      "EncodedRequestUri": "L3N1YnNjcmlwdGlvbnMvNDViNjBkODUtZmQ3Mi00MjdhLWE3MDgtZjk5NGQyNmU1OTNlL3Byb3ZpZGVycy9NaWNyb3NvZnQuU3RvcmFnZS9jaGVja05hbWVBdmFpbGFiaWxpdHk/YXBpLXZlcnNpb249MjAyMS0wNi0wMQ==",
      "RequestMethod": "POST",
      "RequestBody": "{\r\n  \"name\": \"stopstestrg8778dest\",\r\n  \"type\": \"Microsoft.Storage/storageAccounts\"\r\n}",
      "RequestHeaders": {
        "x-ms-client-request-id": [
          "706bcbf7-62c0-4763-9a08-663a3c101f44"
        ],
        "Accept-Language": [
          "en-US"
        ],
        "User-Agent": [
          "FxVersion/4.6.30015.01",
          "OSName/Windows",
          "OSVersion/Microsoft.Windows.10.0.19043.",
          "Microsoft.Azure.Management.Storage.StorageManagementClient/22.0.0.0"
        ],
        "Content-Type": [
          "application/json; charset=utf-8"
        ],
        "Content-Length": [
          "85"
        ]
      },
      "ResponseHeaders": {
        "Cache-Control": [
          "no-cache"
        ],
        "Pragma": [
          "no-cache"
        ],
        "x-ms-request-id": [
          "443d5bd2-74d5-4ae7-bc12-1089de37dd2b"
        ],
        "Strict-Transport-Security": [
          "max-age=31536000; includeSubDomains"
        ],
        "Server": [
          "Microsoft-Azure-Storage-Resource-Provider/1.0,Microsoft-HTTPAPI/2.0 Microsoft-HTTPAPI/2.0"
        ],
        "x-ms-ratelimit-remaining-subscription-reads": [
          "11996"
        ],
        "x-ms-correlation-request-id": [
          "143b2ff1-daf7-4e16-877f-6899d81e6298"
        ],
        "x-ms-routing-request-id": [
          "SOUTHEASTASIA:20210706T024758Z:143b2ff1-daf7-4e16-877f-6899d81e6298"
        ],
        "X-Content-Type-Options": [
          "nosniff"
        ],
        "Date": [
          "Tue, 06 Jul 2021 02:47:57 GMT"
        ],
        "Content-Length": [
          "22"
        ],
        "Content-Type": [
          "application/json"
        ],
        "Expires": [
          "-1"
        ]
      },
      "ResponseBody": "{\r\n  \"nameAvailable\": true\r\n}",
      "StatusCode": 200
    },
    {
<<<<<<< HEAD
      "RequestUri": "/subscriptions/45b60d85-fd72-427a-a708-f994d26e593e/resourceGroups/pstestrg8778/providers/Microsoft.Storage/storageAccounts/stopstestrg8778src?api-version=2021-04-01",
      "EncodedRequestUri": "L3N1YnNjcmlwdGlvbnMvNDViNjBkODUtZmQ3Mi00MjdhLWE3MDgtZjk5NGQyNmU1OTNlL3Jlc291cmNlR3JvdXBzL3BzdGVzdHJnODc3OC9wcm92aWRlcnMvTWljcm9zb2Z0LlN0b3JhZ2Uvc3RvcmFnZUFjY291bnRzL3N0b3BzdGVzdHJnODc3OHNyYz9hcGktdmVyc2lvbj0yMDIxLTA0LTAx",
=======
      "RequestUri": "/subscriptions/45b60d85-fd72-427a-a708-f994d26e593e/resourceGroups/pstestrg2549/providers/Microsoft.Storage/storageAccounts/stopstestrg2549src?api-version=2021-06-01",
      "EncodedRequestUri": "L3N1YnNjcmlwdGlvbnMvNDViNjBkODUtZmQ3Mi00MjdhLWE3MDgtZjk5NGQyNmU1OTNlL3Jlc291cmNlR3JvdXBzL3BzdGVzdHJnMjU0OS9wcm92aWRlcnMvTWljcm9zb2Z0LlN0b3JhZ2Uvc3RvcmFnZUFjY291bnRzL3N0b3BzdGVzdHJnMjU0OXNyYz9hcGktdmVyc2lvbj0yMDIxLTA2LTAx",
>>>>>>> 20e4a17a
      "RequestMethod": "PUT",
      "RequestBody": "{\r\n  \"sku\": {\r\n    \"name\": \"Standard_LRS\"\r\n  },\r\n  \"kind\": \"StorageV2\",\r\n  \"location\": \"eastus2euap\"\r\n}",
      "RequestHeaders": {
        "x-ms-client-request-id": [
          "446ff778-2de9-48d6-8f77-187d369f0da0"
        ],
        "Accept-Language": [
          "en-US"
        ],
        "User-Agent": [
          "FxVersion/4.6.30015.01",
          "OSName/Windows",
          "OSVersion/Microsoft.Windows.10.0.19043.",
          "Microsoft.Azure.Management.Storage.StorageManagementClient/22.0.0.0"
        ],
        "Content-Type": [
          "application/json; charset=utf-8"
        ],
        "Content-Length": [
          "103"
        ]
      },
      "ResponseHeaders": {
        "Cache-Control": [
          "no-cache"
        ],
        "Pragma": [
          "no-cache"
        ],
        "Location": [
<<<<<<< HEAD
          "https://management.azure.com/subscriptions/45b60d85-fd72-427a-a708-f994d26e593e/providers/Microsoft.Storage/locations/eastus2euap/asyncoperations/b45a9fd9-632b-411f-a5f2-d194e140e1ae?monitor=true&api-version=2021-04-01"
=======
          "https://management.azure.com/subscriptions/45b60d85-fd72-427a-a708-f994d26e593e/providers/Microsoft.Storage/locations/eastus2euap/asyncoperations/69ec11ef-b5f5-49f2-818d-d45f6d8821f4?monitor=true&api-version=2021-06-01"
>>>>>>> 20e4a17a
        ],
        "Retry-After": [
          "17"
        ],
        "x-ms-request-id": [
          "b45a9fd9-632b-411f-a5f2-d194e140e1ae"
        ],
        "Strict-Transport-Security": [
          "max-age=31536000; includeSubDomains"
        ],
        "Server": [
          "Microsoft-Azure-Storage-Resource-Provider/1.0,Microsoft-HTTPAPI/2.0 Microsoft-HTTPAPI/2.0"
        ],
        "x-ms-ratelimit-remaining-subscription-writes": [
          "1199"
        ],
        "x-ms-correlation-request-id": [
          "59e7b72f-10e2-4b3e-8ebd-469d65bc027f"
        ],
        "x-ms-routing-request-id": [
          "SOUTHEASTASIA:20210706T024739Z:59e7b72f-10e2-4b3e-8ebd-469d65bc027f"
        ],
        "X-Content-Type-Options": [
          "nosniff"
        ],
        "Date": [
          "Tue, 06 Jul 2021 02:47:38 GMT"
        ],
        "Content-Type": [
          "text/plain; charset=utf-8"
        ],
        "Expires": [
          "-1"
        ],
        "Content-Length": [
          "0"
        ]
      },
      "ResponseBody": "",
      "StatusCode": 202
    },
    {
<<<<<<< HEAD
      "RequestUri": "/subscriptions/45b60d85-fd72-427a-a708-f994d26e593e/providers/Microsoft.Storage/locations/eastus2euap/asyncoperations/b45a9fd9-632b-411f-a5f2-d194e140e1ae?monitor=true&api-version=2021-04-01",
      "EncodedRequestUri": "L3N1YnNjcmlwdGlvbnMvNDViNjBkODUtZmQ3Mi00MjdhLWE3MDgtZjk5NGQyNmU1OTNlL3Byb3ZpZGVycy9NaWNyb3NvZnQuU3RvcmFnZS9sb2NhdGlvbnMvZWFzdHVzMmV1YXAvYXN5bmNvcGVyYXRpb25zL2I0NWE5ZmQ5LTYzMmItNDExZi1hNWYyLWQxOTRlMTQwZTFhZT9tb25pdG9yPXRydWUmYXBpLXZlcnNpb249MjAyMS0wNC0wMQ==",
=======
      "RequestUri": "/subscriptions/45b60d85-fd72-427a-a708-f994d26e593e/providers/Microsoft.Storage/locations/eastus2euap/asyncoperations/69ec11ef-b5f5-49f2-818d-d45f6d8821f4?monitor=true&api-version=2021-06-01",
      "EncodedRequestUri": "L3N1YnNjcmlwdGlvbnMvNDViNjBkODUtZmQ3Mi00MjdhLWE3MDgtZjk5NGQyNmU1OTNlL3Byb3ZpZGVycy9NaWNyb3NvZnQuU3RvcmFnZS9sb2NhdGlvbnMvZWFzdHVzMmV1YXAvYXN5bmNvcGVyYXRpb25zLzY5ZWMxMWVmLWI1ZjUtNDlmMi04MThkLWQ0NWY2ZDg4MjFmND9tb25pdG9yPXRydWUmYXBpLXZlcnNpb249MjAyMS0wNi0wMQ==",
>>>>>>> 20e4a17a
      "RequestMethod": "GET",
      "RequestBody": "",
      "RequestHeaders": {
        "x-ms-client-request-id": [
          "446ff778-2de9-48d6-8f77-187d369f0da0"
        ],
        "User-Agent": [
          "FxVersion/4.6.30015.01",
          "OSName/Windows",
          "OSVersion/Microsoft.Windows.10.0.19043.",
          "Microsoft.Azure.Management.Storage.StorageManagementClient/22.0.0.0"
        ]
      },
      "ResponseHeaders": {
        "Cache-Control": [
          "no-cache"
        ],
        "Pragma": [
          "no-cache"
        ],
        "x-ms-request-id": [
          "168577fd-90ce-41e4-a8bd-645b9d1a3110"
        ],
        "Strict-Transport-Security": [
          "max-age=31536000; includeSubDomains"
        ],
        "Server": [
          "Microsoft-Azure-Storage-Resource-Provider/1.0,Microsoft-HTTPAPI/2.0 Microsoft-HTTPAPI/2.0"
        ],
        "x-ms-ratelimit-remaining-subscription-reads": [
          "11998"
        ],
        "x-ms-correlation-request-id": [
          "3d6b116b-ebe0-49ae-b000-7ae4562e3a3f"
        ],
        "x-ms-routing-request-id": [
          "SOUTHEASTASIA:20210706T024756Z:3d6b116b-ebe0-49ae-b000-7ae4562e3a3f"
        ],
        "X-Content-Type-Options": [
          "nosniff"
        ],
        "Date": [
          "Tue, 06 Jul 2021 02:47:55 GMT"
        ],
        "Content-Length": [
          "1385"
        ],
        "Content-Type": [
          "application/json"
        ],
        "Expires": [
          "-1"
        ]
      },
      "ResponseBody": "{\r\n  \"sku\": {\r\n    \"name\": \"Standard_LRS\",\r\n    \"tier\": \"Standard\"\r\n  },\r\n  \"kind\": \"StorageV2\",\r\n  \"id\": \"/subscriptions/45b60d85-fd72-427a-a708-f994d26e593e/resourceGroups/pstestrg8778/providers/Microsoft.Storage/storageAccounts/stopstestrg8778src\",\r\n  \"name\": \"stopstestrg8778src\",\r\n  \"type\": \"Microsoft.Storage/storageAccounts\",\r\n  \"location\": \"eastus2euap\",\r\n  \"tags\": {},\r\n  \"properties\": {\r\n    \"keyCreationTime\": {\r\n      \"key1\": \"2021-07-06T02:47:35.844156Z\",\r\n      \"key2\": \"2021-07-06T02:47:35.844156Z\"\r\n    },\r\n    \"privateEndpointConnections\": [],\r\n    \"networkAcls\": {\r\n      \"bypass\": \"AzureServices\",\r\n      \"virtualNetworkRules\": [],\r\n      \"ipRules\": [],\r\n      \"defaultAction\": \"Allow\"\r\n    },\r\n    \"supportsHttpsTrafficOnly\": true,\r\n    \"encryption\": {\r\n      \"services\": {\r\n        \"file\": {\r\n          \"keyType\": \"Account\",\r\n          \"enabled\": true,\r\n          \"lastEnabledTime\": \"2021-07-06T02:47:35.844156Z\"\r\n        },\r\n        \"blob\": {\r\n          \"keyType\": \"Account\",\r\n          \"enabled\": true,\r\n          \"lastEnabledTime\": \"2021-07-06T02:47:35.844156Z\"\r\n        }\r\n      },\r\n      \"keySource\": \"Microsoft.Storage\"\r\n    },\r\n    \"accessTier\": \"Hot\",\r\n    \"provisioningState\": \"Succeeded\",\r\n    \"creationTime\": \"2021-07-06T02:47:35.7347977Z\",\r\n    \"primaryEndpoints\": {\r\n      \"dfs\": \"https://stopstestrg8778src.dfs.core.windows.net/\",\r\n      \"web\": \"https://stopstestrg8778src.z3.web.core.windows.net/\",\r\n      \"blob\": \"https://stopstestrg8778src.blob.core.windows.net/\",\r\n      \"queue\": \"https://stopstestrg8778src.queue.core.windows.net/\",\r\n      \"table\": \"https://stopstestrg8778src.table.core.windows.net/\",\r\n      \"file\": \"https://stopstestrg8778src.file.core.windows.net/\"\r\n    },\r\n    \"primaryLocation\": \"eastus2euap\",\r\n    \"statusOfPrimary\": \"available\"\r\n  }\r\n}",
      "StatusCode": 200
    },
    {
<<<<<<< HEAD
      "RequestUri": "/subscriptions/45b60d85-fd72-427a-a708-f994d26e593e/resourceGroups/pstestrg8778/providers/Microsoft.Storage/storageAccounts/stopstestrg8778src?api-version=2021-04-01",
      "EncodedRequestUri": "L3N1YnNjcmlwdGlvbnMvNDViNjBkODUtZmQ3Mi00MjdhLWE3MDgtZjk5NGQyNmU1OTNlL3Jlc291cmNlR3JvdXBzL3BzdGVzdHJnODc3OC9wcm92aWRlcnMvTWljcm9zb2Z0LlN0b3JhZ2Uvc3RvcmFnZUFjY291bnRzL3N0b3BzdGVzdHJnODc3OHNyYz9hcGktdmVyc2lvbj0yMDIxLTA0LTAx",
=======
      "RequestUri": "/subscriptions/45b60d85-fd72-427a-a708-f994d26e593e/resourceGroups/pstestrg2549/providers/Microsoft.Storage/storageAccounts/stopstestrg2549src?api-version=2021-06-01",
      "EncodedRequestUri": "L3N1YnNjcmlwdGlvbnMvNDViNjBkODUtZmQ3Mi00MjdhLWE3MDgtZjk5NGQyNmU1OTNlL3Jlc291cmNlR3JvdXBzL3BzdGVzdHJnMjU0OS9wcm92aWRlcnMvTWljcm9zb2Z0LlN0b3JhZ2Uvc3RvcmFnZUFjY291bnRzL3N0b3BzdGVzdHJnMjU0OXNyYz9hcGktdmVyc2lvbj0yMDIxLTA2LTAx",
>>>>>>> 20e4a17a
      "RequestMethod": "GET",
      "RequestBody": "",
      "RequestHeaders": {
        "x-ms-client-request-id": [
          "446ff778-2de9-48d6-8f77-187d369f0da0"
        ],
        "Accept-Language": [
          "en-US"
        ],
        "User-Agent": [
          "FxVersion/4.6.30015.01",
          "OSName/Windows",
          "OSVersion/Microsoft.Windows.10.0.19043.",
          "Microsoft.Azure.Management.Storage.StorageManagementClient/22.0.0.0"
        ]
      },
      "ResponseHeaders": {
        "Cache-Control": [
          "no-cache"
        ],
        "Pragma": [
          "no-cache"
        ],
        "x-ms-request-id": [
          "d279ed41-cf77-4e91-81a2-8367d5526fa2"
        ],
        "Strict-Transport-Security": [
          "max-age=31536000; includeSubDomains"
        ],
        "Server": [
          "Microsoft-Azure-Storage-Resource-Provider/1.0,Microsoft-HTTPAPI/2.0 Microsoft-HTTPAPI/2.0"
        ],
        "x-ms-ratelimit-remaining-subscription-reads": [
          "11997"
        ],
        "x-ms-correlation-request-id": [
          "8713b943-43ac-4061-b30e-2c220b6da84c"
        ],
        "x-ms-routing-request-id": [
          "SOUTHEASTASIA:20210706T024757Z:8713b943-43ac-4061-b30e-2c220b6da84c"
        ],
        "X-Content-Type-Options": [
          "nosniff"
        ],
        "Date": [
          "Tue, 06 Jul 2021 02:47:56 GMT"
        ],
        "Content-Length": [
          "1385"
        ],
        "Content-Type": [
          "application/json"
        ],
        "Expires": [
          "-1"
        ]
      },
      "ResponseBody": "{\r\n  \"sku\": {\r\n    \"name\": \"Standard_LRS\",\r\n    \"tier\": \"Standard\"\r\n  },\r\n  \"kind\": \"StorageV2\",\r\n  \"id\": \"/subscriptions/45b60d85-fd72-427a-a708-f994d26e593e/resourceGroups/pstestrg8778/providers/Microsoft.Storage/storageAccounts/stopstestrg8778src\",\r\n  \"name\": \"stopstestrg8778src\",\r\n  \"type\": \"Microsoft.Storage/storageAccounts\",\r\n  \"location\": \"eastus2euap\",\r\n  \"tags\": {},\r\n  \"properties\": {\r\n    \"keyCreationTime\": {\r\n      \"key1\": \"2021-07-06T02:47:35.844156Z\",\r\n      \"key2\": \"2021-07-06T02:47:35.844156Z\"\r\n    },\r\n    \"privateEndpointConnections\": [],\r\n    \"networkAcls\": {\r\n      \"bypass\": \"AzureServices\",\r\n      \"virtualNetworkRules\": [],\r\n      \"ipRules\": [],\r\n      \"defaultAction\": \"Allow\"\r\n    },\r\n    \"supportsHttpsTrafficOnly\": true,\r\n    \"encryption\": {\r\n      \"services\": {\r\n        \"file\": {\r\n          \"keyType\": \"Account\",\r\n          \"enabled\": true,\r\n          \"lastEnabledTime\": \"2021-07-06T02:47:35.844156Z\"\r\n        },\r\n        \"blob\": {\r\n          \"keyType\": \"Account\",\r\n          \"enabled\": true,\r\n          \"lastEnabledTime\": \"2021-07-06T02:47:35.844156Z\"\r\n        }\r\n      },\r\n      \"keySource\": \"Microsoft.Storage\"\r\n    },\r\n    \"accessTier\": \"Hot\",\r\n    \"provisioningState\": \"Succeeded\",\r\n    \"creationTime\": \"2021-07-06T02:47:35.7347977Z\",\r\n    \"primaryEndpoints\": {\r\n      \"dfs\": \"https://stopstestrg8778src.dfs.core.windows.net/\",\r\n      \"web\": \"https://stopstestrg8778src.z3.web.core.windows.net/\",\r\n      \"blob\": \"https://stopstestrg8778src.blob.core.windows.net/\",\r\n      \"queue\": \"https://stopstestrg8778src.queue.core.windows.net/\",\r\n      \"table\": \"https://stopstestrg8778src.table.core.windows.net/\",\r\n      \"file\": \"https://stopstestrg8778src.file.core.windows.net/\"\r\n    },\r\n    \"primaryLocation\": \"eastus2euap\",\r\n    \"statusOfPrimary\": \"available\"\r\n  }\r\n}",
      "StatusCode": 200
    },
    {
<<<<<<< HEAD
      "RequestUri": "/subscriptions/45b60d85-fd72-427a-a708-f994d26e593e/resourceGroups/pstestrg8778/providers/Microsoft.Storage/storageAccounts/stopstestrg8778src?api-version=2021-04-01",
      "EncodedRequestUri": "L3N1YnNjcmlwdGlvbnMvNDViNjBkODUtZmQ3Mi00MjdhLWE3MDgtZjk5NGQyNmU1OTNlL3Jlc291cmNlR3JvdXBzL3BzdGVzdHJnODc3OC9wcm92aWRlcnMvTWljcm9zb2Z0LlN0b3JhZ2Uvc3RvcmFnZUFjY291bnRzL3N0b3BzdGVzdHJnODc3OHNyYz9hcGktdmVyc2lvbj0yMDIxLTA0LTAx",
=======
      "RequestUri": "/subscriptions/45b60d85-fd72-427a-a708-f994d26e593e/resourceGroups/pstestrg2549/providers/Microsoft.Storage/storageAccounts/stopstestrg2549src?api-version=2021-06-01",
      "EncodedRequestUri": "L3N1YnNjcmlwdGlvbnMvNDViNjBkODUtZmQ3Mi00MjdhLWE3MDgtZjk5NGQyNmU1OTNlL3Jlc291cmNlR3JvdXBzL3BzdGVzdHJnMjU0OS9wcm92aWRlcnMvTWljcm9zb2Z0LlN0b3JhZ2Uvc3RvcmFnZUFjY291bnRzL3N0b3BzdGVzdHJnMjU0OXNyYz9hcGktdmVyc2lvbj0yMDIxLTA2LTAx",
>>>>>>> 20e4a17a
      "RequestMethod": "GET",
      "RequestBody": "",
      "RequestHeaders": {
        "x-ms-client-request-id": [
          "989f9010-c061-4a25-bfa6-e5a265246e2b"
        ],
        "Accept-Language": [
          "en-US"
        ],
        "User-Agent": [
          "FxVersion/4.6.30015.01",
          "OSName/Windows",
          "OSVersion/Microsoft.Windows.10.0.19043.",
          "Microsoft.Azure.Management.Storage.StorageManagementClient/22.0.0.0"
        ]
      },
      "ResponseHeaders": {
        "Cache-Control": [
          "no-cache"
        ],
        "Pragma": [
          "no-cache"
        ],
        "x-ms-request-id": [
          "205cbce9-33c3-41f9-9983-d9ee7f860f92"
        ],
        "Strict-Transport-Security": [
          "max-age=31536000; includeSubDomains"
        ],
        "Server": [
          "Microsoft-Azure-Storage-Resource-Provider/1.0,Microsoft-HTTPAPI/2.0 Microsoft-HTTPAPI/2.0"
        ],
        "x-ms-ratelimit-remaining-subscription-reads": [
          "11989"
        ],
        "x-ms-correlation-request-id": [
          "8a61a698-4656-46cd-b11c-42ac5608a5c8"
        ],
        "x-ms-routing-request-id": [
          "SOUTHEASTASIA:20210706T024823Z:8a61a698-4656-46cd-b11c-42ac5608a5c8"
        ],
        "X-Content-Type-Options": [
          "nosniff"
        ],
        "Date": [
          "Tue, 06 Jul 2021 02:48:23 GMT"
        ],
        "Content-Length": [
          "1385"
        ],
        "Content-Type": [
          "application/json"
        ],
        "Expires": [
          "-1"
        ]
      },
      "ResponseBody": "{\r\n  \"sku\": {\r\n    \"name\": \"Standard_LRS\",\r\n    \"tier\": \"Standard\"\r\n  },\r\n  \"kind\": \"StorageV2\",\r\n  \"id\": \"/subscriptions/45b60d85-fd72-427a-a708-f994d26e593e/resourceGroups/pstestrg8778/providers/Microsoft.Storage/storageAccounts/stopstestrg8778src\",\r\n  \"name\": \"stopstestrg8778src\",\r\n  \"type\": \"Microsoft.Storage/storageAccounts\",\r\n  \"location\": \"eastus2euap\",\r\n  \"tags\": {},\r\n  \"properties\": {\r\n    \"keyCreationTime\": {\r\n      \"key1\": \"2021-07-06T02:47:35.844156Z\",\r\n      \"key2\": \"2021-07-06T02:47:35.844156Z\"\r\n    },\r\n    \"privateEndpointConnections\": [],\r\n    \"networkAcls\": {\r\n      \"bypass\": \"AzureServices\",\r\n      \"virtualNetworkRules\": [],\r\n      \"ipRules\": [],\r\n      \"defaultAction\": \"Allow\"\r\n    },\r\n    \"supportsHttpsTrafficOnly\": true,\r\n    \"encryption\": {\r\n      \"services\": {\r\n        \"file\": {\r\n          \"keyType\": \"Account\",\r\n          \"enabled\": true,\r\n          \"lastEnabledTime\": \"2021-07-06T02:47:35.844156Z\"\r\n        },\r\n        \"blob\": {\r\n          \"keyType\": \"Account\",\r\n          \"enabled\": true,\r\n          \"lastEnabledTime\": \"2021-07-06T02:47:35.844156Z\"\r\n        }\r\n      },\r\n      \"keySource\": \"Microsoft.Storage\"\r\n    },\r\n    \"accessTier\": \"Hot\",\r\n    \"provisioningState\": \"Succeeded\",\r\n    \"creationTime\": \"2021-07-06T02:47:35.7347977Z\",\r\n    \"primaryEndpoints\": {\r\n      \"dfs\": \"https://stopstestrg8778src.dfs.core.windows.net/\",\r\n      \"web\": \"https://stopstestrg8778src.z3.web.core.windows.net/\",\r\n      \"blob\": \"https://stopstestrg8778src.blob.core.windows.net/\",\r\n      \"queue\": \"https://stopstestrg8778src.queue.core.windows.net/\",\r\n      \"table\": \"https://stopstestrg8778src.table.core.windows.net/\",\r\n      \"file\": \"https://stopstestrg8778src.file.core.windows.net/\"\r\n    },\r\n    \"primaryLocation\": \"eastus2euap\",\r\n    \"statusOfPrimary\": \"available\"\r\n  }\r\n}",
      "StatusCode": 200
    },
    {
<<<<<<< HEAD
      "RequestUri": "/subscriptions/45b60d85-fd72-427a-a708-f994d26e593e/resourceGroups/pstestrg8778/providers/Microsoft.Storage/storageAccounts/stopstestrg8778src?api-version=2021-04-01",
      "EncodedRequestUri": "L3N1YnNjcmlwdGlvbnMvNDViNjBkODUtZmQ3Mi00MjdhLWE3MDgtZjk5NGQyNmU1OTNlL3Jlc291cmNlR3JvdXBzL3BzdGVzdHJnODc3OC9wcm92aWRlcnMvTWljcm9zb2Z0LlN0b3JhZ2Uvc3RvcmFnZUFjY291bnRzL3N0b3BzdGVzdHJnODc3OHNyYz9hcGktdmVyc2lvbj0yMDIxLTA0LTAx",
=======
      "RequestUri": "/subscriptions/45b60d85-fd72-427a-a708-f994d26e593e/resourceGroups/pstestrg2549/providers/Microsoft.Storage/storageAccounts/stopstestrg2549src?api-version=2021-06-01",
      "EncodedRequestUri": "L3N1YnNjcmlwdGlvbnMvNDViNjBkODUtZmQ3Mi00MjdhLWE3MDgtZjk5NGQyNmU1OTNlL3Jlc291cmNlR3JvdXBzL3BzdGVzdHJnMjU0OS9wcm92aWRlcnMvTWljcm9zb2Z0LlN0b3JhZ2Uvc3RvcmFnZUFjY291bnRzL3N0b3BzdGVzdHJnMjU0OXNyYz9hcGktdmVyc2lvbj0yMDIxLTA2LTAx",
>>>>>>> 20e4a17a
      "RequestMethod": "GET",
      "RequestBody": "",
      "RequestHeaders": {
        "x-ms-client-request-id": [
          "d934e4b4-5cff-46f0-b000-b32e57827546"
        ],
        "Accept-Language": [
          "en-US"
        ],
        "User-Agent": [
          "FxVersion/4.6.30015.01",
          "OSName/Windows",
          "OSVersion/Microsoft.Windows.10.0.19043.",
          "Microsoft.Azure.Management.Storage.StorageManagementClient/22.0.0.0"
        ]
      },
      "ResponseHeaders": {
        "Cache-Control": [
          "no-cache"
        ],
        "Pragma": [
          "no-cache"
        ],
        "x-ms-request-id": [
          "4f6d5a77-994d-461d-ba3a-c7204f10c629"
        ],
        "Strict-Transport-Security": [
          "max-age=31536000; includeSubDomains"
        ],
        "Server": [
          "Microsoft-Azure-Storage-Resource-Provider/1.0,Microsoft-HTTPAPI/2.0 Microsoft-HTTPAPI/2.0"
        ],
        "x-ms-ratelimit-remaining-subscription-reads": [
          "11985"
        ],
        "x-ms-correlation-request-id": [
          "a0d865f3-a055-48a0-ae3e-aa9cd85ec7fb"
        ],
        "x-ms-routing-request-id": [
          "SOUTHEASTASIA:20210706T024826Z:a0d865f3-a055-48a0-ae3e-aa9cd85ec7fb"
        ],
        "X-Content-Type-Options": [
          "nosniff"
        ],
        "Date": [
          "Tue, 06 Jul 2021 02:48:26 GMT"
        ],
        "Content-Length": [
          "1385"
        ],
        "Content-Type": [
          "application/json"
        ],
        "Expires": [
          "-1"
        ]
      },
      "ResponseBody": "{\r\n  \"sku\": {\r\n    \"name\": \"Standard_LRS\",\r\n    \"tier\": \"Standard\"\r\n  },\r\n  \"kind\": \"StorageV2\",\r\n  \"id\": \"/subscriptions/45b60d85-fd72-427a-a708-f994d26e593e/resourceGroups/pstestrg8778/providers/Microsoft.Storage/storageAccounts/stopstestrg8778src\",\r\n  \"name\": \"stopstestrg8778src\",\r\n  \"type\": \"Microsoft.Storage/storageAccounts\",\r\n  \"location\": \"eastus2euap\",\r\n  \"tags\": {},\r\n  \"properties\": {\r\n    \"keyCreationTime\": {\r\n      \"key1\": \"2021-07-06T02:47:35.844156Z\",\r\n      \"key2\": \"2021-07-06T02:47:35.844156Z\"\r\n    },\r\n    \"privateEndpointConnections\": [],\r\n    \"networkAcls\": {\r\n      \"bypass\": \"AzureServices\",\r\n      \"virtualNetworkRules\": [],\r\n      \"ipRules\": [],\r\n      \"defaultAction\": \"Allow\"\r\n    },\r\n    \"supportsHttpsTrafficOnly\": true,\r\n    \"encryption\": {\r\n      \"services\": {\r\n        \"file\": {\r\n          \"keyType\": \"Account\",\r\n          \"enabled\": true,\r\n          \"lastEnabledTime\": \"2021-07-06T02:47:35.844156Z\"\r\n        },\r\n        \"blob\": {\r\n          \"keyType\": \"Account\",\r\n          \"enabled\": true,\r\n          \"lastEnabledTime\": \"2021-07-06T02:47:35.844156Z\"\r\n        }\r\n      },\r\n      \"keySource\": \"Microsoft.Storage\"\r\n    },\r\n    \"accessTier\": \"Hot\",\r\n    \"provisioningState\": \"Succeeded\",\r\n    \"creationTime\": \"2021-07-06T02:47:35.7347977Z\",\r\n    \"primaryEndpoints\": {\r\n      \"dfs\": \"https://stopstestrg8778src.dfs.core.windows.net/\",\r\n      \"web\": \"https://stopstestrg8778src.z3.web.core.windows.net/\",\r\n      \"blob\": \"https://stopstestrg8778src.blob.core.windows.net/\",\r\n      \"queue\": \"https://stopstestrg8778src.queue.core.windows.net/\",\r\n      \"table\": \"https://stopstestrg8778src.table.core.windows.net/\",\r\n      \"file\": \"https://stopstestrg8778src.file.core.windows.net/\"\r\n    },\r\n    \"primaryLocation\": \"eastus2euap\",\r\n    \"statusOfPrimary\": \"available\"\r\n  }\r\n}",
      "StatusCode": 200
    },
    {
<<<<<<< HEAD
      "RequestUri": "/subscriptions/45b60d85-fd72-427a-a708-f994d26e593e/resourceGroups/pstestrg8778/providers/Microsoft.Storage/storageAccounts/stopstestrg8778src?api-version=2021-04-01",
      "EncodedRequestUri": "L3N1YnNjcmlwdGlvbnMvNDViNjBkODUtZmQ3Mi00MjdhLWE3MDgtZjk5NGQyNmU1OTNlL3Jlc291cmNlR3JvdXBzL3BzdGVzdHJnODc3OC9wcm92aWRlcnMvTWljcm9zb2Z0LlN0b3JhZ2Uvc3RvcmFnZUFjY291bnRzL3N0b3BzdGVzdHJnODc3OHNyYz9hcGktdmVyc2lvbj0yMDIxLTA0LTAx",
=======
      "RequestUri": "/subscriptions/45b60d85-fd72-427a-a708-f994d26e593e/resourceGroups/pstestrg2549/providers/Microsoft.Storage/storageAccounts/stopstestrg2549src?api-version=2021-06-01",
      "EncodedRequestUri": "L3N1YnNjcmlwdGlvbnMvNDViNjBkODUtZmQ3Mi00MjdhLWE3MDgtZjk5NGQyNmU1OTNlL3Jlc291cmNlR3JvdXBzL3BzdGVzdHJnMjU0OS9wcm92aWRlcnMvTWljcm9zb2Z0LlN0b3JhZ2Uvc3RvcmFnZUFjY291bnRzL3N0b3BzdGVzdHJnMjU0OXNyYz9hcGktdmVyc2lvbj0yMDIxLTA2LTAx",
>>>>>>> 20e4a17a
      "RequestMethod": "GET",
      "RequestBody": "",
      "RequestHeaders": {
        "x-ms-client-request-id": [
          "a031f799-efff-4d6c-81b3-1ced7ea3097d"
        ],
        "Accept-Language": [
          "en-US"
        ],
        "User-Agent": [
          "FxVersion/4.6.30015.01",
          "OSName/Windows",
          "OSVersion/Microsoft.Windows.10.0.19043.",
          "Microsoft.Azure.Management.Storage.StorageManagementClient/22.0.0.0"
        ]
      },
      "ResponseHeaders": {
        "Cache-Control": [
          "no-cache"
        ],
        "Pragma": [
          "no-cache"
        ],
        "x-ms-request-id": [
          "3840bc92-7b9f-43c3-bf18-92c106b71da7"
        ],
        "Strict-Transport-Security": [
          "max-age=31536000; includeSubDomains"
        ],
        "Server": [
          "Microsoft-Azure-Storage-Resource-Provider/1.0,Microsoft-HTTPAPI/2.0 Microsoft-HTTPAPI/2.0"
        ],
        "x-ms-ratelimit-remaining-subscription-reads": [
          "11979"
        ],
        "x-ms-correlation-request-id": [
          "076fba9f-ac3e-4f8f-8b8d-88e17dbcec9a"
        ],
        "x-ms-routing-request-id": [
          "SOUTHEASTASIA:20210706T024844Z:076fba9f-ac3e-4f8f-8b8d-88e17dbcec9a"
        ],
        "X-Content-Type-Options": [
          "nosniff"
        ],
        "Date": [
          "Tue, 06 Jul 2021 02:48:44 GMT"
        ],
        "Content-Length": [
          "1421"
        ],
        "Content-Type": [
          "application/json"
        ],
        "Expires": [
          "-1"
        ]
      },
      "ResponseBody": "{\r\n  \"sku\": {\r\n    \"name\": \"Standard_LRS\",\r\n    \"tier\": \"Standard\"\r\n  },\r\n  \"kind\": \"StorageV2\",\r\n  \"id\": \"/subscriptions/45b60d85-fd72-427a-a708-f994d26e593e/resourceGroups/pstestrg8778/providers/Microsoft.Storage/storageAccounts/stopstestrg8778src\",\r\n  \"name\": \"stopstestrg8778src\",\r\n  \"type\": \"Microsoft.Storage/storageAccounts\",\r\n  \"location\": \"eastus2euap\",\r\n  \"tags\": {},\r\n  \"properties\": {\r\n    \"keyCreationTime\": {\r\n      \"key1\": \"2021-07-06T02:47:35.844156Z\",\r\n      \"key2\": \"2021-07-06T02:47:35.844156Z\"\r\n    },\r\n    \"allowCrossTenantReplication\": false,\r\n    \"privateEndpointConnections\": [],\r\n    \"networkAcls\": {\r\n      \"bypass\": \"AzureServices\",\r\n      \"virtualNetworkRules\": [],\r\n      \"ipRules\": [],\r\n      \"defaultAction\": \"Allow\"\r\n    },\r\n    \"supportsHttpsTrafficOnly\": true,\r\n    \"encryption\": {\r\n      \"services\": {\r\n        \"file\": {\r\n          \"keyType\": \"Account\",\r\n          \"enabled\": true,\r\n          \"lastEnabledTime\": \"2021-07-06T02:47:35.844156Z\"\r\n        },\r\n        \"blob\": {\r\n          \"keyType\": \"Account\",\r\n          \"enabled\": true,\r\n          \"lastEnabledTime\": \"2021-07-06T02:47:35.844156Z\"\r\n        }\r\n      },\r\n      \"keySource\": \"Microsoft.Storage\"\r\n    },\r\n    \"accessTier\": \"Hot\",\r\n    \"provisioningState\": \"Succeeded\",\r\n    \"creationTime\": \"2021-07-06T02:47:35.7347977Z\",\r\n    \"primaryEndpoints\": {\r\n      \"dfs\": \"https://stopstestrg8778src.dfs.core.windows.net/\",\r\n      \"web\": \"https://stopstestrg8778src.z3.web.core.windows.net/\",\r\n      \"blob\": \"https://stopstestrg8778src.blob.core.windows.net/\",\r\n      \"queue\": \"https://stopstestrg8778src.queue.core.windows.net/\",\r\n      \"table\": \"https://stopstestrg8778src.table.core.windows.net/\",\r\n      \"file\": \"https://stopstestrg8778src.file.core.windows.net/\"\r\n    },\r\n    \"primaryLocation\": \"eastus2euap\",\r\n    \"statusOfPrimary\": \"available\"\r\n  }\r\n}",
      "StatusCode": 200
    },
    {
<<<<<<< HEAD
      "RequestUri": "/subscriptions/45b60d85-fd72-427a-a708-f994d26e593e/resourceGroups/pstestrg8778/providers/Microsoft.Storage/storageAccounts/stopstestrg8778dest?api-version=2021-04-01",
      "EncodedRequestUri": "L3N1YnNjcmlwdGlvbnMvNDViNjBkODUtZmQ3Mi00MjdhLWE3MDgtZjk5NGQyNmU1OTNlL3Jlc291cmNlR3JvdXBzL3BzdGVzdHJnODc3OC9wcm92aWRlcnMvTWljcm9zb2Z0LlN0b3JhZ2Uvc3RvcmFnZUFjY291bnRzL3N0b3BzdGVzdHJnODc3OGRlc3Q/YXBpLXZlcnNpb249MjAyMS0wNC0wMQ==",
=======
      "RequestUri": "/subscriptions/45b60d85-fd72-427a-a708-f994d26e593e/resourceGroups/pstestrg2549/providers/Microsoft.Storage/storageAccounts/stopstestrg2549dest?api-version=2021-06-01",
      "EncodedRequestUri": "L3N1YnNjcmlwdGlvbnMvNDViNjBkODUtZmQ3Mi00MjdhLWE3MDgtZjk5NGQyNmU1OTNlL3Jlc291cmNlR3JvdXBzL3BzdGVzdHJnMjU0OS9wcm92aWRlcnMvTWljcm9zb2Z0LlN0b3JhZ2Uvc3RvcmFnZUFjY291bnRzL3N0b3BzdGVzdHJnMjU0OWRlc3Q/YXBpLXZlcnNpb249MjAyMS0wNi0wMQ==",
>>>>>>> 20e4a17a
      "RequestMethod": "PUT",
      "RequestBody": "{\r\n  \"sku\": {\r\n    \"name\": \"Standard_LRS\"\r\n  },\r\n  \"kind\": \"StorageV2\",\r\n  \"location\": \"eastus2euap\"\r\n}",
      "RequestHeaders": {
        "x-ms-client-request-id": [
          "706bcbf7-62c0-4763-9a08-663a3c101f44"
        ],
        "Accept-Language": [
          "en-US"
        ],
        "User-Agent": [
          "FxVersion/4.6.30015.01",
          "OSName/Windows",
          "OSVersion/Microsoft.Windows.10.0.19043.",
          "Microsoft.Azure.Management.Storage.StorageManagementClient/22.0.0.0"
        ],
        "Content-Type": [
          "application/json; charset=utf-8"
        ],
        "Content-Length": [
          "103"
        ]
      },
      "ResponseHeaders": {
        "Cache-Control": [
          "no-cache"
        ],
        "Pragma": [
          "no-cache"
        ],
        "Location": [
<<<<<<< HEAD
          "https://management.azure.com/subscriptions/45b60d85-fd72-427a-a708-f994d26e593e/providers/Microsoft.Storage/locations/eastus2euap/asyncoperations/42375f19-f995-423a-810c-4089e22d6459?monitor=true&api-version=2021-04-01"
=======
          "https://management.azure.com/subscriptions/45b60d85-fd72-427a-a708-f994d26e593e/providers/Microsoft.Storage/locations/eastus2euap/asyncoperations/48440f0e-b1cc-461c-ae65-285422eaa0cd?monitor=true&api-version=2021-06-01"
>>>>>>> 20e4a17a
        ],
        "Retry-After": [
          "17"
        ],
        "x-ms-request-id": [
          "42375f19-f995-423a-810c-4089e22d6459"
        ],
        "Strict-Transport-Security": [
          "max-age=31536000; includeSubDomains"
        ],
        "Server": [
          "Microsoft-Azure-Storage-Resource-Provider/1.0,Microsoft-HTTPAPI/2.0 Microsoft-HTTPAPI/2.0"
        ],
        "x-ms-ratelimit-remaining-subscription-writes": [
          "1198"
        ],
        "x-ms-correlation-request-id": [
          "257ef13a-c31b-4dd4-9080-33d879512c5e"
        ],
        "x-ms-routing-request-id": [
          "SOUTHEASTASIA:20210706T024802Z:257ef13a-c31b-4dd4-9080-33d879512c5e"
        ],
        "X-Content-Type-Options": [
          "nosniff"
        ],
        "Date": [
          "Tue, 06 Jul 2021 02:48:01 GMT"
        ],
        "Content-Type": [
          "text/plain; charset=utf-8"
        ],
        "Expires": [
          "-1"
        ],
        "Content-Length": [
          "0"
        ]
      },
      "ResponseBody": "",
      "StatusCode": 202
    },
    {
<<<<<<< HEAD
      "RequestUri": "/subscriptions/45b60d85-fd72-427a-a708-f994d26e593e/providers/Microsoft.Storage/locations/eastus2euap/asyncoperations/42375f19-f995-423a-810c-4089e22d6459?monitor=true&api-version=2021-04-01",
      "EncodedRequestUri": "L3N1YnNjcmlwdGlvbnMvNDViNjBkODUtZmQ3Mi00MjdhLWE3MDgtZjk5NGQyNmU1OTNlL3Byb3ZpZGVycy9NaWNyb3NvZnQuU3RvcmFnZS9sb2NhdGlvbnMvZWFzdHVzMmV1YXAvYXN5bmNvcGVyYXRpb25zLzQyMzc1ZjE5LWY5OTUtNDIzYS04MTBjLTQwODllMjJkNjQ1OT9tb25pdG9yPXRydWUmYXBpLXZlcnNpb249MjAyMS0wNC0wMQ==",
=======
      "RequestUri": "/subscriptions/45b60d85-fd72-427a-a708-f994d26e593e/providers/Microsoft.Storage/locations/eastus2euap/asyncoperations/48440f0e-b1cc-461c-ae65-285422eaa0cd?monitor=true&api-version=2021-06-01",
      "EncodedRequestUri": "L3N1YnNjcmlwdGlvbnMvNDViNjBkODUtZmQ3Mi00MjdhLWE3MDgtZjk5NGQyNmU1OTNlL3Byb3ZpZGVycy9NaWNyb3NvZnQuU3RvcmFnZS9sb2NhdGlvbnMvZWFzdHVzMmV1YXAvYXN5bmNvcGVyYXRpb25zLzQ4NDQwZjBlLWIxY2MtNDYxYy1hZTY1LTI4NTQyMmVhYTBjZD9tb25pdG9yPXRydWUmYXBpLXZlcnNpb249MjAyMS0wNi0wMQ==",
>>>>>>> 20e4a17a
      "RequestMethod": "GET",
      "RequestBody": "",
      "RequestHeaders": {
        "x-ms-client-request-id": [
          "706bcbf7-62c0-4763-9a08-663a3c101f44"
        ],
        "User-Agent": [
          "FxVersion/4.6.30015.01",
          "OSName/Windows",
          "OSVersion/Microsoft.Windows.10.0.19043.",
          "Microsoft.Azure.Management.Storage.StorageManagementClient/22.0.0.0"
        ]
      },
      "ResponseHeaders": {
        "Cache-Control": [
          "no-cache"
        ],
        "Pragma": [
          "no-cache"
        ],
        "x-ms-request-id": [
          "825b7088-30fb-4f22-8145-5e555fe16344"
        ],
        "Strict-Transport-Security": [
          "max-age=31536000; includeSubDomains"
        ],
        "Server": [
          "Microsoft-Azure-Storage-Resource-Provider/1.0,Microsoft-HTTPAPI/2.0 Microsoft-HTTPAPI/2.0"
        ],
        "x-ms-ratelimit-remaining-subscription-reads": [
          "11995"
        ],
        "x-ms-correlation-request-id": [
          "fe75fd3c-2a5a-4cc8-a4f8-34f7b2c0728e"
        ],
        "x-ms-routing-request-id": [
          "SOUTHEASTASIA:20210706T024820Z:fe75fd3c-2a5a-4cc8-a4f8-34f7b2c0728e"
        ],
        "X-Content-Type-Options": [
          "nosniff"
        ],
        "Date": [
          "Tue, 06 Jul 2021 02:48:20 GMT"
        ],
        "Content-Length": [
          "1393"
        ],
        "Content-Type": [
          "application/json"
        ],
        "Expires": [
          "-1"
        ]
      },
      "ResponseBody": "{\r\n  \"sku\": {\r\n    \"name\": \"Standard_LRS\",\r\n    \"tier\": \"Standard\"\r\n  },\r\n  \"kind\": \"StorageV2\",\r\n  \"id\": \"/subscriptions/45b60d85-fd72-427a-a708-f994d26e593e/resourceGroups/pstestrg8778/providers/Microsoft.Storage/storageAccounts/stopstestrg8778dest\",\r\n  \"name\": \"stopstestrg8778dest\",\r\n  \"type\": \"Microsoft.Storage/storageAccounts\",\r\n  \"location\": \"eastus2euap\",\r\n  \"tags\": {},\r\n  \"properties\": {\r\n    \"keyCreationTime\": {\r\n      \"key1\": \"2021-07-06T02:48:01.2145356Z\",\r\n      \"key2\": \"2021-07-06T02:48:01.2145356Z\"\r\n    },\r\n    \"privateEndpointConnections\": [],\r\n    \"networkAcls\": {\r\n      \"bypass\": \"AzureServices\",\r\n      \"virtualNetworkRules\": [],\r\n      \"ipRules\": [],\r\n      \"defaultAction\": \"Allow\"\r\n    },\r\n    \"supportsHttpsTrafficOnly\": true,\r\n    \"encryption\": {\r\n      \"services\": {\r\n        \"file\": {\r\n          \"keyType\": \"Account\",\r\n          \"enabled\": true,\r\n          \"lastEnabledTime\": \"2021-07-06T02:48:01.2145356Z\"\r\n        },\r\n        \"blob\": {\r\n          \"keyType\": \"Account\",\r\n          \"enabled\": true,\r\n          \"lastEnabledTime\": \"2021-07-06T02:48:01.2145356Z\"\r\n        }\r\n      },\r\n      \"keySource\": \"Microsoft.Storage\"\r\n    },\r\n    \"accessTier\": \"Hot\",\r\n    \"provisioningState\": \"Succeeded\",\r\n    \"creationTime\": \"2021-07-06T02:48:01.1208113Z\",\r\n    \"primaryEndpoints\": {\r\n      \"dfs\": \"https://stopstestrg8778dest.dfs.core.windows.net/\",\r\n      \"web\": \"https://stopstestrg8778dest.z3.web.core.windows.net/\",\r\n      \"blob\": \"https://stopstestrg8778dest.blob.core.windows.net/\",\r\n      \"queue\": \"https://stopstestrg8778dest.queue.core.windows.net/\",\r\n      \"table\": \"https://stopstestrg8778dest.table.core.windows.net/\",\r\n      \"file\": \"https://stopstestrg8778dest.file.core.windows.net/\"\r\n    },\r\n    \"primaryLocation\": \"eastus2euap\",\r\n    \"statusOfPrimary\": \"available\"\r\n  }\r\n}",
      "StatusCode": 200
    },
    {
<<<<<<< HEAD
      "RequestUri": "/subscriptions/45b60d85-fd72-427a-a708-f994d26e593e/resourceGroups/pstestrg8778/providers/Microsoft.Storage/storageAccounts/stopstestrg8778dest?api-version=2021-04-01",
      "EncodedRequestUri": "L3N1YnNjcmlwdGlvbnMvNDViNjBkODUtZmQ3Mi00MjdhLWE3MDgtZjk5NGQyNmU1OTNlL3Jlc291cmNlR3JvdXBzL3BzdGVzdHJnODc3OC9wcm92aWRlcnMvTWljcm9zb2Z0LlN0b3JhZ2Uvc3RvcmFnZUFjY291bnRzL3N0b3BzdGVzdHJnODc3OGRlc3Q/YXBpLXZlcnNpb249MjAyMS0wNC0wMQ==",
=======
      "RequestUri": "/subscriptions/45b60d85-fd72-427a-a708-f994d26e593e/resourceGroups/pstestrg2549/providers/Microsoft.Storage/storageAccounts/stopstestrg2549dest?api-version=2021-06-01",
      "EncodedRequestUri": "L3N1YnNjcmlwdGlvbnMvNDViNjBkODUtZmQ3Mi00MjdhLWE3MDgtZjk5NGQyNmU1OTNlL3Jlc291cmNlR3JvdXBzL3BzdGVzdHJnMjU0OS9wcm92aWRlcnMvTWljcm9zb2Z0LlN0b3JhZ2Uvc3RvcmFnZUFjY291bnRzL3N0b3BzdGVzdHJnMjU0OWRlc3Q/YXBpLXZlcnNpb249MjAyMS0wNi0wMQ==",
>>>>>>> 20e4a17a
      "RequestMethod": "GET",
      "RequestBody": "",
      "RequestHeaders": {
        "x-ms-client-request-id": [
          "706bcbf7-62c0-4763-9a08-663a3c101f44"
        ],
        "Accept-Language": [
          "en-US"
        ],
        "User-Agent": [
          "FxVersion/4.6.30015.01",
          "OSName/Windows",
          "OSVersion/Microsoft.Windows.10.0.19043.",
          "Microsoft.Azure.Management.Storage.StorageManagementClient/22.0.0.0"
        ]
      },
      "ResponseHeaders": {
        "Cache-Control": [
          "no-cache"
        ],
        "Pragma": [
          "no-cache"
        ],
        "x-ms-request-id": [
          "b0883ac2-4753-4143-8262-17af0899292b"
        ],
        "Strict-Transport-Security": [
          "max-age=31536000; includeSubDomains"
        ],
        "Server": [
          "Microsoft-Azure-Storage-Resource-Provider/1.0,Microsoft-HTTPAPI/2.0 Microsoft-HTTPAPI/2.0"
        ],
        "x-ms-ratelimit-remaining-subscription-reads": [
          "11994"
        ],
        "x-ms-correlation-request-id": [
          "b8ac7d0e-2ea0-43fd-986d-299374b7a6ba"
        ],
        "x-ms-routing-request-id": [
          "SOUTHEASTASIA:20210706T024820Z:b8ac7d0e-2ea0-43fd-986d-299374b7a6ba"
        ],
        "X-Content-Type-Options": [
          "nosniff"
        ],
        "Date": [
          "Tue, 06 Jul 2021 02:48:20 GMT"
        ],
        "Content-Length": [
          "1393"
        ],
        "Content-Type": [
          "application/json"
        ],
        "Expires": [
          "-1"
        ]
      },
      "ResponseBody": "{\r\n  \"sku\": {\r\n    \"name\": \"Standard_LRS\",\r\n    \"tier\": \"Standard\"\r\n  },\r\n  \"kind\": \"StorageV2\",\r\n  \"id\": \"/subscriptions/45b60d85-fd72-427a-a708-f994d26e593e/resourceGroups/pstestrg8778/providers/Microsoft.Storage/storageAccounts/stopstestrg8778dest\",\r\n  \"name\": \"stopstestrg8778dest\",\r\n  \"type\": \"Microsoft.Storage/storageAccounts\",\r\n  \"location\": \"eastus2euap\",\r\n  \"tags\": {},\r\n  \"properties\": {\r\n    \"keyCreationTime\": {\r\n      \"key1\": \"2021-07-06T02:48:01.2145356Z\",\r\n      \"key2\": \"2021-07-06T02:48:01.2145356Z\"\r\n    },\r\n    \"privateEndpointConnections\": [],\r\n    \"networkAcls\": {\r\n      \"bypass\": \"AzureServices\",\r\n      \"virtualNetworkRules\": [],\r\n      \"ipRules\": [],\r\n      \"defaultAction\": \"Allow\"\r\n    },\r\n    \"supportsHttpsTrafficOnly\": true,\r\n    \"encryption\": {\r\n      \"services\": {\r\n        \"file\": {\r\n          \"keyType\": \"Account\",\r\n          \"enabled\": true,\r\n          \"lastEnabledTime\": \"2021-07-06T02:48:01.2145356Z\"\r\n        },\r\n        \"blob\": {\r\n          \"keyType\": \"Account\",\r\n          \"enabled\": true,\r\n          \"lastEnabledTime\": \"2021-07-06T02:48:01.2145356Z\"\r\n        }\r\n      },\r\n      \"keySource\": \"Microsoft.Storage\"\r\n    },\r\n    \"accessTier\": \"Hot\",\r\n    \"provisioningState\": \"Succeeded\",\r\n    \"creationTime\": \"2021-07-06T02:48:01.1208113Z\",\r\n    \"primaryEndpoints\": {\r\n      \"dfs\": \"https://stopstestrg8778dest.dfs.core.windows.net/\",\r\n      \"web\": \"https://stopstestrg8778dest.z3.web.core.windows.net/\",\r\n      \"blob\": \"https://stopstestrg8778dest.blob.core.windows.net/\",\r\n      \"queue\": \"https://stopstestrg8778dest.queue.core.windows.net/\",\r\n      \"table\": \"https://stopstestrg8778dest.table.core.windows.net/\",\r\n      \"file\": \"https://stopstestrg8778dest.file.core.windows.net/\"\r\n    },\r\n    \"primaryLocation\": \"eastus2euap\",\r\n    \"statusOfPrimary\": \"available\"\r\n  }\r\n}",
      "StatusCode": 200
    },
    {
<<<<<<< HEAD
      "RequestUri": "/subscriptions/45b60d85-fd72-427a-a708-f994d26e593e/resourceGroups/pstestrg8778/providers/Microsoft.Storage/storageAccounts/stopstestrg8778dest?api-version=2021-04-01",
      "EncodedRequestUri": "L3N1YnNjcmlwdGlvbnMvNDViNjBkODUtZmQ3Mi00MjdhLWE3MDgtZjk5NGQyNmU1OTNlL3Jlc291cmNlR3JvdXBzL3BzdGVzdHJnODc3OC9wcm92aWRlcnMvTWljcm9zb2Z0LlN0b3JhZ2Uvc3RvcmFnZUFjY291bnRzL3N0b3BzdGVzdHJnODc3OGRlc3Q/YXBpLXZlcnNpb249MjAyMS0wNC0wMQ==",
=======
      "RequestUri": "/subscriptions/45b60d85-fd72-427a-a708-f994d26e593e/resourceGroups/pstestrg2549/providers/Microsoft.Storage/storageAccounts/stopstestrg2549dest?api-version=2021-06-01",
      "EncodedRequestUri": "L3N1YnNjcmlwdGlvbnMvNDViNjBkODUtZmQ3Mi00MjdhLWE3MDgtZjk5NGQyNmU1OTNlL3Jlc291cmNlR3JvdXBzL3BzdGVzdHJnMjU0OS9wcm92aWRlcnMvTWljcm9zb2Z0LlN0b3JhZ2Uvc3RvcmFnZUFjY291bnRzL3N0b3BzdGVzdHJnMjU0OWRlc3Q/YXBpLXZlcnNpb249MjAyMS0wNi0wMQ==",
>>>>>>> 20e4a17a
      "RequestMethod": "GET",
      "RequestBody": "",
      "RequestHeaders": {
        "x-ms-client-request-id": [
          "d073259f-7e7f-44b7-8dbd-0b43f8c4d39d"
        ],
        "Accept-Language": [
          "en-US"
        ],
        "User-Agent": [
          "FxVersion/4.6.30015.01",
          "OSName/Windows",
          "OSVersion/Microsoft.Windows.10.0.19043.",
          "Microsoft.Azure.Management.Storage.StorageManagementClient/22.0.0.0"
        ]
      },
      "ResponseHeaders": {
        "Cache-Control": [
          "no-cache"
        ],
        "Pragma": [
          "no-cache"
        ],
        "x-ms-request-id": [
          "6302b2b0-e090-4eab-bb8a-6444f2662f2b"
        ],
        "Strict-Transport-Security": [
          "max-age=31536000; includeSubDomains"
        ],
        "Server": [
          "Microsoft-Azure-Storage-Resource-Provider/1.0,Microsoft-HTTPAPI/2.0 Microsoft-HTTPAPI/2.0"
        ],
        "x-ms-ratelimit-remaining-subscription-reads": [
          "11987"
        ],
        "x-ms-correlation-request-id": [
          "07dca636-20c1-4206-9bb1-437e0be9bf40"
        ],
        "x-ms-routing-request-id": [
          "SOUTHEASTASIA:20210706T024824Z:07dca636-20c1-4206-9bb1-437e0be9bf40"
        ],
        "X-Content-Type-Options": [
          "nosniff"
        ],
        "Date": [
          "Tue, 06 Jul 2021 02:48:24 GMT"
        ],
        "Content-Length": [
          "1393"
        ],
        "Content-Type": [
          "application/json"
        ],
        "Expires": [
          "-1"
        ]
      },
      "ResponseBody": "{\r\n  \"sku\": {\r\n    \"name\": \"Standard_LRS\",\r\n    \"tier\": \"Standard\"\r\n  },\r\n  \"kind\": \"StorageV2\",\r\n  \"id\": \"/subscriptions/45b60d85-fd72-427a-a708-f994d26e593e/resourceGroups/pstestrg8778/providers/Microsoft.Storage/storageAccounts/stopstestrg8778dest\",\r\n  \"name\": \"stopstestrg8778dest\",\r\n  \"type\": \"Microsoft.Storage/storageAccounts\",\r\n  \"location\": \"eastus2euap\",\r\n  \"tags\": {},\r\n  \"properties\": {\r\n    \"keyCreationTime\": {\r\n      \"key1\": \"2021-07-06T02:48:01.2145356Z\",\r\n      \"key2\": \"2021-07-06T02:48:01.2145356Z\"\r\n    },\r\n    \"privateEndpointConnections\": [],\r\n    \"networkAcls\": {\r\n      \"bypass\": \"AzureServices\",\r\n      \"virtualNetworkRules\": [],\r\n      \"ipRules\": [],\r\n      \"defaultAction\": \"Allow\"\r\n    },\r\n    \"supportsHttpsTrafficOnly\": true,\r\n    \"encryption\": {\r\n      \"services\": {\r\n        \"file\": {\r\n          \"keyType\": \"Account\",\r\n          \"enabled\": true,\r\n          \"lastEnabledTime\": \"2021-07-06T02:48:01.2145356Z\"\r\n        },\r\n        \"blob\": {\r\n          \"keyType\": \"Account\",\r\n          \"enabled\": true,\r\n          \"lastEnabledTime\": \"2021-07-06T02:48:01.2145356Z\"\r\n        }\r\n      },\r\n      \"keySource\": \"Microsoft.Storage\"\r\n    },\r\n    \"accessTier\": \"Hot\",\r\n    \"provisioningState\": \"Succeeded\",\r\n    \"creationTime\": \"2021-07-06T02:48:01.1208113Z\",\r\n    \"primaryEndpoints\": {\r\n      \"dfs\": \"https://stopstestrg8778dest.dfs.core.windows.net/\",\r\n      \"web\": \"https://stopstestrg8778dest.z3.web.core.windows.net/\",\r\n      \"blob\": \"https://stopstestrg8778dest.blob.core.windows.net/\",\r\n      \"queue\": \"https://stopstestrg8778dest.queue.core.windows.net/\",\r\n      \"table\": \"https://stopstestrg8778dest.table.core.windows.net/\",\r\n      \"file\": \"https://stopstestrg8778dest.file.core.windows.net/\"\r\n    },\r\n    \"primaryLocation\": \"eastus2euap\",\r\n    \"statusOfPrimary\": \"available\"\r\n  }\r\n}",
      "StatusCode": 200
    },
    {
<<<<<<< HEAD
      "RequestUri": "/subscriptions/45b60d85-fd72-427a-a708-f994d26e593e/resourceGroups/pstestrg8778/providers/Microsoft.Storage/storageAccounts/stopstestrg8778dest?api-version=2021-04-01",
      "EncodedRequestUri": "L3N1YnNjcmlwdGlvbnMvNDViNjBkODUtZmQ3Mi00MjdhLWE3MDgtZjk5NGQyNmU1OTNlL3Jlc291cmNlR3JvdXBzL3BzdGVzdHJnODc3OC9wcm92aWRlcnMvTWljcm9zb2Z0LlN0b3JhZ2Uvc3RvcmFnZUFjY291bnRzL3N0b3BzdGVzdHJnODc3OGRlc3Q/YXBpLXZlcnNpb249MjAyMS0wNC0wMQ==",
=======
      "RequestUri": "/subscriptions/45b60d85-fd72-427a-a708-f994d26e593e/resourceGroups/pstestrg2549/providers/Microsoft.Storage/storageAccounts/stopstestrg2549dest?api-version=2021-06-01",
      "EncodedRequestUri": "L3N1YnNjcmlwdGlvbnMvNDViNjBkODUtZmQ3Mi00MjdhLWE3MDgtZjk5NGQyNmU1OTNlL3Jlc291cmNlR3JvdXBzL3BzdGVzdHJnMjU0OS9wcm92aWRlcnMvTWljcm9zb2Z0LlN0b3JhZ2Uvc3RvcmFnZUFjY291bnRzL3N0b3BzdGVzdHJnMjU0OWRlc3Q/YXBpLXZlcnNpb249MjAyMS0wNi0wMQ==",
>>>>>>> 20e4a17a
      "RequestMethod": "GET",
      "RequestBody": "",
      "RequestHeaders": {
        "x-ms-client-request-id": [
          "bfe2d7c6-b38e-45c7-8f5f-db0200cc667b"
        ],
        "Accept-Language": [
          "en-US"
        ],
        "User-Agent": [
          "FxVersion/4.6.30015.01",
          "OSName/Windows",
          "OSVersion/Microsoft.Windows.10.0.19043.",
          "Microsoft.Azure.Management.Storage.StorageManagementClient/22.0.0.0"
        ]
      },
      "ResponseHeaders": {
        "Cache-Control": [
          "no-cache"
        ],
        "Pragma": [
          "no-cache"
        ],
        "x-ms-request-id": [
          "04d663e0-c591-40dd-aa9e-935f66eb343c"
        ],
        "Strict-Transport-Security": [
          "max-age=31536000; includeSubDomains"
        ],
        "Server": [
          "Microsoft-Azure-Storage-Resource-Provider/1.0,Microsoft-HTTPAPI/2.0 Microsoft-HTTPAPI/2.0"
        ],
        "x-ms-ratelimit-remaining-subscription-reads": [
          "11983"
        ],
        "x-ms-correlation-request-id": [
          "7a0800db-a54d-4bbd-b468-bbf2afad9a64"
        ],
        "x-ms-routing-request-id": [
          "SOUTHEASTASIA:20210706T024827Z:7a0800db-a54d-4bbd-b468-bbf2afad9a64"
        ],
        "X-Content-Type-Options": [
          "nosniff"
        ],
        "Date": [
          "Tue, 06 Jul 2021 02:48:27 GMT"
        ],
        "Content-Length": [
          "1393"
        ],
        "Content-Type": [
          "application/json"
        ],
        "Expires": [
          "-1"
        ]
      },
      "ResponseBody": "{\r\n  \"sku\": {\r\n    \"name\": \"Standard_LRS\",\r\n    \"tier\": \"Standard\"\r\n  },\r\n  \"kind\": \"StorageV2\",\r\n  \"id\": \"/subscriptions/45b60d85-fd72-427a-a708-f994d26e593e/resourceGroups/pstestrg8778/providers/Microsoft.Storage/storageAccounts/stopstestrg8778dest\",\r\n  \"name\": \"stopstestrg8778dest\",\r\n  \"type\": \"Microsoft.Storage/storageAccounts\",\r\n  \"location\": \"eastus2euap\",\r\n  \"tags\": {},\r\n  \"properties\": {\r\n    \"keyCreationTime\": {\r\n      \"key1\": \"2021-07-06T02:48:01.2145356Z\",\r\n      \"key2\": \"2021-07-06T02:48:01.2145356Z\"\r\n    },\r\n    \"privateEndpointConnections\": [],\r\n    \"networkAcls\": {\r\n      \"bypass\": \"AzureServices\",\r\n      \"virtualNetworkRules\": [],\r\n      \"ipRules\": [],\r\n      \"defaultAction\": \"Allow\"\r\n    },\r\n    \"supportsHttpsTrafficOnly\": true,\r\n    \"encryption\": {\r\n      \"services\": {\r\n        \"file\": {\r\n          \"keyType\": \"Account\",\r\n          \"enabled\": true,\r\n          \"lastEnabledTime\": \"2021-07-06T02:48:01.2145356Z\"\r\n        },\r\n        \"blob\": {\r\n          \"keyType\": \"Account\",\r\n          \"enabled\": true,\r\n          \"lastEnabledTime\": \"2021-07-06T02:48:01.2145356Z\"\r\n        }\r\n      },\r\n      \"keySource\": \"Microsoft.Storage\"\r\n    },\r\n    \"accessTier\": \"Hot\",\r\n    \"provisioningState\": \"Succeeded\",\r\n    \"creationTime\": \"2021-07-06T02:48:01.1208113Z\",\r\n    \"primaryEndpoints\": {\r\n      \"dfs\": \"https://stopstestrg8778dest.dfs.core.windows.net/\",\r\n      \"web\": \"https://stopstestrg8778dest.z3.web.core.windows.net/\",\r\n      \"blob\": \"https://stopstestrg8778dest.blob.core.windows.net/\",\r\n      \"queue\": \"https://stopstestrg8778dest.queue.core.windows.net/\",\r\n      \"table\": \"https://stopstestrg8778dest.table.core.windows.net/\",\r\n      \"file\": \"https://stopstestrg8778dest.file.core.windows.net/\"\r\n    },\r\n    \"primaryLocation\": \"eastus2euap\",\r\n    \"statusOfPrimary\": \"available\"\r\n  }\r\n}",
      "StatusCode": 200
    },
    {
<<<<<<< HEAD
      "RequestUri": "/subscriptions/45b60d85-fd72-427a-a708-f994d26e593e/resourceGroups/pstestrg8778/providers/Microsoft.Storage/storageAccounts/stopstestrg8778dest?api-version=2021-04-01",
      "EncodedRequestUri": "L3N1YnNjcmlwdGlvbnMvNDViNjBkODUtZmQ3Mi00MjdhLWE3MDgtZjk5NGQyNmU1OTNlL3Jlc291cmNlR3JvdXBzL3BzdGVzdHJnODc3OC9wcm92aWRlcnMvTWljcm9zb2Z0LlN0b3JhZ2Uvc3RvcmFnZUFjY291bnRzL3N0b3BzdGVzdHJnODc3OGRlc3Q/YXBpLXZlcnNpb249MjAyMS0wNC0wMQ==",
=======
      "RequestUri": "/subscriptions/45b60d85-fd72-427a-a708-f994d26e593e/resourceGroups/pstestrg2549/providers/Microsoft.Storage/storageAccounts/stopstestrg2549dest?api-version=2021-06-01",
      "EncodedRequestUri": "L3N1YnNjcmlwdGlvbnMvNDViNjBkODUtZmQ3Mi00MjdhLWE3MDgtZjk5NGQyNmU1OTNlL3Jlc291cmNlR3JvdXBzL3BzdGVzdHJnMjU0OS9wcm92aWRlcnMvTWljcm9zb2Z0LlN0b3JhZ2Uvc3RvcmFnZUFjY291bnRzL3N0b3BzdGVzdHJnMjU0OWRlc3Q/YXBpLXZlcnNpb249MjAyMS0wNi0wMQ==",
>>>>>>> 20e4a17a
      "RequestMethod": "GET",
      "RequestBody": "",
      "RequestHeaders": {
        "x-ms-client-request-id": [
          "b169e6db-1c99-4654-a227-23197b1de17a"
        ],
        "Accept-Language": [
          "en-US"
        ],
        "User-Agent": [
          "FxVersion/4.6.30015.01",
          "OSName/Windows",
          "OSVersion/Microsoft.Windows.10.0.19043.",
          "Microsoft.Azure.Management.Storage.StorageManagementClient/22.0.0.0"
        ]
      },
      "ResponseHeaders": {
        "Cache-Control": [
          "no-cache"
        ],
        "Pragma": [
          "no-cache"
        ],
        "x-ms-request-id": [
          "d7c3b388-865a-4043-8d74-5dceee64a674"
        ],
        "Strict-Transport-Security": [
          "max-age=31536000; includeSubDomains"
        ],
        "Server": [
          "Microsoft-Azure-Storage-Resource-Provider/1.0,Microsoft-HTTPAPI/2.0 Microsoft-HTTPAPI/2.0"
        ],
        "x-ms-ratelimit-remaining-subscription-reads": [
          "11978"
        ],
        "x-ms-correlation-request-id": [
          "e521748c-8d6a-4f72-b86b-660c91d24d3b"
        ],
        "x-ms-routing-request-id": [
          "SOUTHEASTASIA:20210706T024846Z:e521748c-8d6a-4f72-b86b-660c91d24d3b"
        ],
        "X-Content-Type-Options": [
          "nosniff"
        ],
        "Date": [
          "Tue, 06 Jul 2021 02:48:46 GMT"
        ],
        "Content-Length": [
          "1429"
        ],
        "Content-Type": [
          "application/json"
        ],
        "Expires": [
          "-1"
        ]
      },
      "ResponseBody": "{\r\n  \"sku\": {\r\n    \"name\": \"Standard_LRS\",\r\n    \"tier\": \"Standard\"\r\n  },\r\n  \"kind\": \"StorageV2\",\r\n  \"id\": \"/subscriptions/45b60d85-fd72-427a-a708-f994d26e593e/resourceGroups/pstestrg8778/providers/Microsoft.Storage/storageAccounts/stopstestrg8778dest\",\r\n  \"name\": \"stopstestrg8778dest\",\r\n  \"type\": \"Microsoft.Storage/storageAccounts\",\r\n  \"location\": \"eastus2euap\",\r\n  \"tags\": {},\r\n  \"properties\": {\r\n    \"keyCreationTime\": {\r\n      \"key1\": \"2021-07-06T02:48:01.2145356Z\",\r\n      \"key2\": \"2021-07-06T02:48:01.2145356Z\"\r\n    },\r\n    \"allowCrossTenantReplication\": false,\r\n    \"privateEndpointConnections\": [],\r\n    \"networkAcls\": {\r\n      \"bypass\": \"AzureServices\",\r\n      \"virtualNetworkRules\": [],\r\n      \"ipRules\": [],\r\n      \"defaultAction\": \"Allow\"\r\n    },\r\n    \"supportsHttpsTrafficOnly\": true,\r\n    \"encryption\": {\r\n      \"services\": {\r\n        \"file\": {\r\n          \"keyType\": \"Account\",\r\n          \"enabled\": true,\r\n          \"lastEnabledTime\": \"2021-07-06T02:48:01.2145356Z\"\r\n        },\r\n        \"blob\": {\r\n          \"keyType\": \"Account\",\r\n          \"enabled\": true,\r\n          \"lastEnabledTime\": \"2021-07-06T02:48:01.2145356Z\"\r\n        }\r\n      },\r\n      \"keySource\": \"Microsoft.Storage\"\r\n    },\r\n    \"accessTier\": \"Hot\",\r\n    \"provisioningState\": \"Succeeded\",\r\n    \"creationTime\": \"2021-07-06T02:48:01.1208113Z\",\r\n    \"primaryEndpoints\": {\r\n      \"dfs\": \"https://stopstestrg8778dest.dfs.core.windows.net/\",\r\n      \"web\": \"https://stopstestrg8778dest.z3.web.core.windows.net/\",\r\n      \"blob\": \"https://stopstestrg8778dest.blob.core.windows.net/\",\r\n      \"queue\": \"https://stopstestrg8778dest.queue.core.windows.net/\",\r\n      \"table\": \"https://stopstestrg8778dest.table.core.windows.net/\",\r\n      \"file\": \"https://stopstestrg8778dest.file.core.windows.net/\"\r\n    },\r\n    \"primaryLocation\": \"eastus2euap\",\r\n    \"statusOfPrimary\": \"available\"\r\n  }\r\n}",
      "StatusCode": 200
    },
    {
<<<<<<< HEAD
      "RequestUri": "/subscriptions/45b60d85-fd72-427a-a708-f994d26e593e/resourceGroups/pstestrg8778/providers/Microsoft.Storage/storageAccounts/stopstestrg8778dest?api-version=2021-04-01",
      "EncodedRequestUri": "L3N1YnNjcmlwdGlvbnMvNDViNjBkODUtZmQ3Mi00MjdhLWE3MDgtZjk5NGQyNmU1OTNlL3Jlc291cmNlR3JvdXBzL3BzdGVzdHJnODc3OC9wcm92aWRlcnMvTWljcm9zb2Z0LlN0b3JhZ2Uvc3RvcmFnZUFjY291bnRzL3N0b3BzdGVzdHJnODc3OGRlc3Q/YXBpLXZlcnNpb249MjAyMS0wNC0wMQ==",
=======
      "RequestUri": "/subscriptions/45b60d85-fd72-427a-a708-f994d26e593e/resourceGroups/pstestrg2549/providers/Microsoft.Storage/storageAccounts/stopstestrg2549dest?api-version=2021-06-01",
      "EncodedRequestUri": "L3N1YnNjcmlwdGlvbnMvNDViNjBkODUtZmQ3Mi00MjdhLWE3MDgtZjk5NGQyNmU1OTNlL3Jlc291cmNlR3JvdXBzL3BzdGVzdHJnMjU0OS9wcm92aWRlcnMvTWljcm9zb2Z0LlN0b3JhZ2Uvc3RvcmFnZUFjY291bnRzL3N0b3BzdGVzdHJnMjU0OWRlc3Q/YXBpLXZlcnNpb249MjAyMS0wNi0wMQ==",
>>>>>>> 20e4a17a
      "RequestMethod": "GET",
      "RequestBody": "",
      "RequestHeaders": {
        "x-ms-client-request-id": [
          "eedeebed-c501-4013-9a23-c65f9c563cb8"
        ],
        "Accept-Language": [
          "en-US"
        ],
        "User-Agent": [
          "FxVersion/4.6.30015.01",
          "OSName/Windows",
          "OSVersion/Microsoft.Windows.10.0.19043.",
          "Microsoft.Azure.Management.Storage.StorageManagementClient/22.0.0.0"
        ]
      },
      "ResponseHeaders": {
        "Cache-Control": [
          "no-cache"
        ],
        "Pragma": [
          "no-cache"
        ],
        "x-ms-request-id": [
          "8040ba50-6f16-472d-84b1-aeda30f5b02d"
        ],
        "Strict-Transport-Security": [
          "max-age=31536000; includeSubDomains"
        ],
        "Server": [
          "Microsoft-Azure-Storage-Resource-Provider/1.0,Microsoft-HTTPAPI/2.0 Microsoft-HTTPAPI/2.0"
        ],
        "x-ms-ratelimit-remaining-subscription-reads": [
          "11977"
        ],
        "x-ms-correlation-request-id": [
          "70bada66-f379-4741-a793-f050da44a467"
        ],
        "x-ms-routing-request-id": [
          "SOUTHEASTASIA:20210706T024847Z:70bada66-f379-4741-a793-f050da44a467"
        ],
        "X-Content-Type-Options": [
          "nosniff"
        ],
        "Date": [
          "Tue, 06 Jul 2021 02:48:46 GMT"
        ],
        "Content-Length": [
          "1429"
        ],
        "Content-Type": [
          "application/json"
        ],
        "Expires": [
          "-1"
        ]
      },
      "ResponseBody": "{\r\n  \"sku\": {\r\n    \"name\": \"Standard_LRS\",\r\n    \"tier\": \"Standard\"\r\n  },\r\n  \"kind\": \"StorageV2\",\r\n  \"id\": \"/subscriptions/45b60d85-fd72-427a-a708-f994d26e593e/resourceGroups/pstestrg8778/providers/Microsoft.Storage/storageAccounts/stopstestrg8778dest\",\r\n  \"name\": \"stopstestrg8778dest\",\r\n  \"type\": \"Microsoft.Storage/storageAccounts\",\r\n  \"location\": \"eastus2euap\",\r\n  \"tags\": {},\r\n  \"properties\": {\r\n    \"keyCreationTime\": {\r\n      \"key1\": \"2021-07-06T02:48:01.2145356Z\",\r\n      \"key2\": \"2021-07-06T02:48:01.2145356Z\"\r\n    },\r\n    \"allowCrossTenantReplication\": false,\r\n    \"privateEndpointConnections\": [],\r\n    \"networkAcls\": {\r\n      \"bypass\": \"AzureServices\",\r\n      \"virtualNetworkRules\": [],\r\n      \"ipRules\": [],\r\n      \"defaultAction\": \"Allow\"\r\n    },\r\n    \"supportsHttpsTrafficOnly\": true,\r\n    \"encryption\": {\r\n      \"services\": {\r\n        \"file\": {\r\n          \"keyType\": \"Account\",\r\n          \"enabled\": true,\r\n          \"lastEnabledTime\": \"2021-07-06T02:48:01.2145356Z\"\r\n        },\r\n        \"blob\": {\r\n          \"keyType\": \"Account\",\r\n          \"enabled\": true,\r\n          \"lastEnabledTime\": \"2021-07-06T02:48:01.2145356Z\"\r\n        }\r\n      },\r\n      \"keySource\": \"Microsoft.Storage\"\r\n    },\r\n    \"accessTier\": \"Hot\",\r\n    \"provisioningState\": \"Succeeded\",\r\n    \"creationTime\": \"2021-07-06T02:48:01.1208113Z\",\r\n    \"primaryEndpoints\": {\r\n      \"dfs\": \"https://stopstestrg8778dest.dfs.core.windows.net/\",\r\n      \"web\": \"https://stopstestrg8778dest.z3.web.core.windows.net/\",\r\n      \"blob\": \"https://stopstestrg8778dest.blob.core.windows.net/\",\r\n      \"queue\": \"https://stopstestrg8778dest.queue.core.windows.net/\",\r\n      \"table\": \"https://stopstestrg8778dest.table.core.windows.net/\",\r\n      \"file\": \"https://stopstestrg8778dest.file.core.windows.net/\"\r\n    },\r\n    \"primaryLocation\": \"eastus2euap\",\r\n    \"statusOfPrimary\": \"available\"\r\n  }\r\n}",
      "StatusCode": 200
    },
    {
<<<<<<< HEAD
      "RequestUri": "/subscriptions/45b60d85-fd72-427a-a708-f994d26e593e/resourceGroups/pstestrg8778/providers/Microsoft.Storage/storageAccounts/stopstestrg8778src/blobServices/default?api-version=2021-04-01",
      "EncodedRequestUri": "L3N1YnNjcmlwdGlvbnMvNDViNjBkODUtZmQ3Mi00MjdhLWE3MDgtZjk5NGQyNmU1OTNlL3Jlc291cmNlR3JvdXBzL3BzdGVzdHJnODc3OC9wcm92aWRlcnMvTWljcm9zb2Z0LlN0b3JhZ2Uvc3RvcmFnZUFjY291bnRzL3N0b3BzdGVzdHJnODc3OHNyYy9ibG9iU2VydmljZXMvZGVmYXVsdD9hcGktdmVyc2lvbj0yMDIxLTA0LTAx",
=======
      "RequestUri": "/subscriptions/45b60d85-fd72-427a-a708-f994d26e593e/resourceGroups/pstestrg2549/providers/Microsoft.Storage/storageAccounts/stopstestrg2549src/blobServices/default?api-version=2021-06-01",
      "EncodedRequestUri": "L3N1YnNjcmlwdGlvbnMvNDViNjBkODUtZmQ3Mi00MjdhLWE3MDgtZjk5NGQyNmU1OTNlL3Jlc291cmNlR3JvdXBzL3BzdGVzdHJnMjU0OS9wcm92aWRlcnMvTWljcm9zb2Z0LlN0b3JhZ2Uvc3RvcmFnZUFjY291bnRzL3N0b3BzdGVzdHJnMjU0OXNyYy9ibG9iU2VydmljZXMvZGVmYXVsdD9hcGktdmVyc2lvbj0yMDIxLTA2LTAx",
>>>>>>> 20e4a17a
      "RequestMethod": "PUT",
      "RequestBody": "{\r\n  \"properties\": {\r\n    \"isVersioningEnabled\": true,\r\n    \"changeFeed\": {\r\n      \"enabled\": true\r\n    }\r\n  }\r\n}",
      "RequestHeaders": {
        "x-ms-client-request-id": [
          "c7a1e340-f27f-4863-9af7-af6c5202ab41"
        ],
        "Accept-Language": [
          "en-US"
        ],
        "User-Agent": [
          "FxVersion/4.6.30015.01",
          "OSName/Windows",
          "OSVersion/Microsoft.Windows.10.0.19043.",
          "Microsoft.Azure.Management.Storage.StorageManagementClient/22.0.0.0"
        ],
        "Content-Type": [
          "application/json; charset=utf-8"
        ],
        "Content-Length": [
          "113"
        ]
      },
      "ResponseHeaders": {
        "Cache-Control": [
          "no-cache"
        ],
        "Pragma": [
          "no-cache"
        ],
        "x-ms-request-id": [
          "d0250e17-4c45-4475-9f6a-f46ae387d066"
        ],
        "Strict-Transport-Security": [
          "max-age=31536000; includeSubDomains"
        ],
        "Server": [
          "Microsoft-Azure-Storage-Resource-Provider/1.0,Microsoft-HTTPAPI/2.0 Microsoft-HTTPAPI/2.0"
        ],
        "x-ms-ratelimit-remaining-subscription-writes": [
          "1197"
        ],
        "x-ms-correlation-request-id": [
          "9c59154b-4cf0-41f9-9ee0-143aea6bca12"
        ],
        "x-ms-routing-request-id": [
          "SOUTHEASTASIA:20210706T024821Z:9c59154b-4cf0-41f9-9ee0-143aea6bca12"
        ],
        "X-Content-Type-Options": [
          "nosniff"
        ],
        "Date": [
          "Tue, 06 Jul 2021 02:48:21 GMT"
        ],
        "Content-Length": [
          "317"
        ],
        "Content-Type": [
          "application/json"
        ],
        "Expires": [
          "-1"
        ]
      },
      "ResponseBody": "{\r\n  \"id\": \"/subscriptions/45b60d85-fd72-427a-a708-f994d26e593e/resourceGroups/pstestrg8778/providers/Microsoft.Storage/storageAccounts/stopstestrg8778src/blobServices/default\",\r\n  \"name\": \"default\",\r\n  \"type\": \"Microsoft.Storage/storageAccounts/blobServices\",\r\n  \"properties\": {\r\n    \"changeFeed\": {\r\n      \"enabled\": true\r\n    },\r\n    \"isVersioningEnabled\": true\r\n  }\r\n}",
      "StatusCode": 200
    },
    {
<<<<<<< HEAD
      "RequestUri": "/subscriptions/45b60d85-fd72-427a-a708-f994d26e593e/resourceGroups/pstestrg8778/providers/Microsoft.Storage/storageAccounts/stopstestrg8778src/blobServices/default?api-version=2021-04-01",
      "EncodedRequestUri": "L3N1YnNjcmlwdGlvbnMvNDViNjBkODUtZmQ3Mi00MjdhLWE3MDgtZjk5NGQyNmU1OTNlL3Jlc291cmNlR3JvdXBzL3BzdGVzdHJnODc3OC9wcm92aWRlcnMvTWljcm9zb2Z0LlN0b3JhZ2Uvc3RvcmFnZUFjY291bnRzL3N0b3BzdGVzdHJnODc3OHNyYy9ibG9iU2VydmljZXMvZGVmYXVsdD9hcGktdmVyc2lvbj0yMDIxLTA0LTAx",
=======
      "RequestUri": "/subscriptions/45b60d85-fd72-427a-a708-f994d26e593e/resourceGroups/pstestrg2549/providers/Microsoft.Storage/storageAccounts/stopstestrg2549src/blobServices/default?api-version=2021-06-01",
      "EncodedRequestUri": "L3N1YnNjcmlwdGlvbnMvNDViNjBkODUtZmQ3Mi00MjdhLWE3MDgtZjk5NGQyNmU1OTNlL3Jlc291cmNlR3JvdXBzL3BzdGVzdHJnMjU0OS9wcm92aWRlcnMvTWljcm9zb2Z0LlN0b3JhZ2Uvc3RvcmFnZUFjY291bnRzL3N0b3BzdGVzdHJnMjU0OXNyYy9ibG9iU2VydmljZXMvZGVmYXVsdD9hcGktdmVyc2lvbj0yMDIxLTA2LTAx",
>>>>>>> 20e4a17a
      "RequestMethod": "GET",
      "RequestBody": "",
      "RequestHeaders": {
        "x-ms-client-request-id": [
          "c7a1e340-f27f-4863-9af7-af6c5202ab41"
        ],
        "Accept-Language": [
          "en-US"
        ],
        "User-Agent": [
          "FxVersion/4.6.30015.01",
          "OSName/Windows",
          "OSVersion/Microsoft.Windows.10.0.19043.",
          "Microsoft.Azure.Management.Storage.StorageManagementClient/22.0.0.0"
        ]
      },
      "ResponseHeaders": {
        "Cache-Control": [
          "no-cache"
        ],
        "Pragma": [
          "no-cache"
        ],
        "x-ms-request-id": [
          "8f0e606d-09df-4aba-8730-c905f7eaae69"
        ],
        "Strict-Transport-Security": [
          "max-age=31536000; includeSubDomains"
        ],
        "Server": [
          "Microsoft-Azure-Storage-Resource-Provider/1.0,Microsoft-HTTPAPI/2.0 Microsoft-HTTPAPI/2.0"
        ],
        "x-ms-ratelimit-remaining-subscription-reads": [
          "11993"
        ],
        "x-ms-correlation-request-id": [
          "4324ef31-f375-469c-9263-c992cf68f439"
        ],
        "x-ms-routing-request-id": [
          "SOUTHEASTASIA:20210706T024821Z:4324ef31-f375-469c-9263-c992cf68f439"
        ],
        "X-Content-Type-Options": [
          "nosniff"
        ],
        "Date": [
          "Tue, 06 Jul 2021 02:48:21 GMT"
        ],
        "Content-Length": [
          "431"
        ],
        "Content-Type": [
          "application/json"
        ],
        "Expires": [
          "-1"
        ]
      },
      "ResponseBody": "{\r\n  \"sku\": {\r\n    \"name\": \"Standard_LRS\",\r\n    \"tier\": \"Standard\"\r\n  },\r\n  \"id\": \"/subscriptions/45b60d85-fd72-427a-a708-f994d26e593e/resourceGroups/pstestrg8778/providers/Microsoft.Storage/storageAccounts/stopstestrg8778src/blobServices/default\",\r\n  \"name\": \"default\",\r\n  \"type\": \"Microsoft.Storage/storageAccounts/blobServices\",\r\n  \"properties\": {\r\n    \"changeFeed\": {\r\n      \"enabled\": true\r\n    },\r\n    \"cors\": {\r\n      \"corsRules\": []\r\n    },\r\n    \"deleteRetentionPolicy\": {\r\n      \"enabled\": false\r\n    },\r\n    \"isVersioningEnabled\": true\r\n  }\r\n}",
      "StatusCode": 200
    },
    {
<<<<<<< HEAD
      "RequestUri": "/subscriptions/45b60d85-fd72-427a-a708-f994d26e593e/resourceGroups/pstestrg8778/providers/Microsoft.Storage/storageAccounts/stopstestrg8778src/blobServices/default?api-version=2021-04-01",
      "EncodedRequestUri": "L3N1YnNjcmlwdGlvbnMvNDViNjBkODUtZmQ3Mi00MjdhLWE3MDgtZjk5NGQyNmU1OTNlL3Jlc291cmNlR3JvdXBzL3BzdGVzdHJnODc3OC9wcm92aWRlcnMvTWljcm9zb2Z0LlN0b3JhZ2Uvc3RvcmFnZUFjY291bnRzL3N0b3BzdGVzdHJnODc3OHNyYy9ibG9iU2VydmljZXMvZGVmYXVsdD9hcGktdmVyc2lvbj0yMDIxLTA0LTAx",
=======
      "RequestUri": "/subscriptions/45b60d85-fd72-427a-a708-f994d26e593e/resourceGroups/pstestrg2549/providers/Microsoft.Storage/storageAccounts/stopstestrg2549src/blobServices/default?api-version=2021-06-01",
      "EncodedRequestUri": "L3N1YnNjcmlwdGlvbnMvNDViNjBkODUtZmQ3Mi00MjdhLWE3MDgtZjk5NGQyNmU1OTNlL3Jlc291cmNlR3JvdXBzL3BzdGVzdHJnMjU0OS9wcm92aWRlcnMvTWljcm9zb2Z0LlN0b3JhZ2Uvc3RvcmFnZUFjY291bnRzL3N0b3BzdGVzdHJnMjU0OXNyYy9ibG9iU2VydmljZXMvZGVmYXVsdD9hcGktdmVyc2lvbj0yMDIxLTA2LTAx",
>>>>>>> 20e4a17a
      "RequestMethod": "GET",
      "RequestBody": "",
      "RequestHeaders": {
        "x-ms-client-request-id": [
          "4bc89eae-501b-49b0-86b3-aaca0c29f1e1"
        ],
        "Accept-Language": [
          "en-US"
        ],
        "User-Agent": [
          "FxVersion/4.6.30015.01",
          "OSName/Windows",
          "OSVersion/Microsoft.Windows.10.0.19043.",
          "Microsoft.Azure.Management.Storage.StorageManagementClient/22.0.0.0"
        ]
      },
      "ResponseHeaders": {
        "Cache-Control": [
          "no-cache"
        ],
        "Pragma": [
          "no-cache"
        ],
        "x-ms-request-id": [
          "43960008-1f75-4f37-a84b-da6779e61552"
        ],
        "Strict-Transport-Security": [
          "max-age=31536000; includeSubDomains"
        ],
        "Server": [
          "Microsoft-Azure-Storage-Resource-Provider/1.0,Microsoft-HTTPAPI/2.0 Microsoft-HTTPAPI/2.0"
        ],
        "x-ms-ratelimit-remaining-subscription-reads": [
          "11991"
        ],
        "x-ms-correlation-request-id": [
          "39264751-16c4-49aa-90c6-95e51993142d"
        ],
        "x-ms-routing-request-id": [
          "SOUTHEASTASIA:20210706T024822Z:39264751-16c4-49aa-90c6-95e51993142d"
        ],
        "X-Content-Type-Options": [
          "nosniff"
        ],
        "Date": [
          "Tue, 06 Jul 2021 02:48:22 GMT"
        ],
        "Content-Length": [
          "431"
        ],
        "Content-Type": [
          "application/json"
        ],
        "Expires": [
          "-1"
        ]
      },
      "ResponseBody": "{\r\n  \"sku\": {\r\n    \"name\": \"Standard_LRS\",\r\n    \"tier\": \"Standard\"\r\n  },\r\n  \"id\": \"/subscriptions/45b60d85-fd72-427a-a708-f994d26e593e/resourceGroups/pstestrg8778/providers/Microsoft.Storage/storageAccounts/stopstestrg8778src/blobServices/default\",\r\n  \"name\": \"default\",\r\n  \"type\": \"Microsoft.Storage/storageAccounts/blobServices\",\r\n  \"properties\": {\r\n    \"changeFeed\": {\r\n      \"enabled\": true\r\n    },\r\n    \"cors\": {\r\n      \"corsRules\": []\r\n    },\r\n    \"deleteRetentionPolicy\": {\r\n      \"enabled\": false\r\n    },\r\n    \"isVersioningEnabled\": true\r\n  }\r\n}",
      "StatusCode": 200
    },
    {
<<<<<<< HEAD
      "RequestUri": "/subscriptions/45b60d85-fd72-427a-a708-f994d26e593e/resourceGroups/pstestrg8778/providers/Microsoft.Storage/storageAccounts/stopstestrg8778dest/blobServices/default?api-version=2021-04-01",
      "EncodedRequestUri": "L3N1YnNjcmlwdGlvbnMvNDViNjBkODUtZmQ3Mi00MjdhLWE3MDgtZjk5NGQyNmU1OTNlL3Jlc291cmNlR3JvdXBzL3BzdGVzdHJnODc3OC9wcm92aWRlcnMvTWljcm9zb2Z0LlN0b3JhZ2Uvc3RvcmFnZUFjY291bnRzL3N0b3BzdGVzdHJnODc3OGRlc3QvYmxvYlNlcnZpY2VzL2RlZmF1bHQ/YXBpLXZlcnNpb249MjAyMS0wNC0wMQ==",
=======
      "RequestUri": "/subscriptions/45b60d85-fd72-427a-a708-f994d26e593e/resourceGroups/pstestrg2549/providers/Microsoft.Storage/storageAccounts/stopstestrg2549dest/blobServices/default?api-version=2021-06-01",
      "EncodedRequestUri": "L3N1YnNjcmlwdGlvbnMvNDViNjBkODUtZmQ3Mi00MjdhLWE3MDgtZjk5NGQyNmU1OTNlL3Jlc291cmNlR3JvdXBzL3BzdGVzdHJnMjU0OS9wcm92aWRlcnMvTWljcm9zb2Z0LlN0b3JhZ2Uvc3RvcmFnZUFjY291bnRzL3N0b3BzdGVzdHJnMjU0OWRlc3QvYmxvYlNlcnZpY2VzL2RlZmF1bHQ/YXBpLXZlcnNpb249MjAyMS0wNi0wMQ==",
>>>>>>> 20e4a17a
      "RequestMethod": "PUT",
      "RequestBody": "{\r\n  \"properties\": {\r\n    \"isVersioningEnabled\": true,\r\n    \"changeFeed\": {\r\n      \"enabled\": true\r\n    }\r\n  }\r\n}",
      "RequestHeaders": {
        "x-ms-client-request-id": [
          "36382215-5fdd-4e84-aac4-8a96af93800f"
        ],
        "Accept-Language": [
          "en-US"
        ],
        "User-Agent": [
          "FxVersion/4.6.30015.01",
          "OSName/Windows",
          "OSVersion/Microsoft.Windows.10.0.19043.",
          "Microsoft.Azure.Management.Storage.StorageManagementClient/22.0.0.0"
        ],
        "Content-Type": [
          "application/json; charset=utf-8"
        ],
        "Content-Length": [
          "113"
        ]
      },
      "ResponseHeaders": {
        "Cache-Control": [
          "no-cache"
        ],
        "Pragma": [
          "no-cache"
        ],
        "x-ms-request-id": [
          "19e4e19c-a9d1-4278-b345-a4841a0dd916"
        ],
        "Strict-Transport-Security": [
          "max-age=31536000; includeSubDomains"
        ],
        "Server": [
          "Microsoft-Azure-Storage-Resource-Provider/1.0,Microsoft-HTTPAPI/2.0 Microsoft-HTTPAPI/2.0"
        ],
        "x-ms-ratelimit-remaining-subscription-writes": [
          "1196"
        ],
        "x-ms-correlation-request-id": [
          "90aa5bf4-f9e7-4ca2-bb92-6db07e677c3a"
        ],
        "x-ms-routing-request-id": [
          "SOUTHEASTASIA:20210706T024822Z:90aa5bf4-f9e7-4ca2-bb92-6db07e677c3a"
        ],
        "X-Content-Type-Options": [
          "nosniff"
        ],
        "Date": [
          "Tue, 06 Jul 2021 02:48:22 GMT"
        ],
        "Content-Length": [
          "318"
        ],
        "Content-Type": [
          "application/json"
        ],
        "Expires": [
          "-1"
        ]
      },
      "ResponseBody": "{\r\n  \"id\": \"/subscriptions/45b60d85-fd72-427a-a708-f994d26e593e/resourceGroups/pstestrg8778/providers/Microsoft.Storage/storageAccounts/stopstestrg8778dest/blobServices/default\",\r\n  \"name\": \"default\",\r\n  \"type\": \"Microsoft.Storage/storageAccounts/blobServices\",\r\n  \"properties\": {\r\n    \"changeFeed\": {\r\n      \"enabled\": true\r\n    },\r\n    \"isVersioningEnabled\": true\r\n  }\r\n}",
      "StatusCode": 200
    },
    {
<<<<<<< HEAD
      "RequestUri": "/subscriptions/45b60d85-fd72-427a-a708-f994d26e593e/resourceGroups/pstestrg8778/providers/Microsoft.Storage/storageAccounts/stopstestrg8778dest/blobServices/default?api-version=2021-04-01",
      "EncodedRequestUri": "L3N1YnNjcmlwdGlvbnMvNDViNjBkODUtZmQ3Mi00MjdhLWE3MDgtZjk5NGQyNmU1OTNlL3Jlc291cmNlR3JvdXBzL3BzdGVzdHJnODc3OC9wcm92aWRlcnMvTWljcm9zb2Z0LlN0b3JhZ2Uvc3RvcmFnZUFjY291bnRzL3N0b3BzdGVzdHJnODc3OGRlc3QvYmxvYlNlcnZpY2VzL2RlZmF1bHQ/YXBpLXZlcnNpb249MjAyMS0wNC0wMQ==",
=======
      "RequestUri": "/subscriptions/45b60d85-fd72-427a-a708-f994d26e593e/resourceGroups/pstestrg2549/providers/Microsoft.Storage/storageAccounts/stopstestrg2549dest/blobServices/default?api-version=2021-06-01",
      "EncodedRequestUri": "L3N1YnNjcmlwdGlvbnMvNDViNjBkODUtZmQ3Mi00MjdhLWE3MDgtZjk5NGQyNmU1OTNlL3Jlc291cmNlR3JvdXBzL3BzdGVzdHJnMjU0OS9wcm92aWRlcnMvTWljcm9zb2Z0LlN0b3JhZ2Uvc3RvcmFnZUFjY291bnRzL3N0b3BzdGVzdHJnMjU0OWRlc3QvYmxvYlNlcnZpY2VzL2RlZmF1bHQ/YXBpLXZlcnNpb249MjAyMS0wNi0wMQ==",
>>>>>>> 20e4a17a
      "RequestMethod": "GET",
      "RequestBody": "",
      "RequestHeaders": {
        "x-ms-client-request-id": [
          "36382215-5fdd-4e84-aac4-8a96af93800f"
        ],
        "Accept-Language": [
          "en-US"
        ],
        "User-Agent": [
          "FxVersion/4.6.30015.01",
          "OSName/Windows",
          "OSVersion/Microsoft.Windows.10.0.19043.",
          "Microsoft.Azure.Management.Storage.StorageManagementClient/22.0.0.0"
        ]
      },
      "ResponseHeaders": {
        "Cache-Control": [
          "no-cache"
        ],
        "Pragma": [
          "no-cache"
        ],
        "x-ms-request-id": [
          "eed2cdf4-e843-4bc5-be7c-109be58661e4"
        ],
        "Strict-Transport-Security": [
          "max-age=31536000; includeSubDomains"
        ],
        "Server": [
          "Microsoft-Azure-Storage-Resource-Provider/1.0,Microsoft-HTTPAPI/2.0 Microsoft-HTTPAPI/2.0"
        ],
        "x-ms-ratelimit-remaining-subscription-reads": [
          "11992"
        ],
        "x-ms-correlation-request-id": [
          "953eb2a9-c919-4eef-8a39-84ad74050fb6"
        ],
        "x-ms-routing-request-id": [
          "SOUTHEASTASIA:20210706T024822Z:953eb2a9-c919-4eef-8a39-84ad74050fb6"
        ],
        "X-Content-Type-Options": [
          "nosniff"
        ],
        "Date": [
          "Tue, 06 Jul 2021 02:48:22 GMT"
        ],
        "Content-Length": [
          "432"
        ],
        "Content-Type": [
          "application/json"
        ],
        "Expires": [
          "-1"
        ]
      },
      "ResponseBody": "{\r\n  \"sku\": {\r\n    \"name\": \"Standard_LRS\",\r\n    \"tier\": \"Standard\"\r\n  },\r\n  \"id\": \"/subscriptions/45b60d85-fd72-427a-a708-f994d26e593e/resourceGroups/pstestrg8778/providers/Microsoft.Storage/storageAccounts/stopstestrg8778dest/blobServices/default\",\r\n  \"name\": \"default\",\r\n  \"type\": \"Microsoft.Storage/storageAccounts/blobServices\",\r\n  \"properties\": {\r\n    \"changeFeed\": {\r\n      \"enabled\": true\r\n    },\r\n    \"cors\": {\r\n      \"corsRules\": []\r\n    },\r\n    \"deleteRetentionPolicy\": {\r\n      \"enabled\": false\r\n    },\r\n    \"isVersioningEnabled\": true\r\n  }\r\n}",
      "StatusCode": 200
    },
    {
<<<<<<< HEAD
      "RequestUri": "/subscriptions/45b60d85-fd72-427a-a708-f994d26e593e/resourceGroups/pstestrg8778/providers/Microsoft.Storage/storageAccounts/stopstestrg8778dest/blobServices/default?api-version=2021-04-01",
      "EncodedRequestUri": "L3N1YnNjcmlwdGlvbnMvNDViNjBkODUtZmQ3Mi00MjdhLWE3MDgtZjk5NGQyNmU1OTNlL3Jlc291cmNlR3JvdXBzL3BzdGVzdHJnODc3OC9wcm92aWRlcnMvTWljcm9zb2Z0LlN0b3JhZ2Uvc3RvcmFnZUFjY291bnRzL3N0b3BzdGVzdHJnODc3OGRlc3QvYmxvYlNlcnZpY2VzL2RlZmF1bHQ/YXBpLXZlcnNpb249MjAyMS0wNC0wMQ==",
=======
      "RequestUri": "/subscriptions/45b60d85-fd72-427a-a708-f994d26e593e/resourceGroups/pstestrg2549/providers/Microsoft.Storage/storageAccounts/stopstestrg2549dest/blobServices/default?api-version=2021-06-01",
      "EncodedRequestUri": "L3N1YnNjcmlwdGlvbnMvNDViNjBkODUtZmQ3Mi00MjdhLWE3MDgtZjk5NGQyNmU1OTNlL3Jlc291cmNlR3JvdXBzL3BzdGVzdHJnMjU0OS9wcm92aWRlcnMvTWljcm9zb2Z0LlN0b3JhZ2Uvc3RvcmFnZUFjY291bnRzL3N0b3BzdGVzdHJnMjU0OWRlc3QvYmxvYlNlcnZpY2VzL2RlZmF1bHQ/YXBpLXZlcnNpb249MjAyMS0wNi0wMQ==",
>>>>>>> 20e4a17a
      "RequestMethod": "GET",
      "RequestBody": "",
      "RequestHeaders": {
        "x-ms-client-request-id": [
          "c390d023-620f-4214-812a-5d67a0333d11"
        ],
        "Accept-Language": [
          "en-US"
        ],
        "User-Agent": [
          "FxVersion/4.6.30015.01",
          "OSName/Windows",
          "OSVersion/Microsoft.Windows.10.0.19043.",
          "Microsoft.Azure.Management.Storage.StorageManagementClient/22.0.0.0"
        ]
      },
      "ResponseHeaders": {
        "Cache-Control": [
          "no-cache"
        ],
        "Pragma": [
          "no-cache"
        ],
        "x-ms-request-id": [
          "80f62d32-f686-485b-8504-3cfbb8c36969"
        ],
        "Strict-Transport-Security": [
          "max-age=31536000; includeSubDomains"
        ],
        "Server": [
          "Microsoft-Azure-Storage-Resource-Provider/1.0,Microsoft-HTTPAPI/2.0 Microsoft-HTTPAPI/2.0"
        ],
        "x-ms-ratelimit-remaining-subscription-reads": [
          "11990"
        ],
        "x-ms-correlation-request-id": [
          "b0788da2-2476-4c8f-941f-176859807414"
        ],
        "x-ms-routing-request-id": [
          "SOUTHEASTASIA:20210706T024823Z:b0788da2-2476-4c8f-941f-176859807414"
        ],
        "X-Content-Type-Options": [
          "nosniff"
        ],
        "Date": [
          "Tue, 06 Jul 2021 02:48:23 GMT"
        ],
        "Content-Length": [
          "432"
        ],
        "Content-Type": [
          "application/json"
        ],
        "Expires": [
          "-1"
        ]
      },
      "ResponseBody": "{\r\n  \"sku\": {\r\n    \"name\": \"Standard_LRS\",\r\n    \"tier\": \"Standard\"\r\n  },\r\n  \"id\": \"/subscriptions/45b60d85-fd72-427a-a708-f994d26e593e/resourceGroups/pstestrg8778/providers/Microsoft.Storage/storageAccounts/stopstestrg8778dest/blobServices/default\",\r\n  \"name\": \"default\",\r\n  \"type\": \"Microsoft.Storage/storageAccounts/blobServices\",\r\n  \"properties\": {\r\n    \"changeFeed\": {\r\n      \"enabled\": true\r\n    },\r\n    \"cors\": {\r\n      \"corsRules\": []\r\n    },\r\n    \"deleteRetentionPolicy\": {\r\n      \"enabled\": false\r\n    },\r\n    \"isVersioningEnabled\": true\r\n  }\r\n}",
      "StatusCode": 200
    },
    {
<<<<<<< HEAD
      "RequestUri": "/subscriptions/45b60d85-fd72-427a-a708-f994d26e593e/resourceGroups/pstestrg8778/providers/Microsoft.Storage/storageAccounts/stopstestrg8778src/blobServices/default/containers/src?api-version=2021-04-01",
      "EncodedRequestUri": "L3N1YnNjcmlwdGlvbnMvNDViNjBkODUtZmQ3Mi00MjdhLWE3MDgtZjk5NGQyNmU1OTNlL3Jlc291cmNlR3JvdXBzL3BzdGVzdHJnODc3OC9wcm92aWRlcnMvTWljcm9zb2Z0LlN0b3JhZ2Uvc3RvcmFnZUFjY291bnRzL3N0b3BzdGVzdHJnODc3OHNyYy9ibG9iU2VydmljZXMvZGVmYXVsdC9jb250YWluZXJzL3NyYz9hcGktdmVyc2lvbj0yMDIxLTA0LTAx",
=======
      "RequestUri": "/subscriptions/45b60d85-fd72-427a-a708-f994d26e593e/resourceGroups/pstestrg2549/providers/Microsoft.Storage/storageAccounts/stopstestrg2549src/blobServices/default/containers/src?api-version=2021-06-01",
      "EncodedRequestUri": "L3N1YnNjcmlwdGlvbnMvNDViNjBkODUtZmQ3Mi00MjdhLWE3MDgtZjk5NGQyNmU1OTNlL3Jlc291cmNlR3JvdXBzL3BzdGVzdHJnMjU0OS9wcm92aWRlcnMvTWljcm9zb2Z0LlN0b3JhZ2Uvc3RvcmFnZUFjY291bnRzL3N0b3BzdGVzdHJnMjU0OXNyYy9ibG9iU2VydmljZXMvZGVmYXVsdC9jb250YWluZXJzL3NyYz9hcGktdmVyc2lvbj0yMDIxLTA2LTAx",
>>>>>>> 20e4a17a
      "RequestMethod": "PUT",
      "RequestBody": "{}",
      "RequestHeaders": {
        "x-ms-client-request-id": [
          "989f9010-c061-4a25-bfa6-e5a265246e2b"
        ],
        "Accept-Language": [
          "en-US"
        ],
        "User-Agent": [
          "FxVersion/4.6.30015.01",
          "OSName/Windows",
          "OSVersion/Microsoft.Windows.10.0.19043.",
          "Microsoft.Azure.Management.Storage.StorageManagementClient/22.0.0.0"
        ],
        "Content-Type": [
          "application/json; charset=utf-8"
        ],
        "Content-Length": [
          "2"
        ]
      },
      "ResponseHeaders": {
        "Cache-Control": [
          "no-cache"
        ],
        "Pragma": [
          "no-cache"
        ],
        "ETag": [
          "\"0x8D9402885FA34BF\""
        ],
        "x-ms-request-id": [
          "c5aa9871-37bd-4fce-8890-ff0459edff2d"
        ],
        "Strict-Transport-Security": [
          "max-age=31536000; includeSubDomains"
        ],
        "Server": [
          "Microsoft-Azure-Storage-Resource-Provider/1.0,Microsoft-HTTPAPI/2.0 Microsoft-HTTPAPI/2.0"
        ],
        "x-ms-ratelimit-remaining-subscription-writes": [
          "1195"
        ],
        "x-ms-correlation-request-id": [
          "43f75670-b8d3-4f3f-ad94-f64b879a53be"
        ],
        "x-ms-routing-request-id": [
          "SOUTHEASTASIA:20210706T024824Z:43f75670-b8d3-4f3f-ad94-f64b879a53be"
        ],
        "X-Content-Type-Options": [
          "nosniff"
        ],
        "Date": [
          "Tue, 06 Jul 2021 02:48:24 GMT"
        ],
        "Content-Length": [
          "267"
        ],
        "Content-Type": [
          "application/json"
        ],
        "Expires": [
          "-1"
        ]
      },
      "ResponseBody": "{\r\n  \"id\": \"/subscriptions/45b60d85-fd72-427a-a708-f994d26e593e/resourceGroups/pstestrg8778/providers/Microsoft.Storage/storageAccounts/stopstestrg8778src/blobServices/default/containers/src\",\r\n  \"name\": \"src\",\r\n  \"type\": \"Microsoft.Storage/storageAccounts/blobServices/containers\"\r\n}",
      "StatusCode": 201
    },
    {
<<<<<<< HEAD
      "RequestUri": "/subscriptions/45b60d85-fd72-427a-a708-f994d26e593e/resourceGroups/pstestrg8778/providers/Microsoft.Storage/storageAccounts/stopstestrg8778src/blobServices/default/containers/src?api-version=2021-04-01",
      "EncodedRequestUri": "L3N1YnNjcmlwdGlvbnMvNDViNjBkODUtZmQ3Mi00MjdhLWE3MDgtZjk5NGQyNmU1OTNlL3Jlc291cmNlR3JvdXBzL3BzdGVzdHJnODc3OC9wcm92aWRlcnMvTWljcm9zb2Z0LlN0b3JhZ2Uvc3RvcmFnZUFjY291bnRzL3N0b3BzdGVzdHJnODc3OHNyYy9ibG9iU2VydmljZXMvZGVmYXVsdC9jb250YWluZXJzL3NyYz9hcGktdmVyc2lvbj0yMDIxLTA0LTAx",
      "RequestMethod": "GET",
      "RequestBody": "",
      "RequestHeaders": {
        "x-ms-client-request-id": [
          "989f9010-c061-4a25-bfa6-e5a265246e2b"
        ],
        "Accept-Language": [
          "en-US"
        ],
        "User-Agent": [
          "FxVersion/4.6.30015.01",
          "OSName/Windows",
          "OSVersion/Microsoft.Windows.10.0.19043.",
          "Microsoft.Azure.Management.Storage.StorageManagementClient/22.0.0.0"
        ]
      },
      "ResponseHeaders": {
        "Cache-Control": [
          "no-cache"
        ],
        "Pragma": [
          "no-cache"
        ],
        "ETag": [
          "\"0x8D9402885FA34BF\""
        ],
        "x-ms-request-id": [
          "24dfdf7b-dd3c-4e86-bbe8-e463cdeab6cb"
        ],
        "Strict-Transport-Security": [
          "max-age=31536000; includeSubDomains"
        ],
        "Server": [
          "Microsoft-Azure-Storage-Resource-Provider/1.0,Microsoft-HTTPAPI/2.0 Microsoft-HTTPAPI/2.0"
        ],
        "x-ms-ratelimit-remaining-subscription-reads": [
          "11988"
        ],
        "x-ms-correlation-request-id": [
          "c6b3b083-84a1-437f-941f-6850a26745bc"
        ],
        "x-ms-routing-request-id": [
          "SOUTHEASTASIA:20210706T024824Z:c6b3b083-84a1-437f-941f-6850a26745bc"
        ],
        "X-Content-Type-Options": [
          "nosniff"
        ],
        "Date": [
          "Tue, 06 Jul 2021 02:48:24 GMT"
        ],
        "Content-Length": [
          "661"
        ],
        "Content-Type": [
          "application/json"
        ],
        "Expires": [
          "-1"
        ]
      },
      "ResponseBody": "{\r\n  \"id\": \"/subscriptions/45b60d85-fd72-427a-a708-f994d26e593e/resourceGroups/pstestrg8778/providers/Microsoft.Storage/storageAccounts/stopstestrg8778src/blobServices/default/containers/src\",\r\n  \"name\": \"src\",\r\n  \"type\": \"Microsoft.Storage/storageAccounts/blobServices/containers\",\r\n  \"etag\": \"\\\"0x8D9402885FA34BF\\\"\",\r\n  \"properties\": {\r\n    \"deleted\": false,\r\n    \"remainingRetentionDays\": 0,\r\n    \"defaultEncryptionScope\": \"$account-encryption-key\",\r\n    \"denyEncryptionScopeOverride\": false,\r\n    \"publicAccess\": \"None\",\r\n    \"leaseStatus\": \"Unlocked\",\r\n    \"leaseState\": \"Available\",\r\n    \"lastModifiedTime\": \"2021-07-06T02:48:24Z\",\r\n    \"legalHold\": {\r\n      \"hasLegalHold\": false,\r\n      \"tags\": []\r\n    },\r\n    \"hasImmutabilityPolicy\": false,\r\n    \"hasLegalHold\": false\r\n  }\r\n}",
      "StatusCode": 200
    },
    {
      "RequestUri": "/subscriptions/45b60d85-fd72-427a-a708-f994d26e593e/resourceGroups/pstestrg8778/providers/Microsoft.Storage/storageAccounts/stopstestrg8778dest/blobServices/default/containers/dest?api-version=2021-04-01",
      "EncodedRequestUri": "L3N1YnNjcmlwdGlvbnMvNDViNjBkODUtZmQ3Mi00MjdhLWE3MDgtZjk5NGQyNmU1OTNlL3Jlc291cmNlR3JvdXBzL3BzdGVzdHJnODc3OC9wcm92aWRlcnMvTWljcm9zb2Z0LlN0b3JhZ2Uvc3RvcmFnZUFjY291bnRzL3N0b3BzdGVzdHJnODc3OGRlc3QvYmxvYlNlcnZpY2VzL2RlZmF1bHQvY29udGFpbmVycy9kZXN0P2FwaS12ZXJzaW9uPTIwMjEtMDQtMDE=",
=======
      "RequestUri": "/subscriptions/45b60d85-fd72-427a-a708-f994d26e593e/resourceGroups/pstestrg2549/providers/Microsoft.Storage/storageAccounts/stopstestrg2549dest/blobServices/default/containers/dest?api-version=2021-06-01",
      "EncodedRequestUri": "L3N1YnNjcmlwdGlvbnMvNDViNjBkODUtZmQ3Mi00MjdhLWE3MDgtZjk5NGQyNmU1OTNlL3Jlc291cmNlR3JvdXBzL3BzdGVzdHJnMjU0OS9wcm92aWRlcnMvTWljcm9zb2Z0LlN0b3JhZ2Uvc3RvcmFnZUFjY291bnRzL3N0b3BzdGVzdHJnMjU0OWRlc3QvYmxvYlNlcnZpY2VzL2RlZmF1bHQvY29udGFpbmVycy9kZXN0P2FwaS12ZXJzaW9uPTIwMjEtMDYtMDE=",
>>>>>>> 20e4a17a
      "RequestMethod": "PUT",
      "RequestBody": "{}",
      "RequestHeaders": {
        "x-ms-client-request-id": [
          "d073259f-7e7f-44b7-8dbd-0b43f8c4d39d"
        ],
        "Accept-Language": [
          "en-US"
        ],
        "User-Agent": [
          "FxVersion/4.6.30015.01",
          "OSName/Windows",
          "OSVersion/Microsoft.Windows.10.0.19043.",
          "Microsoft.Azure.Management.Storage.StorageManagementClient/22.0.0.0"
        ],
        "Content-Type": [
          "application/json; charset=utf-8"
        ],
        "Content-Length": [
          "2"
        ]
      },
      "ResponseHeaders": {
        "Cache-Control": [
          "no-cache"
        ],
        "Pragma": [
          "no-cache"
        ],
        "ETag": [
          "\"0x8D9402886C7C6C1\""
        ],
        "x-ms-request-id": [
          "70cee20e-5e28-4779-9730-eac881ecc29f"
        ],
        "Strict-Transport-Security": [
          "max-age=31536000; includeSubDomains"
        ],
        "Server": [
          "Microsoft-Azure-Storage-Resource-Provider/1.0,Microsoft-HTTPAPI/2.0 Microsoft-HTTPAPI/2.0"
        ],
        "x-ms-ratelimit-remaining-subscription-writes": [
          "1194"
        ],
        "x-ms-correlation-request-id": [
          "cadd0274-1221-4598-9449-e56a4995d289"
        ],
        "x-ms-routing-request-id": [
          "SOUTHEASTASIA:20210706T024825Z:cadd0274-1221-4598-9449-e56a4995d289"
        ],
        "X-Content-Type-Options": [
          "nosniff"
        ],
        "Date": [
          "Tue, 06 Jul 2021 02:48:25 GMT"
        ],
        "Content-Length": [
          "270"
        ],
        "Content-Type": [
          "application/json"
        ],
        "Expires": [
          "-1"
        ]
      },
      "ResponseBody": "{\r\n  \"id\": \"/subscriptions/45b60d85-fd72-427a-a708-f994d26e593e/resourceGroups/pstestrg8778/providers/Microsoft.Storage/storageAccounts/stopstestrg8778dest/blobServices/default/containers/dest\",\r\n  \"name\": \"dest\",\r\n  \"type\": \"Microsoft.Storage/storageAccounts/blobServices/containers\"\r\n}",
      "StatusCode": 201
    },
    {
<<<<<<< HEAD
      "RequestUri": "/subscriptions/45b60d85-fd72-427a-a708-f994d26e593e/resourceGroups/pstestrg8778/providers/Microsoft.Storage/storageAccounts/stopstestrg8778dest/blobServices/default/containers/dest?api-version=2021-04-01",
      "EncodedRequestUri": "L3N1YnNjcmlwdGlvbnMvNDViNjBkODUtZmQ3Mi00MjdhLWE3MDgtZjk5NGQyNmU1OTNlL3Jlc291cmNlR3JvdXBzL3BzdGVzdHJnODc3OC9wcm92aWRlcnMvTWljcm9zb2Z0LlN0b3JhZ2Uvc3RvcmFnZUFjY291bnRzL3N0b3BzdGVzdHJnODc3OGRlc3QvYmxvYlNlcnZpY2VzL2RlZmF1bHQvY29udGFpbmVycy9kZXN0P2FwaS12ZXJzaW9uPTIwMjEtMDQtMDE=",
      "RequestMethod": "GET",
      "RequestBody": "",
      "RequestHeaders": {
        "x-ms-client-request-id": [
          "d073259f-7e7f-44b7-8dbd-0b43f8c4d39d"
        ],
        "Accept-Language": [
          "en-US"
        ],
        "User-Agent": [
          "FxVersion/4.6.30015.01",
          "OSName/Windows",
          "OSVersion/Microsoft.Windows.10.0.19043.",
          "Microsoft.Azure.Management.Storage.StorageManagementClient/22.0.0.0"
        ]
      },
      "ResponseHeaders": {
        "Cache-Control": [
          "no-cache"
        ],
        "Pragma": [
          "no-cache"
        ],
        "ETag": [
          "\"0x8D9402886C7C6C1\""
        ],
        "x-ms-request-id": [
          "5121e9fe-7111-423f-9ad9-c05032f3ba33"
        ],
        "Strict-Transport-Security": [
          "max-age=31536000; includeSubDomains"
        ],
        "Server": [
          "Microsoft-Azure-Storage-Resource-Provider/1.0,Microsoft-HTTPAPI/2.0 Microsoft-HTTPAPI/2.0"
        ],
        "x-ms-ratelimit-remaining-subscription-reads": [
          "11986"
        ],
        "x-ms-correlation-request-id": [
          "6147a01a-e94d-4705-ba57-664bcb559822"
        ],
        "x-ms-routing-request-id": [
          "SOUTHEASTASIA:20210706T024825Z:6147a01a-e94d-4705-ba57-664bcb559822"
        ],
        "X-Content-Type-Options": [
          "nosniff"
        ],
        "Date": [
          "Tue, 06 Jul 2021 02:48:25 GMT"
        ],
        "Content-Length": [
          "664"
        ],
        "Content-Type": [
          "application/json"
        ],
        "Expires": [
          "-1"
        ]
      },
      "ResponseBody": "{\r\n  \"id\": \"/subscriptions/45b60d85-fd72-427a-a708-f994d26e593e/resourceGroups/pstestrg8778/providers/Microsoft.Storage/storageAccounts/stopstestrg8778dest/blobServices/default/containers/dest\",\r\n  \"name\": \"dest\",\r\n  \"type\": \"Microsoft.Storage/storageAccounts/blobServices/containers\",\r\n  \"etag\": \"\\\"0x8D9402886C7C6C1\\\"\",\r\n  \"properties\": {\r\n    \"deleted\": false,\r\n    \"remainingRetentionDays\": 0,\r\n    \"defaultEncryptionScope\": \"$account-encryption-key\",\r\n    \"denyEncryptionScopeOverride\": false,\r\n    \"publicAccess\": \"None\",\r\n    \"leaseStatus\": \"Unlocked\",\r\n    \"leaseState\": \"Available\",\r\n    \"lastModifiedTime\": \"2021-07-06T02:48:25Z\",\r\n    \"legalHold\": {\r\n      \"hasLegalHold\": false,\r\n      \"tags\": []\r\n    },\r\n    \"hasImmutabilityPolicy\": false,\r\n    \"hasLegalHold\": false\r\n  }\r\n}",
      "StatusCode": 200
    },
    {
      "RequestUri": "/subscriptions/45b60d85-fd72-427a-a708-f994d26e593e/resourceGroups/pstestrg8778/providers/Microsoft.Storage/storageAccounts/stopstestrg8778src/blobServices/default/containers/src1?api-version=2021-04-01",
      "EncodedRequestUri": "L3N1YnNjcmlwdGlvbnMvNDViNjBkODUtZmQ3Mi00MjdhLWE3MDgtZjk5NGQyNmU1OTNlL3Jlc291cmNlR3JvdXBzL3BzdGVzdHJnODc3OC9wcm92aWRlcnMvTWljcm9zb2Z0LlN0b3JhZ2Uvc3RvcmFnZUFjY291bnRzL3N0b3BzdGVzdHJnODc3OHNyYy9ibG9iU2VydmljZXMvZGVmYXVsdC9jb250YWluZXJzL3NyYzE/YXBpLXZlcnNpb249MjAyMS0wNC0wMQ==",
=======
      "RequestUri": "/subscriptions/45b60d85-fd72-427a-a708-f994d26e593e/resourceGroups/pstestrg2549/providers/Microsoft.Storage/storageAccounts/stopstestrg2549src/blobServices/default/containers/src1?api-version=2021-06-01",
      "EncodedRequestUri": "L3N1YnNjcmlwdGlvbnMvNDViNjBkODUtZmQ3Mi00MjdhLWE3MDgtZjk5NGQyNmU1OTNlL3Jlc291cmNlR3JvdXBzL3BzdGVzdHJnMjU0OS9wcm92aWRlcnMvTWljcm9zb2Z0LlN0b3JhZ2Uvc3RvcmFnZUFjY291bnRzL3N0b3BzdGVzdHJnMjU0OXNyYy9ibG9iU2VydmljZXMvZGVmYXVsdC9jb250YWluZXJzL3NyYzE/YXBpLXZlcnNpb249MjAyMS0wNi0wMQ==",
>>>>>>> 20e4a17a
      "RequestMethod": "PUT",
      "RequestBody": "{}",
      "RequestHeaders": {
        "x-ms-client-request-id": [
          "d934e4b4-5cff-46f0-b000-b32e57827546"
        ],
        "Accept-Language": [
          "en-US"
        ],
        "User-Agent": [
          "FxVersion/4.6.30015.01",
          "OSName/Windows",
          "OSVersion/Microsoft.Windows.10.0.19043.",
          "Microsoft.Azure.Management.Storage.StorageManagementClient/22.0.0.0"
        ],
        "Content-Type": [
          "application/json; charset=utf-8"
        ],
        "Content-Length": [
          "2"
        ]
      },
      "ResponseHeaders": {
        "Cache-Control": [
          "no-cache"
        ],
        "Pragma": [
          "no-cache"
        ],
        "ETag": [
          "\"0x8D94028878FB44B\""
        ],
        "x-ms-request-id": [
          "ad0ebdd7-1a30-4448-bd1a-78f72dba8828"
        ],
        "Strict-Transport-Security": [
          "max-age=31536000; includeSubDomains"
        ],
        "Server": [
          "Microsoft-Azure-Storage-Resource-Provider/1.0,Microsoft-HTTPAPI/2.0 Microsoft-HTTPAPI/2.0"
        ],
        "x-ms-ratelimit-remaining-subscription-writes": [
          "1193"
        ],
        "x-ms-correlation-request-id": [
          "710c3e5f-046f-4dc5-be0f-8df6ee8b7765"
        ],
        "x-ms-routing-request-id": [
          "SOUTHEASTASIA:20210706T024826Z:710c3e5f-046f-4dc5-be0f-8df6ee8b7765"
        ],
        "X-Content-Type-Options": [
          "nosniff"
        ],
        "Date": [
          "Tue, 06 Jul 2021 02:48:26 GMT"
        ],
        "Content-Length": [
          "269"
        ],
        "Content-Type": [
          "application/json"
        ],
        "Expires": [
          "-1"
        ]
      },
      "ResponseBody": "{\r\n  \"id\": \"/subscriptions/45b60d85-fd72-427a-a708-f994d26e593e/resourceGroups/pstestrg8778/providers/Microsoft.Storage/storageAccounts/stopstestrg8778src/blobServices/default/containers/src1\",\r\n  \"name\": \"src1\",\r\n  \"type\": \"Microsoft.Storage/storageAccounts/blobServices/containers\"\r\n}",
      "StatusCode": 201
    },
    {
<<<<<<< HEAD
      "RequestUri": "/subscriptions/45b60d85-fd72-427a-a708-f994d26e593e/resourceGroups/pstestrg8778/providers/Microsoft.Storage/storageAccounts/stopstestrg8778src/blobServices/default/containers/src1?api-version=2021-04-01",
      "EncodedRequestUri": "L3N1YnNjcmlwdGlvbnMvNDViNjBkODUtZmQ3Mi00MjdhLWE3MDgtZjk5NGQyNmU1OTNlL3Jlc291cmNlR3JvdXBzL3BzdGVzdHJnODc3OC9wcm92aWRlcnMvTWljcm9zb2Z0LlN0b3JhZ2Uvc3RvcmFnZUFjY291bnRzL3N0b3BzdGVzdHJnODc3OHNyYy9ibG9iU2VydmljZXMvZGVmYXVsdC9jb250YWluZXJzL3NyYzE/YXBpLXZlcnNpb249MjAyMS0wNC0wMQ==",
      "RequestMethod": "GET",
      "RequestBody": "",
      "RequestHeaders": {
        "x-ms-client-request-id": [
          "d934e4b4-5cff-46f0-b000-b32e57827546"
        ],
        "Accept-Language": [
          "en-US"
        ],
        "User-Agent": [
          "FxVersion/4.6.30015.01",
          "OSName/Windows",
          "OSVersion/Microsoft.Windows.10.0.19043.",
          "Microsoft.Azure.Management.Storage.StorageManagementClient/22.0.0.0"
        ]
      },
      "ResponseHeaders": {
        "Cache-Control": [
          "no-cache"
        ],
        "Pragma": [
          "no-cache"
        ],
        "ETag": [
          "\"0x8D94028878FB44B\""
        ],
        "x-ms-request-id": [
          "206b1668-44e0-4ee2-95b9-4d82daca68ec"
        ],
        "Strict-Transport-Security": [
          "max-age=31536000; includeSubDomains"
        ],
        "Server": [
          "Microsoft-Azure-Storage-Resource-Provider/1.0,Microsoft-HTTPAPI/2.0 Microsoft-HTTPAPI/2.0"
        ],
        "x-ms-ratelimit-remaining-subscription-reads": [
          "11984"
        ],
        "x-ms-correlation-request-id": [
          "82189c1a-9907-4368-8b28-38311759f0b2"
        ],
        "x-ms-routing-request-id": [
          "SOUTHEASTASIA:20210706T024827Z:82189c1a-9907-4368-8b28-38311759f0b2"
        ],
        "X-Content-Type-Options": [
          "nosniff"
        ],
        "Date": [
          "Tue, 06 Jul 2021 02:48:27 GMT"
        ],
        "Content-Length": [
          "663"
        ],
        "Content-Type": [
          "application/json"
        ],
        "Expires": [
          "-1"
        ]
      },
      "ResponseBody": "{\r\n  \"id\": \"/subscriptions/45b60d85-fd72-427a-a708-f994d26e593e/resourceGroups/pstestrg8778/providers/Microsoft.Storage/storageAccounts/stopstestrg8778src/blobServices/default/containers/src1\",\r\n  \"name\": \"src1\",\r\n  \"type\": \"Microsoft.Storage/storageAccounts/blobServices/containers\",\r\n  \"etag\": \"\\\"0x8D94028878FB44B\\\"\",\r\n  \"properties\": {\r\n    \"deleted\": false,\r\n    \"remainingRetentionDays\": 0,\r\n    \"defaultEncryptionScope\": \"$account-encryption-key\",\r\n    \"denyEncryptionScopeOverride\": false,\r\n    \"publicAccess\": \"None\",\r\n    \"leaseStatus\": \"Unlocked\",\r\n    \"leaseState\": \"Available\",\r\n    \"lastModifiedTime\": \"2021-07-06T02:48:26Z\",\r\n    \"legalHold\": {\r\n      \"hasLegalHold\": false,\r\n      \"tags\": []\r\n    },\r\n    \"hasImmutabilityPolicy\": false,\r\n    \"hasLegalHold\": false\r\n  }\r\n}",
      "StatusCode": 200
    },
    {
      "RequestUri": "/subscriptions/45b60d85-fd72-427a-a708-f994d26e593e/resourceGroups/pstestrg8778/providers/Microsoft.Storage/storageAccounts/stopstestrg8778dest/blobServices/default/containers/dest1?api-version=2021-04-01",
      "EncodedRequestUri": "L3N1YnNjcmlwdGlvbnMvNDViNjBkODUtZmQ3Mi00MjdhLWE3MDgtZjk5NGQyNmU1OTNlL3Jlc291cmNlR3JvdXBzL3BzdGVzdHJnODc3OC9wcm92aWRlcnMvTWljcm9zb2Z0LlN0b3JhZ2Uvc3RvcmFnZUFjY291bnRzL3N0b3BzdGVzdHJnODc3OGRlc3QvYmxvYlNlcnZpY2VzL2RlZmF1bHQvY29udGFpbmVycy9kZXN0MT9hcGktdmVyc2lvbj0yMDIxLTA0LTAx",
=======
      "RequestUri": "/subscriptions/45b60d85-fd72-427a-a708-f994d26e593e/resourceGroups/pstestrg2549/providers/Microsoft.Storage/storageAccounts/stopstestrg2549dest/blobServices/default/containers/dest1?api-version=2021-06-01",
      "EncodedRequestUri": "L3N1YnNjcmlwdGlvbnMvNDViNjBkODUtZmQ3Mi00MjdhLWE3MDgtZjk5NGQyNmU1OTNlL3Jlc291cmNlR3JvdXBzL3BzdGVzdHJnMjU0OS9wcm92aWRlcnMvTWljcm9zb2Z0LlN0b3JhZ2Uvc3RvcmFnZUFjY291bnRzL3N0b3BzdGVzdHJnMjU0OWRlc3QvYmxvYlNlcnZpY2VzL2RlZmF1bHQvY29udGFpbmVycy9kZXN0MT9hcGktdmVyc2lvbj0yMDIxLTA2LTAx",
>>>>>>> 20e4a17a
      "RequestMethod": "PUT",
      "RequestBody": "{}",
      "RequestHeaders": {
        "x-ms-client-request-id": [
          "bfe2d7c6-b38e-45c7-8f5f-db0200cc667b"
        ],
        "Accept-Language": [
          "en-US"
        ],
        "User-Agent": [
          "FxVersion/4.6.30015.01",
          "OSName/Windows",
          "OSVersion/Microsoft.Windows.10.0.19043.",
          "Microsoft.Azure.Management.Storage.StorageManagementClient/22.0.0.0"
        ],
        "Content-Type": [
          "application/json; charset=utf-8"
        ],
        "Content-Length": [
          "2"
        ]
      },
      "ResponseHeaders": {
        "Cache-Control": [
          "no-cache"
        ],
        "Pragma": [
          "no-cache"
        ],
        "ETag": [
          "\"0x8D94028884EA26C\""
        ],
        "x-ms-request-id": [
          "7e631d33-ae53-48b1-9d00-058d7ab7bbd6"
        ],
        "Strict-Transport-Security": [
          "max-age=31536000; includeSubDomains"
        ],
        "Server": [
          "Microsoft-Azure-Storage-Resource-Provider/1.0,Microsoft-HTTPAPI/2.0 Microsoft-HTTPAPI/2.0"
        ],
        "x-ms-ratelimit-remaining-subscription-writes": [
          "1192"
        ],
        "x-ms-correlation-request-id": [
          "087777da-6474-48f9-a2a2-7de420208cdb"
        ],
        "x-ms-routing-request-id": [
          "SOUTHEASTASIA:20210706T024828Z:087777da-6474-48f9-a2a2-7de420208cdb"
        ],
        "X-Content-Type-Options": [
          "nosniff"
        ],
        "Date": [
          "Tue, 06 Jul 2021 02:48:28 GMT"
        ],
        "Content-Length": [
          "272"
        ],
        "Content-Type": [
          "application/json"
        ],
        "Expires": [
          "-1"
        ]
      },
      "ResponseBody": "{\r\n  \"id\": \"/subscriptions/45b60d85-fd72-427a-a708-f994d26e593e/resourceGroups/pstestrg8778/providers/Microsoft.Storage/storageAccounts/stopstestrg8778dest/blobServices/default/containers/dest1\",\r\n  \"name\": \"dest1\",\r\n  \"type\": \"Microsoft.Storage/storageAccounts/blobServices/containers\"\r\n}",
      "StatusCode": 201
    },
    {
<<<<<<< HEAD
      "RequestUri": "/subscriptions/45b60d85-fd72-427a-a708-f994d26e593e/resourceGroups/pstestrg8778/providers/Microsoft.Storage/storageAccounts/stopstestrg8778dest/blobServices/default/containers/dest1?api-version=2021-04-01",
      "EncodedRequestUri": "L3N1YnNjcmlwdGlvbnMvNDViNjBkODUtZmQ3Mi00MjdhLWE3MDgtZjk5NGQyNmU1OTNlL3Jlc291cmNlR3JvdXBzL3BzdGVzdHJnODc3OC9wcm92aWRlcnMvTWljcm9zb2Z0LlN0b3JhZ2Uvc3RvcmFnZUFjY291bnRzL3N0b3BzdGVzdHJnODc3OGRlc3QvYmxvYlNlcnZpY2VzL2RlZmF1bHQvY29udGFpbmVycy9kZXN0MT9hcGktdmVyc2lvbj0yMDIxLTA0LTAx",
      "RequestMethod": "GET",
      "RequestBody": "",
      "RequestHeaders": {
        "x-ms-client-request-id": [
          "bfe2d7c6-b38e-45c7-8f5f-db0200cc667b"
        ],
        "Accept-Language": [
          "en-US"
        ],
        "User-Agent": [
          "FxVersion/4.6.30015.01",
          "OSName/Windows",
          "OSVersion/Microsoft.Windows.10.0.19043.",
          "Microsoft.Azure.Management.Storage.StorageManagementClient/22.0.0.0"
        ]
      },
      "ResponseHeaders": {
        "Cache-Control": [
          "no-cache"
        ],
        "Pragma": [
          "no-cache"
        ],
        "ETag": [
          "\"0x8D94028884EA26C\""
        ],
        "x-ms-request-id": [
          "62948ff5-a350-4383-944c-e6fd3dc3d741"
        ],
        "Strict-Transport-Security": [
          "max-age=31536000; includeSubDomains"
        ],
        "Server": [
          "Microsoft-Azure-Storage-Resource-Provider/1.0,Microsoft-HTTPAPI/2.0 Microsoft-HTTPAPI/2.0"
        ],
        "x-ms-ratelimit-remaining-subscription-reads": [
          "11982"
        ],
        "x-ms-correlation-request-id": [
          "4d93d638-fca0-4df3-97bf-38273534603f"
        ],
        "x-ms-routing-request-id": [
          "SOUTHEASTASIA:20210706T024828Z:4d93d638-fca0-4df3-97bf-38273534603f"
        ],
        "X-Content-Type-Options": [
          "nosniff"
        ],
        "Date": [
          "Tue, 06 Jul 2021 02:48:28 GMT"
        ],
        "Content-Length": [
          "666"
        ],
        "Content-Type": [
          "application/json"
        ],
        "Expires": [
          "-1"
        ]
      },
      "ResponseBody": "{\r\n  \"id\": \"/subscriptions/45b60d85-fd72-427a-a708-f994d26e593e/resourceGroups/pstestrg8778/providers/Microsoft.Storage/storageAccounts/stopstestrg8778dest/blobServices/default/containers/dest1\",\r\n  \"name\": \"dest1\",\r\n  \"type\": \"Microsoft.Storage/storageAccounts/blobServices/containers\",\r\n  \"etag\": \"\\\"0x8D94028884EA26C\\\"\",\r\n  \"properties\": {\r\n    \"deleted\": false,\r\n    \"remainingRetentionDays\": 0,\r\n    \"defaultEncryptionScope\": \"$account-encryption-key\",\r\n    \"denyEncryptionScopeOverride\": false,\r\n    \"publicAccess\": \"None\",\r\n    \"leaseStatus\": \"Unlocked\",\r\n    \"leaseState\": \"Available\",\r\n    \"lastModifiedTime\": \"2021-07-06T02:48:27Z\",\r\n    \"legalHold\": {\r\n      \"hasLegalHold\": false,\r\n      \"tags\": []\r\n    },\r\n    \"hasImmutabilityPolicy\": false,\r\n    \"hasLegalHold\": false\r\n  }\r\n}",
      "StatusCode": 200
    },
    {
      "RequestUri": "/subscriptions/45b60d85-fd72-427a-a708-f994d26e593e/resourceGroups/pstestrg8778/providers/Microsoft.Storage/storageAccounts/stopstestrg8778dest/objectReplicationPolicies/default?api-version=2021-04-01",
      "EncodedRequestUri": "L3N1YnNjcmlwdGlvbnMvNDViNjBkODUtZmQ3Mi00MjdhLWE3MDgtZjk5NGQyNmU1OTNlL3Jlc291cmNlR3JvdXBzL3BzdGVzdHJnODc3OC9wcm92aWRlcnMvTWljcm9zb2Z0LlN0b3JhZ2Uvc3RvcmFnZUFjY291bnRzL3N0b3BzdGVzdHJnODc3OGRlc3Qvb2JqZWN0UmVwbGljYXRpb25Qb2xpY2llcy9kZWZhdWx0P2FwaS12ZXJzaW9uPTIwMjEtMDQtMDE=",
=======
      "RequestUri": "/subscriptions/45b60d85-fd72-427a-a708-f994d26e593e/resourceGroups/pstestrg2549/providers/Microsoft.Storage/storageAccounts/stopstestrg2549dest/objectReplicationPolicies/default?api-version=2021-06-01",
      "EncodedRequestUri": "L3N1YnNjcmlwdGlvbnMvNDViNjBkODUtZmQ3Mi00MjdhLWE3MDgtZjk5NGQyNmU1OTNlL3Jlc291cmNlR3JvdXBzL3BzdGVzdHJnMjU0OS9wcm92aWRlcnMvTWljcm9zb2Z0LlN0b3JhZ2Uvc3RvcmFnZUFjY291bnRzL3N0b3BzdGVzdHJnMjU0OWRlc3Qvb2JqZWN0UmVwbGljYXRpb25Qb2xpY2llcy9kZWZhdWx0P2FwaS12ZXJzaW9uPTIwMjEtMDYtMDE=",
>>>>>>> 20e4a17a
      "RequestMethod": "PUT",
      "RequestBody": "{\r\n  \"properties\": {\r\n    \"sourceAccount\": \"stopstestrg8778src\",\r\n    \"destinationAccount\": \"stopstestrg8778dest\",\r\n    \"rules\": [\r\n      {\r\n        \"sourceContainer\": \"src1\",\r\n        \"destinationContainer\": \"dest1\"\r\n      },\r\n      {\r\n        \"sourceContainer\": \"src\",\r\n        \"destinationContainer\": \"dest\",\r\n        \"filters\": {\r\n          \"prefixMatch\": [\r\n            \"a\",\r\n            \"abc\",\r\n            \"dd\"\r\n          ],\r\n          \"minCreationTime\": \"2019-01-01T16:00:00Z\"\r\n        }\r\n      }\r\n    ]\r\n  }\r\n}",
      "RequestHeaders": {
        "x-ms-client-request-id": [
          "e471798a-ba4a-4865-87ad-c6da4efed8c4"
        ],
        "Accept-Language": [
          "en-US"
        ],
        "User-Agent": [
          "FxVersion/4.6.30015.01",
          "OSName/Windows",
          "OSVersion/Microsoft.Windows.10.0.19043.",
          "Microsoft.Azure.Management.Storage.StorageManagementClient/22.0.0.0"
        ],
        "Content-Type": [
          "application/json; charset=utf-8"
        ],
        "Content-Length": [
          "519"
        ]
      },
      "ResponseHeaders": {
        "Cache-Control": [
          "no-cache"
        ],
        "Pragma": [
          "no-cache"
        ],
        "x-ms-request-id": [
          "af0828f7-b2ce-4273-b733-c458c0c3647c"
        ],
        "Strict-Transport-Security": [
          "max-age=31536000; includeSubDomains"
        ],
        "Server": [
          "Microsoft-Azure-Storage-Resource-Provider/1.0,Microsoft-HTTPAPI/2.0 Microsoft-HTTPAPI/2.0"
        ],
        "x-ms-ratelimit-remaining-subscription-writes": [
          "1191"
        ],
        "x-ms-correlation-request-id": [
          "033e0a2d-b524-4a59-8729-74654404b930"
        ],
        "x-ms-routing-request-id": [
          "SOUTHEASTASIA:20210706T024839Z:033e0a2d-b524-4a59-8729-74654404b930"
        ],
        "X-Content-Type-Options": [
          "nosniff"
        ],
        "Date": [
          "Tue, 06 Jul 2021 02:48:39 GMT"
        ],
        "Content-Length": [
          "779"
        ],
        "Content-Type": [
          "application/json"
        ],
        "Expires": [
          "-1"
        ]
      },
      "ResponseBody": "{\r\n  \"id\": \"/subscriptions/45b60d85-fd72-427a-a708-f994d26e593e/resourceGroups/pstestrg8778/providers/Microsoft.Storage/storageAccounts/stopstestrg8778dest/objectReplicationPolicies/664310c6-d426-4e9c-a288-ac27251db8f2\",\r\n  \"name\": \"664310c6-d426-4e9c-a288-ac27251db8f2\",\r\n  \"type\": \"Microsoft.Storage/storageAccounts/objectReplicationPolicies\",\r\n  \"properties\": {\r\n    \"policyId\": \"664310c6-d426-4e9c-a288-ac27251db8f2\",\r\n    \"sourceAccount\": \"stopstestrg8778src\",\r\n    \"destinationAccount\": \"stopstestrg8778dest\",\r\n    \"rules\": [\r\n      {\r\n        \"ruleId\": \"4c61dff3-a340-40c3-b737-6af37e0be490\",\r\n        \"sourceContainer\": \"src1\",\r\n        \"destinationContainer\": \"dest1\"\r\n      },\r\n      {\r\n        \"ruleId\": \"4de8ec8f-22dd-4c8b-a7f2-abe39351e330\",\r\n        \"sourceContainer\": \"src\",\r\n        \"destinationContainer\": \"dest\",\r\n        \"filters\": {\r\n          \"prefixMatch\": [\r\n            \"a\",\r\n            \"abc\",\r\n            \"dd\"\r\n          ],\r\n          \"minCreationTime\": \"2019-01-01T16:00:00Z\"\r\n        }\r\n      }\r\n    ]\r\n  }\r\n}",
      "StatusCode": 200
    },
    {
<<<<<<< HEAD
      "RequestUri": "/subscriptions/45b60d85-fd72-427a-a708-f994d26e593e/resourceGroups/pstestrg8778/providers/Microsoft.Storage/storageAccounts/stopstestrg8778dest/objectReplicationPolicies/default?api-version=2021-04-01",
      "EncodedRequestUri": "L3N1YnNjcmlwdGlvbnMvNDViNjBkODUtZmQ3Mi00MjdhLWE3MDgtZjk5NGQyNmU1OTNlL3Jlc291cmNlR3JvdXBzL3BzdGVzdHJnODc3OC9wcm92aWRlcnMvTWljcm9zb2Z0LlN0b3JhZ2Uvc3RvcmFnZUFjY291bnRzL3N0b3BzdGVzdHJnODc3OGRlc3Qvb2JqZWN0UmVwbGljYXRpb25Qb2xpY2llcy9kZWZhdWx0P2FwaS12ZXJzaW9uPTIwMjEtMDQtMDE=",
=======
      "RequestUri": "/subscriptions/45b60d85-fd72-427a-a708-f994d26e593e/resourceGroups/pstestrg2549/providers/Microsoft.Storage/storageAccounts/stopstestrg2549dest/objectReplicationPolicies/default?api-version=2021-06-01",
      "EncodedRequestUri": "L3N1YnNjcmlwdGlvbnMvNDViNjBkODUtZmQ3Mi00MjdhLWE3MDgtZjk5NGQyNmU1OTNlL3Jlc291cmNlR3JvdXBzL3BzdGVzdHJnMjU0OS9wcm92aWRlcnMvTWljcm9zb2Z0LlN0b3JhZ2Uvc3RvcmFnZUFjY291bnRzL3N0b3BzdGVzdHJnMjU0OWRlc3Qvb2JqZWN0UmVwbGljYXRpb25Qb2xpY2llcy9kZWZhdWx0P2FwaS12ZXJzaW9uPTIwMjEtMDYtMDE=",
>>>>>>> 20e4a17a
      "RequestMethod": "PUT",
      "RequestBody": "{\r\n  \"properties\": {\r\n    \"sourceAccount\": \"/subscriptions/45b60d85-fd72-427a-a708-f994d26e593e/resourceGroups/pstestrg8778/providers/Microsoft.Storage/storageAccounts/stopstestrg8778src\",\r\n    \"destinationAccount\": \"/subscriptions/45b60d85-fd72-427a-a708-f994d26e593e/resourceGroups/pstestrg8778/providers/Microsoft.Storage/storageAccounts/stopstestrg8778dest\",\r\n    \"rules\": [\r\n      {\r\n        \"sourceContainer\": \"src1\",\r\n        \"destinationContainer\": \"dest1\"\r\n      },\r\n      {\r\n        \"sourceContainer\": \"src\",\r\n        \"destinationContainer\": \"dest\",\r\n        \"filters\": {\r\n          \"prefixMatch\": [\r\n            \"a\",\r\n            \"abc\",\r\n            \"dd\"\r\n          ],\r\n          \"minCreationTime\": \"2019-01-01T16:00:00Z\"\r\n        }\r\n      }\r\n    ]\r\n  }\r\n}",
      "RequestHeaders": {
        "x-ms-client-request-id": [
          "eedeebed-c501-4013-9a23-c65f9c563cb8"
        ],
        "Accept-Language": [
          "en-US"
        ],
        "User-Agent": [
          "FxVersion/4.6.30015.01",
          "OSName/Windows",
          "OSVersion/Microsoft.Windows.10.0.19043.",
          "Microsoft.Azure.Management.Storage.StorageManagementClient/22.0.0.0"
        ],
        "Content-Type": [
          "application/json; charset=utf-8"
        ],
        "Content-Length": [
          "767"
        ]
      },
      "ResponseHeaders": {
        "Cache-Control": [
          "no-cache"
        ],
        "Pragma": [
          "no-cache"
        ],
        "x-ms-request-id": [
          "f3e2ca28-a6d0-4f99-9e6f-69ea2781ad36"
        ],
        "Strict-Transport-Security": [
          "max-age=31536000; includeSubDomains"
        ],
        "Server": [
          "Microsoft-Azure-Storage-Resource-Provider/1.0,Microsoft-HTTPAPI/2.0 Microsoft-HTTPAPI/2.0"
        ],
        "x-ms-ratelimit-remaining-subscription-writes": [
          "1187"
        ],
        "x-ms-correlation-request-id": [
          "1cc164c9-bf65-4fb0-9b5a-42ef5d048345"
        ],
        "x-ms-routing-request-id": [
          "SOUTHEASTASIA:20210706T024857Z:1cc164c9-bf65-4fb0-9b5a-42ef5d048345"
        ],
        "X-Content-Type-Options": [
          "nosniff"
        ],
        "Date": [
          "Tue, 06 Jul 2021 02:48:57 GMT"
        ],
        "Content-Length": [
          "1027"
        ],
        "Content-Type": [
          "application/json"
        ],
        "Expires": [
          "-1"
        ]
      },
      "ResponseBody": "{\r\n  \"id\": \"/subscriptions/45b60d85-fd72-427a-a708-f994d26e593e/resourceGroups/pstestrg8778/providers/Microsoft.Storage/storageAccounts/stopstestrg8778dest/objectReplicationPolicies/52c6ff2f-fce2-4f94-8d56-12194f2d1f2b\",\r\n  \"name\": \"52c6ff2f-fce2-4f94-8d56-12194f2d1f2b\",\r\n  \"type\": \"Microsoft.Storage/storageAccounts/objectReplicationPolicies\",\r\n  \"properties\": {\r\n    \"policyId\": \"52c6ff2f-fce2-4f94-8d56-12194f2d1f2b\",\r\n    \"sourceAccount\": \"/subscriptions/45b60d85-fd72-427a-a708-f994d26e593e/resourceGroups/pstestrg8778/providers/Microsoft.Storage/storageAccounts/stopstestrg8778src\",\r\n    \"destinationAccount\": \"/subscriptions/45b60d85-fd72-427a-a708-f994d26e593e/resourceGroups/pstestrg8778/providers/Microsoft.Storage/storageAccounts/stopstestrg8778dest\",\r\n    \"rules\": [\r\n      {\r\n        \"ruleId\": \"fd916f8a-a612-42c7-8991-6361263e68b4\",\r\n        \"sourceContainer\": \"src1\",\r\n        \"destinationContainer\": \"dest1\"\r\n      },\r\n      {\r\n        \"ruleId\": \"c5295899-9fd8-4313-b94d-9ee42fada4b6\",\r\n        \"sourceContainer\": \"src\",\r\n        \"destinationContainer\": \"dest\",\r\n        \"filters\": {\r\n          \"prefixMatch\": [\r\n            \"a\",\r\n            \"abc\",\r\n            \"dd\"\r\n          ],\r\n          \"minCreationTime\": \"2019-01-01T16:00:00Z\"\r\n        }\r\n      }\r\n    ]\r\n  }\r\n}",
      "StatusCode": 200
    },
    {
<<<<<<< HEAD
      "RequestUri": "/subscriptions/45b60d85-fd72-427a-a708-f994d26e593e/resourceGroups/pstestrg8778/providers/Microsoft.Storage/storageAccounts/stopstestrg8778dest/objectReplicationPolicies/664310c6-d426-4e9c-a288-ac27251db8f2?api-version=2021-04-01",
      "EncodedRequestUri": "L3N1YnNjcmlwdGlvbnMvNDViNjBkODUtZmQ3Mi00MjdhLWE3MDgtZjk5NGQyNmU1OTNlL3Jlc291cmNlR3JvdXBzL3BzdGVzdHJnODc3OC9wcm92aWRlcnMvTWljcm9zb2Z0LlN0b3JhZ2Uvc3RvcmFnZUFjY291bnRzL3N0b3BzdGVzdHJnODc3OGRlc3Qvb2JqZWN0UmVwbGljYXRpb25Qb2xpY2llcy82NjQzMTBjNi1kNDI2LTRlOWMtYTI4OC1hYzI3MjUxZGI4ZjI/YXBpLXZlcnNpb249MjAyMS0wNC0wMQ==",
=======
      "RequestUri": "/subscriptions/45b60d85-fd72-427a-a708-f994d26e593e/resourceGroups/pstestrg2549/providers/Microsoft.Storage/storageAccounts/stopstestrg2549dest/objectReplicationPolicies/19d557ef-f945-4d98-a135-719b107953a0?api-version=2021-06-01",
      "EncodedRequestUri": "L3N1YnNjcmlwdGlvbnMvNDViNjBkODUtZmQ3Mi00MjdhLWE3MDgtZjk5NGQyNmU1OTNlL3Jlc291cmNlR3JvdXBzL3BzdGVzdHJnMjU0OS9wcm92aWRlcnMvTWljcm9zb2Z0LlN0b3JhZ2Uvc3RvcmFnZUFjY291bnRzL3N0b3BzdGVzdHJnMjU0OWRlc3Qvb2JqZWN0UmVwbGljYXRpb25Qb2xpY2llcy8xOWQ1NTdlZi1mOTQ1LTRkOTgtYTEzNS03MTliMTA3OTUzYTA/YXBpLXZlcnNpb249MjAyMS0wNi0wMQ==",
>>>>>>> 20e4a17a
      "RequestMethod": "GET",
      "RequestBody": "",
      "RequestHeaders": {
        "x-ms-client-request-id": [
          "397c6f16-5206-4317-a3db-66b416228561"
        ],
        "Accept-Language": [
          "en-US"
        ],
        "User-Agent": [
          "FxVersion/4.6.30015.01",
          "OSName/Windows",
          "OSVersion/Microsoft.Windows.10.0.19043.",
          "Microsoft.Azure.Management.Storage.StorageManagementClient/22.0.0.0"
        ]
      },
      "ResponseHeaders": {
        "Cache-Control": [
          "no-cache"
        ],
        "Pragma": [
          "no-cache"
        ],
        "x-ms-request-id": [
          "f5101e99-3cfb-4760-b67e-206b64d72e8c"
        ],
        "Strict-Transport-Security": [
          "max-age=31536000; includeSubDomains"
        ],
        "Server": [
          "Microsoft-Azure-Storage-Resource-Provider/1.0,Microsoft-HTTPAPI/2.0 Microsoft-HTTPAPI/2.0"
        ],
        "x-ms-ratelimit-remaining-subscription-reads": [
          "11981"
        ],
        "x-ms-correlation-request-id": [
          "20a00f46-a4b9-4a61-828f-0e95cf4a68b8"
        ],
        "x-ms-routing-request-id": [
          "SOUTHEASTASIA:20210706T024839Z:20a00f46-a4b9-4a61-828f-0e95cf4a68b8"
        ],
        "X-Content-Type-Options": [
          "nosniff"
        ],
        "Date": [
          "Tue, 06 Jul 2021 02:48:39 GMT"
        ],
        "Content-Length": [
          "779"
        ],
        "Content-Type": [
          "application/json"
        ],
        "Expires": [
          "-1"
        ]
      },
      "ResponseBody": "{\r\n  \"id\": \"/subscriptions/45b60d85-fd72-427a-a708-f994d26e593e/resourceGroups/pstestrg8778/providers/Microsoft.Storage/storageAccounts/stopstestrg8778dest/objectReplicationPolicies/664310c6-d426-4e9c-a288-ac27251db8f2\",\r\n  \"name\": \"664310c6-d426-4e9c-a288-ac27251db8f2\",\r\n  \"type\": \"Microsoft.Storage/storageAccounts/objectReplicationPolicies\",\r\n  \"properties\": {\r\n    \"policyId\": \"664310c6-d426-4e9c-a288-ac27251db8f2\",\r\n    \"sourceAccount\": \"stopstestrg8778src\",\r\n    \"destinationAccount\": \"stopstestrg8778dest\",\r\n    \"rules\": [\r\n      {\r\n        \"ruleId\": \"4c61dff3-a340-40c3-b737-6af37e0be490\",\r\n        \"sourceContainer\": \"src1\",\r\n        \"destinationContainer\": \"dest1\"\r\n      },\r\n      {\r\n        \"ruleId\": \"4de8ec8f-22dd-4c8b-a7f2-abe39351e330\",\r\n        \"sourceContainer\": \"src\",\r\n        \"destinationContainer\": \"dest\",\r\n        \"filters\": {\r\n          \"prefixMatch\": [\r\n            \"a\",\r\n            \"abc\",\r\n            \"dd\"\r\n          ],\r\n          \"minCreationTime\": \"2019-01-01T16:00:00Z\"\r\n        }\r\n      }\r\n    ]\r\n  }\r\n}",
      "StatusCode": 200
    },
    {
<<<<<<< HEAD
      "RequestUri": "/subscriptions/45b60d85-fd72-427a-a708-f994d26e593e/resourceGroups/pstestrg8778/providers/Microsoft.Storage/storageAccounts/stopstestrg8778src/objectReplicationPolicies/664310c6-d426-4e9c-a288-ac27251db8f2?api-version=2021-04-01",
      "EncodedRequestUri": "L3N1YnNjcmlwdGlvbnMvNDViNjBkODUtZmQ3Mi00MjdhLWE3MDgtZjk5NGQyNmU1OTNlL3Jlc291cmNlR3JvdXBzL3BzdGVzdHJnODc3OC9wcm92aWRlcnMvTWljcm9zb2Z0LlN0b3JhZ2Uvc3RvcmFnZUFjY291bnRzL3N0b3BzdGVzdHJnODc3OHNyYy9vYmplY3RSZXBsaWNhdGlvblBvbGljaWVzLzY2NDMxMGM2LWQ0MjYtNGU5Yy1hMjg4LWFjMjcyNTFkYjhmMj9hcGktdmVyc2lvbj0yMDIxLTA0LTAx",
=======
      "RequestUri": "/subscriptions/45b60d85-fd72-427a-a708-f994d26e593e/resourceGroups/pstestrg2549/providers/Microsoft.Storage/storageAccounts/stopstestrg2549src/objectReplicationPolicies/19d557ef-f945-4d98-a135-719b107953a0?api-version=2021-06-01",
      "EncodedRequestUri": "L3N1YnNjcmlwdGlvbnMvNDViNjBkODUtZmQ3Mi00MjdhLWE3MDgtZjk5NGQyNmU1OTNlL3Jlc291cmNlR3JvdXBzL3BzdGVzdHJnMjU0OS9wcm92aWRlcnMvTWljcm9zb2Z0LlN0b3JhZ2Uvc3RvcmFnZUFjY291bnRzL3N0b3BzdGVzdHJnMjU0OXNyYy9vYmplY3RSZXBsaWNhdGlvblBvbGljaWVzLzE5ZDU1N2VmLWY5NDUtNGQ5OC1hMTM1LTcxOWIxMDc5NTNhMD9hcGktdmVyc2lvbj0yMDIxLTA2LTAx",
>>>>>>> 20e4a17a
      "RequestMethod": "PUT",
      "RequestBody": "{\r\n  \"properties\": {\r\n    \"sourceAccount\": \"stopstestrg8778src\",\r\n    \"destinationAccount\": \"stopstestrg8778dest\",\r\n    \"rules\": [\r\n      {\r\n        \"ruleId\": \"4c61dff3-a340-40c3-b737-6af37e0be490\",\r\n        \"sourceContainer\": \"src1\",\r\n        \"destinationContainer\": \"dest1\"\r\n      },\r\n      {\r\n        \"ruleId\": \"4de8ec8f-22dd-4c8b-a7f2-abe39351e330\",\r\n        \"sourceContainer\": \"src\",\r\n        \"destinationContainer\": \"dest\",\r\n        \"filters\": {\r\n          \"prefixMatch\": [\r\n            \"a\",\r\n            \"abc\",\r\n            \"dd\"\r\n          ],\r\n          \"minCreationTime\": \"2019-01-01T16:00:00Z\"\r\n        }\r\n      }\r\n    ]\r\n  }\r\n}",
      "RequestHeaders": {
        "x-ms-client-request-id": [
          "b01bb3c2-c33f-4c71-9276-09e9580b1c1a"
        ],
        "Accept-Language": [
          "en-US"
        ],
        "User-Agent": [
          "FxVersion/4.6.30015.01",
          "OSName/Windows",
          "OSVersion/Microsoft.Windows.10.0.19043.",
          "Microsoft.Azure.Management.Storage.StorageManagementClient/22.0.0.0"
        ],
        "Content-Type": [
          "application/json; charset=utf-8"
        ],
        "Content-Length": [
          "637"
        ]
      },
      "ResponseHeaders": {
        "Cache-Control": [
          "no-cache"
        ],
        "Pragma": [
          "no-cache"
        ],
        "x-ms-request-id": [
          "465cd65e-9659-471b-84c2-31f4fe50b55f"
        ],
        "Strict-Transport-Security": [
          "max-age=31536000; includeSubDomains"
        ],
        "Server": [
          "Microsoft-Azure-Storage-Resource-Provider/1.0,Microsoft-HTTPAPI/2.0 Microsoft-HTTPAPI/2.0"
        ],
        "x-ms-ratelimit-remaining-subscription-writes": [
          "1190"
        ],
        "x-ms-correlation-request-id": [
          "c235afd2-9074-49d7-ad55-cbda8b19c87e"
        ],
        "x-ms-routing-request-id": [
          "SOUTHEASTASIA:20210706T024840Z:c235afd2-9074-49d7-ad55-cbda8b19c87e"
        ],
        "X-Content-Type-Options": [
          "nosniff"
        ],
        "Date": [
          "Tue, 06 Jul 2021 02:48:40 GMT"
        ],
        "Content-Length": [
          "823"
        ],
        "Content-Type": [
          "application/json"
        ],
        "Expires": [
          "-1"
        ]
      },
      "ResponseBody": "{\r\n  \"id\": \"/subscriptions/45b60d85-fd72-427a-a708-f994d26e593e/resourceGroups/pstestrg8778/providers/Microsoft.Storage/storageAccounts/stopstestrg8778src/objectReplicationPolicies/664310c6-d426-4e9c-a288-ac27251db8f2\",\r\n  \"name\": \"664310c6-d426-4e9c-a288-ac27251db8f2\",\r\n  \"type\": \"Microsoft.Storage/storageAccounts/objectReplicationPolicies\",\r\n  \"properties\": {\r\n    \"policyId\": \"664310c6-d426-4e9c-a288-ac27251db8f2\",\r\n    \"enabledTime\": \"2021-07-06T02:48:40.4492001Z\",\r\n    \"sourceAccount\": \"stopstestrg8778src\",\r\n    \"destinationAccount\": \"stopstestrg8778dest\",\r\n    \"rules\": [\r\n      {\r\n        \"ruleId\": \"4c61dff3-a340-40c3-b737-6af37e0be490\",\r\n        \"sourceContainer\": \"src1\",\r\n        \"destinationContainer\": \"dest1\"\r\n      },\r\n      {\r\n        \"ruleId\": \"4de8ec8f-22dd-4c8b-a7f2-abe39351e330\",\r\n        \"sourceContainer\": \"src\",\r\n        \"destinationContainer\": \"dest\",\r\n        \"filters\": {\r\n          \"prefixMatch\": [\r\n            \"a\",\r\n            \"abc\",\r\n            \"dd\"\r\n          ],\r\n          \"minCreationTime\": \"2019-01-01T16:00:00Z\"\r\n        }\r\n      }\r\n    ]\r\n  }\r\n}",
      "StatusCode": 200
    },
    {
<<<<<<< HEAD
      "RequestUri": "/subscriptions/45b60d85-fd72-427a-a708-f994d26e593e/resourceGroups/pstestrg8778/providers/Microsoft.Storage/storageAccounts/stopstestrg8778src/objectReplicationPolicies?api-version=2021-04-01",
      "EncodedRequestUri": "L3N1YnNjcmlwdGlvbnMvNDViNjBkODUtZmQ3Mi00MjdhLWE3MDgtZjk5NGQyNmU1OTNlL3Jlc291cmNlR3JvdXBzL3BzdGVzdHJnODc3OC9wcm92aWRlcnMvTWljcm9zb2Z0LlN0b3JhZ2Uvc3RvcmFnZUFjY291bnRzL3N0b3BzdGVzdHJnODc3OHNyYy9vYmplY3RSZXBsaWNhdGlvblBvbGljaWVzP2FwaS12ZXJzaW9uPTIwMjEtMDQtMDE=",
      "RequestMethod": "GET",
      "RequestBody": "",
=======
      "RequestUri": "/subscriptions/45b60d85-fd72-427a-a708-f994d26e593e/resourceGroups/pstestrg2549/providers/Microsoft.Storage/storageAccounts/stopstestrg2549src/objectReplicationPolicies/19d557ef-f945-4d98-a135-719b107953a0?api-version=2021-06-01",
      "EncodedRequestUri": "L3N1YnNjcmlwdGlvbnMvNDViNjBkODUtZmQ3Mi00MjdhLWE3MDgtZjk5NGQyNmU1OTNlL3Jlc291cmNlR3JvdXBzL3BzdGVzdHJnMjU0OS9wcm92aWRlcnMvTWljcm9zb2Z0LlN0b3JhZ2Uvc3RvcmFnZUFjY291bnRzL3N0b3BzdGVzdHJnMjU0OXNyYy9vYmplY3RSZXBsaWNhdGlvblBvbGljaWVzLzE5ZDU1N2VmLWY5NDUtNGQ5OC1hMTM1LTcxOWIxMDc5NTNhMD9hcGktdmVyc2lvbj0yMDIxLTA2LTAx",
      "RequestMethod": "PUT",
      "RequestBody": "{\r\n  \"properties\": {\r\n    \"sourceAccount\": \"/subscriptions/45b60d85-fd72-427a-a708-f994d26e593e/resourceGroups/pstestrg2549/providers/Microsoft.Storage/storageAccounts/stopstestrg2549src\",\r\n    \"destinationAccount\": \"/subscriptions/45b60d85-fd72-427a-a708-f994d26e593e/resourceGroups/pstestrg2549/providers/Microsoft.Storage/storageAccounts/stopstestrg2549dest\",\r\n    \"rules\": [\r\n      {\r\n        \"ruleId\": \"cfa81e55-fbef-4373-a8ba-65572899b2cc\",\r\n        \"sourceContainer\": \"src1\",\r\n        \"destinationContainer\": \"dest1\"\r\n      },\r\n      {\r\n        \"ruleId\": \"6809c259-37be-4be8-99d2-b0480ecb59ab\",\r\n        \"sourceContainer\": \"src\",\r\n        \"destinationContainer\": \"dest\",\r\n        \"filters\": {\r\n          \"prefixMatch\": [\r\n            \"a\",\r\n            \"abc\",\r\n            \"dd\"\r\n          ],\r\n          \"minCreationTime\": \"2019-01-01T16:00:00Z\"\r\n        }\r\n      }\r\n    ]\r\n  }\r\n}",
>>>>>>> 20e4a17a
      "RequestHeaders": {
        "x-ms-client-request-id": [
          "faeabc95-48d7-4bf0-a0b9-97f2d2746b98"
        ],
        "Accept-Language": [
          "en-US"
        ],
        "User-Agent": [
          "FxVersion/4.6.30015.01",
          "OSName/Windows",
          "OSVersion/Microsoft.Windows.10.0.19043.",
          "Microsoft.Azure.Management.Storage.StorageManagementClient/22.0.0.0"
        ]
      },
      "ResponseHeaders": {
        "Cache-Control": [
          "no-cache"
        ],
        "Pragma": [
          "no-cache"
        ],
        "x-ms-request-id": [
          "b95cd83e-2889-469c-bab0-c7079b6fea23"
        ],
        "Strict-Transport-Security": [
          "max-age=31536000; includeSubDomains"
        ],
        "Server": [
          "Microsoft-Azure-Storage-Resource-Provider/1.0,Microsoft-HTTPAPI/2.0 Microsoft-HTTPAPI/2.0"
        ],
        "x-ms-ratelimit-remaining-subscription-reads": [
          "11980"
        ],
        "x-ms-correlation-request-id": [
          "40313a72-03bc-4473-9ae1-54d9ad94f9be"
        ],
        "x-ms-routing-request-id": [
          "SOUTHEASTASIA:20210706T024841Z:40313a72-03bc-4473-9ae1-54d9ad94f9be"
        ],
        "X-Content-Type-Options": [
          "nosniff"
        ],
        "Date": [
          "Tue, 06 Jul 2021 02:48:40 GMT"
        ],
        "Content-Length": [
          "790"
        ],
        "Content-Type": [
          "application/json"
        ],
        "Expires": [
          "-1"
        ]
      },
      "ResponseBody": "{\r\n  \"value\": [\r\n    {\r\n      \"id\": \"/subscriptions/45b60d85-fd72-427a-a708-f994d26e593e/resourceGroups/pstestrg8778/providers/Microsoft.Storage/storageAccounts/stopstestrg8778src/objectReplicationPolicies/664310c6-d426-4e9c-a288-ac27251db8f2\",\r\n      \"name\": \"664310c6-d426-4e9c-a288-ac27251db8f2\",\r\n      \"type\": \"Microsoft.Storage/storageAccounts/objectReplicationPolicies\",\r\n      \"properties\": {\r\n        \"policyId\": \"664310c6-d426-4e9c-a288-ac27251db8f2\",\r\n        \"sourceAccount\": \"stopstestrg8778src\",\r\n        \"destinationAccount\": \"stopstestrg8778dest\",\r\n        \"rules\": [\r\n          {\r\n            \"ruleId\": \"4c61dff3-a340-40c3-b737-6af37e0be490\",\r\n            \"sourceContainer\": \"src1\",\r\n            \"destinationContainer\": \"dest1\"\r\n          },\r\n          {\r\n            \"ruleId\": \"4de8ec8f-22dd-4c8b-a7f2-abe39351e330\",\r\n            \"sourceContainer\": \"src\",\r\n            \"destinationContainer\": \"dest\",\r\n            \"filters\": {\r\n              \"prefixMatch\": [\r\n                \"a\",\r\n                \"abc\",\r\n                \"dd\"\r\n              ],\r\n              \"minCreationTime\": \"2019-01-01T16:00:00Z\"\r\n            }\r\n          }\r\n        ]\r\n      }\r\n    }\r\n  ]\r\n}",
      "StatusCode": 200
    },
    {
<<<<<<< HEAD
      "RequestUri": "/subscriptions/45b60d85-fd72-427a-a708-f994d26e593e/resourceGroups/pstestrg8778/providers/Microsoft.Storage/storageAccounts/stopstestrg8778src/objectReplicationPolicies?api-version=2021-04-01",
      "EncodedRequestUri": "L3N1YnNjcmlwdGlvbnMvNDViNjBkODUtZmQ3Mi00MjdhLWE3MDgtZjk5NGQyNmU1OTNlL3Jlc291cmNlR3JvdXBzL3BzdGVzdHJnODc3OC9wcm92aWRlcnMvTWljcm9zb2Z0LlN0b3JhZ2Uvc3RvcmFnZUFjY291bnRzL3N0b3BzdGVzdHJnODc3OHNyYy9vYmplY3RSZXBsaWNhdGlvblBvbGljaWVzP2FwaS12ZXJzaW9uPTIwMjEtMDQtMDE=",
=======
      "RequestUri": "/subscriptions/45b60d85-fd72-427a-a708-f994d26e593e/resourceGroups/pstestrg2549/providers/Microsoft.Storage/storageAccounts/stopstestrg2549src/objectReplicationPolicies?api-version=2021-06-01",
      "EncodedRequestUri": "L3N1YnNjcmlwdGlvbnMvNDViNjBkODUtZmQ3Mi00MjdhLWE3MDgtZjk5NGQyNmU1OTNlL3Jlc291cmNlR3JvdXBzL3BzdGVzdHJnMjU0OS9wcm92aWRlcnMvTWljcm9zb2Z0LlN0b3JhZ2Uvc3RvcmFnZUFjY291bnRzL3N0b3BzdGVzdHJnMjU0OXNyYy9vYmplY3RSZXBsaWNhdGlvblBvbGljaWVzP2FwaS12ZXJzaW9uPTIwMjEtMDYtMDE=",
>>>>>>> 20e4a17a
      "RequestMethod": "GET",
      "RequestBody": "",
      "RequestHeaders": {
        "x-ms-client-request-id": [
          "3da0742b-8590-41c0-90c9-2e910367cf71"
        ],
        "Accept-Language": [
          "en-US"
        ],
        "User-Agent": [
          "FxVersion/4.6.30015.01",
          "OSName/Windows",
          "OSVersion/Microsoft.Windows.10.0.19043.",
          "Microsoft.Azure.Management.Storage.StorageManagementClient/22.0.0.0"
        ]
      },
      "ResponseHeaders": {
        "Cache-Control": [
          "no-cache"
        ],
        "Pragma": [
          "no-cache"
        ],
        "x-ms-request-id": [
          "03a88b4f-0796-4040-bde6-812019bd456a"
        ],
        "Strict-Transport-Security": [
          "max-age=31536000; includeSubDomains"
        ],
        "Server": [
          "Microsoft-Azure-Storage-Resource-Provider/1.0,Microsoft-HTTPAPI/2.0 Microsoft-HTTPAPI/2.0"
        ],
        "x-ms-ratelimit-remaining-subscription-reads": [
          "11975"
        ],
        "x-ms-correlation-request-id": [
          "060ed2d0-d886-47ce-bf66-efc00a169243"
        ],
        "x-ms-routing-request-id": [
          "SOUTHEASTASIA:20210706T024859Z:060ed2d0-d886-47ce-bf66-efc00a169243"
        ],
        "X-Content-Type-Options": [
          "nosniff"
        ],
        "Date": [
          "Tue, 06 Jul 2021 02:48:59 GMT"
        ],
        "Content-Length": [
          "1038"
        ],
        "Content-Type": [
          "application/json"
        ],
        "Expires": [
          "-1"
        ]
      },
      "ResponseBody": "{\r\n  \"value\": [\r\n    {\r\n      \"id\": \"/subscriptions/45b60d85-fd72-427a-a708-f994d26e593e/resourceGroups/pstestrg8778/providers/Microsoft.Storage/storageAccounts/stopstestrg8778src/objectReplicationPolicies/52c6ff2f-fce2-4f94-8d56-12194f2d1f2b\",\r\n      \"name\": \"52c6ff2f-fce2-4f94-8d56-12194f2d1f2b\",\r\n      \"type\": \"Microsoft.Storage/storageAccounts/objectReplicationPolicies\",\r\n      \"properties\": {\r\n        \"policyId\": \"52c6ff2f-fce2-4f94-8d56-12194f2d1f2b\",\r\n        \"sourceAccount\": \"/subscriptions/45b60d85-fd72-427a-a708-f994d26e593e/resourceGroups/pstestrg8778/providers/Microsoft.Storage/storageAccounts/stopstestrg8778src\",\r\n        \"destinationAccount\": \"/subscriptions/45b60d85-fd72-427a-a708-f994d26e593e/resourceGroups/pstestrg8778/providers/Microsoft.Storage/storageAccounts/stopstestrg8778dest\",\r\n        \"rules\": [\r\n          {\r\n            \"ruleId\": \"fd916f8a-a612-42c7-8991-6361263e68b4\",\r\n            \"sourceContainer\": \"src1\",\r\n            \"destinationContainer\": \"dest1\"\r\n          },\r\n          {\r\n            \"ruleId\": \"c5295899-9fd8-4313-b94d-9ee42fada4b6\",\r\n            \"sourceContainer\": \"src\",\r\n            \"destinationContainer\": \"dest\",\r\n            \"filters\": {\r\n              \"prefixMatch\": [\r\n                \"a\",\r\n                \"abc\",\r\n                \"dd\"\r\n              ],\r\n              \"minCreationTime\": \"2019-01-01T16:00:00Z\"\r\n            }\r\n          }\r\n        ]\r\n      }\r\n    }\r\n  ]\r\n}",
      "StatusCode": 200
    },
    {
<<<<<<< HEAD
      "RequestUri": "/subscriptions/45b60d85-fd72-427a-a708-f994d26e593e/resourceGroups/pstestrg8778/providers/Microsoft.Storage/storageAccounts/stopstestrg8778dest/objectReplicationPolicies/664310c6-d426-4e9c-a288-ac27251db8f2?api-version=2021-04-01",
      "EncodedRequestUri": "L3N1YnNjcmlwdGlvbnMvNDViNjBkODUtZmQ3Mi00MjdhLWE3MDgtZjk5NGQyNmU1OTNlL3Jlc291cmNlR3JvdXBzL3BzdGVzdHJnODc3OC9wcm92aWRlcnMvTWljcm9zb2Z0LlN0b3JhZ2Uvc3RvcmFnZUFjY291bnRzL3N0b3BzdGVzdHJnODc3OGRlc3Qvb2JqZWN0UmVwbGljYXRpb25Qb2xpY2llcy82NjQzMTBjNi1kNDI2LTRlOWMtYTI4OC1hYzI3MjUxZGI4ZjI/YXBpLXZlcnNpb249MjAyMS0wNC0wMQ==",
      "RequestMethod": "DELETE",
=======
      "RequestUri": "/subscriptions/45b60d85-fd72-427a-a708-f994d26e593e/resourceGroups/pstestrg2549/providers/Microsoft.Storage/storageAccounts/stopstestrg2549src/objectReplicationPolicies?api-version=2021-06-01",
      "EncodedRequestUri": "L3N1YnNjcmlwdGlvbnMvNDViNjBkODUtZmQ3Mi00MjdhLWE3MDgtZjk5NGQyNmU1OTNlL3Jlc291cmNlR3JvdXBzL3BzdGVzdHJnMjU0OS9wcm92aWRlcnMvTWljcm9zb2Z0LlN0b3JhZ2Uvc3RvcmFnZUFjY291bnRzL3N0b3BzdGVzdHJnMjU0OXNyYy9vYmplY3RSZXBsaWNhdGlvblBvbGljaWVzP2FwaS12ZXJzaW9uPTIwMjEtMDYtMDE=",
      "RequestMethod": "GET",
>>>>>>> 20e4a17a
      "RequestBody": "",
      "RequestHeaders": {
        "x-ms-client-request-id": [
          "b7d59038-b554-4304-bbea-db94480c8763"
        ],
        "Accept-Language": [
          "en-US"
        ],
        "User-Agent": [
          "FxVersion/4.6.30015.01",
          "OSName/Windows",
          "OSVersion/Microsoft.Windows.10.0.19043.",
          "Microsoft.Azure.Management.Storage.StorageManagementClient/22.0.0.0"
        ]
      },
      "ResponseHeaders": {
        "Cache-Control": [
          "no-cache"
        ],
        "Pragma": [
          "no-cache"
        ],
        "x-ms-request-id": [
          "3e686b0b-014d-4822-baba-5f609987f3a2"
        ],
        "Strict-Transport-Security": [
          "max-age=31536000; includeSubDomains"
        ],
        "Server": [
          "Microsoft-Azure-Storage-Resource-Provider/1.0,Microsoft-HTTPAPI/2.0 Microsoft-HTTPAPI/2.0"
        ],
        "x-ms-ratelimit-remaining-subscription-deletes": [
          "14999"
        ],
        "x-ms-correlation-request-id": [
          "0979d6fa-4111-4cf5-b20b-692ece17313f"
        ],
        "x-ms-routing-request-id": [
          "SOUTHEASTASIA:20210706T024841Z:0979d6fa-4111-4cf5-b20b-692ece17313f"
        ],
        "X-Content-Type-Options": [
          "nosniff"
        ],
        "Date": [
          "Tue, 06 Jul 2021 02:48:41 GMT"
        ],
        "Content-Type": [
          "text/plain; charset=utf-8"
        ],
        "Expires": [
          "-1"
        ],
        "Content-Length": [
          "0"
        ]
      },
      "ResponseBody": "",
      "StatusCode": 200
    },
    {
      "RequestUri": "/subscriptions/45b60d85-fd72-427a-a708-f994d26e593e/resourceGroups/pstestrg8778/providers/Microsoft.Storage/storageAccounts/stopstestrg8778src/objectReplicationPolicies/664310c6-d426-4e9c-a288-ac27251db8f2?api-version=2021-04-01",
      "EncodedRequestUri": "L3N1YnNjcmlwdGlvbnMvNDViNjBkODUtZmQ3Mi00MjdhLWE3MDgtZjk5NGQyNmU1OTNlL3Jlc291cmNlR3JvdXBzL3BzdGVzdHJnODc3OC9wcm92aWRlcnMvTWljcm9zb2Z0LlN0b3JhZ2Uvc3RvcmFnZUFjY291bnRzL3N0b3BzdGVzdHJnODc3OHNyYy9vYmplY3RSZXBsaWNhdGlvblBvbGljaWVzLzY2NDMxMGM2LWQ0MjYtNGU5Yy1hMjg4LWFjMjcyNTFkYjhmMj9hcGktdmVyc2lvbj0yMDIxLTA0LTAx",
      "RequestMethod": "DELETE",
      "RequestBody": "",
      "RequestHeaders": {
        "x-ms-client-request-id": [
          "030fd8f3-8a7d-433f-9c64-01766b056856"
        ],
        "Accept-Language": [
          "en-US"
        ],
        "User-Agent": [
          "FxVersion/4.6.30015.01",
          "OSName/Windows",
          "OSVersion/Microsoft.Windows.10.0.19043.",
          "Microsoft.Azure.Management.Storage.StorageManagementClient/22.0.0.0"
        ]
      },
      "ResponseHeaders": {
        "Cache-Control": [
          "no-cache"
        ],
        "Pragma": [
          "no-cache"
        ],
        "x-ms-request-id": [
          "35a4a1c4-5102-4d92-841f-847f2eb48e87"
        ],
        "Strict-Transport-Security": [
          "max-age=31536000; includeSubDomains"
        ],
        "Server": [
          "Microsoft-Azure-Storage-Resource-Provider/1.0,Microsoft-HTTPAPI/2.0 Microsoft-HTTPAPI/2.0"
        ],
        "x-ms-ratelimit-remaining-subscription-deletes": [
          "14998"
        ],
        "x-ms-correlation-request-id": [
          "47869ce1-ef72-4adf-89fb-3f24d443bce5"
        ],
        "x-ms-routing-request-id": [
          "SOUTHEASTASIA:20210706T024842Z:47869ce1-ef72-4adf-89fb-3f24d443bce5"
        ],
        "X-Content-Type-Options": [
          "nosniff"
        ],
        "Date": [
          "Tue, 06 Jul 2021 02:48:42 GMT"
        ],
        "Content-Type": [
          "text/plain; charset=utf-8"
        ],
        "Expires": [
          "-1"
        ],
        "Content-Length": [
          "0"
        ]
      },
      "ResponseBody": "",
      "StatusCode": 200
    },
    {
<<<<<<< HEAD
      "RequestUri": "/subscriptions/45b60d85-fd72-427a-a708-f994d26e593e/resourceGroups/pstestrg8778/providers/Microsoft.Storage/storageAccounts/stopstestrg8778src?api-version=2021-04-01",
      "EncodedRequestUri": "L3N1YnNjcmlwdGlvbnMvNDViNjBkODUtZmQ3Mi00MjdhLWE3MDgtZjk5NGQyNmU1OTNlL3Jlc291cmNlR3JvdXBzL3BzdGVzdHJnODc3OC9wcm92aWRlcnMvTWljcm9zb2Z0LlN0b3JhZ2Uvc3RvcmFnZUFjY291bnRzL3N0b3BzdGVzdHJnODc3OHNyYz9hcGktdmVyc2lvbj0yMDIxLTA0LTAx",
=======
      "RequestUri": "/subscriptions/45b60d85-fd72-427a-a708-f994d26e593e/resourceGroups/pstestrg2549/providers/Microsoft.Storage/storageAccounts/stopstestrg2549src?api-version=2021-06-01",
      "EncodedRequestUri": "L3N1YnNjcmlwdGlvbnMvNDViNjBkODUtZmQ3Mi00MjdhLWE3MDgtZjk5NGQyNmU1OTNlL3Jlc291cmNlR3JvdXBzL3BzdGVzdHJnMjU0OS9wcm92aWRlcnMvTWljcm9zb2Z0LlN0b3JhZ2Uvc3RvcmFnZUFjY291bnRzL3N0b3BzdGVzdHJnMjU0OXNyYz9hcGktdmVyc2lvbj0yMDIxLTA2LTAx",
>>>>>>> 20e4a17a
      "RequestMethod": "PATCH",
      "RequestBody": "{\r\n  \"properties\": {\r\n    \"supportsHttpsTrafficOnly\": true,\r\n    \"allowCrossTenantReplication\": false\r\n  }\r\n}",
      "RequestHeaders": {
        "x-ms-client-request-id": [
          "a031f799-efff-4d6c-81b3-1ced7ea3097d"
        ],
        "Accept-Language": [
          "en-US"
        ],
        "User-Agent": [
          "FxVersion/4.6.30015.01",
          "OSName/Windows",
          "OSVersion/Microsoft.Windows.10.0.19043.",
          "Microsoft.Azure.Management.Storage.StorageManagementClient/22.0.0.0"
        ],
        "Content-Type": [
          "application/json; charset=utf-8"
        ],
        "Content-Length": [
          "109"
        ]
      },
      "ResponseHeaders": {
        "Cache-Control": [
          "no-cache"
        ],
        "Pragma": [
          "no-cache"
        ],
        "x-ms-request-id": [
          "b64320c4-d617-45b6-ba11-255c036ae4f9"
        ],
        "Strict-Transport-Security": [
          "max-age=31536000; includeSubDomains"
        ],
        "Server": [
          "Microsoft-Azure-Storage-Resource-Provider/1.0,Microsoft-HTTPAPI/2.0 Microsoft-HTTPAPI/2.0"
        ],
        "x-ms-ratelimit-remaining-subscription-writes": [
          "1189"
        ],
        "x-ms-correlation-request-id": [
          "c7110853-e61a-42fa-b922-9dc4ba1878f7"
        ],
        "x-ms-routing-request-id": [
          "SOUTHEASTASIA:20210706T024844Z:c7110853-e61a-42fa-b922-9dc4ba1878f7"
        ],
        "X-Content-Type-Options": [
          "nosniff"
        ],
        "Date": [
          "Tue, 06 Jul 2021 02:48:44 GMT"
        ],
        "Content-Length": [
          "1421"
        ],
        "Content-Type": [
          "application/json"
        ],
        "Expires": [
          "-1"
        ]
      },
      "ResponseBody": "{\r\n  \"sku\": {\r\n    \"name\": \"Standard_LRS\",\r\n    \"tier\": \"Standard\"\r\n  },\r\n  \"kind\": \"StorageV2\",\r\n  \"id\": \"/subscriptions/45b60d85-fd72-427a-a708-f994d26e593e/resourceGroups/pstestrg8778/providers/Microsoft.Storage/storageAccounts/stopstestrg8778src\",\r\n  \"name\": \"stopstestrg8778src\",\r\n  \"type\": \"Microsoft.Storage/storageAccounts\",\r\n  \"location\": \"eastus2euap\",\r\n  \"tags\": {},\r\n  \"properties\": {\r\n    \"keyCreationTime\": {\r\n      \"key1\": \"2021-07-06T02:47:35.844156Z\",\r\n      \"key2\": \"2021-07-06T02:47:35.844156Z\"\r\n    },\r\n    \"allowCrossTenantReplication\": false,\r\n    \"privateEndpointConnections\": [],\r\n    \"networkAcls\": {\r\n      \"bypass\": \"AzureServices\",\r\n      \"virtualNetworkRules\": [],\r\n      \"ipRules\": [],\r\n      \"defaultAction\": \"Allow\"\r\n    },\r\n    \"supportsHttpsTrafficOnly\": true,\r\n    \"encryption\": {\r\n      \"services\": {\r\n        \"file\": {\r\n          \"keyType\": \"Account\",\r\n          \"enabled\": true,\r\n          \"lastEnabledTime\": \"2021-07-06T02:47:35.844156Z\"\r\n        },\r\n        \"blob\": {\r\n          \"keyType\": \"Account\",\r\n          \"enabled\": true,\r\n          \"lastEnabledTime\": \"2021-07-06T02:47:35.844156Z\"\r\n        }\r\n      },\r\n      \"keySource\": \"Microsoft.Storage\"\r\n    },\r\n    \"accessTier\": \"Hot\",\r\n    \"provisioningState\": \"Succeeded\",\r\n    \"creationTime\": \"2021-07-06T02:47:35.7347977Z\",\r\n    \"primaryEndpoints\": {\r\n      \"dfs\": \"https://stopstestrg8778src.dfs.core.windows.net/\",\r\n      \"web\": \"https://stopstestrg8778src.z3.web.core.windows.net/\",\r\n      \"blob\": \"https://stopstestrg8778src.blob.core.windows.net/\",\r\n      \"queue\": \"https://stopstestrg8778src.queue.core.windows.net/\",\r\n      \"table\": \"https://stopstestrg8778src.table.core.windows.net/\",\r\n      \"file\": \"https://stopstestrg8778src.file.core.windows.net/\"\r\n    },\r\n    \"primaryLocation\": \"eastus2euap\",\r\n    \"statusOfPrimary\": \"available\"\r\n  }\r\n}",
      "StatusCode": 200
    },
    {
<<<<<<< HEAD
      "RequestUri": "/subscriptions/45b60d85-fd72-427a-a708-f994d26e593e/resourceGroups/pstestrg8778/providers/Microsoft.Storage/storageAccounts/stopstestrg8778dest?api-version=2021-04-01",
      "EncodedRequestUri": "L3N1YnNjcmlwdGlvbnMvNDViNjBkODUtZmQ3Mi00MjdhLWE3MDgtZjk5NGQyNmU1OTNlL3Jlc291cmNlR3JvdXBzL3BzdGVzdHJnODc3OC9wcm92aWRlcnMvTWljcm9zb2Z0LlN0b3JhZ2Uvc3RvcmFnZUFjY291bnRzL3N0b3BzdGVzdHJnODc3OGRlc3Q/YXBpLXZlcnNpb249MjAyMS0wNC0wMQ==",
=======
      "RequestUri": "/subscriptions/45b60d85-fd72-427a-a708-f994d26e593e/resourceGroups/pstestrg2549/providers/Microsoft.Storage/storageAccounts/stopstestrg2549dest?api-version=2021-06-01",
      "EncodedRequestUri": "L3N1YnNjcmlwdGlvbnMvNDViNjBkODUtZmQ3Mi00MjdhLWE3MDgtZjk5NGQyNmU1OTNlL3Jlc291cmNlR3JvdXBzL3BzdGVzdHJnMjU0OS9wcm92aWRlcnMvTWljcm9zb2Z0LlN0b3JhZ2Uvc3RvcmFnZUFjY291bnRzL3N0b3BzdGVzdHJnMjU0OWRlc3Q/YXBpLXZlcnNpb249MjAyMS0wNi0wMQ==",
>>>>>>> 20e4a17a
      "RequestMethod": "PATCH",
      "RequestBody": "{\r\n  \"properties\": {\r\n    \"supportsHttpsTrafficOnly\": true,\r\n    \"allowCrossTenantReplication\": false\r\n  }\r\n}",
      "RequestHeaders": {
        "x-ms-client-request-id": [
          "b169e6db-1c99-4654-a227-23197b1de17a"
        ],
        "Accept-Language": [
          "en-US"
        ],
        "User-Agent": [
          "FxVersion/4.6.30015.01",
          "OSName/Windows",
          "OSVersion/Microsoft.Windows.10.0.19043.",
          "Microsoft.Azure.Management.Storage.StorageManagementClient/22.0.0.0"
        ],
        "Content-Type": [
          "application/json; charset=utf-8"
        ],
        "Content-Length": [
          "109"
        ]
      },
      "ResponseHeaders": {
        "Cache-Control": [
          "no-cache"
        ],
        "Pragma": [
          "no-cache"
        ],
        "x-ms-request-id": [
          "da1d25d4-b9ba-4efe-9a69-14c2321a969f"
        ],
        "Strict-Transport-Security": [
          "max-age=31536000; includeSubDomains"
        ],
        "Server": [
          "Microsoft-Azure-Storage-Resource-Provider/1.0,Microsoft-HTTPAPI/2.0 Microsoft-HTTPAPI/2.0"
        ],
        "x-ms-ratelimit-remaining-subscription-writes": [
          "1188"
        ],
        "x-ms-correlation-request-id": [
          "a31605f9-6596-4e8b-bc1a-645376797316"
        ],
        "x-ms-routing-request-id": [
          "SOUTHEASTASIA:20210706T024846Z:a31605f9-6596-4e8b-bc1a-645376797316"
        ],
        "X-Content-Type-Options": [
          "nosniff"
        ],
        "Date": [
          "Tue, 06 Jul 2021 02:48:46 GMT"
        ],
        "Content-Length": [
          "1429"
        ],
        "Content-Type": [
          "application/json"
        ],
        "Expires": [
          "-1"
        ]
      },
      "ResponseBody": "{\r\n  \"sku\": {\r\n    \"name\": \"Standard_LRS\",\r\n    \"tier\": \"Standard\"\r\n  },\r\n  \"kind\": \"StorageV2\",\r\n  \"id\": \"/subscriptions/45b60d85-fd72-427a-a708-f994d26e593e/resourceGroups/pstestrg8778/providers/Microsoft.Storage/storageAccounts/stopstestrg8778dest\",\r\n  \"name\": \"stopstestrg8778dest\",\r\n  \"type\": \"Microsoft.Storage/storageAccounts\",\r\n  \"location\": \"eastus2euap\",\r\n  \"tags\": {},\r\n  \"properties\": {\r\n    \"keyCreationTime\": {\r\n      \"key1\": \"2021-07-06T02:48:01.2145356Z\",\r\n      \"key2\": \"2021-07-06T02:48:01.2145356Z\"\r\n    },\r\n    \"allowCrossTenantReplication\": false,\r\n    \"privateEndpointConnections\": [],\r\n    \"networkAcls\": {\r\n      \"bypass\": \"AzureServices\",\r\n      \"virtualNetworkRules\": [],\r\n      \"ipRules\": [],\r\n      \"defaultAction\": \"Allow\"\r\n    },\r\n    \"supportsHttpsTrafficOnly\": true,\r\n    \"encryption\": {\r\n      \"services\": {\r\n        \"file\": {\r\n          \"keyType\": \"Account\",\r\n          \"enabled\": true,\r\n          \"lastEnabledTime\": \"2021-07-06T02:48:01.2145356Z\"\r\n        },\r\n        \"blob\": {\r\n          \"keyType\": \"Account\",\r\n          \"enabled\": true,\r\n          \"lastEnabledTime\": \"2021-07-06T02:48:01.2145356Z\"\r\n        }\r\n      },\r\n      \"keySource\": \"Microsoft.Storage\"\r\n    },\r\n    \"accessTier\": \"Hot\",\r\n    \"provisioningState\": \"Succeeded\",\r\n    \"creationTime\": \"2021-07-06T02:48:01.1208113Z\",\r\n    \"primaryEndpoints\": {\r\n      \"dfs\": \"https://stopstestrg8778dest.dfs.core.windows.net/\",\r\n      \"web\": \"https://stopstestrg8778dest.z3.web.core.windows.net/\",\r\n      \"blob\": \"https://stopstestrg8778dest.blob.core.windows.net/\",\r\n      \"queue\": \"https://stopstestrg8778dest.queue.core.windows.net/\",\r\n      \"table\": \"https://stopstestrg8778dest.table.core.windows.net/\",\r\n      \"file\": \"https://stopstestrg8778dest.file.core.windows.net/\"\r\n    },\r\n    \"primaryLocation\": \"eastus2euap\",\r\n    \"statusOfPrimary\": \"available\"\r\n  }\r\n}",
      "StatusCode": 200
    },
    {
<<<<<<< HEAD
      "RequestUri": "/subscriptions/45b60d85-fd72-427a-a708-f994d26e593e/resourceGroups/pstestrg8778/providers/Microsoft.Storage/storageAccounts/stopstestrg8778dest/objectReplicationPolicies?api-version=2021-04-01",
      "EncodedRequestUri": "L3N1YnNjcmlwdGlvbnMvNDViNjBkODUtZmQ3Mi00MjdhLWE3MDgtZjk5NGQyNmU1OTNlL3Jlc291cmNlR3JvdXBzL3BzdGVzdHJnODc3OC9wcm92aWRlcnMvTWljcm9zb2Z0LlN0b3JhZ2Uvc3RvcmFnZUFjY291bnRzL3N0b3BzdGVzdHJnODc3OGRlc3Qvb2JqZWN0UmVwbGljYXRpb25Qb2xpY2llcz9hcGktdmVyc2lvbj0yMDIxLTA0LTAx",
=======
      "RequestUri": "/subscriptions/45b60d85-fd72-427a-a708-f994d26e593e/resourceGroups/pstestrg2549/providers/Microsoft.Storage/storageAccounts/stopstestrg2549dest/objectReplicationPolicies?api-version=2021-06-01",
      "EncodedRequestUri": "L3N1YnNjcmlwdGlvbnMvNDViNjBkODUtZmQ3Mi00MjdhLWE3MDgtZjk5NGQyNmU1OTNlL3Jlc291cmNlR3JvdXBzL3BzdGVzdHJnMjU0OS9wcm92aWRlcnMvTWljcm9zb2Z0LlN0b3JhZ2Uvc3RvcmFnZUFjY291bnRzL3N0b3BzdGVzdHJnMjU0OWRlc3Qvb2JqZWN0UmVwbGljYXRpb25Qb2xpY2llcz9hcGktdmVyc2lvbj0yMDIxLTA2LTAx",
>>>>>>> 20e4a17a
      "RequestMethod": "GET",
      "RequestBody": "",
      "RequestHeaders": {
        "x-ms-client-request-id": [
          "8af7644c-cbf1-406e-ab7c-9524c9763e20"
        ],
        "Accept-Language": [
          "en-US"
        ],
        "User-Agent": [
          "FxVersion/4.6.30015.01",
          "OSName/Windows",
          "OSVersion/Microsoft.Windows.10.0.19043.",
          "Microsoft.Azure.Management.Storage.StorageManagementClient/22.0.0.0"
        ]
      },
      "ResponseHeaders": {
        "Cache-Control": [
          "no-cache"
        ],
        "Pragma": [
          "no-cache"
        ],
        "x-ms-request-id": [
          "8f5e399c-b53a-4271-9f8a-f1cb59b38468"
        ],
        "Strict-Transport-Security": [
          "max-age=31536000; includeSubDomains"
        ],
        "Server": [
          "Microsoft-Azure-Storage-Resource-Provider/1.0,Microsoft-HTTPAPI/2.0 Microsoft-HTTPAPI/2.0"
        ],
        "x-ms-ratelimit-remaining-subscription-reads": [
          "11976"
        ],
        "x-ms-correlation-request-id": [
          "e29facb5-c37e-49f7-81fc-f220df297038"
        ],
        "x-ms-routing-request-id": [
          "SOUTHEASTASIA:20210706T024858Z:e29facb5-c37e-49f7-81fc-f220df297038"
        ],
        "X-Content-Type-Options": [
          "nosniff"
        ],
        "Date": [
          "Tue, 06 Jul 2021 02:48:58 GMT"
        ],
        "Content-Length": [
          "1039"
        ],
        "Content-Type": [
          "application/json"
        ],
        "Expires": [
          "-1"
        ]
      },
      "ResponseBody": "{\r\n  \"value\": [\r\n    {\r\n      \"id\": \"/subscriptions/45b60d85-fd72-427a-a708-f994d26e593e/resourceGroups/pstestrg8778/providers/Microsoft.Storage/storageAccounts/stopstestrg8778dest/objectReplicationPolicies/52c6ff2f-fce2-4f94-8d56-12194f2d1f2b\",\r\n      \"name\": \"52c6ff2f-fce2-4f94-8d56-12194f2d1f2b\",\r\n      \"type\": \"Microsoft.Storage/storageAccounts/objectReplicationPolicies\",\r\n      \"properties\": {\r\n        \"policyId\": \"52c6ff2f-fce2-4f94-8d56-12194f2d1f2b\",\r\n        \"sourceAccount\": \"/subscriptions/45b60d85-fd72-427a-a708-f994d26e593e/resourceGroups/pstestrg8778/providers/Microsoft.Storage/storageAccounts/stopstestrg8778src\",\r\n        \"destinationAccount\": \"/subscriptions/45b60d85-fd72-427a-a708-f994d26e593e/resourceGroups/pstestrg8778/providers/Microsoft.Storage/storageAccounts/stopstestrg8778dest\",\r\n        \"rules\": [\r\n          {\r\n            \"ruleId\": \"fd916f8a-a612-42c7-8991-6361263e68b4\",\r\n            \"sourceContainer\": \"src1\",\r\n            \"destinationContainer\": \"dest1\"\r\n          },\r\n          {\r\n            \"ruleId\": \"c5295899-9fd8-4313-b94d-9ee42fada4b6\",\r\n            \"sourceContainer\": \"src\",\r\n            \"destinationContainer\": \"dest\",\r\n            \"filters\": {\r\n              \"prefixMatch\": [\r\n                \"a\",\r\n                \"abc\",\r\n                \"dd\"\r\n              ],\r\n              \"minCreationTime\": \"2019-01-01T16:00:00Z\"\r\n            }\r\n          }\r\n        ]\r\n      }\r\n    }\r\n  ]\r\n}",
      "StatusCode": 200
    },
    {
<<<<<<< HEAD
      "RequestUri": "/subscriptions/45b60d85-fd72-427a-a708-f994d26e593e/resourceGroups/pstestrg8778/providers/Microsoft.Storage/storageAccounts/stopstestrg8778src/objectReplicationPolicies/52c6ff2f-fce2-4f94-8d56-12194f2d1f2b?api-version=2021-04-01",
      "EncodedRequestUri": "L3N1YnNjcmlwdGlvbnMvNDViNjBkODUtZmQ3Mi00MjdhLWE3MDgtZjk5NGQyNmU1OTNlL3Jlc291cmNlR3JvdXBzL3BzdGVzdHJnODc3OC9wcm92aWRlcnMvTWljcm9zb2Z0LlN0b3JhZ2Uvc3RvcmFnZUFjY291bnRzL3N0b3BzdGVzdHJnODc3OHNyYy9vYmplY3RSZXBsaWNhdGlvblBvbGljaWVzLzUyYzZmZjJmLWZjZTItNGY5NC04ZDU2LTEyMTk0ZjJkMWYyYj9hcGktdmVyc2lvbj0yMDIxLTA0LTAx",
      "RequestMethod": "PUT",
      "RequestBody": "{\r\n  \"properties\": {\r\n    \"sourceAccount\": \"/subscriptions/45b60d85-fd72-427a-a708-f994d26e593e/resourceGroups/pstestrg8778/providers/Microsoft.Storage/storageAccounts/stopstestrg8778src\",\r\n    \"destinationAccount\": \"/subscriptions/45b60d85-fd72-427a-a708-f994d26e593e/resourceGroups/pstestrg8778/providers/Microsoft.Storage/storageAccounts/stopstestrg8778dest\",\r\n    \"rules\": [\r\n      {\r\n        \"ruleId\": \"fd916f8a-a612-42c7-8991-6361263e68b4\",\r\n        \"sourceContainer\": \"src1\",\r\n        \"destinationContainer\": \"dest1\"\r\n      },\r\n      {\r\n        \"ruleId\": \"c5295899-9fd8-4313-b94d-9ee42fada4b6\",\r\n        \"sourceContainer\": \"src\",\r\n        \"destinationContainer\": \"dest\",\r\n        \"filters\": {\r\n          \"prefixMatch\": [\r\n            \"a\",\r\n            \"abc\",\r\n            \"dd\"\r\n          ],\r\n          \"minCreationTime\": \"2019-01-01T16:00:00Z\"\r\n        }\r\n      }\r\n    ]\r\n  }\r\n}",
      "RequestHeaders": {
        "x-ms-client-request-id": [
          "285ef867-20af-4b39-b442-45433b378fb0"
        ],
        "Accept-Language": [
          "en-US"
        ],
        "User-Agent": [
          "FxVersion/4.6.30015.01",
          "OSName/Windows",
          "OSVersion/Microsoft.Windows.10.0.19043.",
          "Microsoft.Azure.Management.Storage.StorageManagementClient/22.0.0.0"
        ],
        "Content-Type": [
          "application/json; charset=utf-8"
        ],
        "Content-Length": [
          "885"
        ]
      },
      "ResponseHeaders": {
        "Cache-Control": [
          "no-cache"
        ],
        "Pragma": [
          "no-cache"
        ],
        "x-ms-request-id": [
          "61cafed7-ebed-4d3f-99be-49525d008af8"
        ],
        "Strict-Transport-Security": [
          "max-age=31536000; includeSubDomains"
        ],
        "Server": [
          "Microsoft-Azure-Storage-Resource-Provider/1.0,Microsoft-HTTPAPI/2.0 Microsoft-HTTPAPI/2.0"
        ],
        "x-ms-ratelimit-remaining-subscription-writes": [
          "1186"
        ],
        "x-ms-correlation-request-id": [
          "dd483588-c751-43ea-80a5-2cf40e81cf2f"
        ],
        "x-ms-routing-request-id": [
          "SOUTHEASTASIA:20210706T024859Z:dd483588-c751-43ea-80a5-2cf40e81cf2f"
        ],
        "X-Content-Type-Options": [
          "nosniff"
        ],
        "Date": [
          "Tue, 06 Jul 2021 02:48:58 GMT"
        ],
        "Content-Length": [
          "1071"
        ],
        "Content-Type": [
          "application/json"
        ],
        "Expires": [
          "-1"
        ]
      },
      "ResponseBody": "{\r\n  \"id\": \"/subscriptions/45b60d85-fd72-427a-a708-f994d26e593e/resourceGroups/pstestrg8778/providers/Microsoft.Storage/storageAccounts/stopstestrg8778src/objectReplicationPolicies/52c6ff2f-fce2-4f94-8d56-12194f2d1f2b\",\r\n  \"name\": \"52c6ff2f-fce2-4f94-8d56-12194f2d1f2b\",\r\n  \"type\": \"Microsoft.Storage/storageAccounts/objectReplicationPolicies\",\r\n  \"properties\": {\r\n    \"policyId\": \"52c6ff2f-fce2-4f94-8d56-12194f2d1f2b\",\r\n    \"enabledTime\": \"2021-07-06T02:48:58.8555392Z\",\r\n    \"sourceAccount\": \"/subscriptions/45b60d85-fd72-427a-a708-f994d26e593e/resourceGroups/pstestrg8778/providers/Microsoft.Storage/storageAccounts/stopstestrg8778src\",\r\n    \"destinationAccount\": \"/subscriptions/45b60d85-fd72-427a-a708-f994d26e593e/resourceGroups/pstestrg8778/providers/Microsoft.Storage/storageAccounts/stopstestrg8778dest\",\r\n    \"rules\": [\r\n      {\r\n        \"ruleId\": \"fd916f8a-a612-42c7-8991-6361263e68b4\",\r\n        \"sourceContainer\": \"src1\",\r\n        \"destinationContainer\": \"dest1\"\r\n      },\r\n      {\r\n        \"ruleId\": \"c5295899-9fd8-4313-b94d-9ee42fada4b6\",\r\n        \"sourceContainer\": \"src\",\r\n        \"destinationContainer\": \"dest\",\r\n        \"filters\": {\r\n          \"prefixMatch\": [\r\n            \"a\",\r\n            \"abc\",\r\n            \"dd\"\r\n          ],\r\n          \"minCreationTime\": \"2019-01-01T16:00:00Z\"\r\n        }\r\n      }\r\n    ]\r\n  }\r\n}",
      "StatusCode": 200
    },
    {
      "RequestUri": "/subscriptions/45b60d85-fd72-427a-a708-f994d26e593e/resourceGroups/pstestrg8778/providers/Microsoft.Storage/storageAccounts/stopstestrg8778dest/objectReplicationPolicies/52c6ff2f-fce2-4f94-8d56-12194f2d1f2b?api-version=2021-04-01",
      "EncodedRequestUri": "L3N1YnNjcmlwdGlvbnMvNDViNjBkODUtZmQ3Mi00MjdhLWE3MDgtZjk5NGQyNmU1OTNlL3Jlc291cmNlR3JvdXBzL3BzdGVzdHJnODc3OC9wcm92aWRlcnMvTWljcm9zb2Z0LlN0b3JhZ2Uvc3RvcmFnZUFjY291bnRzL3N0b3BzdGVzdHJnODc3OGRlc3Qvb2JqZWN0UmVwbGljYXRpb25Qb2xpY2llcy81MmM2ZmYyZi1mY2UyLTRmOTQtOGQ1Ni0xMjE5NGYyZDFmMmI/YXBpLXZlcnNpb249MjAyMS0wNC0wMQ==",
=======
      "RequestUri": "/subscriptions/45b60d85-fd72-427a-a708-f994d26e593e/resourceGroups/pstestrg2549/providers/Microsoft.Storage/storageAccounts/stopstestrg2549dest/objectReplicationPolicies/19d557ef-f945-4d98-a135-719b107953a0?api-version=2021-06-01",
      "EncodedRequestUri": "L3N1YnNjcmlwdGlvbnMvNDViNjBkODUtZmQ3Mi00MjdhLWE3MDgtZjk5NGQyNmU1OTNlL3Jlc291cmNlR3JvdXBzL3BzdGVzdHJnMjU0OS9wcm92aWRlcnMvTWljcm9zb2Z0LlN0b3JhZ2Uvc3RvcmFnZUFjY291bnRzL3N0b3BzdGVzdHJnMjU0OWRlc3Qvb2JqZWN0UmVwbGljYXRpb25Qb2xpY2llcy8xOWQ1NTdlZi1mOTQ1LTRkOTgtYTEzNS03MTliMTA3OTUzYTA/YXBpLXZlcnNpb249MjAyMS0wNi0wMQ==",
>>>>>>> 20e4a17a
      "RequestMethod": "DELETE",
      "RequestBody": "",
      "RequestHeaders": {
        "x-ms-client-request-id": [
          "a701ba8f-f722-4c0d-bff2-7b253028b249"
        ],
        "Accept-Language": [
          "en-US"
        ],
        "User-Agent": [
          "FxVersion/4.6.30015.01",
          "OSName/Windows",
          "OSVersion/Microsoft.Windows.10.0.19043.",
          "Microsoft.Azure.Management.Storage.StorageManagementClient/22.0.0.0"
        ]
      },
      "ResponseHeaders": {
        "Cache-Control": [
          "no-cache"
        ],
        "Pragma": [
          "no-cache"
        ],
        "x-ms-request-id": [
          "93c35a32-cba3-481c-bab1-78d6d85cb76a"
        ],
        "Strict-Transport-Security": [
          "max-age=31536000; includeSubDomains"
        ],
        "Server": [
          "Microsoft-Azure-Storage-Resource-Provider/1.0,Microsoft-HTTPAPI/2.0 Microsoft-HTTPAPI/2.0"
        ],
        "x-ms-ratelimit-remaining-subscription-deletes": [
          "14997"
        ],
        "x-ms-correlation-request-id": [
          "b7a9afed-6f29-407a-99d5-4c9ff09abfdb"
        ],
        "x-ms-routing-request-id": [
          "SOUTHEASTASIA:20210706T024859Z:b7a9afed-6f29-407a-99d5-4c9ff09abfdb"
        ],
        "X-Content-Type-Options": [
          "nosniff"
        ],
        "Date": [
          "Tue, 06 Jul 2021 02:48:59 GMT"
        ],
        "Content-Type": [
          "text/plain; charset=utf-8"
        ],
        "Expires": [
          "-1"
        ],
        "Content-Length": [
          "0"
        ]
      },
      "ResponseBody": "",
      "StatusCode": 200
    },
    {
<<<<<<< HEAD
      "RequestUri": "/subscriptions/45b60d85-fd72-427a-a708-f994d26e593e/resourceGroups/pstestrg8778/providers/Microsoft.Storage/storageAccounts/stopstestrg8778src/objectReplicationPolicies/52c6ff2f-fce2-4f94-8d56-12194f2d1f2b?api-version=2021-04-01",
      "EncodedRequestUri": "L3N1YnNjcmlwdGlvbnMvNDViNjBkODUtZmQ3Mi00MjdhLWE3MDgtZjk5NGQyNmU1OTNlL3Jlc291cmNlR3JvdXBzL3BzdGVzdHJnODc3OC9wcm92aWRlcnMvTWljcm9zb2Z0LlN0b3JhZ2Uvc3RvcmFnZUFjY291bnRzL3N0b3BzdGVzdHJnODc3OHNyYy9vYmplY3RSZXBsaWNhdGlvblBvbGljaWVzLzUyYzZmZjJmLWZjZTItNGY5NC04ZDU2LTEyMTk0ZjJkMWYyYj9hcGktdmVyc2lvbj0yMDIxLTA0LTAx",
=======
      "RequestUri": "/subscriptions/45b60d85-fd72-427a-a708-f994d26e593e/resourceGroups/pstestrg2549/providers/Microsoft.Storage/storageAccounts/stopstestrg2549src/objectReplicationPolicies/19d557ef-f945-4d98-a135-719b107953a0?api-version=2021-06-01",
      "EncodedRequestUri": "L3N1YnNjcmlwdGlvbnMvNDViNjBkODUtZmQ3Mi00MjdhLWE3MDgtZjk5NGQyNmU1OTNlL3Jlc291cmNlR3JvdXBzL3BzdGVzdHJnMjU0OS9wcm92aWRlcnMvTWljcm9zb2Z0LlN0b3JhZ2Uvc3RvcmFnZUFjY291bnRzL3N0b3BzdGVzdHJnMjU0OXNyYy9vYmplY3RSZXBsaWNhdGlvblBvbGljaWVzLzE5ZDU1N2VmLWY5NDUtNGQ5OC1hMTM1LTcxOWIxMDc5NTNhMD9hcGktdmVyc2lvbj0yMDIxLTA2LTAx",
>>>>>>> 20e4a17a
      "RequestMethod": "DELETE",
      "RequestBody": "",
      "RequestHeaders": {
        "x-ms-client-request-id": [
          "d4462727-e0fd-4b51-90b6-b8b7109777b7"
        ],
        "Accept-Language": [
          "en-US"
        ],
        "User-Agent": [
          "FxVersion/4.6.30015.01",
          "OSName/Windows",
          "OSVersion/Microsoft.Windows.10.0.19043.",
          "Microsoft.Azure.Management.Storage.StorageManagementClient/22.0.0.0"
        ]
      },
      "ResponseHeaders": {
        "Cache-Control": [
          "no-cache"
        ],
        "Pragma": [
          "no-cache"
        ],
        "x-ms-request-id": [
          "8e77f79a-5011-47c7-a336-1d03970562fd"
        ],
        "Strict-Transport-Security": [
          "max-age=31536000; includeSubDomains"
        ],
        "Server": [
          "Microsoft-Azure-Storage-Resource-Provider/1.0,Microsoft-HTTPAPI/2.0 Microsoft-HTTPAPI/2.0"
        ],
        "x-ms-ratelimit-remaining-subscription-deletes": [
          "14996"
        ],
        "x-ms-correlation-request-id": [
          "0210ccf8-59dd-456f-b31b-14ef6d85ead8"
        ],
        "x-ms-routing-request-id": [
          "SOUTHEASTASIA:20210706T024900Z:0210ccf8-59dd-456f-b31b-14ef6d85ead8"
        ],
        "X-Content-Type-Options": [
          "nosniff"
        ],
        "Date": [
          "Tue, 06 Jul 2021 02:49:00 GMT"
        ],
        "Content-Type": [
          "text/plain; charset=utf-8"
        ],
        "Expires": [
          "-1"
        ],
        "Content-Length": [
          "0"
        ]
      },
      "ResponseBody": "",
      "StatusCode": 200
    },
    {
<<<<<<< HEAD
      "RequestUri": "/subscriptions/45b60d85-fd72-427a-a708-f994d26e593e/resourceGroups/pstestrg8778/providers/Microsoft.Storage/storageAccounts/stopstestrg8778src?api-version=2021-04-01",
      "EncodedRequestUri": "L3N1YnNjcmlwdGlvbnMvNDViNjBkODUtZmQ3Mi00MjdhLWE3MDgtZjk5NGQyNmU1OTNlL3Jlc291cmNlR3JvdXBzL3BzdGVzdHJnODc3OC9wcm92aWRlcnMvTWljcm9zb2Z0LlN0b3JhZ2Uvc3RvcmFnZUFjY291bnRzL3N0b3BzdGVzdHJnODc3OHNyYz9hcGktdmVyc2lvbj0yMDIxLTA0LTAx",
=======
      "RequestUri": "/subscriptions/45b60d85-fd72-427a-a708-f994d26e593e/resourceGroups/pstestrg2549/providers/Microsoft.Storage/storageAccounts/stopstestrg2549src?api-version=2021-06-01",
      "EncodedRequestUri": "L3N1YnNjcmlwdGlvbnMvNDViNjBkODUtZmQ3Mi00MjdhLWE3MDgtZjk5NGQyNmU1OTNlL3Jlc291cmNlR3JvdXBzL3BzdGVzdHJnMjU0OS9wcm92aWRlcnMvTWljcm9zb2Z0LlN0b3JhZ2Uvc3RvcmFnZUFjY291bnRzL3N0b3BzdGVzdHJnMjU0OXNyYz9hcGktdmVyc2lvbj0yMDIxLTA2LTAx",
>>>>>>> 20e4a17a
      "RequestMethod": "DELETE",
      "RequestBody": "",
      "RequestHeaders": {
        "x-ms-client-request-id": [
          "d0cc03d9-1b39-43f7-a49b-7041d84211fd"
        ],
        "Accept-Language": [
          "en-US"
        ],
        "User-Agent": [
          "FxVersion/4.6.30015.01",
          "OSName/Windows",
          "OSVersion/Microsoft.Windows.10.0.19043.",
          "Microsoft.Azure.Management.Storage.StorageManagementClient/22.0.0.0"
        ]
      },
      "ResponseHeaders": {
        "Cache-Control": [
          "no-cache"
        ],
        "Pragma": [
          "no-cache"
        ],
        "x-ms-request-id": [
          "bfa53a42-b7f8-499c-b847-c4a1ca47e331"
        ],
        "Strict-Transport-Security": [
          "max-age=31536000; includeSubDomains"
        ],
        "Server": [
          "Microsoft-Azure-Storage-Resource-Provider/1.0,Microsoft-HTTPAPI/2.0 Microsoft-HTTPAPI/2.0"
        ],
        "x-ms-ratelimit-remaining-subscription-deletes": [
          "14995"
        ],
        "x-ms-correlation-request-id": [
          "b1a234c3-4467-4f50-9a83-6b59296b1432"
        ],
        "x-ms-routing-request-id": [
          "SOUTHEASTASIA:20210706T024910Z:b1a234c3-4467-4f50-9a83-6b59296b1432"
        ],
        "X-Content-Type-Options": [
          "nosniff"
        ],
        "Date": [
          "Tue, 06 Jul 2021 02:49:10 GMT"
        ],
        "Content-Type": [
          "text/plain; charset=utf-8"
        ],
        "Expires": [
          "-1"
        ],
        "Content-Length": [
          "0"
        ]
      },
      "ResponseBody": "",
      "StatusCode": 200
    },
    {
<<<<<<< HEAD
      "RequestUri": "/subscriptions/45b60d85-fd72-427a-a708-f994d26e593e/resourceGroups/pstestrg8778/providers/Microsoft.Storage/storageAccounts/stopstestrg8778dest?api-version=2021-04-01",
      "EncodedRequestUri": "L3N1YnNjcmlwdGlvbnMvNDViNjBkODUtZmQ3Mi00MjdhLWE3MDgtZjk5NGQyNmU1OTNlL3Jlc291cmNlR3JvdXBzL3BzdGVzdHJnODc3OC9wcm92aWRlcnMvTWljcm9zb2Z0LlN0b3JhZ2Uvc3RvcmFnZUFjY291bnRzL3N0b3BzdGVzdHJnODc3OGRlc3Q/YXBpLXZlcnNpb249MjAyMS0wNC0wMQ==",
=======
      "RequestUri": "/subscriptions/45b60d85-fd72-427a-a708-f994d26e593e/resourceGroups/pstestrg2549/providers/Microsoft.Storage/storageAccounts/stopstestrg2549dest?api-version=2021-06-01",
      "EncodedRequestUri": "L3N1YnNjcmlwdGlvbnMvNDViNjBkODUtZmQ3Mi00MjdhLWE3MDgtZjk5NGQyNmU1OTNlL3Jlc291cmNlR3JvdXBzL3BzdGVzdHJnMjU0OS9wcm92aWRlcnMvTWljcm9zb2Z0LlN0b3JhZ2Uvc3RvcmFnZUFjY291bnRzL3N0b3BzdGVzdHJnMjU0OWRlc3Q/YXBpLXZlcnNpb249MjAyMS0wNi0wMQ==",
>>>>>>> 20e4a17a
      "RequestMethod": "DELETE",
      "RequestBody": "",
      "RequestHeaders": {
        "x-ms-client-request-id": [
          "3436865b-1258-4e46-8e58-0fb68ad49bd5"
        ],
        "Accept-Language": [
          "en-US"
        ],
        "User-Agent": [
          "FxVersion/4.6.30015.01",
          "OSName/Windows",
          "OSVersion/Microsoft.Windows.10.0.19043.",
          "Microsoft.Azure.Management.Storage.StorageManagementClient/22.0.0.0"
        ]
      },
      "ResponseHeaders": {
        "Cache-Control": [
          "no-cache"
        ],
        "Pragma": [
          "no-cache"
        ],
        "x-ms-request-id": [
          "d8728329-1f3e-42cf-8e4d-c6e7a7ff8430"
        ],
        "Strict-Transport-Security": [
          "max-age=31536000; includeSubDomains"
        ],
        "Server": [
          "Microsoft-Azure-Storage-Resource-Provider/1.0,Microsoft-HTTPAPI/2.0 Microsoft-HTTPAPI/2.0"
        ],
        "x-ms-ratelimit-remaining-subscription-deletes": [
          "14994"
        ],
        "x-ms-correlation-request-id": [
          "ee3dd681-245b-49da-bba5-a236b332ac41"
        ],
        "x-ms-routing-request-id": [
          "SOUTHEASTASIA:20210706T024914Z:ee3dd681-245b-49da-bba5-a236b332ac41"
        ],
        "X-Content-Type-Options": [
          "nosniff"
        ],
        "Date": [
          "Tue, 06 Jul 2021 02:49:14 GMT"
        ],
        "Content-Type": [
          "text/plain; charset=utf-8"
        ],
        "Expires": [
          "-1"
        ],
        "Content-Length": [
          "0"
        ]
      },
      "ResponseBody": "",
      "StatusCode": 200
    },
    {
      "RequestUri": "/subscriptions/45b60d85-fd72-427a-a708-f994d26e593e/resourcegroups/pstestrg8778?api-version=2016-09-01",
      "EncodedRequestUri": "L3N1YnNjcmlwdGlvbnMvNDViNjBkODUtZmQ3Mi00MjdhLWE3MDgtZjk5NGQyNmU1OTNlL3Jlc291cmNlZ3JvdXBzL3BzdGVzdHJnODc3OD9hcGktdmVyc2lvbj0yMDE2LTA5LTAx",
      "RequestMethod": "DELETE",
      "RequestBody": "",
      "RequestHeaders": {
        "x-ms-client-request-id": [
          "22c52cf3-c40c-4fe5-9254-a43119d29beb"
        ],
        "Accept-Language": [
          "en-US"
        ],
        "User-Agent": [
          "FxVersion/4.6.30015.01",
          "OSName/Windows",
          "OSVersion/Microsoft.Windows.10.0.19043.",
          "Microsoft.Azure.Management.Internal.Resources.ResourceManagementClient/1.3.39"
        ]
      },
      "ResponseHeaders": {
        "Cache-Control": [
          "no-cache"
        ],
        "Pragma": [
          "no-cache"
        ],
        "Location": [
          "https://management.azure.com/subscriptions/45b60d85-fd72-427a-a708-f994d26e593e/operationresults/eyJqb2JJZCI6IlJFU09VUkNFR1JPVVBERUxFVElPTkpPQi1QU1RFU1RSRzg3NzgtRUFTVFVTMkVVQVAiLCJqb2JMb2NhdGlvbiI6ImVhc3R1czJldWFwIn0?api-version=2016-09-01"
        ],
        "Retry-After": [
          "15"
        ],
        "x-ms-ratelimit-remaining-subscription-deletes": [
          "14999"
        ],
        "x-ms-request-id": [
          "0ac43013-9010-43a8-bb2e-b64afcb7dce3"
        ],
        "x-ms-correlation-request-id": [
          "0ac43013-9010-43a8-bb2e-b64afcb7dce3"
        ],
        "x-ms-routing-request-id": [
          "SOUTHEASTASIA:20210706T024919Z:0ac43013-9010-43a8-bb2e-b64afcb7dce3"
        ],
        "Strict-Transport-Security": [
          "max-age=31536000; includeSubDomains"
        ],
        "X-Content-Type-Options": [
          "nosniff"
        ],
        "Date": [
          "Tue, 06 Jul 2021 02:49:19 GMT"
        ],
        "Expires": [
          "-1"
        ],
        "Content-Length": [
          "0"
        ]
      },
      "ResponseBody": "",
      "StatusCode": 202
    },
    {
      "RequestUri": "/subscriptions/45b60d85-fd72-427a-a708-f994d26e593e/operationresults/eyJqb2JJZCI6IlJFU09VUkNFR1JPVVBERUxFVElPTkpPQi1QU1RFU1RSRzg3NzgtRUFTVFVTMkVVQVAiLCJqb2JMb2NhdGlvbiI6ImVhc3R1czJldWFwIn0?api-version=2016-09-01",
      "EncodedRequestUri": "L3N1YnNjcmlwdGlvbnMvNDViNjBkODUtZmQ3Mi00MjdhLWE3MDgtZjk5NGQyNmU1OTNlL29wZXJhdGlvbnJlc3VsdHMvZXlKcWIySkpaQ0k2SWxKRlUwOVZVa05GUjFKUFZWQkVSVXhGVkVsUFRrcFBRaTFRVTFSRlUxUlNSemczTnpndFJVRlRWRlZUTWtWVlFWQWlMQ0pxYjJKTWIyTmhkR2x2YmlJNkltVmhjM1IxY3pKbGRXRndJbjA/YXBpLXZlcnNpb249MjAxNi0wOS0wMQ==",
      "RequestMethod": "GET",
      "RequestBody": "",
      "RequestHeaders": {
        "User-Agent": [
          "FxVersion/4.6.30015.01",
          "OSName/Windows",
          "OSVersion/Microsoft.Windows.10.0.19043.",
          "Microsoft.Azure.Management.Internal.Resources.ResourceManagementClient/1.3.39"
        ]
      },
      "ResponseHeaders": {
        "Cache-Control": [
          "no-cache"
        ],
        "Pragma": [
          "no-cache"
        ],
        "Location": [
          "https://management.azure.com/subscriptions/45b60d85-fd72-427a-a708-f994d26e593e/operationresults/eyJqb2JJZCI6IlJFU09VUkNFR1JPVVBERUxFVElPTkpPQi1QU1RFU1RSRzg3NzgtRUFTVFVTMkVVQVAiLCJqb2JMb2NhdGlvbiI6ImVhc3R1czJldWFwIn0?api-version=2016-09-01"
        ],
        "Retry-After": [
          "15"
        ],
        "x-ms-ratelimit-remaining-subscription-reads": [
          "11999"
        ],
        "x-ms-request-id": [
          "7ddd3359-7b18-4cb1-8487-de4049214ddd"
        ],
        "x-ms-correlation-request-id": [
          "7ddd3359-7b18-4cb1-8487-de4049214ddd"
        ],
        "x-ms-routing-request-id": [
          "SOUTHEASTASIA:20210706T024935Z:7ddd3359-7b18-4cb1-8487-de4049214ddd"
        ],
        "Strict-Transport-Security": [
          "max-age=31536000; includeSubDomains"
        ],
        "X-Content-Type-Options": [
          "nosniff"
        ],
        "Date": [
          "Tue, 06 Jul 2021 02:49:34 GMT"
        ],
        "Expires": [
          "-1"
        ],
        "Content-Length": [
          "0"
        ]
      },
      "ResponseBody": "",
      "StatusCode": 202
    },
    {
      "RequestUri": "/subscriptions/45b60d85-fd72-427a-a708-f994d26e593e/operationresults/eyJqb2JJZCI6IlJFU09VUkNFR1JPVVBERUxFVElPTkpPQi1QU1RFU1RSRzg3NzgtRUFTVFVTMkVVQVAiLCJqb2JMb2NhdGlvbiI6ImVhc3R1czJldWFwIn0?api-version=2016-09-01",
      "EncodedRequestUri": "L3N1YnNjcmlwdGlvbnMvNDViNjBkODUtZmQ3Mi00MjdhLWE3MDgtZjk5NGQyNmU1OTNlL29wZXJhdGlvbnJlc3VsdHMvZXlKcWIySkpaQ0k2SWxKRlUwOVZVa05GUjFKUFZWQkVSVXhGVkVsUFRrcFBRaTFRVTFSRlUxUlNSemczTnpndFJVRlRWRlZUTWtWVlFWQWlMQ0pxYjJKTWIyTmhkR2x2YmlJNkltVmhjM1IxY3pKbGRXRndJbjA/YXBpLXZlcnNpb249MjAxNi0wOS0wMQ==",
      "RequestMethod": "GET",
      "RequestBody": "",
      "RequestHeaders": {
        "User-Agent": [
          "FxVersion/4.6.30015.01",
          "OSName/Windows",
          "OSVersion/Microsoft.Windows.10.0.19043.",
          "Microsoft.Azure.Management.Internal.Resources.ResourceManagementClient/1.3.39"
        ]
      },
      "ResponseHeaders": {
        "Cache-Control": [
          "no-cache"
        ],
        "Pragma": [
          "no-cache"
        ],
        "Location": [
          "https://management.azure.com/subscriptions/45b60d85-fd72-427a-a708-f994d26e593e/operationresults/eyJqb2JJZCI6IlJFU09VUkNFR1JPVVBERUxFVElPTkpPQi1QU1RFU1RSRzg3NzgtRUFTVFVTMkVVQVAiLCJqb2JMb2NhdGlvbiI6ImVhc3R1czJldWFwIn0?api-version=2016-09-01"
        ],
        "Retry-After": [
          "15"
        ],
        "x-ms-ratelimit-remaining-subscription-reads": [
          "11998"
        ],
        "x-ms-request-id": [
          "8884eae9-bf3b-4cae-b0d1-7c9380aa50ce"
        ],
        "x-ms-correlation-request-id": [
          "8884eae9-bf3b-4cae-b0d1-7c9380aa50ce"
        ],
        "x-ms-routing-request-id": [
          "SOUTHEASTASIA:20210706T024950Z:8884eae9-bf3b-4cae-b0d1-7c9380aa50ce"
        ],
        "Strict-Transport-Security": [
          "max-age=31536000; includeSubDomains"
        ],
        "X-Content-Type-Options": [
          "nosniff"
        ],
        "Date": [
          "Tue, 06 Jul 2021 02:49:50 GMT"
        ],
        "Expires": [
          "-1"
        ],
        "Content-Length": [
          "0"
        ]
      },
      "ResponseBody": "",
      "StatusCode": 202
    },
    {
      "RequestUri": "/subscriptions/45b60d85-fd72-427a-a708-f994d26e593e/operationresults/eyJqb2JJZCI6IlJFU09VUkNFR1JPVVBERUxFVElPTkpPQi1QU1RFU1RSRzg3NzgtRUFTVFVTMkVVQVAiLCJqb2JMb2NhdGlvbiI6ImVhc3R1czJldWFwIn0?api-version=2016-09-01",
      "EncodedRequestUri": "L3N1YnNjcmlwdGlvbnMvNDViNjBkODUtZmQ3Mi00MjdhLWE3MDgtZjk5NGQyNmU1OTNlL29wZXJhdGlvbnJlc3VsdHMvZXlKcWIySkpaQ0k2SWxKRlUwOVZVa05GUjFKUFZWQkVSVXhGVkVsUFRrcFBRaTFRVTFSRlUxUlNSemczTnpndFJVRlRWRlZUTWtWVlFWQWlMQ0pxYjJKTWIyTmhkR2x2YmlJNkltVmhjM1IxY3pKbGRXRndJbjA/YXBpLXZlcnNpb249MjAxNi0wOS0wMQ==",
      "RequestMethod": "GET",
      "RequestBody": "",
      "RequestHeaders": {
        "User-Agent": [
          "FxVersion/4.6.30015.01",
          "OSName/Windows",
          "OSVersion/Microsoft.Windows.10.0.19043.",
          "Microsoft.Azure.Management.Internal.Resources.ResourceManagementClient/1.3.39"
        ]
      },
      "ResponseHeaders": {
        "Cache-Control": [
          "no-cache"
        ],
        "Pragma": [
          "no-cache"
        ],
        "x-ms-ratelimit-remaining-subscription-reads": [
          "11997"
        ],
        "x-ms-request-id": [
          "2affa848-feae-4672-8afb-55752fb5da50"
        ],
        "x-ms-correlation-request-id": [
          "2affa848-feae-4672-8afb-55752fb5da50"
        ],
        "x-ms-routing-request-id": [
          "SOUTHEASTASIA:20210706T025006Z:2affa848-feae-4672-8afb-55752fb5da50"
        ],
        "Strict-Transport-Security": [
          "max-age=31536000; includeSubDomains"
        ],
        "X-Content-Type-Options": [
          "nosniff"
        ],
        "Date": [
          "Tue, 06 Jul 2021 02:50:05 GMT"
        ],
        "Expires": [
          "-1"
        ],
        "Content-Length": [
          "0"
        ]
      },
      "ResponseBody": "",
      "StatusCode": 200
    },
    {
      "RequestUri": "/subscriptions/45b60d85-fd72-427a-a708-f994d26e593e/operationresults/eyJqb2JJZCI6IlJFU09VUkNFR1JPVVBERUxFVElPTkpPQi1QU1RFU1RSRzg3NzgtRUFTVFVTMkVVQVAiLCJqb2JMb2NhdGlvbiI6ImVhc3R1czJldWFwIn0?api-version=2016-09-01",
      "EncodedRequestUri": "L3N1YnNjcmlwdGlvbnMvNDViNjBkODUtZmQ3Mi00MjdhLWE3MDgtZjk5NGQyNmU1OTNlL29wZXJhdGlvbnJlc3VsdHMvZXlKcWIySkpaQ0k2SWxKRlUwOVZVa05GUjFKUFZWQkVSVXhGVkVsUFRrcFBRaTFRVTFSRlUxUlNSemczTnpndFJVRlRWRlZUTWtWVlFWQWlMQ0pxYjJKTWIyTmhkR2x2YmlJNkltVmhjM1IxY3pKbGRXRndJbjA/YXBpLXZlcnNpb249MjAxNi0wOS0wMQ==",
      "RequestMethod": "GET",
      "RequestBody": "",
      "RequestHeaders": {
        "User-Agent": [
          "FxVersion/4.6.30015.01",
          "OSName/Windows",
          "OSVersion/Microsoft.Windows.10.0.19043.",
          "Microsoft.Azure.Management.Internal.Resources.ResourceManagementClient/1.3.39"
        ]
      },
      "ResponseHeaders": {
        "Cache-Control": [
          "no-cache"
        ],
        "Pragma": [
          "no-cache"
        ],
        "x-ms-ratelimit-remaining-subscription-reads": [
          "11996"
        ],
        "x-ms-request-id": [
          "0b34452b-a739-46f1-b1c7-c42e0352b21e"
        ],
        "x-ms-correlation-request-id": [
          "0b34452b-a739-46f1-b1c7-c42e0352b21e"
        ],
        "x-ms-routing-request-id": [
          "SOUTHEASTASIA:20210706T025006Z:0b34452b-a739-46f1-b1c7-c42e0352b21e"
        ],
        "Strict-Transport-Security": [
          "max-age=31536000; includeSubDomains"
        ],
        "X-Content-Type-Options": [
          "nosniff"
        ],
        "Date": [
          "Tue, 06 Jul 2021 02:50:06 GMT"
        ],
        "Expires": [
          "-1"
        ],
        "Content-Length": [
          "0"
        ]
      },
      "ResponseBody": "",
      "StatusCode": 200
    }
  ],
  "Names": {
    "Test-StorageBlobORS": [
      "pstestrg8778"
    ]
  },
  "Variables": {
    "SubscriptionId": "45b60d85-fd72-427a-a708-f994d26e593e"
  }
}<|MERGE_RESOLUTION|>--- conflicted
+++ resolved
@@ -1,22 +1,22 @@
 {
   "Entries": [
     {
-      "RequestUri": "/subscriptions/45b60d85-fd72-427a-a708-f994d26e593e/resourcegroups/pstestrg8778?api-version=2016-09-01",
-      "EncodedRequestUri": "L3N1YnNjcmlwdGlvbnMvNDViNjBkODUtZmQ3Mi00MjdhLWE3MDgtZjk5NGQyNmU1OTNlL3Jlc291cmNlZ3JvdXBzL3BzdGVzdHJnODc3OD9hcGktdmVyc2lvbj0yMDE2LTA5LTAx",
+      "RequestUri": "/subscriptions/45b60d85-fd72-427a-a708-f994d26e593e/resourcegroups/pstestrg1503?api-version=2016-09-01",
+      "EncodedRequestUri": "L3N1YnNjcmlwdGlvbnMvNDViNjBkODUtZmQ3Mi00MjdhLWE3MDgtZjk5NGQyNmU1OTNlL3Jlc291cmNlZ3JvdXBzL3BzdGVzdHJnMTUwMz9hcGktdmVyc2lvbj0yMDE2LTA5LTAx",
       "RequestMethod": "PUT",
       "RequestBody": "{\r\n  \"location\": \"eastus2euap\"\r\n}",
       "RequestHeaders": {
         "x-ms-client-request-id": [
-          "b74a76da-32bb-4089-8328-d3b60e9e535a"
-        ],
-        "Accept-Language": [
-          "en-US"
-        ],
-        "User-Agent": [
-          "FxVersion/4.6.30015.01",
-          "OSName/Windows",
-          "OSVersion/Microsoft.Windows.10.0.19043.",
-          "Microsoft.Azure.Management.Internal.Resources.ResourceManagementClient/1.3.39"
+          "bd902e90-9a21-4ebe-8e28-ef795cdcb573"
+        ],
+        "Accept-Language": [
+          "en-US"
+        ],
+        "User-Agent": [
+          "FxVersion/4.6.28207.03",
+          "OSName/Windows",
+          "OSVersion/Microsoft.Windows.10.0.19043.",
+          "Microsoft.Azure.Management.Internal.Resources.ResourceManagementClient/1.3.45"
         ],
         "Content-Type": [
           "application/json; charset=utf-8"
@@ -33,25 +33,25 @@
           "no-cache"
         ],
         "x-ms-ratelimit-remaining-subscription-writes": [
-          "1199"
-        ],
-        "x-ms-request-id": [
-          "275a72fc-0d7c-414f-b769-8b0cc2ee90ad"
-        ],
-        "x-ms-correlation-request-id": [
-          "275a72fc-0d7c-414f-b769-8b0cc2ee90ad"
-        ],
-        "x-ms-routing-request-id": [
-          "SOUTHEASTASIA:20210706T024725Z:275a72fc-0d7c-414f-b769-8b0cc2ee90ad"
-        ],
-        "Strict-Transport-Security": [
-          "max-age=31536000; includeSubDomains"
-        ],
-        "X-Content-Type-Options": [
-          "nosniff"
-        ],
-        "Date": [
-          "Tue, 06 Jul 2021 02:47:25 GMT"
+          "1195"
+        ],
+        "x-ms-request-id": [
+          "39405591-18e1-483d-81e1-c20c68ef60f9"
+        ],
+        "x-ms-correlation-request-id": [
+          "39405591-18e1-483d-81e1-c20c68ef60f9"
+        ],
+        "x-ms-routing-request-id": [
+          "SOUTHEASTASIA:20210928T050132Z:39405591-18e1-483d-81e1-c20c68ef60f9"
+        ],
+        "Strict-Transport-Security": [
+          "max-age=31536000; includeSubDomains"
+        ],
+        "X-Content-Type-Options": [
+          "nosniff"
+        ],
+        "Date": [
+          "Tue, 28 Sep 2021 05:01:31 GMT"
         ],
         "Content-Length": [
           "182"
@@ -63,26 +63,26 @@
           "-1"
         ]
       },
-      "ResponseBody": "{\r\n  \"id\": \"/subscriptions/45b60d85-fd72-427a-a708-f994d26e593e/resourceGroups/pstestrg8778\",\r\n  \"name\": \"pstestrg8778\",\r\n  \"location\": \"eastus2euap\",\r\n  \"properties\": {\r\n    \"provisioningState\": \"Succeeded\"\r\n  }\r\n}",
+      "ResponseBody": "{\r\n  \"id\": \"/subscriptions/45b60d85-fd72-427a-a708-f994d26e593e/resourceGroups/pstestrg1503\",\r\n  \"name\": \"pstestrg1503\",\r\n  \"location\": \"eastus2euap\",\r\n  \"properties\": {\r\n    \"provisioningState\": \"Succeeded\"\r\n  }\r\n}",
       "StatusCode": 201
     },
     {
       "RequestUri": "/subscriptions/45b60d85-fd72-427a-a708-f994d26e593e/providers/Microsoft.Storage/checkNameAvailability?api-version=2021-06-01",
       "EncodedRequestUri": "L3N1YnNjcmlwdGlvbnMvNDViNjBkODUtZmQ3Mi00MjdhLWE3MDgtZjk5NGQyNmU1OTNlL3Byb3ZpZGVycy9NaWNyb3NvZnQuU3RvcmFnZS9jaGVja05hbWVBdmFpbGFiaWxpdHk/YXBpLXZlcnNpb249MjAyMS0wNi0wMQ==",
       "RequestMethod": "POST",
-      "RequestBody": "{\r\n  \"name\": \"stopstestrg8778src\",\r\n  \"type\": \"Microsoft.Storage/storageAccounts\"\r\n}",
-      "RequestHeaders": {
-        "x-ms-client-request-id": [
-          "446ff778-2de9-48d6-8f77-187d369f0da0"
-        ],
-        "Accept-Language": [
-          "en-US"
-        ],
-        "User-Agent": [
-          "FxVersion/4.6.30015.01",
-          "OSName/Windows",
-          "OSVersion/Microsoft.Windows.10.0.19043.",
-          "Microsoft.Azure.Management.Storage.StorageManagementClient/22.0.0.0"
+      "RequestBody": "{\r\n  \"name\": \"stopstestrg1503src\",\r\n  \"type\": \"Microsoft.Storage/storageAccounts\"\r\n}",
+      "RequestHeaders": {
+        "x-ms-client-request-id": [
+          "40846ed3-66a1-4a8c-b0b1-1be774207c3f"
+        ],
+        "Accept-Language": [
+          "en-US"
+        ],
+        "User-Agent": [
+          "FxVersion/4.6.28207.03",
+          "OSName/Windows",
+          "OSVersion/Microsoft.Windows.10.0.19043.",
+          "Microsoft.Azure.Management.Storage.StorageManagementClient/23.0.0.0"
         ],
         "Content-Type": [
           "application/json; charset=utf-8"
@@ -99,7 +99,7 @@
           "no-cache"
         ],
         "x-ms-request-id": [
-          "fdb339d4-8e48-429b-9b94-562ff9fa0349"
+          "86e2aad8-66f2-404a-813b-8224513f43fa"
         ],
         "Strict-Transport-Security": [
           "max-age=31536000; includeSubDomains"
@@ -108,19 +108,19 @@
           "Microsoft-Azure-Storage-Resource-Provider/1.0,Microsoft-HTTPAPI/2.0 Microsoft-HTTPAPI/2.0"
         ],
         "x-ms-ratelimit-remaining-subscription-reads": [
-          "11999"
-        ],
-        "x-ms-correlation-request-id": [
-          "c1b781cd-b912-4776-bf24-182bdfb6cbd6"
-        ],
-        "x-ms-routing-request-id": [
-          "SOUTHEASTASIA:20210706T024727Z:c1b781cd-b912-4776-bf24-182bdfb6cbd6"
-        ],
-        "X-Content-Type-Options": [
-          "nosniff"
-        ],
-        "Date": [
-          "Tue, 06 Jul 2021 02:47:26 GMT"
+          "11997"
+        ],
+        "x-ms-correlation-request-id": [
+          "5eb1e9e4-317c-487a-b33a-5ab162ec7413"
+        ],
+        "x-ms-routing-request-id": [
+          "SOUTHEASTASIA:20210928T050133Z:5eb1e9e4-317c-487a-b33a-5ab162ec7413"
+        ],
+        "X-Content-Type-Options": [
+          "nosniff"
+        ],
+        "Date": [
+          "Tue, 28 Sep 2021 05:01:33 GMT"
         ],
         "Content-Length": [
           "22"
@@ -139,19 +139,19 @@
       "RequestUri": "/subscriptions/45b60d85-fd72-427a-a708-f994d26e593e/providers/Microsoft.Storage/checkNameAvailability?api-version=2021-06-01",
       "EncodedRequestUri": "L3N1YnNjcmlwdGlvbnMvNDViNjBkODUtZmQ3Mi00MjdhLWE3MDgtZjk5NGQyNmU1OTNlL3Byb3ZpZGVycy9NaWNyb3NvZnQuU3RvcmFnZS9jaGVja05hbWVBdmFpbGFiaWxpdHk/YXBpLXZlcnNpb249MjAyMS0wNi0wMQ==",
       "RequestMethod": "POST",
-      "RequestBody": "{\r\n  \"name\": \"stopstestrg8778dest\",\r\n  \"type\": \"Microsoft.Storage/storageAccounts\"\r\n}",
-      "RequestHeaders": {
-        "x-ms-client-request-id": [
-          "706bcbf7-62c0-4763-9a08-663a3c101f44"
-        ],
-        "Accept-Language": [
-          "en-US"
-        ],
-        "User-Agent": [
-          "FxVersion/4.6.30015.01",
-          "OSName/Windows",
-          "OSVersion/Microsoft.Windows.10.0.19043.",
-          "Microsoft.Azure.Management.Storage.StorageManagementClient/22.0.0.0"
+      "RequestBody": "{\r\n  \"name\": \"stopstestrg1503dest\",\r\n  \"type\": \"Microsoft.Storage/storageAccounts\"\r\n}",
+      "RequestHeaders": {
+        "x-ms-client-request-id": [
+          "866b19b0-4041-48a2-b48f-6ebeadd7e5c9"
+        ],
+        "Accept-Language": [
+          "en-US"
+        ],
+        "User-Agent": [
+          "FxVersion/4.6.28207.03",
+          "OSName/Windows",
+          "OSVersion/Microsoft.Windows.10.0.19043.",
+          "Microsoft.Azure.Management.Storage.StorageManagementClient/23.0.0.0"
         ],
         "Content-Type": [
           "application/json; charset=utf-8"
@@ -168,7 +168,142 @@
           "no-cache"
         ],
         "x-ms-request-id": [
-          "443d5bd2-74d5-4ae7-bc12-1089de37dd2b"
+          "20a1a3c4-640a-4dbe-becb-4adab193db52"
+        ],
+        "Strict-Transport-Security": [
+          "max-age=31536000; includeSubDomains"
+        ],
+        "Server": [
+          "Microsoft-Azure-Storage-Resource-Provider/1.0,Microsoft-HTTPAPI/2.0 Microsoft-HTTPAPI/2.0"
+        ],
+        "x-ms-ratelimit-remaining-subscription-reads": [
+          "11994"
+        ],
+        "x-ms-correlation-request-id": [
+          "3d442179-b36e-49ed-9bc9-bc618044e983"
+        ],
+        "x-ms-routing-request-id": [
+          "SOUTHEASTASIA:20210928T050200Z:3d442179-b36e-49ed-9bc9-bc618044e983"
+        ],
+        "X-Content-Type-Options": [
+          "nosniff"
+        ],
+        "Date": [
+          "Tue, 28 Sep 2021 05:02:00 GMT"
+        ],
+        "Content-Length": [
+          "22"
+        ],
+        "Content-Type": [
+          "application/json"
+        ],
+        "Expires": [
+          "-1"
+        ]
+      },
+      "ResponseBody": "{\r\n  \"nameAvailable\": true\r\n}",
+      "StatusCode": 200
+    },
+    {
+      "RequestUri": "/subscriptions/45b60d85-fd72-427a-a708-f994d26e593e/resourceGroups/pstestrg1503/providers/Microsoft.Storage/storageAccounts/stopstestrg1503src?api-version=2021-06-01",
+      "EncodedRequestUri": "L3N1YnNjcmlwdGlvbnMvNDViNjBkODUtZmQ3Mi00MjdhLWE3MDgtZjk5NGQyNmU1OTNlL3Jlc291cmNlR3JvdXBzL3BzdGVzdHJnMTUwMy9wcm92aWRlcnMvTWljcm9zb2Z0LlN0b3JhZ2Uvc3RvcmFnZUFjY291bnRzL3N0b3BzdGVzdHJnMTUwM3NyYz9hcGktdmVyc2lvbj0yMDIxLTA2LTAx",
+      "RequestMethod": "PUT",
+      "RequestBody": "{\r\n  \"sku\": {\r\n    \"name\": \"Standard_LRS\"\r\n  },\r\n  \"kind\": \"StorageV2\",\r\n  \"location\": \"eastus2euap\"\r\n}",
+      "RequestHeaders": {
+        "x-ms-client-request-id": [
+          "40846ed3-66a1-4a8c-b0b1-1be774207c3f"
+        ],
+        "Accept-Language": [
+          "en-US"
+        ],
+        "User-Agent": [
+          "FxVersion/4.6.28207.03",
+          "OSName/Windows",
+          "OSVersion/Microsoft.Windows.10.0.19043.",
+          "Microsoft.Azure.Management.Storage.StorageManagementClient/23.0.0.0"
+        ],
+        "Content-Type": [
+          "application/json; charset=utf-8"
+        ],
+        "Content-Length": [
+          "103"
+        ]
+      },
+      "ResponseHeaders": {
+        "Cache-Control": [
+          "no-cache"
+        ],
+        "Pragma": [
+          "no-cache"
+        ],
+        "Location": [
+          "https://management.azure.com/subscriptions/45b60d85-fd72-427a-a708-f994d26e593e/providers/Microsoft.Storage/locations/eastus2euap/asyncoperations/b24c6855-12b6-4761-b162-ea2139d9b22e?monitor=true&api-version=2021-06-01"
+        ],
+        "Retry-After": [
+          "17"
+        ],
+        "x-ms-request-id": [
+          "b24c6855-12b6-4761-b162-ea2139d9b22e"
+        ],
+        "Strict-Transport-Security": [
+          "max-age=31536000; includeSubDomains"
+        ],
+        "Server": [
+          "Microsoft-Azure-Storage-Resource-Provider/1.0,Microsoft-HTTPAPI/2.0 Microsoft-HTTPAPI/2.0"
+        ],
+        "x-ms-ratelimit-remaining-subscription-writes": [
+          "1199"
+        ],
+        "x-ms-correlation-request-id": [
+          "71bf8b95-3395-4891-8e4b-68158580a1b6"
+        ],
+        "x-ms-routing-request-id": [
+          "SOUTHEASTASIA:20210928T050142Z:71bf8b95-3395-4891-8e4b-68158580a1b6"
+        ],
+        "X-Content-Type-Options": [
+          "nosniff"
+        ],
+        "Date": [
+          "Tue, 28 Sep 2021 05:01:41 GMT"
+        ],
+        "Content-Type": [
+          "text/plain; charset=utf-8"
+        ],
+        "Expires": [
+          "-1"
+        ],
+        "Content-Length": [
+          "0"
+        ]
+      },
+      "ResponseBody": "",
+      "StatusCode": 202
+    },
+    {
+      "RequestUri": "/subscriptions/45b60d85-fd72-427a-a708-f994d26e593e/providers/Microsoft.Storage/locations/eastus2euap/asyncoperations/b24c6855-12b6-4761-b162-ea2139d9b22e?monitor=true&api-version=2021-06-01",
+      "EncodedRequestUri": "L3N1YnNjcmlwdGlvbnMvNDViNjBkODUtZmQ3Mi00MjdhLWE3MDgtZjk5NGQyNmU1OTNlL3Byb3ZpZGVycy9NaWNyb3NvZnQuU3RvcmFnZS9sb2NhdGlvbnMvZWFzdHVzMmV1YXAvYXN5bmNvcGVyYXRpb25zL2IyNGM2ODU1LTEyYjYtNDc2MS1iMTYyLWVhMjEzOWQ5YjIyZT9tb25pdG9yPXRydWUmYXBpLXZlcnNpb249MjAyMS0wNi0wMQ==",
+      "RequestMethod": "GET",
+      "RequestBody": "",
+      "RequestHeaders": {
+        "x-ms-client-request-id": [
+          "40846ed3-66a1-4a8c-b0b1-1be774207c3f"
+        ],
+        "User-Agent": [
+          "FxVersion/4.6.28207.03",
+          "OSName/Windows",
+          "OSVersion/Microsoft.Windows.10.0.19043.",
+          "Microsoft.Azure.Management.Storage.StorageManagementClient/23.0.0.0"
+        ]
+      },
+      "ResponseHeaders": {
+        "Cache-Control": [
+          "no-cache"
+        ],
+        "Pragma": [
+          "no-cache"
+        ],
+        "x-ms-request-id": [
+          "ce9e8b41-81c5-45bf-8d5b-63611788bc88"
         ],
         "Strict-Transport-Security": [
           "max-age=31536000; includeSubDomains"
@@ -180,52 +315,299 @@
           "11996"
         ],
         "x-ms-correlation-request-id": [
-          "143b2ff1-daf7-4e16-877f-6899d81e6298"
-        ],
-        "x-ms-routing-request-id": [
-          "SOUTHEASTASIA:20210706T024758Z:143b2ff1-daf7-4e16-877f-6899d81e6298"
-        ],
-        "X-Content-Type-Options": [
-          "nosniff"
-        ],
-        "Date": [
-          "Tue, 06 Jul 2021 02:47:57 GMT"
-        ],
-        "Content-Length": [
-          "22"
-        ],
-        "Content-Type": [
-          "application/json"
-        ],
-        "Expires": [
-          "-1"
-        ]
-      },
-      "ResponseBody": "{\r\n  \"nameAvailable\": true\r\n}",
-      "StatusCode": 200
-    },
-    {
-<<<<<<< HEAD
-      "RequestUri": "/subscriptions/45b60d85-fd72-427a-a708-f994d26e593e/resourceGroups/pstestrg8778/providers/Microsoft.Storage/storageAccounts/stopstestrg8778src?api-version=2021-04-01",
-      "EncodedRequestUri": "L3N1YnNjcmlwdGlvbnMvNDViNjBkODUtZmQ3Mi00MjdhLWE3MDgtZjk5NGQyNmU1OTNlL3Jlc291cmNlR3JvdXBzL3BzdGVzdHJnODc3OC9wcm92aWRlcnMvTWljcm9zb2Z0LlN0b3JhZ2Uvc3RvcmFnZUFjY291bnRzL3N0b3BzdGVzdHJnODc3OHNyYz9hcGktdmVyc2lvbj0yMDIxLTA0LTAx",
-=======
-      "RequestUri": "/subscriptions/45b60d85-fd72-427a-a708-f994d26e593e/resourceGroups/pstestrg2549/providers/Microsoft.Storage/storageAccounts/stopstestrg2549src?api-version=2021-06-01",
-      "EncodedRequestUri": "L3N1YnNjcmlwdGlvbnMvNDViNjBkODUtZmQ3Mi00MjdhLWE3MDgtZjk5NGQyNmU1OTNlL3Jlc291cmNlR3JvdXBzL3BzdGVzdHJnMjU0OS9wcm92aWRlcnMvTWljcm9zb2Z0LlN0b3JhZ2Uvc3RvcmFnZUFjY291bnRzL3N0b3BzdGVzdHJnMjU0OXNyYz9hcGktdmVyc2lvbj0yMDIxLTA2LTAx",
->>>>>>> 20e4a17a
+          "e3fe9eb0-7cb5-415a-97ca-cbb8b839558f"
+        ],
+        "x-ms-routing-request-id": [
+          "SOUTHEASTASIA:20210928T050159Z:e3fe9eb0-7cb5-415a-97ca-cbb8b839558f"
+        ],
+        "X-Content-Type-Options": [
+          "nosniff"
+        ],
+        "Date": [
+          "Tue, 28 Sep 2021 05:01:58 GMT"
+        ],
+        "Content-Length": [
+          "1443"
+        ],
+        "Content-Type": [
+          "application/json"
+        ],
+        "Expires": [
+          "-1"
+        ]
+      },
+      "ResponseBody": "{\r\n  \"sku\": {\r\n    \"name\": \"Standard_LRS\",\r\n    \"tier\": \"Standard\"\r\n  },\r\n  \"kind\": \"StorageV2\",\r\n  \"id\": \"/subscriptions/45b60d85-fd72-427a-a708-f994d26e593e/resourceGroups/pstestrg1503/providers/Microsoft.Storage/storageAccounts/stopstestrg1503src\",\r\n  \"name\": \"stopstestrg1503src\",\r\n  \"type\": \"Microsoft.Storage/storageAccounts\",\r\n  \"location\": \"eastus2euap\",\r\n  \"tags\": {},\r\n  \"properties\": {\r\n    \"keyCreationTime\": {\r\n      \"key1\": \"2021-09-28T05:01:40.5424144Z\",\r\n      \"key2\": \"2021-09-28T05:01:40.5424144Z\"\r\n    },\r\n    \"privateEndpointConnections\": [],\r\n    \"minimumTlsVersion\": \"TLS1_0\",\r\n    \"allowBlobPublicAccess\": true,\r\n    \"networkAcls\": {\r\n      \"bypass\": \"AzureServices\",\r\n      \"virtualNetworkRules\": [],\r\n      \"ipRules\": [],\r\n      \"defaultAction\": \"Allow\"\r\n    },\r\n    \"supportsHttpsTrafficOnly\": true,\r\n    \"encryption\": {\r\n      \"services\": {\r\n        \"file\": {\r\n          \"keyType\": \"Account\",\r\n          \"enabled\": true,\r\n          \"lastEnabledTime\": \"2021-09-28T05:01:40.5424144Z\"\r\n        },\r\n        \"blob\": {\r\n          \"keyType\": \"Account\",\r\n          \"enabled\": true,\r\n          \"lastEnabledTime\": \"2021-09-28T05:01:40.5424144Z\"\r\n        }\r\n      },\r\n      \"keySource\": \"Microsoft.Storage\"\r\n    },\r\n    \"accessTier\": \"Hot\",\r\n    \"provisioningState\": \"Succeeded\",\r\n    \"creationTime\": \"2021-09-28T05:01:40.4486486Z\",\r\n    \"primaryEndpoints\": {\r\n      \"dfs\": \"https://stopstestrg1503src.dfs.core.windows.net/\",\r\n      \"web\": \"https://stopstestrg1503src.z3.web.core.windows.net/\",\r\n      \"blob\": \"https://stopstestrg1503src.blob.core.windows.net/\",\r\n      \"queue\": \"https://stopstestrg1503src.queue.core.windows.net/\",\r\n      \"table\": \"https://stopstestrg1503src.table.core.windows.net/\",\r\n      \"file\": \"https://stopstestrg1503src.file.core.windows.net/\"\r\n    },\r\n    \"primaryLocation\": \"eastus2euap\",\r\n    \"statusOfPrimary\": \"available\"\r\n  }\r\n}",
+      "StatusCode": 200
+    },
+    {
+      "RequestUri": "/subscriptions/45b60d85-fd72-427a-a708-f994d26e593e/resourceGroups/pstestrg1503/providers/Microsoft.Storage/storageAccounts/stopstestrg1503src?api-version=2021-06-01",
+      "EncodedRequestUri": "L3N1YnNjcmlwdGlvbnMvNDViNjBkODUtZmQ3Mi00MjdhLWE3MDgtZjk5NGQyNmU1OTNlL3Jlc291cmNlR3JvdXBzL3BzdGVzdHJnMTUwMy9wcm92aWRlcnMvTWljcm9zb2Z0LlN0b3JhZ2Uvc3RvcmFnZUFjY291bnRzL3N0b3BzdGVzdHJnMTUwM3NyYz9hcGktdmVyc2lvbj0yMDIxLTA2LTAx",
+      "RequestMethod": "GET",
+      "RequestBody": "",
+      "RequestHeaders": {
+        "x-ms-client-request-id": [
+          "40846ed3-66a1-4a8c-b0b1-1be774207c3f"
+        ],
+        "Accept-Language": [
+          "en-US"
+        ],
+        "User-Agent": [
+          "FxVersion/4.6.28207.03",
+          "OSName/Windows",
+          "OSVersion/Microsoft.Windows.10.0.19043.",
+          "Microsoft.Azure.Management.Storage.StorageManagementClient/23.0.0.0"
+        ]
+      },
+      "ResponseHeaders": {
+        "Cache-Control": [
+          "no-cache"
+        ],
+        "Pragma": [
+          "no-cache"
+        ],
+        "x-ms-request-id": [
+          "20745f29-b663-48dd-ab5d-68a13f40d53f"
+        ],
+        "Strict-Transport-Security": [
+          "max-age=31536000; includeSubDomains"
+        ],
+        "Server": [
+          "Microsoft-Azure-Storage-Resource-Provider/1.0,Microsoft-HTTPAPI/2.0 Microsoft-HTTPAPI/2.0"
+        ],
+        "x-ms-ratelimit-remaining-subscription-reads": [
+          "11995"
+        ],
+        "x-ms-correlation-request-id": [
+          "9702ab9f-fac0-4d99-b710-f3416af893d7"
+        ],
+        "x-ms-routing-request-id": [
+          "SOUTHEASTASIA:20210928T050159Z:9702ab9f-fac0-4d99-b710-f3416af893d7"
+        ],
+        "X-Content-Type-Options": [
+          "nosniff"
+        ],
+        "Date": [
+          "Tue, 28 Sep 2021 05:01:59 GMT"
+        ],
+        "Content-Length": [
+          "1443"
+        ],
+        "Content-Type": [
+          "application/json"
+        ],
+        "Expires": [
+          "-1"
+        ]
+      },
+      "ResponseBody": "{\r\n  \"sku\": {\r\n    \"name\": \"Standard_LRS\",\r\n    \"tier\": \"Standard\"\r\n  },\r\n  \"kind\": \"StorageV2\",\r\n  \"id\": \"/subscriptions/45b60d85-fd72-427a-a708-f994d26e593e/resourceGroups/pstestrg1503/providers/Microsoft.Storage/storageAccounts/stopstestrg1503src\",\r\n  \"name\": \"stopstestrg1503src\",\r\n  \"type\": \"Microsoft.Storage/storageAccounts\",\r\n  \"location\": \"eastus2euap\",\r\n  \"tags\": {},\r\n  \"properties\": {\r\n    \"keyCreationTime\": {\r\n      \"key1\": \"2021-09-28T05:01:40.5424144Z\",\r\n      \"key2\": \"2021-09-28T05:01:40.5424144Z\"\r\n    },\r\n    \"privateEndpointConnections\": [],\r\n    \"minimumTlsVersion\": \"TLS1_0\",\r\n    \"allowBlobPublicAccess\": true,\r\n    \"networkAcls\": {\r\n      \"bypass\": \"AzureServices\",\r\n      \"virtualNetworkRules\": [],\r\n      \"ipRules\": [],\r\n      \"defaultAction\": \"Allow\"\r\n    },\r\n    \"supportsHttpsTrafficOnly\": true,\r\n    \"encryption\": {\r\n      \"services\": {\r\n        \"file\": {\r\n          \"keyType\": \"Account\",\r\n          \"enabled\": true,\r\n          \"lastEnabledTime\": \"2021-09-28T05:01:40.5424144Z\"\r\n        },\r\n        \"blob\": {\r\n          \"keyType\": \"Account\",\r\n          \"enabled\": true,\r\n          \"lastEnabledTime\": \"2021-09-28T05:01:40.5424144Z\"\r\n        }\r\n      },\r\n      \"keySource\": \"Microsoft.Storage\"\r\n    },\r\n    \"accessTier\": \"Hot\",\r\n    \"provisioningState\": \"Succeeded\",\r\n    \"creationTime\": \"2021-09-28T05:01:40.4486486Z\",\r\n    \"primaryEndpoints\": {\r\n      \"dfs\": \"https://stopstestrg1503src.dfs.core.windows.net/\",\r\n      \"web\": \"https://stopstestrg1503src.z3.web.core.windows.net/\",\r\n      \"blob\": \"https://stopstestrg1503src.blob.core.windows.net/\",\r\n      \"queue\": \"https://stopstestrg1503src.queue.core.windows.net/\",\r\n      \"table\": \"https://stopstestrg1503src.table.core.windows.net/\",\r\n      \"file\": \"https://stopstestrg1503src.file.core.windows.net/\"\r\n    },\r\n    \"primaryLocation\": \"eastus2euap\",\r\n    \"statusOfPrimary\": \"available\"\r\n  }\r\n}",
+      "StatusCode": 200
+    },
+    {
+      "RequestUri": "/subscriptions/45b60d85-fd72-427a-a708-f994d26e593e/resourceGroups/pstestrg1503/providers/Microsoft.Storage/storageAccounts/stopstestrg1503src?api-version=2021-06-01",
+      "EncodedRequestUri": "L3N1YnNjcmlwdGlvbnMvNDViNjBkODUtZmQ3Mi00MjdhLWE3MDgtZjk5NGQyNmU1OTNlL3Jlc291cmNlR3JvdXBzL3BzdGVzdHJnMTUwMy9wcm92aWRlcnMvTWljcm9zb2Z0LlN0b3JhZ2Uvc3RvcmFnZUFjY291bnRzL3N0b3BzdGVzdHJnMTUwM3NyYz9hcGktdmVyc2lvbj0yMDIxLTA2LTAx",
+      "RequestMethod": "GET",
+      "RequestBody": "",
+      "RequestHeaders": {
+        "x-ms-client-request-id": [
+          "47e85715-05d3-42d7-909e-8232d5723565"
+        ],
+        "Accept-Language": [
+          "en-US"
+        ],
+        "User-Agent": [
+          "FxVersion/4.6.28207.03",
+          "OSName/Windows",
+          "OSVersion/Microsoft.Windows.10.0.19043.",
+          "Microsoft.Azure.Management.Storage.StorageManagementClient/23.0.0.0"
+        ]
+      },
+      "ResponseHeaders": {
+        "Cache-Control": [
+          "no-cache"
+        ],
+        "Pragma": [
+          "no-cache"
+        ],
+        "x-ms-request-id": [
+          "66c50b91-354d-408c-89aa-7c01e3a499f5"
+        ],
+        "Strict-Transport-Security": [
+          "max-age=31536000; includeSubDomains"
+        ],
+        "Server": [
+          "Microsoft-Azure-Storage-Resource-Provider/1.0,Microsoft-HTTPAPI/2.0 Microsoft-HTTPAPI/2.0"
+        ],
+        "x-ms-ratelimit-remaining-subscription-reads": [
+          "11987"
+        ],
+        "x-ms-correlation-request-id": [
+          "8a4a393a-7fcd-4f9f-b03e-0efdd3be4e52"
+        ],
+        "x-ms-routing-request-id": [
+          "SOUTHEASTASIA:20210928T050226Z:8a4a393a-7fcd-4f9f-b03e-0efdd3be4e52"
+        ],
+        "X-Content-Type-Options": [
+          "nosniff"
+        ],
+        "Date": [
+          "Tue, 28 Sep 2021 05:02:25 GMT"
+        ],
+        "Content-Length": [
+          "1443"
+        ],
+        "Content-Type": [
+          "application/json"
+        ],
+        "Expires": [
+          "-1"
+        ]
+      },
+      "ResponseBody": "{\r\n  \"sku\": {\r\n    \"name\": \"Standard_LRS\",\r\n    \"tier\": \"Standard\"\r\n  },\r\n  \"kind\": \"StorageV2\",\r\n  \"id\": \"/subscriptions/45b60d85-fd72-427a-a708-f994d26e593e/resourceGroups/pstestrg1503/providers/Microsoft.Storage/storageAccounts/stopstestrg1503src\",\r\n  \"name\": \"stopstestrg1503src\",\r\n  \"type\": \"Microsoft.Storage/storageAccounts\",\r\n  \"location\": \"eastus2euap\",\r\n  \"tags\": {},\r\n  \"properties\": {\r\n    \"keyCreationTime\": {\r\n      \"key1\": \"2021-09-28T05:01:40.5424144Z\",\r\n      \"key2\": \"2021-09-28T05:01:40.5424144Z\"\r\n    },\r\n    \"privateEndpointConnections\": [],\r\n    \"minimumTlsVersion\": \"TLS1_0\",\r\n    \"allowBlobPublicAccess\": true,\r\n    \"networkAcls\": {\r\n      \"bypass\": \"AzureServices\",\r\n      \"virtualNetworkRules\": [],\r\n      \"ipRules\": [],\r\n      \"defaultAction\": \"Allow\"\r\n    },\r\n    \"supportsHttpsTrafficOnly\": true,\r\n    \"encryption\": {\r\n      \"services\": {\r\n        \"file\": {\r\n          \"keyType\": \"Account\",\r\n          \"enabled\": true,\r\n          \"lastEnabledTime\": \"2021-09-28T05:01:40.5424144Z\"\r\n        },\r\n        \"blob\": {\r\n          \"keyType\": \"Account\",\r\n          \"enabled\": true,\r\n          \"lastEnabledTime\": \"2021-09-28T05:01:40.5424144Z\"\r\n        }\r\n      },\r\n      \"keySource\": \"Microsoft.Storage\"\r\n    },\r\n    \"accessTier\": \"Hot\",\r\n    \"provisioningState\": \"Succeeded\",\r\n    \"creationTime\": \"2021-09-28T05:01:40.4486486Z\",\r\n    \"primaryEndpoints\": {\r\n      \"dfs\": \"https://stopstestrg1503src.dfs.core.windows.net/\",\r\n      \"web\": \"https://stopstestrg1503src.z3.web.core.windows.net/\",\r\n      \"blob\": \"https://stopstestrg1503src.blob.core.windows.net/\",\r\n      \"queue\": \"https://stopstestrg1503src.queue.core.windows.net/\",\r\n      \"table\": \"https://stopstestrg1503src.table.core.windows.net/\",\r\n      \"file\": \"https://stopstestrg1503src.file.core.windows.net/\"\r\n    },\r\n    \"primaryLocation\": \"eastus2euap\",\r\n    \"statusOfPrimary\": \"available\"\r\n  }\r\n}",
+      "StatusCode": 200
+    },
+    {
+      "RequestUri": "/subscriptions/45b60d85-fd72-427a-a708-f994d26e593e/resourceGroups/pstestrg1503/providers/Microsoft.Storage/storageAccounts/stopstestrg1503src?api-version=2021-06-01",
+      "EncodedRequestUri": "L3N1YnNjcmlwdGlvbnMvNDViNjBkODUtZmQ3Mi00MjdhLWE3MDgtZjk5NGQyNmU1OTNlL3Jlc291cmNlR3JvdXBzL3BzdGVzdHJnMTUwMy9wcm92aWRlcnMvTWljcm9zb2Z0LlN0b3JhZ2Uvc3RvcmFnZUFjY291bnRzL3N0b3BzdGVzdHJnMTUwM3NyYz9hcGktdmVyc2lvbj0yMDIxLTA2LTAx",
+      "RequestMethod": "GET",
+      "RequestBody": "",
+      "RequestHeaders": {
+        "x-ms-client-request-id": [
+          "4a6383ce-59d4-45e3-b07e-00d158ac94ce"
+        ],
+        "Accept-Language": [
+          "en-US"
+        ],
+        "User-Agent": [
+          "FxVersion/4.6.28207.03",
+          "OSName/Windows",
+          "OSVersion/Microsoft.Windows.10.0.19043.",
+          "Microsoft.Azure.Management.Storage.StorageManagementClient/23.0.0.0"
+        ]
+      },
+      "ResponseHeaders": {
+        "Cache-Control": [
+          "no-cache"
+        ],
+        "Pragma": [
+          "no-cache"
+        ],
+        "x-ms-request-id": [
+          "7d5682c9-cb24-4541-9d57-65a70d15add4"
+        ],
+        "Strict-Transport-Security": [
+          "max-age=31536000; includeSubDomains"
+        ],
+        "Server": [
+          "Microsoft-Azure-Storage-Resource-Provider/1.0,Microsoft-HTTPAPI/2.0 Microsoft-HTTPAPI/2.0"
+        ],
+        "x-ms-ratelimit-remaining-subscription-reads": [
+          "11983"
+        ],
+        "x-ms-correlation-request-id": [
+          "797a73e1-1a1a-4ab0-9f1e-d6b82d768951"
+        ],
+        "x-ms-routing-request-id": [
+          "SOUTHEASTASIA:20210928T050228Z:797a73e1-1a1a-4ab0-9f1e-d6b82d768951"
+        ],
+        "X-Content-Type-Options": [
+          "nosniff"
+        ],
+        "Date": [
+          "Tue, 28 Sep 2021 05:02:27 GMT"
+        ],
+        "Content-Length": [
+          "1443"
+        ],
+        "Content-Type": [
+          "application/json"
+        ],
+        "Expires": [
+          "-1"
+        ]
+      },
+      "ResponseBody": "{\r\n  \"sku\": {\r\n    \"name\": \"Standard_LRS\",\r\n    \"tier\": \"Standard\"\r\n  },\r\n  \"kind\": \"StorageV2\",\r\n  \"id\": \"/subscriptions/45b60d85-fd72-427a-a708-f994d26e593e/resourceGroups/pstestrg1503/providers/Microsoft.Storage/storageAccounts/stopstestrg1503src\",\r\n  \"name\": \"stopstestrg1503src\",\r\n  \"type\": \"Microsoft.Storage/storageAccounts\",\r\n  \"location\": \"eastus2euap\",\r\n  \"tags\": {},\r\n  \"properties\": {\r\n    \"keyCreationTime\": {\r\n      \"key1\": \"2021-09-28T05:01:40.5424144Z\",\r\n      \"key2\": \"2021-09-28T05:01:40.5424144Z\"\r\n    },\r\n    \"privateEndpointConnections\": [],\r\n    \"minimumTlsVersion\": \"TLS1_0\",\r\n    \"allowBlobPublicAccess\": true,\r\n    \"networkAcls\": {\r\n      \"bypass\": \"AzureServices\",\r\n      \"virtualNetworkRules\": [],\r\n      \"ipRules\": [],\r\n      \"defaultAction\": \"Allow\"\r\n    },\r\n    \"supportsHttpsTrafficOnly\": true,\r\n    \"encryption\": {\r\n      \"services\": {\r\n        \"file\": {\r\n          \"keyType\": \"Account\",\r\n          \"enabled\": true,\r\n          \"lastEnabledTime\": \"2021-09-28T05:01:40.5424144Z\"\r\n        },\r\n        \"blob\": {\r\n          \"keyType\": \"Account\",\r\n          \"enabled\": true,\r\n          \"lastEnabledTime\": \"2021-09-28T05:01:40.5424144Z\"\r\n        }\r\n      },\r\n      \"keySource\": \"Microsoft.Storage\"\r\n    },\r\n    \"accessTier\": \"Hot\",\r\n    \"provisioningState\": \"Succeeded\",\r\n    \"creationTime\": \"2021-09-28T05:01:40.4486486Z\",\r\n    \"primaryEndpoints\": {\r\n      \"dfs\": \"https://stopstestrg1503src.dfs.core.windows.net/\",\r\n      \"web\": \"https://stopstestrg1503src.z3.web.core.windows.net/\",\r\n      \"blob\": \"https://stopstestrg1503src.blob.core.windows.net/\",\r\n      \"queue\": \"https://stopstestrg1503src.queue.core.windows.net/\",\r\n      \"table\": \"https://stopstestrg1503src.table.core.windows.net/\",\r\n      \"file\": \"https://stopstestrg1503src.file.core.windows.net/\"\r\n    },\r\n    \"primaryLocation\": \"eastus2euap\",\r\n    \"statusOfPrimary\": \"available\"\r\n  }\r\n}",
+      "StatusCode": 200
+    },
+    {
+      "RequestUri": "/subscriptions/45b60d85-fd72-427a-a708-f994d26e593e/resourceGroups/pstestrg1503/providers/Microsoft.Storage/storageAccounts/stopstestrg1503src?api-version=2021-06-01",
+      "EncodedRequestUri": "L3N1YnNjcmlwdGlvbnMvNDViNjBkODUtZmQ3Mi00MjdhLWE3MDgtZjk5NGQyNmU1OTNlL3Jlc291cmNlR3JvdXBzL3BzdGVzdHJnMTUwMy9wcm92aWRlcnMvTWljcm9zb2Z0LlN0b3JhZ2Uvc3RvcmFnZUFjY291bnRzL3N0b3BzdGVzdHJnMTUwM3NyYz9hcGktdmVyc2lvbj0yMDIxLTA2LTAx",
+      "RequestMethod": "GET",
+      "RequestBody": "",
+      "RequestHeaders": {
+        "x-ms-client-request-id": [
+          "9b9cce20-de14-459d-93d0-3ce3a1146f76"
+        ],
+        "Accept-Language": [
+          "en-US"
+        ],
+        "User-Agent": [
+          "FxVersion/4.6.28207.03",
+          "OSName/Windows",
+          "OSVersion/Microsoft.Windows.10.0.19043.",
+          "Microsoft.Azure.Management.Storage.StorageManagementClient/23.0.0.0"
+        ]
+      },
+      "ResponseHeaders": {
+        "Cache-Control": [
+          "no-cache"
+        ],
+        "Pragma": [
+          "no-cache"
+        ],
+        "x-ms-request-id": [
+          "00aaa8c1-7881-4511-8f9d-c162c210c457"
+        ],
+        "Strict-Transport-Security": [
+          "max-age=31536000; includeSubDomains"
+        ],
+        "Server": [
+          "Microsoft-Azure-Storage-Resource-Provider/1.0,Microsoft-HTTPAPI/2.0 Microsoft-HTTPAPI/2.0"
+        ],
+        "x-ms-ratelimit-remaining-subscription-reads": [
+          "11977"
+        ],
+        "x-ms-correlation-request-id": [
+          "52d1ceb2-c21c-4e92-af25-a3a68681ce40"
+        ],
+        "x-ms-routing-request-id": [
+          "SOUTHEASTASIA:20210928T050246Z:52d1ceb2-c21c-4e92-af25-a3a68681ce40"
+        ],
+        "X-Content-Type-Options": [
+          "nosniff"
+        ],
+        "Date": [
+          "Tue, 28 Sep 2021 05:02:45 GMT"
+        ],
+        "Content-Length": [
+          "1479"
+        ],
+        "Content-Type": [
+          "application/json"
+        ],
+        "Expires": [
+          "-1"
+        ]
+      },
+      "ResponseBody": "{\r\n  \"sku\": {\r\n    \"name\": \"Standard_LRS\",\r\n    \"tier\": \"Standard\"\r\n  },\r\n  \"kind\": \"StorageV2\",\r\n  \"id\": \"/subscriptions/45b60d85-fd72-427a-a708-f994d26e593e/resourceGroups/pstestrg1503/providers/Microsoft.Storage/storageAccounts/stopstestrg1503src\",\r\n  \"name\": \"stopstestrg1503src\",\r\n  \"type\": \"Microsoft.Storage/storageAccounts\",\r\n  \"location\": \"eastus2euap\",\r\n  \"tags\": {},\r\n  \"properties\": {\r\n    \"keyCreationTime\": {\r\n      \"key1\": \"2021-09-28T05:01:40.5424144Z\",\r\n      \"key2\": \"2021-09-28T05:01:40.5424144Z\"\r\n    },\r\n    \"allowCrossTenantReplication\": false,\r\n    \"privateEndpointConnections\": [],\r\n    \"minimumTlsVersion\": \"TLS1_0\",\r\n    \"allowBlobPublicAccess\": true,\r\n    \"networkAcls\": {\r\n      \"bypass\": \"AzureServices\",\r\n      \"virtualNetworkRules\": [],\r\n      \"ipRules\": [],\r\n      \"defaultAction\": \"Allow\"\r\n    },\r\n    \"supportsHttpsTrafficOnly\": true,\r\n    \"encryption\": {\r\n      \"services\": {\r\n        \"file\": {\r\n          \"keyType\": \"Account\",\r\n          \"enabled\": true,\r\n          \"lastEnabledTime\": \"2021-09-28T05:01:40.5424144Z\"\r\n        },\r\n        \"blob\": {\r\n          \"keyType\": \"Account\",\r\n          \"enabled\": true,\r\n          \"lastEnabledTime\": \"2021-09-28T05:01:40.5424144Z\"\r\n        }\r\n      },\r\n      \"keySource\": \"Microsoft.Storage\"\r\n    },\r\n    \"accessTier\": \"Hot\",\r\n    \"provisioningState\": \"Succeeded\",\r\n    \"creationTime\": \"2021-09-28T05:01:40.4486486Z\",\r\n    \"primaryEndpoints\": {\r\n      \"dfs\": \"https://stopstestrg1503src.dfs.core.windows.net/\",\r\n      \"web\": \"https://stopstestrg1503src.z3.web.core.windows.net/\",\r\n      \"blob\": \"https://stopstestrg1503src.blob.core.windows.net/\",\r\n      \"queue\": \"https://stopstestrg1503src.queue.core.windows.net/\",\r\n      \"table\": \"https://stopstestrg1503src.table.core.windows.net/\",\r\n      \"file\": \"https://stopstestrg1503src.file.core.windows.net/\"\r\n    },\r\n    \"primaryLocation\": \"eastus2euap\",\r\n    \"statusOfPrimary\": \"available\"\r\n  }\r\n}",
+      "StatusCode": 200
+    },
+    {
+      "RequestUri": "/subscriptions/45b60d85-fd72-427a-a708-f994d26e593e/resourceGroups/pstestrg1503/providers/Microsoft.Storage/storageAccounts/stopstestrg1503dest?api-version=2021-06-01",
+      "EncodedRequestUri": "L3N1YnNjcmlwdGlvbnMvNDViNjBkODUtZmQ3Mi00MjdhLWE3MDgtZjk5NGQyNmU1OTNlL3Jlc291cmNlR3JvdXBzL3BzdGVzdHJnMTUwMy9wcm92aWRlcnMvTWljcm9zb2Z0LlN0b3JhZ2Uvc3RvcmFnZUFjY291bnRzL3N0b3BzdGVzdHJnMTUwM2Rlc3Q/YXBpLXZlcnNpb249MjAyMS0wNi0wMQ==",
       "RequestMethod": "PUT",
       "RequestBody": "{\r\n  \"sku\": {\r\n    \"name\": \"Standard_LRS\"\r\n  },\r\n  \"kind\": \"StorageV2\",\r\n  \"location\": \"eastus2euap\"\r\n}",
       "RequestHeaders": {
         "x-ms-client-request-id": [
-          "446ff778-2de9-48d6-8f77-187d369f0da0"
-        ],
-        "Accept-Language": [
-          "en-US"
-        ],
-        "User-Agent": [
-          "FxVersion/4.6.30015.01",
-          "OSName/Windows",
-          "OSVersion/Microsoft.Windows.10.0.19043.",
-          "Microsoft.Azure.Management.Storage.StorageManagementClient/22.0.0.0"
+          "866b19b0-4041-48a2-b48f-6ebeadd7e5c9"
+        ],
+        "Accept-Language": [
+          "en-US"
+        ],
+        "User-Agent": [
+          "FxVersion/4.6.28207.03",
+          "OSName/Windows",
+          "OSVersion/Microsoft.Windows.10.0.19043.",
+          "Microsoft.Azure.Management.Storage.StorageManagementClient/23.0.0.0"
         ],
         "Content-Type": [
           "application/json; charset=utf-8"
@@ -242,17 +624,13 @@
           "no-cache"
         ],
         "Location": [
-<<<<<<< HEAD
-          "https://management.azure.com/subscriptions/45b60d85-fd72-427a-a708-f994d26e593e/providers/Microsoft.Storage/locations/eastus2euap/asyncoperations/b45a9fd9-632b-411f-a5f2-d194e140e1ae?monitor=true&api-version=2021-04-01"
-=======
-          "https://management.azure.com/subscriptions/45b60d85-fd72-427a-a708-f994d26e593e/providers/Microsoft.Storage/locations/eastus2euap/asyncoperations/69ec11ef-b5f5-49f2-818d-d45f6d8821f4?monitor=true&api-version=2021-06-01"
->>>>>>> 20e4a17a
+          "https://management.azure.com/subscriptions/45b60d85-fd72-427a-a708-f994d26e593e/providers/Microsoft.Storage/locations/eastus2euap/asyncoperations/90095b92-feba-4327-871f-2291995aaa59?monitor=true&api-version=2021-06-01"
         ],
         "Retry-After": [
           "17"
         ],
         "x-ms-request-id": [
-          "b45a9fd9-632b-411f-a5f2-d194e140e1ae"
+          "90095b92-feba-4327-871f-2291995aaa59"
         ],
         "Strict-Transport-Security": [
           "max-age=31536000; includeSubDomains"
@@ -261,19 +639,19 @@
           "Microsoft-Azure-Storage-Resource-Provider/1.0,Microsoft-HTTPAPI/2.0 Microsoft-HTTPAPI/2.0"
         ],
         "x-ms-ratelimit-remaining-subscription-writes": [
-          "1199"
-        ],
-        "x-ms-correlation-request-id": [
-          "59e7b72f-10e2-4b3e-8ebd-469d65bc027f"
-        ],
-        "x-ms-routing-request-id": [
-          "SOUTHEASTASIA:20210706T024739Z:59e7b72f-10e2-4b3e-8ebd-469d65bc027f"
-        ],
-        "X-Content-Type-Options": [
-          "nosniff"
-        ],
-        "Date": [
-          "Tue, 06 Jul 2021 02:47:38 GMT"
+          "1198"
+        ],
+        "x-ms-correlation-request-id": [
+          "ae732226-2498-49d3-8bb8-a852eaecd75b"
+        ],
+        "x-ms-routing-request-id": [
+          "SOUTHEASTASIA:20210928T050205Z:ae732226-2498-49d3-8bb8-a852eaecd75b"
+        ],
+        "X-Content-Type-Options": [
+          "nosniff"
+        ],
+        "Date": [
+          "Tue, 28 Sep 2021 05:02:05 GMT"
         ],
         "Content-Type": [
           "text/plain; charset=utf-8"
@@ -289,35 +667,30 @@
       "StatusCode": 202
     },
     {
-<<<<<<< HEAD
-      "RequestUri": "/subscriptions/45b60d85-fd72-427a-a708-f994d26e593e/providers/Microsoft.Storage/locations/eastus2euap/asyncoperations/b45a9fd9-632b-411f-a5f2-d194e140e1ae?monitor=true&api-version=2021-04-01",
-      "EncodedRequestUri": "L3N1YnNjcmlwdGlvbnMvNDViNjBkODUtZmQ3Mi00MjdhLWE3MDgtZjk5NGQyNmU1OTNlL3Byb3ZpZGVycy9NaWNyb3NvZnQuU3RvcmFnZS9sb2NhdGlvbnMvZWFzdHVzMmV1YXAvYXN5bmNvcGVyYXRpb25zL2I0NWE5ZmQ5LTYzMmItNDExZi1hNWYyLWQxOTRlMTQwZTFhZT9tb25pdG9yPXRydWUmYXBpLXZlcnNpb249MjAyMS0wNC0wMQ==",
-=======
-      "RequestUri": "/subscriptions/45b60d85-fd72-427a-a708-f994d26e593e/providers/Microsoft.Storage/locations/eastus2euap/asyncoperations/69ec11ef-b5f5-49f2-818d-d45f6d8821f4?monitor=true&api-version=2021-06-01",
-      "EncodedRequestUri": "L3N1YnNjcmlwdGlvbnMvNDViNjBkODUtZmQ3Mi00MjdhLWE3MDgtZjk5NGQyNmU1OTNlL3Byb3ZpZGVycy9NaWNyb3NvZnQuU3RvcmFnZS9sb2NhdGlvbnMvZWFzdHVzMmV1YXAvYXN5bmNvcGVyYXRpb25zLzY5ZWMxMWVmLWI1ZjUtNDlmMi04MThkLWQ0NWY2ZDg4MjFmND9tb25pdG9yPXRydWUmYXBpLXZlcnNpb249MjAyMS0wNi0wMQ==",
->>>>>>> 20e4a17a
+      "RequestUri": "/subscriptions/45b60d85-fd72-427a-a708-f994d26e593e/providers/Microsoft.Storage/locations/eastus2euap/asyncoperations/90095b92-feba-4327-871f-2291995aaa59?monitor=true&api-version=2021-06-01",
+      "EncodedRequestUri": "L3N1YnNjcmlwdGlvbnMvNDViNjBkODUtZmQ3Mi00MjdhLWE3MDgtZjk5NGQyNmU1OTNlL3Byb3ZpZGVycy9NaWNyb3NvZnQuU3RvcmFnZS9sb2NhdGlvbnMvZWFzdHVzMmV1YXAvYXN5bmNvcGVyYXRpb25zLzkwMDk1YjkyLWZlYmEtNDMyNy04NzFmLTIyOTE5OTVhYWE1OT9tb25pdG9yPXRydWUmYXBpLXZlcnNpb249MjAyMS0wNi0wMQ==",
       "RequestMethod": "GET",
       "RequestBody": "",
       "RequestHeaders": {
         "x-ms-client-request-id": [
-          "446ff778-2de9-48d6-8f77-187d369f0da0"
-        ],
-        "User-Agent": [
-          "FxVersion/4.6.30015.01",
-          "OSName/Windows",
-          "OSVersion/Microsoft.Windows.10.0.19043.",
-          "Microsoft.Azure.Management.Storage.StorageManagementClient/22.0.0.0"
-        ]
-      },
-      "ResponseHeaders": {
-        "Cache-Control": [
-          "no-cache"
-        ],
-        "Pragma": [
-          "no-cache"
-        ],
-        "x-ms-request-id": [
-          "168577fd-90ce-41e4-a8bd-645b9d1a3110"
+          "866b19b0-4041-48a2-b48f-6ebeadd7e5c9"
+        ],
+        "User-Agent": [
+          "FxVersion/4.6.28207.03",
+          "OSName/Windows",
+          "OSVersion/Microsoft.Windows.10.0.19043.",
+          "Microsoft.Azure.Management.Storage.StorageManagementClient/23.0.0.0"
+        ]
+      },
+      "ResponseHeaders": {
+        "Cache-Control": [
+          "no-cache"
+        ],
+        "Pragma": [
+          "no-cache"
+        ],
+        "x-ms-request-id": [
+          "b493ce48-05f9-4410-9e0e-e2236c48cb47"
         ],
         "Strict-Transport-Security": [
           "max-age=31536000; includeSubDomains"
@@ -326,66 +699,61 @@
           "Microsoft-Azure-Storage-Resource-Provider/1.0,Microsoft-HTTPAPI/2.0 Microsoft-HTTPAPI/2.0"
         ],
         "x-ms-ratelimit-remaining-subscription-reads": [
-          "11998"
-        ],
-        "x-ms-correlation-request-id": [
-          "3d6b116b-ebe0-49ae-b000-7ae4562e3a3f"
-        ],
-        "x-ms-routing-request-id": [
-          "SOUTHEASTASIA:20210706T024756Z:3d6b116b-ebe0-49ae-b000-7ae4562e3a3f"
-        ],
-        "X-Content-Type-Options": [
-          "nosniff"
-        ],
-        "Date": [
-          "Tue, 06 Jul 2021 02:47:55 GMT"
-        ],
-        "Content-Length": [
-          "1385"
-        ],
-        "Content-Type": [
-          "application/json"
-        ],
-        "Expires": [
-          "-1"
-        ]
-      },
-      "ResponseBody": "{\r\n  \"sku\": {\r\n    \"name\": \"Standard_LRS\",\r\n    \"tier\": \"Standard\"\r\n  },\r\n  \"kind\": \"StorageV2\",\r\n  \"id\": \"/subscriptions/45b60d85-fd72-427a-a708-f994d26e593e/resourceGroups/pstestrg8778/providers/Microsoft.Storage/storageAccounts/stopstestrg8778src\",\r\n  \"name\": \"stopstestrg8778src\",\r\n  \"type\": \"Microsoft.Storage/storageAccounts\",\r\n  \"location\": \"eastus2euap\",\r\n  \"tags\": {},\r\n  \"properties\": {\r\n    \"keyCreationTime\": {\r\n      \"key1\": \"2021-07-06T02:47:35.844156Z\",\r\n      \"key2\": \"2021-07-06T02:47:35.844156Z\"\r\n    },\r\n    \"privateEndpointConnections\": [],\r\n    \"networkAcls\": {\r\n      \"bypass\": \"AzureServices\",\r\n      \"virtualNetworkRules\": [],\r\n      \"ipRules\": [],\r\n      \"defaultAction\": \"Allow\"\r\n    },\r\n    \"supportsHttpsTrafficOnly\": true,\r\n    \"encryption\": {\r\n      \"services\": {\r\n        \"file\": {\r\n          \"keyType\": \"Account\",\r\n          \"enabled\": true,\r\n          \"lastEnabledTime\": \"2021-07-06T02:47:35.844156Z\"\r\n        },\r\n        \"blob\": {\r\n          \"keyType\": \"Account\",\r\n          \"enabled\": true,\r\n          \"lastEnabledTime\": \"2021-07-06T02:47:35.844156Z\"\r\n        }\r\n      },\r\n      \"keySource\": \"Microsoft.Storage\"\r\n    },\r\n    \"accessTier\": \"Hot\",\r\n    \"provisioningState\": \"Succeeded\",\r\n    \"creationTime\": \"2021-07-06T02:47:35.7347977Z\",\r\n    \"primaryEndpoints\": {\r\n      \"dfs\": \"https://stopstestrg8778src.dfs.core.windows.net/\",\r\n      \"web\": \"https://stopstestrg8778src.z3.web.core.windows.net/\",\r\n      \"blob\": \"https://stopstestrg8778src.blob.core.windows.net/\",\r\n      \"queue\": \"https://stopstestrg8778src.queue.core.windows.net/\",\r\n      \"table\": \"https://stopstestrg8778src.table.core.windows.net/\",\r\n      \"file\": \"https://stopstestrg8778src.file.core.windows.net/\"\r\n    },\r\n    \"primaryLocation\": \"eastus2euap\",\r\n    \"statusOfPrimary\": \"available\"\r\n  }\r\n}",
-      "StatusCode": 200
-    },
-    {
-<<<<<<< HEAD
-      "RequestUri": "/subscriptions/45b60d85-fd72-427a-a708-f994d26e593e/resourceGroups/pstestrg8778/providers/Microsoft.Storage/storageAccounts/stopstestrg8778src?api-version=2021-04-01",
-      "EncodedRequestUri": "L3N1YnNjcmlwdGlvbnMvNDViNjBkODUtZmQ3Mi00MjdhLWE3MDgtZjk5NGQyNmU1OTNlL3Jlc291cmNlR3JvdXBzL3BzdGVzdHJnODc3OC9wcm92aWRlcnMvTWljcm9zb2Z0LlN0b3JhZ2Uvc3RvcmFnZUFjY291bnRzL3N0b3BzdGVzdHJnODc3OHNyYz9hcGktdmVyc2lvbj0yMDIxLTA0LTAx",
-=======
-      "RequestUri": "/subscriptions/45b60d85-fd72-427a-a708-f994d26e593e/resourceGroups/pstestrg2549/providers/Microsoft.Storage/storageAccounts/stopstestrg2549src?api-version=2021-06-01",
-      "EncodedRequestUri": "L3N1YnNjcmlwdGlvbnMvNDViNjBkODUtZmQ3Mi00MjdhLWE3MDgtZjk5NGQyNmU1OTNlL3Jlc291cmNlR3JvdXBzL3BzdGVzdHJnMjU0OS9wcm92aWRlcnMvTWljcm9zb2Z0LlN0b3JhZ2Uvc3RvcmFnZUFjY291bnRzL3N0b3BzdGVzdHJnMjU0OXNyYz9hcGktdmVyc2lvbj0yMDIxLTA2LTAx",
->>>>>>> 20e4a17a
+          "11993"
+        ],
+        "x-ms-correlation-request-id": [
+          "4a7ba50b-8ef2-4119-bf93-2df791453ec5"
+        ],
+        "x-ms-routing-request-id": [
+          "SOUTHEASTASIA:20210928T050223Z:4a7ba50b-8ef2-4119-bf93-2df791453ec5"
+        ],
+        "X-Content-Type-Options": [
+          "nosniff"
+        ],
+        "Date": [
+          "Tue, 28 Sep 2021 05:02:22 GMT"
+        ],
+        "Content-Length": [
+          "1451"
+        ],
+        "Content-Type": [
+          "application/json"
+        ],
+        "Expires": [
+          "-1"
+        ]
+      },
+      "ResponseBody": "{\r\n  \"sku\": {\r\n    \"name\": \"Standard_LRS\",\r\n    \"tier\": \"Standard\"\r\n  },\r\n  \"kind\": \"StorageV2\",\r\n  \"id\": \"/subscriptions/45b60d85-fd72-427a-a708-f994d26e593e/resourceGroups/pstestrg1503/providers/Microsoft.Storage/storageAccounts/stopstestrg1503dest\",\r\n  \"name\": \"stopstestrg1503dest\",\r\n  \"type\": \"Microsoft.Storage/storageAccounts\",\r\n  \"location\": \"eastus2euap\",\r\n  \"tags\": {},\r\n  \"properties\": {\r\n    \"keyCreationTime\": {\r\n      \"key1\": \"2021-09-28T05:02:04.2933162Z\",\r\n      \"key2\": \"2021-09-28T05:02:04.2933162Z\"\r\n    },\r\n    \"privateEndpointConnections\": [],\r\n    \"minimumTlsVersion\": \"TLS1_0\",\r\n    \"allowBlobPublicAccess\": true,\r\n    \"networkAcls\": {\r\n      \"bypass\": \"AzureServices\",\r\n      \"virtualNetworkRules\": [],\r\n      \"ipRules\": [],\r\n      \"defaultAction\": \"Allow\"\r\n    },\r\n    \"supportsHttpsTrafficOnly\": true,\r\n    \"encryption\": {\r\n      \"services\": {\r\n        \"file\": {\r\n          \"keyType\": \"Account\",\r\n          \"enabled\": true,\r\n          \"lastEnabledTime\": \"2021-09-28T05:02:04.3089345Z\"\r\n        },\r\n        \"blob\": {\r\n          \"keyType\": \"Account\",\r\n          \"enabled\": true,\r\n          \"lastEnabledTime\": \"2021-09-28T05:02:04.3089345Z\"\r\n        }\r\n      },\r\n      \"keySource\": \"Microsoft.Storage\"\r\n    },\r\n    \"accessTier\": \"Hot\",\r\n    \"provisioningState\": \"Succeeded\",\r\n    \"creationTime\": \"2021-09-28T05:02:04.1996191Z\",\r\n    \"primaryEndpoints\": {\r\n      \"dfs\": \"https://stopstestrg1503dest.dfs.core.windows.net/\",\r\n      \"web\": \"https://stopstestrg1503dest.z3.web.core.windows.net/\",\r\n      \"blob\": \"https://stopstestrg1503dest.blob.core.windows.net/\",\r\n      \"queue\": \"https://stopstestrg1503dest.queue.core.windows.net/\",\r\n      \"table\": \"https://stopstestrg1503dest.table.core.windows.net/\",\r\n      \"file\": \"https://stopstestrg1503dest.file.core.windows.net/\"\r\n    },\r\n    \"primaryLocation\": \"eastus2euap\",\r\n    \"statusOfPrimary\": \"available\"\r\n  }\r\n}",
+      "StatusCode": 200
+    },
+    {
+      "RequestUri": "/subscriptions/45b60d85-fd72-427a-a708-f994d26e593e/resourceGroups/pstestrg1503/providers/Microsoft.Storage/storageAccounts/stopstestrg1503dest?api-version=2021-06-01",
+      "EncodedRequestUri": "L3N1YnNjcmlwdGlvbnMvNDViNjBkODUtZmQ3Mi00MjdhLWE3MDgtZjk5NGQyNmU1OTNlL3Jlc291cmNlR3JvdXBzL3BzdGVzdHJnMTUwMy9wcm92aWRlcnMvTWljcm9zb2Z0LlN0b3JhZ2Uvc3RvcmFnZUFjY291bnRzL3N0b3BzdGVzdHJnMTUwM2Rlc3Q/YXBpLXZlcnNpb249MjAyMS0wNi0wMQ==",
       "RequestMethod": "GET",
       "RequestBody": "",
       "RequestHeaders": {
         "x-ms-client-request-id": [
-          "446ff778-2de9-48d6-8f77-187d369f0da0"
-        ],
-        "Accept-Language": [
-          "en-US"
-        ],
-        "User-Agent": [
-          "FxVersion/4.6.30015.01",
-          "OSName/Windows",
-          "OSVersion/Microsoft.Windows.10.0.19043.",
-          "Microsoft.Azure.Management.Storage.StorageManagementClient/22.0.0.0"
-        ]
-      },
-      "ResponseHeaders": {
-        "Cache-Control": [
-          "no-cache"
-        ],
-        "Pragma": [
-          "no-cache"
-        ],
-        "x-ms-request-id": [
-          "d279ed41-cf77-4e91-81a2-8367d5526fa2"
+          "866b19b0-4041-48a2-b48f-6ebeadd7e5c9"
+        ],
+        "Accept-Language": [
+          "en-US"
+        ],
+        "User-Agent": [
+          "FxVersion/4.6.28207.03",
+          "OSName/Windows",
+          "OSVersion/Microsoft.Windows.10.0.19043.",
+          "Microsoft.Azure.Management.Storage.StorageManagementClient/23.0.0.0"
+        ]
+      },
+      "ResponseHeaders": {
+        "Cache-Control": [
+          "no-cache"
+        ],
+        "Pragma": [
+          "no-cache"
+        ],
+        "x-ms-request-id": [
+          "b2e98e4e-a338-4fd1-ab8a-3e9ed722fa1f"
         ],
         "Strict-Transport-Security": [
           "max-age=31536000; includeSubDomains"
@@ -394,66 +762,445 @@
           "Microsoft-Azure-Storage-Resource-Provider/1.0,Microsoft-HTTPAPI/2.0 Microsoft-HTTPAPI/2.0"
         ],
         "x-ms-ratelimit-remaining-subscription-reads": [
-          "11997"
-        ],
-        "x-ms-correlation-request-id": [
-          "8713b943-43ac-4061-b30e-2c220b6da84c"
-        ],
-        "x-ms-routing-request-id": [
-          "SOUTHEASTASIA:20210706T024757Z:8713b943-43ac-4061-b30e-2c220b6da84c"
-        ],
-        "X-Content-Type-Options": [
-          "nosniff"
-        ],
-        "Date": [
-          "Tue, 06 Jul 2021 02:47:56 GMT"
-        ],
-        "Content-Length": [
-          "1385"
-        ],
-        "Content-Type": [
-          "application/json"
-        ],
-        "Expires": [
-          "-1"
-        ]
-      },
-      "ResponseBody": "{\r\n  \"sku\": {\r\n    \"name\": \"Standard_LRS\",\r\n    \"tier\": \"Standard\"\r\n  },\r\n  \"kind\": \"StorageV2\",\r\n  \"id\": \"/subscriptions/45b60d85-fd72-427a-a708-f994d26e593e/resourceGroups/pstestrg8778/providers/Microsoft.Storage/storageAccounts/stopstestrg8778src\",\r\n  \"name\": \"stopstestrg8778src\",\r\n  \"type\": \"Microsoft.Storage/storageAccounts\",\r\n  \"location\": \"eastus2euap\",\r\n  \"tags\": {},\r\n  \"properties\": {\r\n    \"keyCreationTime\": {\r\n      \"key1\": \"2021-07-06T02:47:35.844156Z\",\r\n      \"key2\": \"2021-07-06T02:47:35.844156Z\"\r\n    },\r\n    \"privateEndpointConnections\": [],\r\n    \"networkAcls\": {\r\n      \"bypass\": \"AzureServices\",\r\n      \"virtualNetworkRules\": [],\r\n      \"ipRules\": [],\r\n      \"defaultAction\": \"Allow\"\r\n    },\r\n    \"supportsHttpsTrafficOnly\": true,\r\n    \"encryption\": {\r\n      \"services\": {\r\n        \"file\": {\r\n          \"keyType\": \"Account\",\r\n          \"enabled\": true,\r\n          \"lastEnabledTime\": \"2021-07-06T02:47:35.844156Z\"\r\n        },\r\n        \"blob\": {\r\n          \"keyType\": \"Account\",\r\n          \"enabled\": true,\r\n          \"lastEnabledTime\": \"2021-07-06T02:47:35.844156Z\"\r\n        }\r\n      },\r\n      \"keySource\": \"Microsoft.Storage\"\r\n    },\r\n    \"accessTier\": \"Hot\",\r\n    \"provisioningState\": \"Succeeded\",\r\n    \"creationTime\": \"2021-07-06T02:47:35.7347977Z\",\r\n    \"primaryEndpoints\": {\r\n      \"dfs\": \"https://stopstestrg8778src.dfs.core.windows.net/\",\r\n      \"web\": \"https://stopstestrg8778src.z3.web.core.windows.net/\",\r\n      \"blob\": \"https://stopstestrg8778src.blob.core.windows.net/\",\r\n      \"queue\": \"https://stopstestrg8778src.queue.core.windows.net/\",\r\n      \"table\": \"https://stopstestrg8778src.table.core.windows.net/\",\r\n      \"file\": \"https://stopstestrg8778src.file.core.windows.net/\"\r\n    },\r\n    \"primaryLocation\": \"eastus2euap\",\r\n    \"statusOfPrimary\": \"available\"\r\n  }\r\n}",
-      "StatusCode": 200
-    },
-    {
-<<<<<<< HEAD
-      "RequestUri": "/subscriptions/45b60d85-fd72-427a-a708-f994d26e593e/resourceGroups/pstestrg8778/providers/Microsoft.Storage/storageAccounts/stopstestrg8778src?api-version=2021-04-01",
-      "EncodedRequestUri": "L3N1YnNjcmlwdGlvbnMvNDViNjBkODUtZmQ3Mi00MjdhLWE3MDgtZjk5NGQyNmU1OTNlL3Jlc291cmNlR3JvdXBzL3BzdGVzdHJnODc3OC9wcm92aWRlcnMvTWljcm9zb2Z0LlN0b3JhZ2Uvc3RvcmFnZUFjY291bnRzL3N0b3BzdGVzdHJnODc3OHNyYz9hcGktdmVyc2lvbj0yMDIxLTA0LTAx",
-=======
-      "RequestUri": "/subscriptions/45b60d85-fd72-427a-a708-f994d26e593e/resourceGroups/pstestrg2549/providers/Microsoft.Storage/storageAccounts/stopstestrg2549src?api-version=2021-06-01",
-      "EncodedRequestUri": "L3N1YnNjcmlwdGlvbnMvNDViNjBkODUtZmQ3Mi00MjdhLWE3MDgtZjk5NGQyNmU1OTNlL3Jlc291cmNlR3JvdXBzL3BzdGVzdHJnMjU0OS9wcm92aWRlcnMvTWljcm9zb2Z0LlN0b3JhZ2Uvc3RvcmFnZUFjY291bnRzL3N0b3BzdGVzdHJnMjU0OXNyYz9hcGktdmVyc2lvbj0yMDIxLTA2LTAx",
->>>>>>> 20e4a17a
+          "11992"
+        ],
+        "x-ms-correlation-request-id": [
+          "d2a70ca0-804c-44bb-bdb8-d0f766acd95b"
+        ],
+        "x-ms-routing-request-id": [
+          "SOUTHEASTASIA:20210928T050223Z:d2a70ca0-804c-44bb-bdb8-d0f766acd95b"
+        ],
+        "X-Content-Type-Options": [
+          "nosniff"
+        ],
+        "Date": [
+          "Tue, 28 Sep 2021 05:02:22 GMT"
+        ],
+        "Content-Length": [
+          "1451"
+        ],
+        "Content-Type": [
+          "application/json"
+        ],
+        "Expires": [
+          "-1"
+        ]
+      },
+      "ResponseBody": "{\r\n  \"sku\": {\r\n    \"name\": \"Standard_LRS\",\r\n    \"tier\": \"Standard\"\r\n  },\r\n  \"kind\": \"StorageV2\",\r\n  \"id\": \"/subscriptions/45b60d85-fd72-427a-a708-f994d26e593e/resourceGroups/pstestrg1503/providers/Microsoft.Storage/storageAccounts/stopstestrg1503dest\",\r\n  \"name\": \"stopstestrg1503dest\",\r\n  \"type\": \"Microsoft.Storage/storageAccounts\",\r\n  \"location\": \"eastus2euap\",\r\n  \"tags\": {},\r\n  \"properties\": {\r\n    \"keyCreationTime\": {\r\n      \"key1\": \"2021-09-28T05:02:04.2933162Z\",\r\n      \"key2\": \"2021-09-28T05:02:04.2933162Z\"\r\n    },\r\n    \"privateEndpointConnections\": [],\r\n    \"minimumTlsVersion\": \"TLS1_0\",\r\n    \"allowBlobPublicAccess\": true,\r\n    \"networkAcls\": {\r\n      \"bypass\": \"AzureServices\",\r\n      \"virtualNetworkRules\": [],\r\n      \"ipRules\": [],\r\n      \"defaultAction\": \"Allow\"\r\n    },\r\n    \"supportsHttpsTrafficOnly\": true,\r\n    \"encryption\": {\r\n      \"services\": {\r\n        \"file\": {\r\n          \"keyType\": \"Account\",\r\n          \"enabled\": true,\r\n          \"lastEnabledTime\": \"2021-09-28T05:02:04.3089345Z\"\r\n        },\r\n        \"blob\": {\r\n          \"keyType\": \"Account\",\r\n          \"enabled\": true,\r\n          \"lastEnabledTime\": \"2021-09-28T05:02:04.3089345Z\"\r\n        }\r\n      },\r\n      \"keySource\": \"Microsoft.Storage\"\r\n    },\r\n    \"accessTier\": \"Hot\",\r\n    \"provisioningState\": \"Succeeded\",\r\n    \"creationTime\": \"2021-09-28T05:02:04.1996191Z\",\r\n    \"primaryEndpoints\": {\r\n      \"dfs\": \"https://stopstestrg1503dest.dfs.core.windows.net/\",\r\n      \"web\": \"https://stopstestrg1503dest.z3.web.core.windows.net/\",\r\n      \"blob\": \"https://stopstestrg1503dest.blob.core.windows.net/\",\r\n      \"queue\": \"https://stopstestrg1503dest.queue.core.windows.net/\",\r\n      \"table\": \"https://stopstestrg1503dest.table.core.windows.net/\",\r\n      \"file\": \"https://stopstestrg1503dest.file.core.windows.net/\"\r\n    },\r\n    \"primaryLocation\": \"eastus2euap\",\r\n    \"statusOfPrimary\": \"available\"\r\n  }\r\n}",
+      "StatusCode": 200
+    },
+    {
+      "RequestUri": "/subscriptions/45b60d85-fd72-427a-a708-f994d26e593e/resourceGroups/pstestrg1503/providers/Microsoft.Storage/storageAccounts/stopstestrg1503dest?api-version=2021-06-01",
+      "EncodedRequestUri": "L3N1YnNjcmlwdGlvbnMvNDViNjBkODUtZmQ3Mi00MjdhLWE3MDgtZjk5NGQyNmU1OTNlL3Jlc291cmNlR3JvdXBzL3BzdGVzdHJnMTUwMy9wcm92aWRlcnMvTWljcm9zb2Z0LlN0b3JhZ2Uvc3RvcmFnZUFjY291bnRzL3N0b3BzdGVzdHJnMTUwM2Rlc3Q/YXBpLXZlcnNpb249MjAyMS0wNi0wMQ==",
       "RequestMethod": "GET",
       "RequestBody": "",
       "RequestHeaders": {
         "x-ms-client-request-id": [
-          "989f9010-c061-4a25-bfa6-e5a265246e2b"
-        ],
-        "Accept-Language": [
-          "en-US"
-        ],
-        "User-Agent": [
-          "FxVersion/4.6.30015.01",
-          "OSName/Windows",
-          "OSVersion/Microsoft.Windows.10.0.19043.",
-          "Microsoft.Azure.Management.Storage.StorageManagementClient/22.0.0.0"
-        ]
-      },
-      "ResponseHeaders": {
-        "Cache-Control": [
-          "no-cache"
-        ],
-        "Pragma": [
-          "no-cache"
-        ],
-        "x-ms-request-id": [
-          "205cbce9-33c3-41f9-9983-d9ee7f860f92"
+          "7e83729b-c61d-451f-90a5-7794f5fb1dd1"
+        ],
+        "Accept-Language": [
+          "en-US"
+        ],
+        "User-Agent": [
+          "FxVersion/4.6.28207.03",
+          "OSName/Windows",
+          "OSVersion/Microsoft.Windows.10.0.19043.",
+          "Microsoft.Azure.Management.Storage.StorageManagementClient/23.0.0.0"
+        ]
+      },
+      "ResponseHeaders": {
+        "Cache-Control": [
+          "no-cache"
+        ],
+        "Pragma": [
+          "no-cache"
+        ],
+        "x-ms-request-id": [
+          "e78b067f-7b8b-4c02-9a50-5e8a1395220a"
+        ],
+        "Strict-Transport-Security": [
+          "max-age=31536000; includeSubDomains"
+        ],
+        "Server": [
+          "Microsoft-Azure-Storage-Resource-Provider/1.0,Microsoft-HTTPAPI/2.0 Microsoft-HTTPAPI/2.0"
+        ],
+        "x-ms-ratelimit-remaining-subscription-reads": [
+          "11985"
+        ],
+        "x-ms-correlation-request-id": [
+          "7452b1ea-e9e7-4f8a-9ad3-6b4e78740a5c"
+        ],
+        "x-ms-routing-request-id": [
+          "SOUTHEASTASIA:20210928T050227Z:7452b1ea-e9e7-4f8a-9ad3-6b4e78740a5c"
+        ],
+        "X-Content-Type-Options": [
+          "nosniff"
+        ],
+        "Date": [
+          "Tue, 28 Sep 2021 05:02:26 GMT"
+        ],
+        "Content-Length": [
+          "1451"
+        ],
+        "Content-Type": [
+          "application/json"
+        ],
+        "Expires": [
+          "-1"
+        ]
+      },
+      "ResponseBody": "{\r\n  \"sku\": {\r\n    \"name\": \"Standard_LRS\",\r\n    \"tier\": \"Standard\"\r\n  },\r\n  \"kind\": \"StorageV2\",\r\n  \"id\": \"/subscriptions/45b60d85-fd72-427a-a708-f994d26e593e/resourceGroups/pstestrg1503/providers/Microsoft.Storage/storageAccounts/stopstestrg1503dest\",\r\n  \"name\": \"stopstestrg1503dest\",\r\n  \"type\": \"Microsoft.Storage/storageAccounts\",\r\n  \"location\": \"eastus2euap\",\r\n  \"tags\": {},\r\n  \"properties\": {\r\n    \"keyCreationTime\": {\r\n      \"key1\": \"2021-09-28T05:02:04.2933162Z\",\r\n      \"key2\": \"2021-09-28T05:02:04.2933162Z\"\r\n    },\r\n    \"privateEndpointConnections\": [],\r\n    \"minimumTlsVersion\": \"TLS1_0\",\r\n    \"allowBlobPublicAccess\": true,\r\n    \"networkAcls\": {\r\n      \"bypass\": \"AzureServices\",\r\n      \"virtualNetworkRules\": [],\r\n      \"ipRules\": [],\r\n      \"defaultAction\": \"Allow\"\r\n    },\r\n    \"supportsHttpsTrafficOnly\": true,\r\n    \"encryption\": {\r\n      \"services\": {\r\n        \"file\": {\r\n          \"keyType\": \"Account\",\r\n          \"enabled\": true,\r\n          \"lastEnabledTime\": \"2021-09-28T05:02:04.3089345Z\"\r\n        },\r\n        \"blob\": {\r\n          \"keyType\": \"Account\",\r\n          \"enabled\": true,\r\n          \"lastEnabledTime\": \"2021-09-28T05:02:04.3089345Z\"\r\n        }\r\n      },\r\n      \"keySource\": \"Microsoft.Storage\"\r\n    },\r\n    \"accessTier\": \"Hot\",\r\n    \"provisioningState\": \"Succeeded\",\r\n    \"creationTime\": \"2021-09-28T05:02:04.1996191Z\",\r\n    \"primaryEndpoints\": {\r\n      \"dfs\": \"https://stopstestrg1503dest.dfs.core.windows.net/\",\r\n      \"web\": \"https://stopstestrg1503dest.z3.web.core.windows.net/\",\r\n      \"blob\": \"https://stopstestrg1503dest.blob.core.windows.net/\",\r\n      \"queue\": \"https://stopstestrg1503dest.queue.core.windows.net/\",\r\n      \"table\": \"https://stopstestrg1503dest.table.core.windows.net/\",\r\n      \"file\": \"https://stopstestrg1503dest.file.core.windows.net/\"\r\n    },\r\n    \"primaryLocation\": \"eastus2euap\",\r\n    \"statusOfPrimary\": \"available\"\r\n  }\r\n}",
+      "StatusCode": 200
+    },
+    {
+      "RequestUri": "/subscriptions/45b60d85-fd72-427a-a708-f994d26e593e/resourceGroups/pstestrg1503/providers/Microsoft.Storage/storageAccounts/stopstestrg1503dest?api-version=2021-06-01",
+      "EncodedRequestUri": "L3N1YnNjcmlwdGlvbnMvNDViNjBkODUtZmQ3Mi00MjdhLWE3MDgtZjk5NGQyNmU1OTNlL3Jlc291cmNlR3JvdXBzL3BzdGVzdHJnMTUwMy9wcm92aWRlcnMvTWljcm9zb2Z0LlN0b3JhZ2Uvc3RvcmFnZUFjY291bnRzL3N0b3BzdGVzdHJnMTUwM2Rlc3Q/YXBpLXZlcnNpb249MjAyMS0wNi0wMQ==",
+      "RequestMethod": "GET",
+      "RequestBody": "",
+      "RequestHeaders": {
+        "x-ms-client-request-id": [
+          "9c0dea12-da88-417e-8d6f-b07360a28c70"
+        ],
+        "Accept-Language": [
+          "en-US"
+        ],
+        "User-Agent": [
+          "FxVersion/4.6.28207.03",
+          "OSName/Windows",
+          "OSVersion/Microsoft.Windows.10.0.19043.",
+          "Microsoft.Azure.Management.Storage.StorageManagementClient/23.0.0.0"
+        ]
+      },
+      "ResponseHeaders": {
+        "Cache-Control": [
+          "no-cache"
+        ],
+        "Pragma": [
+          "no-cache"
+        ],
+        "x-ms-request-id": [
+          "f17f1ae3-1b00-466d-a833-1b564ab03360"
+        ],
+        "Strict-Transport-Security": [
+          "max-age=31536000; includeSubDomains"
+        ],
+        "Server": [
+          "Microsoft-Azure-Storage-Resource-Provider/1.0,Microsoft-HTTPAPI/2.0 Microsoft-HTTPAPI/2.0"
+        ],
+        "x-ms-ratelimit-remaining-subscription-reads": [
+          "11981"
+        ],
+        "x-ms-correlation-request-id": [
+          "05fa48cb-41ca-4e84-a036-0c4460b21c1e"
+        ],
+        "x-ms-routing-request-id": [
+          "SOUTHEASTASIA:20210928T050229Z:05fa48cb-41ca-4e84-a036-0c4460b21c1e"
+        ],
+        "X-Content-Type-Options": [
+          "nosniff"
+        ],
+        "Date": [
+          "Tue, 28 Sep 2021 05:02:28 GMT"
+        ],
+        "Content-Length": [
+          "1451"
+        ],
+        "Content-Type": [
+          "application/json"
+        ],
+        "Expires": [
+          "-1"
+        ]
+      },
+      "ResponseBody": "{\r\n  \"sku\": {\r\n    \"name\": \"Standard_LRS\",\r\n    \"tier\": \"Standard\"\r\n  },\r\n  \"kind\": \"StorageV2\",\r\n  \"id\": \"/subscriptions/45b60d85-fd72-427a-a708-f994d26e593e/resourceGroups/pstestrg1503/providers/Microsoft.Storage/storageAccounts/stopstestrg1503dest\",\r\n  \"name\": \"stopstestrg1503dest\",\r\n  \"type\": \"Microsoft.Storage/storageAccounts\",\r\n  \"location\": \"eastus2euap\",\r\n  \"tags\": {},\r\n  \"properties\": {\r\n    \"keyCreationTime\": {\r\n      \"key1\": \"2021-09-28T05:02:04.2933162Z\",\r\n      \"key2\": \"2021-09-28T05:02:04.2933162Z\"\r\n    },\r\n    \"privateEndpointConnections\": [],\r\n    \"minimumTlsVersion\": \"TLS1_0\",\r\n    \"allowBlobPublicAccess\": true,\r\n    \"networkAcls\": {\r\n      \"bypass\": \"AzureServices\",\r\n      \"virtualNetworkRules\": [],\r\n      \"ipRules\": [],\r\n      \"defaultAction\": \"Allow\"\r\n    },\r\n    \"supportsHttpsTrafficOnly\": true,\r\n    \"encryption\": {\r\n      \"services\": {\r\n        \"file\": {\r\n          \"keyType\": \"Account\",\r\n          \"enabled\": true,\r\n          \"lastEnabledTime\": \"2021-09-28T05:02:04.3089345Z\"\r\n        },\r\n        \"blob\": {\r\n          \"keyType\": \"Account\",\r\n          \"enabled\": true,\r\n          \"lastEnabledTime\": \"2021-09-28T05:02:04.3089345Z\"\r\n        }\r\n      },\r\n      \"keySource\": \"Microsoft.Storage\"\r\n    },\r\n    \"accessTier\": \"Hot\",\r\n    \"provisioningState\": \"Succeeded\",\r\n    \"creationTime\": \"2021-09-28T05:02:04.1996191Z\",\r\n    \"primaryEndpoints\": {\r\n      \"dfs\": \"https://stopstestrg1503dest.dfs.core.windows.net/\",\r\n      \"web\": \"https://stopstestrg1503dest.z3.web.core.windows.net/\",\r\n      \"blob\": \"https://stopstestrg1503dest.blob.core.windows.net/\",\r\n      \"queue\": \"https://stopstestrg1503dest.queue.core.windows.net/\",\r\n      \"table\": \"https://stopstestrg1503dest.table.core.windows.net/\",\r\n      \"file\": \"https://stopstestrg1503dest.file.core.windows.net/\"\r\n    },\r\n    \"primaryLocation\": \"eastus2euap\",\r\n    \"statusOfPrimary\": \"available\"\r\n  }\r\n}",
+      "StatusCode": 200
+    },
+    {
+      "RequestUri": "/subscriptions/45b60d85-fd72-427a-a708-f994d26e593e/resourceGroups/pstestrg1503/providers/Microsoft.Storage/storageAccounts/stopstestrg1503dest?api-version=2021-06-01",
+      "EncodedRequestUri": "L3N1YnNjcmlwdGlvbnMvNDViNjBkODUtZmQ3Mi00MjdhLWE3MDgtZjk5NGQyNmU1OTNlL3Jlc291cmNlR3JvdXBzL3BzdGVzdHJnMTUwMy9wcm92aWRlcnMvTWljcm9zb2Z0LlN0b3JhZ2Uvc3RvcmFnZUFjY291bnRzL3N0b3BzdGVzdHJnMTUwM2Rlc3Q/YXBpLXZlcnNpb249MjAyMS0wNi0wMQ==",
+      "RequestMethod": "GET",
+      "RequestBody": "",
+      "RequestHeaders": {
+        "x-ms-client-request-id": [
+          "0be1f703-06fd-4685-bc65-1aef4d263101"
+        ],
+        "Accept-Language": [
+          "en-US"
+        ],
+        "User-Agent": [
+          "FxVersion/4.6.28207.03",
+          "OSName/Windows",
+          "OSVersion/Microsoft.Windows.10.0.19043.",
+          "Microsoft.Azure.Management.Storage.StorageManagementClient/23.0.0.0"
+        ]
+      },
+      "ResponseHeaders": {
+        "Cache-Control": [
+          "no-cache"
+        ],
+        "Pragma": [
+          "no-cache"
+        ],
+        "x-ms-request-id": [
+          "b5d16061-a09b-4a75-b9c5-17f5a39ecf2f"
+        ],
+        "Strict-Transport-Security": [
+          "max-age=31536000; includeSubDomains"
+        ],
+        "Server": [
+          "Microsoft-Azure-Storage-Resource-Provider/1.0,Microsoft-HTTPAPI/2.0 Microsoft-HTTPAPI/2.0"
+        ],
+        "x-ms-ratelimit-remaining-subscription-reads": [
+          "11976"
+        ],
+        "x-ms-correlation-request-id": [
+          "08498e14-0322-42ab-8b38-dadb32e5b474"
+        ],
+        "x-ms-routing-request-id": [
+          "SOUTHEASTASIA:20210928T050248Z:08498e14-0322-42ab-8b38-dadb32e5b474"
+        ],
+        "X-Content-Type-Options": [
+          "nosniff"
+        ],
+        "Date": [
+          "Tue, 28 Sep 2021 05:02:48 GMT"
+        ],
+        "Content-Length": [
+          "1487"
+        ],
+        "Content-Type": [
+          "application/json"
+        ],
+        "Expires": [
+          "-1"
+        ]
+      },
+      "ResponseBody": "{\r\n  \"sku\": {\r\n    \"name\": \"Standard_LRS\",\r\n    \"tier\": \"Standard\"\r\n  },\r\n  \"kind\": \"StorageV2\",\r\n  \"id\": \"/subscriptions/45b60d85-fd72-427a-a708-f994d26e593e/resourceGroups/pstestrg1503/providers/Microsoft.Storage/storageAccounts/stopstestrg1503dest\",\r\n  \"name\": \"stopstestrg1503dest\",\r\n  \"type\": \"Microsoft.Storage/storageAccounts\",\r\n  \"location\": \"eastus2euap\",\r\n  \"tags\": {},\r\n  \"properties\": {\r\n    \"keyCreationTime\": {\r\n      \"key1\": \"2021-09-28T05:02:04.2933162Z\",\r\n      \"key2\": \"2021-09-28T05:02:04.2933162Z\"\r\n    },\r\n    \"allowCrossTenantReplication\": false,\r\n    \"privateEndpointConnections\": [],\r\n    \"minimumTlsVersion\": \"TLS1_0\",\r\n    \"allowBlobPublicAccess\": true,\r\n    \"networkAcls\": {\r\n      \"bypass\": \"AzureServices\",\r\n      \"virtualNetworkRules\": [],\r\n      \"ipRules\": [],\r\n      \"defaultAction\": \"Allow\"\r\n    },\r\n    \"supportsHttpsTrafficOnly\": true,\r\n    \"encryption\": {\r\n      \"services\": {\r\n        \"file\": {\r\n          \"keyType\": \"Account\",\r\n          \"enabled\": true,\r\n          \"lastEnabledTime\": \"2021-09-28T05:02:04.3089345Z\"\r\n        },\r\n        \"blob\": {\r\n          \"keyType\": \"Account\",\r\n          \"enabled\": true,\r\n          \"lastEnabledTime\": \"2021-09-28T05:02:04.3089345Z\"\r\n        }\r\n      },\r\n      \"keySource\": \"Microsoft.Storage\"\r\n    },\r\n    \"accessTier\": \"Hot\",\r\n    \"provisioningState\": \"Succeeded\",\r\n    \"creationTime\": \"2021-09-28T05:02:04.1996191Z\",\r\n    \"primaryEndpoints\": {\r\n      \"dfs\": \"https://stopstestrg1503dest.dfs.core.windows.net/\",\r\n      \"web\": \"https://stopstestrg1503dest.z3.web.core.windows.net/\",\r\n      \"blob\": \"https://stopstestrg1503dest.blob.core.windows.net/\",\r\n      \"queue\": \"https://stopstestrg1503dest.queue.core.windows.net/\",\r\n      \"table\": \"https://stopstestrg1503dest.table.core.windows.net/\",\r\n      \"file\": \"https://stopstestrg1503dest.file.core.windows.net/\"\r\n    },\r\n    \"primaryLocation\": \"eastus2euap\",\r\n    \"statusOfPrimary\": \"available\"\r\n  }\r\n}",
+      "StatusCode": 200
+    },
+    {
+      "RequestUri": "/subscriptions/45b60d85-fd72-427a-a708-f994d26e593e/resourceGroups/pstestrg1503/providers/Microsoft.Storage/storageAccounts/stopstestrg1503dest?api-version=2021-06-01",
+      "EncodedRequestUri": "L3N1YnNjcmlwdGlvbnMvNDViNjBkODUtZmQ3Mi00MjdhLWE3MDgtZjk5NGQyNmU1OTNlL3Jlc291cmNlR3JvdXBzL3BzdGVzdHJnMTUwMy9wcm92aWRlcnMvTWljcm9zb2Z0LlN0b3JhZ2Uvc3RvcmFnZUFjY291bnRzL3N0b3BzdGVzdHJnMTUwM2Rlc3Q/YXBpLXZlcnNpb249MjAyMS0wNi0wMQ==",
+      "RequestMethod": "GET",
+      "RequestBody": "",
+      "RequestHeaders": {
+        "x-ms-client-request-id": [
+          "8fa76904-e765-4663-b807-27df00bea4cb"
+        ],
+        "Accept-Language": [
+          "en-US"
+        ],
+        "User-Agent": [
+          "FxVersion/4.6.28207.03",
+          "OSName/Windows",
+          "OSVersion/Microsoft.Windows.10.0.19043.",
+          "Microsoft.Azure.Management.Storage.StorageManagementClient/23.0.0.0"
+        ]
+      },
+      "ResponseHeaders": {
+        "Cache-Control": [
+          "no-cache"
+        ],
+        "Pragma": [
+          "no-cache"
+        ],
+        "x-ms-request-id": [
+          "a06bf674-b429-4175-82ae-99aae991aa5e"
+        ],
+        "Strict-Transport-Security": [
+          "max-age=31536000; includeSubDomains"
+        ],
+        "Server": [
+          "Microsoft-Azure-Storage-Resource-Provider/1.0,Microsoft-HTTPAPI/2.0 Microsoft-HTTPAPI/2.0"
+        ],
+        "x-ms-ratelimit-remaining-subscription-reads": [
+          "11975"
+        ],
+        "x-ms-correlation-request-id": [
+          "da71cb7a-d7a3-4806-ad45-7d62ff04ae8f"
+        ],
+        "x-ms-routing-request-id": [
+          "SOUTHEASTASIA:20210928T050248Z:da71cb7a-d7a3-4806-ad45-7d62ff04ae8f"
+        ],
+        "X-Content-Type-Options": [
+          "nosniff"
+        ],
+        "Date": [
+          "Tue, 28 Sep 2021 05:02:48 GMT"
+        ],
+        "Content-Length": [
+          "1487"
+        ],
+        "Content-Type": [
+          "application/json"
+        ],
+        "Expires": [
+          "-1"
+        ]
+      },
+      "ResponseBody": "{\r\n  \"sku\": {\r\n    \"name\": \"Standard_LRS\",\r\n    \"tier\": \"Standard\"\r\n  },\r\n  \"kind\": \"StorageV2\",\r\n  \"id\": \"/subscriptions/45b60d85-fd72-427a-a708-f994d26e593e/resourceGroups/pstestrg1503/providers/Microsoft.Storage/storageAccounts/stopstestrg1503dest\",\r\n  \"name\": \"stopstestrg1503dest\",\r\n  \"type\": \"Microsoft.Storage/storageAccounts\",\r\n  \"location\": \"eastus2euap\",\r\n  \"tags\": {},\r\n  \"properties\": {\r\n    \"keyCreationTime\": {\r\n      \"key1\": \"2021-09-28T05:02:04.2933162Z\",\r\n      \"key2\": \"2021-09-28T05:02:04.2933162Z\"\r\n    },\r\n    \"allowCrossTenantReplication\": false,\r\n    \"privateEndpointConnections\": [],\r\n    \"minimumTlsVersion\": \"TLS1_0\",\r\n    \"allowBlobPublicAccess\": true,\r\n    \"networkAcls\": {\r\n      \"bypass\": \"AzureServices\",\r\n      \"virtualNetworkRules\": [],\r\n      \"ipRules\": [],\r\n      \"defaultAction\": \"Allow\"\r\n    },\r\n    \"supportsHttpsTrafficOnly\": true,\r\n    \"encryption\": {\r\n      \"services\": {\r\n        \"file\": {\r\n          \"keyType\": \"Account\",\r\n          \"enabled\": true,\r\n          \"lastEnabledTime\": \"2021-09-28T05:02:04.3089345Z\"\r\n        },\r\n        \"blob\": {\r\n          \"keyType\": \"Account\",\r\n          \"enabled\": true,\r\n          \"lastEnabledTime\": \"2021-09-28T05:02:04.3089345Z\"\r\n        }\r\n      },\r\n      \"keySource\": \"Microsoft.Storage\"\r\n    },\r\n    \"accessTier\": \"Hot\",\r\n    \"provisioningState\": \"Succeeded\",\r\n    \"creationTime\": \"2021-09-28T05:02:04.1996191Z\",\r\n    \"primaryEndpoints\": {\r\n      \"dfs\": \"https://stopstestrg1503dest.dfs.core.windows.net/\",\r\n      \"web\": \"https://stopstestrg1503dest.z3.web.core.windows.net/\",\r\n      \"blob\": \"https://stopstestrg1503dest.blob.core.windows.net/\",\r\n      \"queue\": \"https://stopstestrg1503dest.queue.core.windows.net/\",\r\n      \"table\": \"https://stopstestrg1503dest.table.core.windows.net/\",\r\n      \"file\": \"https://stopstestrg1503dest.file.core.windows.net/\"\r\n    },\r\n    \"primaryLocation\": \"eastus2euap\",\r\n    \"statusOfPrimary\": \"available\"\r\n  }\r\n}",
+      "StatusCode": 200
+    },
+    {
+      "RequestUri": "/subscriptions/45b60d85-fd72-427a-a708-f994d26e593e/resourceGroups/pstestrg1503/providers/Microsoft.Storage/storageAccounts/stopstestrg1503src/blobServices/default?api-version=2021-06-01",
+      "EncodedRequestUri": "L3N1YnNjcmlwdGlvbnMvNDViNjBkODUtZmQ3Mi00MjdhLWE3MDgtZjk5NGQyNmU1OTNlL3Jlc291cmNlR3JvdXBzL3BzdGVzdHJnMTUwMy9wcm92aWRlcnMvTWljcm9zb2Z0LlN0b3JhZ2Uvc3RvcmFnZUFjY291bnRzL3N0b3BzdGVzdHJnMTUwM3NyYy9ibG9iU2VydmljZXMvZGVmYXVsdD9hcGktdmVyc2lvbj0yMDIxLTA2LTAx",
+      "RequestMethod": "PUT",
+      "RequestBody": "{\r\n  \"properties\": {\r\n    \"isVersioningEnabled\": true,\r\n    \"changeFeed\": {\r\n      \"enabled\": true\r\n    }\r\n  }\r\n}",
+      "RequestHeaders": {
+        "x-ms-client-request-id": [
+          "860ac664-36b8-43ea-8c93-25ecf6567460"
+        ],
+        "Accept-Language": [
+          "en-US"
+        ],
+        "User-Agent": [
+          "FxVersion/4.6.28207.03",
+          "OSName/Windows",
+          "OSVersion/Microsoft.Windows.10.0.19043.",
+          "Microsoft.Azure.Management.Storage.StorageManagementClient/23.0.0.0"
+        ],
+        "Content-Type": [
+          "application/json; charset=utf-8"
+        ],
+        "Content-Length": [
+          "113"
+        ]
+      },
+      "ResponseHeaders": {
+        "Cache-Control": [
+          "no-cache"
+        ],
+        "Pragma": [
+          "no-cache"
+        ],
+        "x-ms-request-id": [
+          "9dd92e09-5077-4684-98fc-f90c8af98145"
+        ],
+        "Strict-Transport-Security": [
+          "max-age=31536000; includeSubDomains"
+        ],
+        "Server": [
+          "Microsoft-Azure-Storage-Resource-Provider/1.0,Microsoft-HTTPAPI/2.0 Microsoft-HTTPAPI/2.0"
+        ],
+        "x-ms-ratelimit-remaining-subscription-writes": [
+          "1197"
+        ],
+        "x-ms-correlation-request-id": [
+          "def839e5-2a04-4532-bcd2-3cf15230e8ef"
+        ],
+        "x-ms-routing-request-id": [
+          "SOUTHEASTASIA:20210928T050223Z:def839e5-2a04-4532-bcd2-3cf15230e8ef"
+        ],
+        "X-Content-Type-Options": [
+          "nosniff"
+        ],
+        "Date": [
+          "Tue, 28 Sep 2021 05:02:23 GMT"
+        ],
+        "Content-Length": [
+          "317"
+        ],
+        "Content-Type": [
+          "application/json"
+        ],
+        "Expires": [
+          "-1"
+        ]
+      },
+      "ResponseBody": "{\r\n  \"id\": \"/subscriptions/45b60d85-fd72-427a-a708-f994d26e593e/resourceGroups/pstestrg1503/providers/Microsoft.Storage/storageAccounts/stopstestrg1503src/blobServices/default\",\r\n  \"name\": \"default\",\r\n  \"type\": \"Microsoft.Storage/storageAccounts/blobServices\",\r\n  \"properties\": {\r\n    \"changeFeed\": {\r\n      \"enabled\": true\r\n    },\r\n    \"isVersioningEnabled\": true\r\n  }\r\n}",
+      "StatusCode": 200
+    },
+    {
+      "RequestUri": "/subscriptions/45b60d85-fd72-427a-a708-f994d26e593e/resourceGroups/pstestrg1503/providers/Microsoft.Storage/storageAccounts/stopstestrg1503src/blobServices/default?api-version=2021-06-01",
+      "EncodedRequestUri": "L3N1YnNjcmlwdGlvbnMvNDViNjBkODUtZmQ3Mi00MjdhLWE3MDgtZjk5NGQyNmU1OTNlL3Jlc291cmNlR3JvdXBzL3BzdGVzdHJnMTUwMy9wcm92aWRlcnMvTWljcm9zb2Z0LlN0b3JhZ2Uvc3RvcmFnZUFjY291bnRzL3N0b3BzdGVzdHJnMTUwM3NyYy9ibG9iU2VydmljZXMvZGVmYXVsdD9hcGktdmVyc2lvbj0yMDIxLTA2LTAx",
+      "RequestMethod": "GET",
+      "RequestBody": "",
+      "RequestHeaders": {
+        "x-ms-client-request-id": [
+          "860ac664-36b8-43ea-8c93-25ecf6567460"
+        ],
+        "Accept-Language": [
+          "en-US"
+        ],
+        "User-Agent": [
+          "FxVersion/4.6.28207.03",
+          "OSName/Windows",
+          "OSVersion/Microsoft.Windows.10.0.19043.",
+          "Microsoft.Azure.Management.Storage.StorageManagementClient/23.0.0.0"
+        ]
+      },
+      "ResponseHeaders": {
+        "Cache-Control": [
+          "no-cache"
+        ],
+        "Pragma": [
+          "no-cache"
+        ],
+        "x-ms-request-id": [
+          "f18ada1b-6c27-42b7-b8db-8ba03e77e8c4"
+        ],
+        "Strict-Transport-Security": [
+          "max-age=31536000; includeSubDomains"
+        ],
+        "Server": [
+          "Microsoft-Azure-Storage-Resource-Provider/1.0,Microsoft-HTTPAPI/2.0 Microsoft-HTTPAPI/2.0"
+        ],
+        "x-ms-ratelimit-remaining-subscription-reads": [
+          "11991"
+        ],
+        "x-ms-correlation-request-id": [
+          "5542e0b3-4314-4695-a64d-5e68c12baf58"
+        ],
+        "x-ms-routing-request-id": [
+          "SOUTHEASTASIA:20210928T050224Z:5542e0b3-4314-4695-a64d-5e68c12baf58"
+        ],
+        "X-Content-Type-Options": [
+          "nosniff"
+        ],
+        "Date": [
+          "Tue, 28 Sep 2021 05:02:23 GMT"
+        ],
+        "Content-Length": [
+          "431"
+        ],
+        "Content-Type": [
+          "application/json"
+        ],
+        "Expires": [
+          "-1"
+        ]
+      },
+      "ResponseBody": "{\r\n  \"sku\": {\r\n    \"name\": \"Standard_LRS\",\r\n    \"tier\": \"Standard\"\r\n  },\r\n  \"id\": \"/subscriptions/45b60d85-fd72-427a-a708-f994d26e593e/resourceGroups/pstestrg1503/providers/Microsoft.Storage/storageAccounts/stopstestrg1503src/blobServices/default\",\r\n  \"name\": \"default\",\r\n  \"type\": \"Microsoft.Storage/storageAccounts/blobServices\",\r\n  \"properties\": {\r\n    \"changeFeed\": {\r\n      \"enabled\": true\r\n    },\r\n    \"cors\": {\r\n      \"corsRules\": []\r\n    },\r\n    \"deleteRetentionPolicy\": {\r\n      \"enabled\": false\r\n    },\r\n    \"isVersioningEnabled\": true\r\n  }\r\n}",
+      "StatusCode": 200
+    },
+    {
+      "RequestUri": "/subscriptions/45b60d85-fd72-427a-a708-f994d26e593e/resourceGroups/pstestrg1503/providers/Microsoft.Storage/storageAccounts/stopstestrg1503src/blobServices/default?api-version=2021-06-01",
+      "EncodedRequestUri": "L3N1YnNjcmlwdGlvbnMvNDViNjBkODUtZmQ3Mi00MjdhLWE3MDgtZjk5NGQyNmU1OTNlL3Jlc291cmNlR3JvdXBzL3BzdGVzdHJnMTUwMy9wcm92aWRlcnMvTWljcm9zb2Z0LlN0b3JhZ2Uvc3RvcmFnZUFjY291bnRzL3N0b3BzdGVzdHJnMTUwM3NyYy9ibG9iU2VydmljZXMvZGVmYXVsdD9hcGktdmVyc2lvbj0yMDIxLTA2LTAx",
+      "RequestMethod": "GET",
+      "RequestBody": "",
+      "RequestHeaders": {
+        "x-ms-client-request-id": [
+          "66956164-3d0c-4cdb-920d-47c5bbbf0f39"
+        ],
+        "Accept-Language": [
+          "en-US"
+        ],
+        "User-Agent": [
+          "FxVersion/4.6.28207.03",
+          "OSName/Windows",
+          "OSVersion/Microsoft.Windows.10.0.19043.",
+          "Microsoft.Azure.Management.Storage.StorageManagementClient/23.0.0.0"
+        ]
+      },
+      "ResponseHeaders": {
+        "Cache-Control": [
+          "no-cache"
+        ],
+        "Pragma": [
+          "no-cache"
+        ],
+        "x-ms-request-id": [
+          "4f9278a5-0bff-47a1-a13f-3fdea50e83ee"
         ],
         "Strict-Transport-Security": [
           "max-age=31536000; includeSubDomains"
@@ -465,63 +1212,127 @@
           "11989"
         ],
         "x-ms-correlation-request-id": [
-          "8a61a698-4656-46cd-b11c-42ac5608a5c8"
-        ],
-        "x-ms-routing-request-id": [
-          "SOUTHEASTASIA:20210706T024823Z:8a61a698-4656-46cd-b11c-42ac5608a5c8"
-        ],
-        "X-Content-Type-Options": [
-          "nosniff"
-        ],
-        "Date": [
-          "Tue, 06 Jul 2021 02:48:23 GMT"
-        ],
-        "Content-Length": [
-          "1385"
-        ],
-        "Content-Type": [
-          "application/json"
-        ],
-        "Expires": [
-          "-1"
-        ]
-      },
-      "ResponseBody": "{\r\n  \"sku\": {\r\n    \"name\": \"Standard_LRS\",\r\n    \"tier\": \"Standard\"\r\n  },\r\n  \"kind\": \"StorageV2\",\r\n  \"id\": \"/subscriptions/45b60d85-fd72-427a-a708-f994d26e593e/resourceGroups/pstestrg8778/providers/Microsoft.Storage/storageAccounts/stopstestrg8778src\",\r\n  \"name\": \"stopstestrg8778src\",\r\n  \"type\": \"Microsoft.Storage/storageAccounts\",\r\n  \"location\": \"eastus2euap\",\r\n  \"tags\": {},\r\n  \"properties\": {\r\n    \"keyCreationTime\": {\r\n      \"key1\": \"2021-07-06T02:47:35.844156Z\",\r\n      \"key2\": \"2021-07-06T02:47:35.844156Z\"\r\n    },\r\n    \"privateEndpointConnections\": [],\r\n    \"networkAcls\": {\r\n      \"bypass\": \"AzureServices\",\r\n      \"virtualNetworkRules\": [],\r\n      \"ipRules\": [],\r\n      \"defaultAction\": \"Allow\"\r\n    },\r\n    \"supportsHttpsTrafficOnly\": true,\r\n    \"encryption\": {\r\n      \"services\": {\r\n        \"file\": {\r\n          \"keyType\": \"Account\",\r\n          \"enabled\": true,\r\n          \"lastEnabledTime\": \"2021-07-06T02:47:35.844156Z\"\r\n        },\r\n        \"blob\": {\r\n          \"keyType\": \"Account\",\r\n          \"enabled\": true,\r\n          \"lastEnabledTime\": \"2021-07-06T02:47:35.844156Z\"\r\n        }\r\n      },\r\n      \"keySource\": \"Microsoft.Storage\"\r\n    },\r\n    \"accessTier\": \"Hot\",\r\n    \"provisioningState\": \"Succeeded\",\r\n    \"creationTime\": \"2021-07-06T02:47:35.7347977Z\",\r\n    \"primaryEndpoints\": {\r\n      \"dfs\": \"https://stopstestrg8778src.dfs.core.windows.net/\",\r\n      \"web\": \"https://stopstestrg8778src.z3.web.core.windows.net/\",\r\n      \"blob\": \"https://stopstestrg8778src.blob.core.windows.net/\",\r\n      \"queue\": \"https://stopstestrg8778src.queue.core.windows.net/\",\r\n      \"table\": \"https://stopstestrg8778src.table.core.windows.net/\",\r\n      \"file\": \"https://stopstestrg8778src.file.core.windows.net/\"\r\n    },\r\n    \"primaryLocation\": \"eastus2euap\",\r\n    \"statusOfPrimary\": \"available\"\r\n  }\r\n}",
-      "StatusCode": 200
-    },
-    {
-<<<<<<< HEAD
-      "RequestUri": "/subscriptions/45b60d85-fd72-427a-a708-f994d26e593e/resourceGroups/pstestrg8778/providers/Microsoft.Storage/storageAccounts/stopstestrg8778src?api-version=2021-04-01",
-      "EncodedRequestUri": "L3N1YnNjcmlwdGlvbnMvNDViNjBkODUtZmQ3Mi00MjdhLWE3MDgtZjk5NGQyNmU1OTNlL3Jlc291cmNlR3JvdXBzL3BzdGVzdHJnODc3OC9wcm92aWRlcnMvTWljcm9zb2Z0LlN0b3JhZ2Uvc3RvcmFnZUFjY291bnRzL3N0b3BzdGVzdHJnODc3OHNyYz9hcGktdmVyc2lvbj0yMDIxLTA0LTAx",
-=======
-      "RequestUri": "/subscriptions/45b60d85-fd72-427a-a708-f994d26e593e/resourceGroups/pstestrg2549/providers/Microsoft.Storage/storageAccounts/stopstestrg2549src?api-version=2021-06-01",
-      "EncodedRequestUri": "L3N1YnNjcmlwdGlvbnMvNDViNjBkODUtZmQ3Mi00MjdhLWE3MDgtZjk5NGQyNmU1OTNlL3Jlc291cmNlR3JvdXBzL3BzdGVzdHJnMjU0OS9wcm92aWRlcnMvTWljcm9zb2Z0LlN0b3JhZ2Uvc3RvcmFnZUFjY291bnRzL3N0b3BzdGVzdHJnMjU0OXNyYz9hcGktdmVyc2lvbj0yMDIxLTA2LTAx",
->>>>>>> 20e4a17a
+          "857e0ce1-5d37-4290-91ae-e540084f184d"
+        ],
+        "x-ms-routing-request-id": [
+          "SOUTHEASTASIA:20210928T050225Z:857e0ce1-5d37-4290-91ae-e540084f184d"
+        ],
+        "X-Content-Type-Options": [
+          "nosniff"
+        ],
+        "Date": [
+          "Tue, 28 Sep 2021 05:02:24 GMT"
+        ],
+        "Content-Length": [
+          "431"
+        ],
+        "Content-Type": [
+          "application/json"
+        ],
+        "Expires": [
+          "-1"
+        ]
+      },
+      "ResponseBody": "{\r\n  \"sku\": {\r\n    \"name\": \"Standard_LRS\",\r\n    \"tier\": \"Standard\"\r\n  },\r\n  \"id\": \"/subscriptions/45b60d85-fd72-427a-a708-f994d26e593e/resourceGroups/pstestrg1503/providers/Microsoft.Storage/storageAccounts/stopstestrg1503src/blobServices/default\",\r\n  \"name\": \"default\",\r\n  \"type\": \"Microsoft.Storage/storageAccounts/blobServices\",\r\n  \"properties\": {\r\n    \"changeFeed\": {\r\n      \"enabled\": true\r\n    },\r\n    \"cors\": {\r\n      \"corsRules\": []\r\n    },\r\n    \"deleteRetentionPolicy\": {\r\n      \"enabled\": false\r\n    },\r\n    \"isVersioningEnabled\": true\r\n  }\r\n}",
+      "StatusCode": 200
+    },
+    {
+      "RequestUri": "/subscriptions/45b60d85-fd72-427a-a708-f994d26e593e/resourceGroups/pstestrg1503/providers/Microsoft.Storage/storageAccounts/stopstestrg1503dest/blobServices/default?api-version=2021-06-01",
+      "EncodedRequestUri": "L3N1YnNjcmlwdGlvbnMvNDViNjBkODUtZmQ3Mi00MjdhLWE3MDgtZjk5NGQyNmU1OTNlL3Jlc291cmNlR3JvdXBzL3BzdGVzdHJnMTUwMy9wcm92aWRlcnMvTWljcm9zb2Z0LlN0b3JhZ2Uvc3RvcmFnZUFjY291bnRzL3N0b3BzdGVzdHJnMTUwM2Rlc3QvYmxvYlNlcnZpY2VzL2RlZmF1bHQ/YXBpLXZlcnNpb249MjAyMS0wNi0wMQ==",
+      "RequestMethod": "PUT",
+      "RequestBody": "{\r\n  \"properties\": {\r\n    \"isVersioningEnabled\": true,\r\n    \"changeFeed\": {\r\n      \"enabled\": true\r\n    }\r\n  }\r\n}",
+      "RequestHeaders": {
+        "x-ms-client-request-id": [
+          "28b57543-b21c-4c00-be61-44a9891f4258"
+        ],
+        "Accept-Language": [
+          "en-US"
+        ],
+        "User-Agent": [
+          "FxVersion/4.6.28207.03",
+          "OSName/Windows",
+          "OSVersion/Microsoft.Windows.10.0.19043.",
+          "Microsoft.Azure.Management.Storage.StorageManagementClient/23.0.0.0"
+        ],
+        "Content-Type": [
+          "application/json; charset=utf-8"
+        ],
+        "Content-Length": [
+          "113"
+        ]
+      },
+      "ResponseHeaders": {
+        "Cache-Control": [
+          "no-cache"
+        ],
+        "Pragma": [
+          "no-cache"
+        ],
+        "x-ms-request-id": [
+          "5e175e1a-355d-418a-ad37-e3df448e71bb"
+        ],
+        "Strict-Transport-Security": [
+          "max-age=31536000; includeSubDomains"
+        ],
+        "Server": [
+          "Microsoft-Azure-Storage-Resource-Provider/1.0,Microsoft-HTTPAPI/2.0 Microsoft-HTTPAPI/2.0"
+        ],
+        "x-ms-ratelimit-remaining-subscription-writes": [
+          "1196"
+        ],
+        "x-ms-correlation-request-id": [
+          "ee755c97-cb17-4b49-9af9-8fed1f0bd143"
+        ],
+        "x-ms-routing-request-id": [
+          "SOUTHEASTASIA:20210928T050224Z:ee755c97-cb17-4b49-9af9-8fed1f0bd143"
+        ],
+        "X-Content-Type-Options": [
+          "nosniff"
+        ],
+        "Date": [
+          "Tue, 28 Sep 2021 05:02:23 GMT"
+        ],
+        "Content-Length": [
+          "318"
+        ],
+        "Content-Type": [
+          "application/json"
+        ],
+        "Expires": [
+          "-1"
+        ]
+      },
+      "ResponseBody": "{\r\n  \"id\": \"/subscriptions/45b60d85-fd72-427a-a708-f994d26e593e/resourceGroups/pstestrg1503/providers/Microsoft.Storage/storageAccounts/stopstestrg1503dest/blobServices/default\",\r\n  \"name\": \"default\",\r\n  \"type\": \"Microsoft.Storage/storageAccounts/blobServices\",\r\n  \"properties\": {\r\n    \"changeFeed\": {\r\n      \"enabled\": true\r\n    },\r\n    \"isVersioningEnabled\": true\r\n  }\r\n}",
+      "StatusCode": 200
+    },
+    {
+      "RequestUri": "/subscriptions/45b60d85-fd72-427a-a708-f994d26e593e/resourceGroups/pstestrg1503/providers/Microsoft.Storage/storageAccounts/stopstestrg1503dest/blobServices/default?api-version=2021-06-01",
+      "EncodedRequestUri": "L3N1YnNjcmlwdGlvbnMvNDViNjBkODUtZmQ3Mi00MjdhLWE3MDgtZjk5NGQyNmU1OTNlL3Jlc291cmNlR3JvdXBzL3BzdGVzdHJnMTUwMy9wcm92aWRlcnMvTWljcm9zb2Z0LlN0b3JhZ2Uvc3RvcmFnZUFjY291bnRzL3N0b3BzdGVzdHJnMTUwM2Rlc3QvYmxvYlNlcnZpY2VzL2RlZmF1bHQ/YXBpLXZlcnNpb249MjAyMS0wNi0wMQ==",
       "RequestMethod": "GET",
       "RequestBody": "",
       "RequestHeaders": {
         "x-ms-client-request-id": [
-          "d934e4b4-5cff-46f0-b000-b32e57827546"
-        ],
-        "Accept-Language": [
-          "en-US"
-        ],
-        "User-Agent": [
-          "FxVersion/4.6.30015.01",
-          "OSName/Windows",
-          "OSVersion/Microsoft.Windows.10.0.19043.",
-          "Microsoft.Azure.Management.Storage.StorageManagementClient/22.0.0.0"
-        ]
-      },
-      "ResponseHeaders": {
-        "Cache-Control": [
-          "no-cache"
-        ],
-        "Pragma": [
-          "no-cache"
-        ],
-        "x-ms-request-id": [
-          "4f6d5a77-994d-461d-ba3a-c7204f10c629"
+          "28b57543-b21c-4c00-be61-44a9891f4258"
+        ],
+        "Accept-Language": [
+          "en-US"
+        ],
+        "User-Agent": [
+          "FxVersion/4.6.28207.03",
+          "OSName/Windows",
+          "OSVersion/Microsoft.Windows.10.0.19043.",
+          "Microsoft.Azure.Management.Storage.StorageManagementClient/23.0.0.0"
+        ]
+      },
+      "ResponseHeaders": {
+        "Cache-Control": [
+          "no-cache"
+        ],
+        "Pragma": [
+          "no-cache"
+        ],
+        "x-ms-request-id": [
+          "8ea5301f-9459-4390-92a0-4762fc57a85b"
         ],
         "Strict-Transport-Security": [
           "max-age=31536000; includeSubDomains"
@@ -530,66 +1341,814 @@
           "Microsoft-Azure-Storage-Resource-Provider/1.0,Microsoft-HTTPAPI/2.0 Microsoft-HTTPAPI/2.0"
         ],
         "x-ms-ratelimit-remaining-subscription-reads": [
-          "11985"
-        ],
-        "x-ms-correlation-request-id": [
-          "a0d865f3-a055-48a0-ae3e-aa9cd85ec7fb"
-        ],
-        "x-ms-routing-request-id": [
-          "SOUTHEASTASIA:20210706T024826Z:a0d865f3-a055-48a0-ae3e-aa9cd85ec7fb"
-        ],
-        "X-Content-Type-Options": [
-          "nosniff"
-        ],
-        "Date": [
-          "Tue, 06 Jul 2021 02:48:26 GMT"
-        ],
-        "Content-Length": [
-          "1385"
-        ],
-        "Content-Type": [
-          "application/json"
-        ],
-        "Expires": [
-          "-1"
-        ]
-      },
-      "ResponseBody": "{\r\n  \"sku\": {\r\n    \"name\": \"Standard_LRS\",\r\n    \"tier\": \"Standard\"\r\n  },\r\n  \"kind\": \"StorageV2\",\r\n  \"id\": \"/subscriptions/45b60d85-fd72-427a-a708-f994d26e593e/resourceGroups/pstestrg8778/providers/Microsoft.Storage/storageAccounts/stopstestrg8778src\",\r\n  \"name\": \"stopstestrg8778src\",\r\n  \"type\": \"Microsoft.Storage/storageAccounts\",\r\n  \"location\": \"eastus2euap\",\r\n  \"tags\": {},\r\n  \"properties\": {\r\n    \"keyCreationTime\": {\r\n      \"key1\": \"2021-07-06T02:47:35.844156Z\",\r\n      \"key2\": \"2021-07-06T02:47:35.844156Z\"\r\n    },\r\n    \"privateEndpointConnections\": [],\r\n    \"networkAcls\": {\r\n      \"bypass\": \"AzureServices\",\r\n      \"virtualNetworkRules\": [],\r\n      \"ipRules\": [],\r\n      \"defaultAction\": \"Allow\"\r\n    },\r\n    \"supportsHttpsTrafficOnly\": true,\r\n    \"encryption\": {\r\n      \"services\": {\r\n        \"file\": {\r\n          \"keyType\": \"Account\",\r\n          \"enabled\": true,\r\n          \"lastEnabledTime\": \"2021-07-06T02:47:35.844156Z\"\r\n        },\r\n        \"blob\": {\r\n          \"keyType\": \"Account\",\r\n          \"enabled\": true,\r\n          \"lastEnabledTime\": \"2021-07-06T02:47:35.844156Z\"\r\n        }\r\n      },\r\n      \"keySource\": \"Microsoft.Storage\"\r\n    },\r\n    \"accessTier\": \"Hot\",\r\n    \"provisioningState\": \"Succeeded\",\r\n    \"creationTime\": \"2021-07-06T02:47:35.7347977Z\",\r\n    \"primaryEndpoints\": {\r\n      \"dfs\": \"https://stopstestrg8778src.dfs.core.windows.net/\",\r\n      \"web\": \"https://stopstestrg8778src.z3.web.core.windows.net/\",\r\n      \"blob\": \"https://stopstestrg8778src.blob.core.windows.net/\",\r\n      \"queue\": \"https://stopstestrg8778src.queue.core.windows.net/\",\r\n      \"table\": \"https://stopstestrg8778src.table.core.windows.net/\",\r\n      \"file\": \"https://stopstestrg8778src.file.core.windows.net/\"\r\n    },\r\n    \"primaryLocation\": \"eastus2euap\",\r\n    \"statusOfPrimary\": \"available\"\r\n  }\r\n}",
-      "StatusCode": 200
-    },
-    {
-<<<<<<< HEAD
-      "RequestUri": "/subscriptions/45b60d85-fd72-427a-a708-f994d26e593e/resourceGroups/pstestrg8778/providers/Microsoft.Storage/storageAccounts/stopstestrg8778src?api-version=2021-04-01",
-      "EncodedRequestUri": "L3N1YnNjcmlwdGlvbnMvNDViNjBkODUtZmQ3Mi00MjdhLWE3MDgtZjk5NGQyNmU1OTNlL3Jlc291cmNlR3JvdXBzL3BzdGVzdHJnODc3OC9wcm92aWRlcnMvTWljcm9zb2Z0LlN0b3JhZ2Uvc3RvcmFnZUFjY291bnRzL3N0b3BzdGVzdHJnODc3OHNyYz9hcGktdmVyc2lvbj0yMDIxLTA0LTAx",
-=======
-      "RequestUri": "/subscriptions/45b60d85-fd72-427a-a708-f994d26e593e/resourceGroups/pstestrg2549/providers/Microsoft.Storage/storageAccounts/stopstestrg2549src?api-version=2021-06-01",
-      "EncodedRequestUri": "L3N1YnNjcmlwdGlvbnMvNDViNjBkODUtZmQ3Mi00MjdhLWE3MDgtZjk5NGQyNmU1OTNlL3Jlc291cmNlR3JvdXBzL3BzdGVzdHJnMjU0OS9wcm92aWRlcnMvTWljcm9zb2Z0LlN0b3JhZ2Uvc3RvcmFnZUFjY291bnRzL3N0b3BzdGVzdHJnMjU0OXNyYz9hcGktdmVyc2lvbj0yMDIxLTA2LTAx",
->>>>>>> 20e4a17a
+          "11990"
+        ],
+        "x-ms-correlation-request-id": [
+          "df34d72f-8c33-478f-a698-57c584102ed2"
+        ],
+        "x-ms-routing-request-id": [
+          "SOUTHEASTASIA:20210928T050225Z:df34d72f-8c33-478f-a698-57c584102ed2"
+        ],
+        "X-Content-Type-Options": [
+          "nosniff"
+        ],
+        "Date": [
+          "Tue, 28 Sep 2021 05:02:24 GMT"
+        ],
+        "Content-Length": [
+          "432"
+        ],
+        "Content-Type": [
+          "application/json"
+        ],
+        "Expires": [
+          "-1"
+        ]
+      },
+      "ResponseBody": "{\r\n  \"sku\": {\r\n    \"name\": \"Standard_LRS\",\r\n    \"tier\": \"Standard\"\r\n  },\r\n  \"id\": \"/subscriptions/45b60d85-fd72-427a-a708-f994d26e593e/resourceGroups/pstestrg1503/providers/Microsoft.Storage/storageAccounts/stopstestrg1503dest/blobServices/default\",\r\n  \"name\": \"default\",\r\n  \"type\": \"Microsoft.Storage/storageAccounts/blobServices\",\r\n  \"properties\": {\r\n    \"changeFeed\": {\r\n      \"enabled\": true\r\n    },\r\n    \"cors\": {\r\n      \"corsRules\": []\r\n    },\r\n    \"deleteRetentionPolicy\": {\r\n      \"enabled\": false\r\n    },\r\n    \"isVersioningEnabled\": true\r\n  }\r\n}",
+      "StatusCode": 200
+    },
+    {
+      "RequestUri": "/subscriptions/45b60d85-fd72-427a-a708-f994d26e593e/resourceGroups/pstestrg1503/providers/Microsoft.Storage/storageAccounts/stopstestrg1503dest/blobServices/default?api-version=2021-06-01",
+      "EncodedRequestUri": "L3N1YnNjcmlwdGlvbnMvNDViNjBkODUtZmQ3Mi00MjdhLWE3MDgtZjk5NGQyNmU1OTNlL3Jlc291cmNlR3JvdXBzL3BzdGVzdHJnMTUwMy9wcm92aWRlcnMvTWljcm9zb2Z0LlN0b3JhZ2Uvc3RvcmFnZUFjY291bnRzL3N0b3BzdGVzdHJnMTUwM2Rlc3QvYmxvYlNlcnZpY2VzL2RlZmF1bHQ/YXBpLXZlcnNpb249MjAyMS0wNi0wMQ==",
       "RequestMethod": "GET",
       "RequestBody": "",
       "RequestHeaders": {
         "x-ms-client-request-id": [
-          "a031f799-efff-4d6c-81b3-1ced7ea3097d"
-        ],
-        "Accept-Language": [
-          "en-US"
-        ],
-        "User-Agent": [
-          "FxVersion/4.6.30015.01",
-          "OSName/Windows",
-          "OSVersion/Microsoft.Windows.10.0.19043.",
-          "Microsoft.Azure.Management.Storage.StorageManagementClient/22.0.0.0"
-        ]
-      },
-      "ResponseHeaders": {
-        "Cache-Control": [
-          "no-cache"
-        ],
-        "Pragma": [
-          "no-cache"
-        ],
-        "x-ms-request-id": [
-          "3840bc92-7b9f-43c3-bf18-92c106b71da7"
+          "c2be2109-c72e-43f5-859e-89473bb52386"
+        ],
+        "Accept-Language": [
+          "en-US"
+        ],
+        "User-Agent": [
+          "FxVersion/4.6.28207.03",
+          "OSName/Windows",
+          "OSVersion/Microsoft.Windows.10.0.19043.",
+          "Microsoft.Azure.Management.Storage.StorageManagementClient/23.0.0.0"
+        ]
+      },
+      "ResponseHeaders": {
+        "Cache-Control": [
+          "no-cache"
+        ],
+        "Pragma": [
+          "no-cache"
+        ],
+        "x-ms-request-id": [
+          "67c763ca-bd31-4d2d-9a1c-2c856efc6874"
+        ],
+        "Strict-Transport-Security": [
+          "max-age=31536000; includeSubDomains"
+        ],
+        "Server": [
+          "Microsoft-Azure-Storage-Resource-Provider/1.0,Microsoft-HTTPAPI/2.0 Microsoft-HTTPAPI/2.0"
+        ],
+        "x-ms-ratelimit-remaining-subscription-reads": [
+          "11988"
+        ],
+        "x-ms-correlation-request-id": [
+          "4ab5962c-f4f9-4456-b4c0-3059b6c62c53"
+        ],
+        "x-ms-routing-request-id": [
+          "SOUTHEASTASIA:20210928T050225Z:4ab5962c-f4f9-4456-b4c0-3059b6c62c53"
+        ],
+        "X-Content-Type-Options": [
+          "nosniff"
+        ],
+        "Date": [
+          "Tue, 28 Sep 2021 05:02:24 GMT"
+        ],
+        "Content-Length": [
+          "432"
+        ],
+        "Content-Type": [
+          "application/json"
+        ],
+        "Expires": [
+          "-1"
+        ]
+      },
+      "ResponseBody": "{\r\n  \"sku\": {\r\n    \"name\": \"Standard_LRS\",\r\n    \"tier\": \"Standard\"\r\n  },\r\n  \"id\": \"/subscriptions/45b60d85-fd72-427a-a708-f994d26e593e/resourceGroups/pstestrg1503/providers/Microsoft.Storage/storageAccounts/stopstestrg1503dest/blobServices/default\",\r\n  \"name\": \"default\",\r\n  \"type\": \"Microsoft.Storage/storageAccounts/blobServices\",\r\n  \"properties\": {\r\n    \"changeFeed\": {\r\n      \"enabled\": true\r\n    },\r\n    \"cors\": {\r\n      \"corsRules\": []\r\n    },\r\n    \"deleteRetentionPolicy\": {\r\n      \"enabled\": false\r\n    },\r\n    \"isVersioningEnabled\": true\r\n  }\r\n}",
+      "StatusCode": 200
+    },
+    {
+      "RequestUri": "/subscriptions/45b60d85-fd72-427a-a708-f994d26e593e/resourceGroups/pstestrg1503/providers/Microsoft.Storage/storageAccounts/stopstestrg1503src/blobServices/default/containers/src?api-version=2021-06-01",
+      "EncodedRequestUri": "L3N1YnNjcmlwdGlvbnMvNDViNjBkODUtZmQ3Mi00MjdhLWE3MDgtZjk5NGQyNmU1OTNlL3Jlc291cmNlR3JvdXBzL3BzdGVzdHJnMTUwMy9wcm92aWRlcnMvTWljcm9zb2Z0LlN0b3JhZ2Uvc3RvcmFnZUFjY291bnRzL3N0b3BzdGVzdHJnMTUwM3NyYy9ibG9iU2VydmljZXMvZGVmYXVsdC9jb250YWluZXJzL3NyYz9hcGktdmVyc2lvbj0yMDIxLTA2LTAx",
+      "RequestMethod": "PUT",
+      "RequestBody": "{}",
+      "RequestHeaders": {
+        "x-ms-client-request-id": [
+          "47e85715-05d3-42d7-909e-8232d5723565"
+        ],
+        "Accept-Language": [
+          "en-US"
+        ],
+        "User-Agent": [
+          "FxVersion/4.6.28207.03",
+          "OSName/Windows",
+          "OSVersion/Microsoft.Windows.10.0.19043.",
+          "Microsoft.Azure.Management.Storage.StorageManagementClient/23.0.0.0"
+        ],
+        "Content-Type": [
+          "application/json; charset=utf-8"
+        ],
+        "Content-Length": [
+          "2"
+        ]
+      },
+      "ResponseHeaders": {
+        "Cache-Control": [
+          "no-cache"
+        ],
+        "Pragma": [
+          "no-cache"
+        ],
+        "ETag": [
+          "\"0x8D9823D2A5BC4C5\""
+        ],
+        "x-ms-request-id": [
+          "a6697ce1-44ea-44d3-82b3-2bc20150ea75"
+        ],
+        "Strict-Transport-Security": [
+          "max-age=31536000; includeSubDomains"
+        ],
+        "Server": [
+          "Microsoft-Azure-Storage-Resource-Provider/1.0,Microsoft-HTTPAPI/2.0 Microsoft-HTTPAPI/2.0"
+        ],
+        "x-ms-ratelimit-remaining-subscription-writes": [
+          "1195"
+        ],
+        "x-ms-correlation-request-id": [
+          "6ba46f64-5ec8-4646-8fcb-54f34c82814c"
+        ],
+        "x-ms-routing-request-id": [
+          "SOUTHEASTASIA:20210928T050226Z:6ba46f64-5ec8-4646-8fcb-54f34c82814c"
+        ],
+        "X-Content-Type-Options": [
+          "nosniff"
+        ],
+        "Date": [
+          "Tue, 28 Sep 2021 05:02:25 GMT"
+        ],
+        "Content-Length": [
+          "267"
+        ],
+        "Content-Type": [
+          "application/json"
+        ],
+        "Expires": [
+          "-1"
+        ]
+      },
+      "ResponseBody": "{\r\n  \"id\": \"/subscriptions/45b60d85-fd72-427a-a708-f994d26e593e/resourceGroups/pstestrg1503/providers/Microsoft.Storage/storageAccounts/stopstestrg1503src/blobServices/default/containers/src\",\r\n  \"name\": \"src\",\r\n  \"type\": \"Microsoft.Storage/storageAccounts/blobServices/containers\"\r\n}",
+      "StatusCode": 201
+    },
+    {
+      "RequestUri": "/subscriptions/45b60d85-fd72-427a-a708-f994d26e593e/resourceGroups/pstestrg1503/providers/Microsoft.Storage/storageAccounts/stopstestrg1503src/blobServices/default/containers/src?api-version=2021-06-01",
+      "EncodedRequestUri": "L3N1YnNjcmlwdGlvbnMvNDViNjBkODUtZmQ3Mi00MjdhLWE3MDgtZjk5NGQyNmU1OTNlL3Jlc291cmNlR3JvdXBzL3BzdGVzdHJnMTUwMy9wcm92aWRlcnMvTWljcm9zb2Z0LlN0b3JhZ2Uvc3RvcmFnZUFjY291bnRzL3N0b3BzdGVzdHJnMTUwM3NyYy9ibG9iU2VydmljZXMvZGVmYXVsdC9jb250YWluZXJzL3NyYz9hcGktdmVyc2lvbj0yMDIxLTA2LTAx",
+      "RequestMethod": "GET",
+      "RequestBody": "",
+      "RequestHeaders": {
+        "x-ms-client-request-id": [
+          "47e85715-05d3-42d7-909e-8232d5723565"
+        ],
+        "Accept-Language": [
+          "en-US"
+        ],
+        "User-Agent": [
+          "FxVersion/4.6.28207.03",
+          "OSName/Windows",
+          "OSVersion/Microsoft.Windows.10.0.19043.",
+          "Microsoft.Azure.Management.Storage.StorageManagementClient/23.0.0.0"
+        ]
+      },
+      "ResponseHeaders": {
+        "Cache-Control": [
+          "no-cache"
+        ],
+        "Pragma": [
+          "no-cache"
+        ],
+        "ETag": [
+          "\"0x8D9823D2A5BC4C5\""
+        ],
+        "x-ms-request-id": [
+          "e7b53c7d-3d9c-432e-a474-12c1a85b8793"
+        ],
+        "Strict-Transport-Security": [
+          "max-age=31536000; includeSubDomains"
+        ],
+        "Server": [
+          "Microsoft-Azure-Storage-Resource-Provider/1.0,Microsoft-HTTPAPI/2.0 Microsoft-HTTPAPI/2.0"
+        ],
+        "x-ms-ratelimit-remaining-subscription-reads": [
+          "11986"
+        ],
+        "x-ms-correlation-request-id": [
+          "7ba4d975-dc9d-45d8-9458-f9fc438cd248"
+        ],
+        "x-ms-routing-request-id": [
+          "SOUTHEASTASIA:20210928T050227Z:7ba4d975-dc9d-45d8-9458-f9fc438cd248"
+        ],
+        "X-Content-Type-Options": [
+          "nosniff"
+        ],
+        "Date": [
+          "Tue, 28 Sep 2021 05:02:26 GMT"
+        ],
+        "Content-Length": [
+          "661"
+        ],
+        "Content-Type": [
+          "application/json"
+        ],
+        "Expires": [
+          "-1"
+        ]
+      },
+      "ResponseBody": "{\r\n  \"id\": \"/subscriptions/45b60d85-fd72-427a-a708-f994d26e593e/resourceGroups/pstestrg1503/providers/Microsoft.Storage/storageAccounts/stopstestrg1503src/blobServices/default/containers/src\",\r\n  \"name\": \"src\",\r\n  \"type\": \"Microsoft.Storage/storageAccounts/blobServices/containers\",\r\n  \"etag\": \"\\\"0x8D9823D2A5BC4C5\\\"\",\r\n  \"properties\": {\r\n    \"deleted\": false,\r\n    \"remainingRetentionDays\": 0,\r\n    \"defaultEncryptionScope\": \"$account-encryption-key\",\r\n    \"denyEncryptionScopeOverride\": false,\r\n    \"publicAccess\": \"None\",\r\n    \"leaseStatus\": \"Unlocked\",\r\n    \"leaseState\": \"Available\",\r\n    \"lastModifiedTime\": \"2021-09-28T05:02:26Z\",\r\n    \"legalHold\": {\r\n      \"hasLegalHold\": false,\r\n      \"tags\": []\r\n    },\r\n    \"hasImmutabilityPolicy\": false,\r\n    \"hasLegalHold\": false\r\n  }\r\n}",
+      "StatusCode": 200
+    },
+    {
+      "RequestUri": "/subscriptions/45b60d85-fd72-427a-a708-f994d26e593e/resourceGroups/pstestrg1503/providers/Microsoft.Storage/storageAccounts/stopstestrg1503dest/blobServices/default/containers/dest?api-version=2021-06-01",
+      "EncodedRequestUri": "L3N1YnNjcmlwdGlvbnMvNDViNjBkODUtZmQ3Mi00MjdhLWE3MDgtZjk5NGQyNmU1OTNlL3Jlc291cmNlR3JvdXBzL3BzdGVzdHJnMTUwMy9wcm92aWRlcnMvTWljcm9zb2Z0LlN0b3JhZ2Uvc3RvcmFnZUFjY291bnRzL3N0b3BzdGVzdHJnMTUwM2Rlc3QvYmxvYlNlcnZpY2VzL2RlZmF1bHQvY29udGFpbmVycy9kZXN0P2FwaS12ZXJzaW9uPTIwMjEtMDYtMDE=",
+      "RequestMethod": "PUT",
+      "RequestBody": "{}",
+      "RequestHeaders": {
+        "x-ms-client-request-id": [
+          "7e83729b-c61d-451f-90a5-7794f5fb1dd1"
+        ],
+        "Accept-Language": [
+          "en-US"
+        ],
+        "User-Agent": [
+          "FxVersion/4.6.28207.03",
+          "OSName/Windows",
+          "OSVersion/Microsoft.Windows.10.0.19043.",
+          "Microsoft.Azure.Management.Storage.StorageManagementClient/23.0.0.0"
+        ],
+        "Content-Type": [
+          "application/json; charset=utf-8"
+        ],
+        "Content-Length": [
+          "2"
+        ]
+      },
+      "ResponseHeaders": {
+        "Cache-Control": [
+          "no-cache"
+        ],
+        "Pragma": [
+          "no-cache"
+        ],
+        "ETag": [
+          "\"0x8D9823D2B0BC10A\""
+        ],
+        "x-ms-request-id": [
+          "5c84f41b-f3ef-4ead-8fc2-68c9365fe72b"
+        ],
+        "Strict-Transport-Security": [
+          "max-age=31536000; includeSubDomains"
+        ],
+        "Server": [
+          "Microsoft-Azure-Storage-Resource-Provider/1.0,Microsoft-HTTPAPI/2.0 Microsoft-HTTPAPI/2.0"
+        ],
+        "x-ms-ratelimit-remaining-subscription-writes": [
+          "1194"
+        ],
+        "x-ms-correlation-request-id": [
+          "124a78a8-44c2-476f-9b6a-2fdd663d03ab"
+        ],
+        "x-ms-routing-request-id": [
+          "SOUTHEASTASIA:20210928T050227Z:124a78a8-44c2-476f-9b6a-2fdd663d03ab"
+        ],
+        "X-Content-Type-Options": [
+          "nosniff"
+        ],
+        "Date": [
+          "Tue, 28 Sep 2021 05:02:26 GMT"
+        ],
+        "Content-Length": [
+          "270"
+        ],
+        "Content-Type": [
+          "application/json"
+        ],
+        "Expires": [
+          "-1"
+        ]
+      },
+      "ResponseBody": "{\r\n  \"id\": \"/subscriptions/45b60d85-fd72-427a-a708-f994d26e593e/resourceGroups/pstestrg1503/providers/Microsoft.Storage/storageAccounts/stopstestrg1503dest/blobServices/default/containers/dest\",\r\n  \"name\": \"dest\",\r\n  \"type\": \"Microsoft.Storage/storageAccounts/blobServices/containers\"\r\n}",
+      "StatusCode": 201
+    },
+    {
+      "RequestUri": "/subscriptions/45b60d85-fd72-427a-a708-f994d26e593e/resourceGroups/pstestrg1503/providers/Microsoft.Storage/storageAccounts/stopstestrg1503dest/blobServices/default/containers/dest?api-version=2021-06-01",
+      "EncodedRequestUri": "L3N1YnNjcmlwdGlvbnMvNDViNjBkODUtZmQ3Mi00MjdhLWE3MDgtZjk5NGQyNmU1OTNlL3Jlc291cmNlR3JvdXBzL3BzdGVzdHJnMTUwMy9wcm92aWRlcnMvTWljcm9zb2Z0LlN0b3JhZ2Uvc3RvcmFnZUFjY291bnRzL3N0b3BzdGVzdHJnMTUwM2Rlc3QvYmxvYlNlcnZpY2VzL2RlZmF1bHQvY29udGFpbmVycy9kZXN0P2FwaS12ZXJzaW9uPTIwMjEtMDYtMDE=",
+      "RequestMethod": "GET",
+      "RequestBody": "",
+      "RequestHeaders": {
+        "x-ms-client-request-id": [
+          "7e83729b-c61d-451f-90a5-7794f5fb1dd1"
+        ],
+        "Accept-Language": [
+          "en-US"
+        ],
+        "User-Agent": [
+          "FxVersion/4.6.28207.03",
+          "OSName/Windows",
+          "OSVersion/Microsoft.Windows.10.0.19043.",
+          "Microsoft.Azure.Management.Storage.StorageManagementClient/23.0.0.0"
+        ]
+      },
+      "ResponseHeaders": {
+        "Cache-Control": [
+          "no-cache"
+        ],
+        "Pragma": [
+          "no-cache"
+        ],
+        "ETag": [
+          "\"0x8D9823D2B0BC10A\""
+        ],
+        "x-ms-request-id": [
+          "23c8c3c6-55a1-4ec6-93fe-a0c9095fe9b7"
+        ],
+        "Strict-Transport-Security": [
+          "max-age=31536000; includeSubDomains"
+        ],
+        "Server": [
+          "Microsoft-Azure-Storage-Resource-Provider/1.0,Microsoft-HTTPAPI/2.0 Microsoft-HTTPAPI/2.0"
+        ],
+        "x-ms-ratelimit-remaining-subscription-reads": [
+          "11984"
+        ],
+        "x-ms-correlation-request-id": [
+          "54dd8788-199e-4d3b-9648-7f03e6b718c7"
+        ],
+        "x-ms-routing-request-id": [
+          "SOUTHEASTASIA:20210928T050228Z:54dd8788-199e-4d3b-9648-7f03e6b718c7"
+        ],
+        "X-Content-Type-Options": [
+          "nosniff"
+        ],
+        "Date": [
+          "Tue, 28 Sep 2021 05:02:27 GMT"
+        ],
+        "Content-Length": [
+          "664"
+        ],
+        "Content-Type": [
+          "application/json"
+        ],
+        "Expires": [
+          "-1"
+        ]
+      },
+      "ResponseBody": "{\r\n  \"id\": \"/subscriptions/45b60d85-fd72-427a-a708-f994d26e593e/resourceGroups/pstestrg1503/providers/Microsoft.Storage/storageAccounts/stopstestrg1503dest/blobServices/default/containers/dest\",\r\n  \"name\": \"dest\",\r\n  \"type\": \"Microsoft.Storage/storageAccounts/blobServices/containers\",\r\n  \"etag\": \"\\\"0x8D9823D2B0BC10A\\\"\",\r\n  \"properties\": {\r\n    \"deleted\": false,\r\n    \"remainingRetentionDays\": 0,\r\n    \"defaultEncryptionScope\": \"$account-encryption-key\",\r\n    \"denyEncryptionScopeOverride\": false,\r\n    \"publicAccess\": \"None\",\r\n    \"leaseStatus\": \"Unlocked\",\r\n    \"leaseState\": \"Available\",\r\n    \"lastModifiedTime\": \"2021-09-28T05:02:27Z\",\r\n    \"legalHold\": {\r\n      \"hasLegalHold\": false,\r\n      \"tags\": []\r\n    },\r\n    \"hasImmutabilityPolicy\": false,\r\n    \"hasLegalHold\": false\r\n  }\r\n}",
+      "StatusCode": 200
+    },
+    {
+      "RequestUri": "/subscriptions/45b60d85-fd72-427a-a708-f994d26e593e/resourceGroups/pstestrg1503/providers/Microsoft.Storage/storageAccounts/stopstestrg1503src/blobServices/default/containers/src1?api-version=2021-06-01",
+      "EncodedRequestUri": "L3N1YnNjcmlwdGlvbnMvNDViNjBkODUtZmQ3Mi00MjdhLWE3MDgtZjk5NGQyNmU1OTNlL3Jlc291cmNlR3JvdXBzL3BzdGVzdHJnMTUwMy9wcm92aWRlcnMvTWljcm9zb2Z0LlN0b3JhZ2Uvc3RvcmFnZUFjY291bnRzL3N0b3BzdGVzdHJnMTUwM3NyYy9ibG9iU2VydmljZXMvZGVmYXVsdC9jb250YWluZXJzL3NyYzE/YXBpLXZlcnNpb249MjAyMS0wNi0wMQ==",
+      "RequestMethod": "PUT",
+      "RequestBody": "{}",
+      "RequestHeaders": {
+        "x-ms-client-request-id": [
+          "4a6383ce-59d4-45e3-b07e-00d158ac94ce"
+        ],
+        "Accept-Language": [
+          "en-US"
+        ],
+        "User-Agent": [
+          "FxVersion/4.6.28207.03",
+          "OSName/Windows",
+          "OSVersion/Microsoft.Windows.10.0.19043.",
+          "Microsoft.Azure.Management.Storage.StorageManagementClient/23.0.0.0"
+        ],
+        "Content-Type": [
+          "application/json; charset=utf-8"
+        ],
+        "Content-Length": [
+          "2"
+        ]
+      },
+      "ResponseHeaders": {
+        "Cache-Control": [
+          "no-cache"
+        ],
+        "Pragma": [
+          "no-cache"
+        ],
+        "ETag": [
+          "\"0x8D9823D2BB2BDF3\""
+        ],
+        "x-ms-request-id": [
+          "ceaec2f5-92a9-4fe4-b43f-9f9177fa23b3"
+        ],
+        "Strict-Transport-Security": [
+          "max-age=31536000; includeSubDomains"
+        ],
+        "Server": [
+          "Microsoft-Azure-Storage-Resource-Provider/1.0,Microsoft-HTTPAPI/2.0 Microsoft-HTTPAPI/2.0"
+        ],
+        "x-ms-ratelimit-remaining-subscription-writes": [
+          "1193"
+        ],
+        "x-ms-correlation-request-id": [
+          "15c878e6-4395-4488-90af-e4f69e53611b"
+        ],
+        "x-ms-routing-request-id": [
+          "SOUTHEASTASIA:20210928T050228Z:15c878e6-4395-4488-90af-e4f69e53611b"
+        ],
+        "X-Content-Type-Options": [
+          "nosniff"
+        ],
+        "Date": [
+          "Tue, 28 Sep 2021 05:02:27 GMT"
+        ],
+        "Content-Length": [
+          "269"
+        ],
+        "Content-Type": [
+          "application/json"
+        ],
+        "Expires": [
+          "-1"
+        ]
+      },
+      "ResponseBody": "{\r\n  \"id\": \"/subscriptions/45b60d85-fd72-427a-a708-f994d26e593e/resourceGroups/pstestrg1503/providers/Microsoft.Storage/storageAccounts/stopstestrg1503src/blobServices/default/containers/src1\",\r\n  \"name\": \"src1\",\r\n  \"type\": \"Microsoft.Storage/storageAccounts/blobServices/containers\"\r\n}",
+      "StatusCode": 201
+    },
+    {
+      "RequestUri": "/subscriptions/45b60d85-fd72-427a-a708-f994d26e593e/resourceGroups/pstestrg1503/providers/Microsoft.Storage/storageAccounts/stopstestrg1503src/blobServices/default/containers/src1?api-version=2021-06-01",
+      "EncodedRequestUri": "L3N1YnNjcmlwdGlvbnMvNDViNjBkODUtZmQ3Mi00MjdhLWE3MDgtZjk5NGQyNmU1OTNlL3Jlc291cmNlR3JvdXBzL3BzdGVzdHJnMTUwMy9wcm92aWRlcnMvTWljcm9zb2Z0LlN0b3JhZ2Uvc3RvcmFnZUFjY291bnRzL3N0b3BzdGVzdHJnMTUwM3NyYy9ibG9iU2VydmljZXMvZGVmYXVsdC9jb250YWluZXJzL3NyYzE/YXBpLXZlcnNpb249MjAyMS0wNi0wMQ==",
+      "RequestMethod": "GET",
+      "RequestBody": "",
+      "RequestHeaders": {
+        "x-ms-client-request-id": [
+          "4a6383ce-59d4-45e3-b07e-00d158ac94ce"
+        ],
+        "Accept-Language": [
+          "en-US"
+        ],
+        "User-Agent": [
+          "FxVersion/4.6.28207.03",
+          "OSName/Windows",
+          "OSVersion/Microsoft.Windows.10.0.19043.",
+          "Microsoft.Azure.Management.Storage.StorageManagementClient/23.0.0.0"
+        ]
+      },
+      "ResponseHeaders": {
+        "Cache-Control": [
+          "no-cache"
+        ],
+        "Pragma": [
+          "no-cache"
+        ],
+        "ETag": [
+          "\"0x8D9823D2BB2BDF3\""
+        ],
+        "x-ms-request-id": [
+          "d0ff2065-dc7b-4937-a27f-47b6e4e2230e"
+        ],
+        "Strict-Transport-Security": [
+          "max-age=31536000; includeSubDomains"
+        ],
+        "Server": [
+          "Microsoft-Azure-Storage-Resource-Provider/1.0,Microsoft-HTTPAPI/2.0 Microsoft-HTTPAPI/2.0"
+        ],
+        "x-ms-ratelimit-remaining-subscription-reads": [
+          "11982"
+        ],
+        "x-ms-correlation-request-id": [
+          "893a2938-ce85-43d4-bc2e-164ab16b2d0e"
+        ],
+        "x-ms-routing-request-id": [
+          "SOUTHEASTASIA:20210928T050229Z:893a2938-ce85-43d4-bc2e-164ab16b2d0e"
+        ],
+        "X-Content-Type-Options": [
+          "nosniff"
+        ],
+        "Date": [
+          "Tue, 28 Sep 2021 05:02:28 GMT"
+        ],
+        "Content-Length": [
+          "663"
+        ],
+        "Content-Type": [
+          "application/json"
+        ],
+        "Expires": [
+          "-1"
+        ]
+      },
+      "ResponseBody": "{\r\n  \"id\": \"/subscriptions/45b60d85-fd72-427a-a708-f994d26e593e/resourceGroups/pstestrg1503/providers/Microsoft.Storage/storageAccounts/stopstestrg1503src/blobServices/default/containers/src1\",\r\n  \"name\": \"src1\",\r\n  \"type\": \"Microsoft.Storage/storageAccounts/blobServices/containers\",\r\n  \"etag\": \"\\\"0x8D9823D2BB2BDF3\\\"\",\r\n  \"properties\": {\r\n    \"deleted\": false,\r\n    \"remainingRetentionDays\": 0,\r\n    \"defaultEncryptionScope\": \"$account-encryption-key\",\r\n    \"denyEncryptionScopeOverride\": false,\r\n    \"publicAccess\": \"None\",\r\n    \"leaseStatus\": \"Unlocked\",\r\n    \"leaseState\": \"Available\",\r\n    \"lastModifiedTime\": \"2021-09-28T05:02:28Z\",\r\n    \"legalHold\": {\r\n      \"hasLegalHold\": false,\r\n      \"tags\": []\r\n    },\r\n    \"hasImmutabilityPolicy\": false,\r\n    \"hasLegalHold\": false\r\n  }\r\n}",
+      "StatusCode": 200
+    },
+    {
+      "RequestUri": "/subscriptions/45b60d85-fd72-427a-a708-f994d26e593e/resourceGroups/pstestrg1503/providers/Microsoft.Storage/storageAccounts/stopstestrg1503dest/blobServices/default/containers/dest1?api-version=2021-06-01",
+      "EncodedRequestUri": "L3N1YnNjcmlwdGlvbnMvNDViNjBkODUtZmQ3Mi00MjdhLWE3MDgtZjk5NGQyNmU1OTNlL3Jlc291cmNlR3JvdXBzL3BzdGVzdHJnMTUwMy9wcm92aWRlcnMvTWljcm9zb2Z0LlN0b3JhZ2Uvc3RvcmFnZUFjY291bnRzL3N0b3BzdGVzdHJnMTUwM2Rlc3QvYmxvYlNlcnZpY2VzL2RlZmF1bHQvY29udGFpbmVycy9kZXN0MT9hcGktdmVyc2lvbj0yMDIxLTA2LTAx",
+      "RequestMethod": "PUT",
+      "RequestBody": "{}",
+      "RequestHeaders": {
+        "x-ms-client-request-id": [
+          "9c0dea12-da88-417e-8d6f-b07360a28c70"
+        ],
+        "Accept-Language": [
+          "en-US"
+        ],
+        "User-Agent": [
+          "FxVersion/4.6.28207.03",
+          "OSName/Windows",
+          "OSVersion/Microsoft.Windows.10.0.19043.",
+          "Microsoft.Azure.Management.Storage.StorageManagementClient/23.0.0.0"
+        ],
+        "Content-Type": [
+          "application/json; charset=utf-8"
+        ],
+        "Content-Length": [
+          "2"
+        ]
+      },
+      "ResponseHeaders": {
+        "Cache-Control": [
+          "no-cache"
+        ],
+        "Pragma": [
+          "no-cache"
+        ],
+        "ETag": [
+          "\"0x8D9823D2C59E1E6\""
+        ],
+        "x-ms-request-id": [
+          "b6eaa46d-b855-4ca4-a150-18a78a94d11a"
+        ],
+        "Strict-Transport-Security": [
+          "max-age=31536000; includeSubDomains"
+        ],
+        "Server": [
+          "Microsoft-Azure-Storage-Resource-Provider/1.0,Microsoft-HTTPAPI/2.0 Microsoft-HTTPAPI/2.0"
+        ],
+        "x-ms-ratelimit-remaining-subscription-writes": [
+          "1192"
+        ],
+        "x-ms-correlation-request-id": [
+          "6206adee-0c4b-475f-a00d-86541be488d6"
+        ],
+        "x-ms-routing-request-id": [
+          "SOUTHEASTASIA:20210928T050229Z:6206adee-0c4b-475f-a00d-86541be488d6"
+        ],
+        "X-Content-Type-Options": [
+          "nosniff"
+        ],
+        "Date": [
+          "Tue, 28 Sep 2021 05:02:29 GMT"
+        ],
+        "Content-Length": [
+          "272"
+        ],
+        "Content-Type": [
+          "application/json"
+        ],
+        "Expires": [
+          "-1"
+        ]
+      },
+      "ResponseBody": "{\r\n  \"id\": \"/subscriptions/45b60d85-fd72-427a-a708-f994d26e593e/resourceGroups/pstestrg1503/providers/Microsoft.Storage/storageAccounts/stopstestrg1503dest/blobServices/default/containers/dest1\",\r\n  \"name\": \"dest1\",\r\n  \"type\": \"Microsoft.Storage/storageAccounts/blobServices/containers\"\r\n}",
+      "StatusCode": 201
+    },
+    {
+      "RequestUri": "/subscriptions/45b60d85-fd72-427a-a708-f994d26e593e/resourceGroups/pstestrg1503/providers/Microsoft.Storage/storageAccounts/stopstestrg1503dest/blobServices/default/containers/dest1?api-version=2021-06-01",
+      "EncodedRequestUri": "L3N1YnNjcmlwdGlvbnMvNDViNjBkODUtZmQ3Mi00MjdhLWE3MDgtZjk5NGQyNmU1OTNlL3Jlc291cmNlR3JvdXBzL3BzdGVzdHJnMTUwMy9wcm92aWRlcnMvTWljcm9zb2Z0LlN0b3JhZ2Uvc3RvcmFnZUFjY291bnRzL3N0b3BzdGVzdHJnMTUwM2Rlc3QvYmxvYlNlcnZpY2VzL2RlZmF1bHQvY29udGFpbmVycy9kZXN0MT9hcGktdmVyc2lvbj0yMDIxLTA2LTAx",
+      "RequestMethod": "GET",
+      "RequestBody": "",
+      "RequestHeaders": {
+        "x-ms-client-request-id": [
+          "9c0dea12-da88-417e-8d6f-b07360a28c70"
+        ],
+        "Accept-Language": [
+          "en-US"
+        ],
+        "User-Agent": [
+          "FxVersion/4.6.28207.03",
+          "OSName/Windows",
+          "OSVersion/Microsoft.Windows.10.0.19043.",
+          "Microsoft.Azure.Management.Storage.StorageManagementClient/23.0.0.0"
+        ]
+      },
+      "ResponseHeaders": {
+        "Cache-Control": [
+          "no-cache"
+        ],
+        "Pragma": [
+          "no-cache"
+        ],
+        "ETag": [
+          "\"0x8D9823D2C59E1E6\""
+        ],
+        "x-ms-request-id": [
+          "a292b40e-48a0-45f7-a558-3722d2dcf5ae"
+        ],
+        "Strict-Transport-Security": [
+          "max-age=31536000; includeSubDomains"
+        ],
+        "Server": [
+          "Microsoft-Azure-Storage-Resource-Provider/1.0,Microsoft-HTTPAPI/2.0 Microsoft-HTTPAPI/2.0"
+        ],
+        "x-ms-ratelimit-remaining-subscription-reads": [
+          "11980"
+        ],
+        "x-ms-correlation-request-id": [
+          "05f69b2a-80f0-4602-9168-2829533b45f0"
+        ],
+        "x-ms-routing-request-id": [
+          "SOUTHEASTASIA:20210928T050230Z:05f69b2a-80f0-4602-9168-2829533b45f0"
+        ],
+        "X-Content-Type-Options": [
+          "nosniff"
+        ],
+        "Date": [
+          "Tue, 28 Sep 2021 05:02:29 GMT"
+        ],
+        "Content-Length": [
+          "666"
+        ],
+        "Content-Type": [
+          "application/json"
+        ],
+        "Expires": [
+          "-1"
+        ]
+      },
+      "ResponseBody": "{\r\n  \"id\": \"/subscriptions/45b60d85-fd72-427a-a708-f994d26e593e/resourceGroups/pstestrg1503/providers/Microsoft.Storage/storageAccounts/stopstestrg1503dest/blobServices/default/containers/dest1\",\r\n  \"name\": \"dest1\",\r\n  \"type\": \"Microsoft.Storage/storageAccounts/blobServices/containers\",\r\n  \"etag\": \"\\\"0x8D9823D2C59E1E6\\\"\",\r\n  \"properties\": {\r\n    \"deleted\": false,\r\n    \"remainingRetentionDays\": 0,\r\n    \"defaultEncryptionScope\": \"$account-encryption-key\",\r\n    \"denyEncryptionScopeOverride\": false,\r\n    \"publicAccess\": \"None\",\r\n    \"leaseStatus\": \"Unlocked\",\r\n    \"leaseState\": \"Available\",\r\n    \"lastModifiedTime\": \"2021-09-28T05:02:29Z\",\r\n    \"legalHold\": {\r\n      \"hasLegalHold\": false,\r\n      \"tags\": []\r\n    },\r\n    \"hasImmutabilityPolicy\": false,\r\n    \"hasLegalHold\": false\r\n  }\r\n}",
+      "StatusCode": 200
+    },
+    {
+      "RequestUri": "/subscriptions/45b60d85-fd72-427a-a708-f994d26e593e/resourceGroups/pstestrg1503/providers/Microsoft.Storage/storageAccounts/stopstestrg1503dest/objectReplicationPolicies/default?api-version=2021-06-01",
+      "EncodedRequestUri": "L3N1YnNjcmlwdGlvbnMvNDViNjBkODUtZmQ3Mi00MjdhLWE3MDgtZjk5NGQyNmU1OTNlL3Jlc291cmNlR3JvdXBzL3BzdGVzdHJnMTUwMy9wcm92aWRlcnMvTWljcm9zb2Z0LlN0b3JhZ2Uvc3RvcmFnZUFjY291bnRzL3N0b3BzdGVzdHJnMTUwM2Rlc3Qvb2JqZWN0UmVwbGljYXRpb25Qb2xpY2llcy9kZWZhdWx0P2FwaS12ZXJzaW9uPTIwMjEtMDYtMDE=",
+      "RequestMethod": "PUT",
+      "RequestBody": "{\r\n  \"properties\": {\r\n    \"sourceAccount\": \"stopstestrg1503src\",\r\n    \"destinationAccount\": \"stopstestrg1503dest\",\r\n    \"rules\": [\r\n      {\r\n        \"sourceContainer\": \"src1\",\r\n        \"destinationContainer\": \"dest1\"\r\n      },\r\n      {\r\n        \"sourceContainer\": \"src\",\r\n        \"destinationContainer\": \"dest\",\r\n        \"filters\": {\r\n          \"prefixMatch\": [\r\n            \"a\",\r\n            \"abc\",\r\n            \"dd\"\r\n          ],\r\n          \"minCreationTime\": \"2019-01-01T16:00:00Z\"\r\n        }\r\n      }\r\n    ]\r\n  }\r\n}",
+      "RequestHeaders": {
+        "x-ms-client-request-id": [
+          "06487074-8fb0-4bf4-b0fb-e752f22df607"
+        ],
+        "Accept-Language": [
+          "en-US"
+        ],
+        "User-Agent": [
+          "FxVersion/4.6.28207.03",
+          "OSName/Windows",
+          "OSVersion/Microsoft.Windows.10.0.19043.",
+          "Microsoft.Azure.Management.Storage.StorageManagementClient/23.0.0.0"
+        ],
+        "Content-Type": [
+          "application/json; charset=utf-8"
+        ],
+        "Content-Length": [
+          "519"
+        ]
+      },
+      "ResponseHeaders": {
+        "Cache-Control": [
+          "no-cache"
+        ],
+        "Pragma": [
+          "no-cache"
+        ],
+        "x-ms-request-id": [
+          "93b5dae5-30b1-4ca1-aac2-4e4b82a4b4c4"
+        ],
+        "Strict-Transport-Security": [
+          "max-age=31536000; includeSubDomains"
+        ],
+        "Server": [
+          "Microsoft-Azure-Storage-Resource-Provider/1.0,Microsoft-HTTPAPI/2.0 Microsoft-HTTPAPI/2.0"
+        ],
+        "x-ms-ratelimit-remaining-subscription-writes": [
+          "1191"
+        ],
+        "x-ms-correlation-request-id": [
+          "855759ca-7113-4d50-a508-69b7d6b3fef5"
+        ],
+        "x-ms-routing-request-id": [
+          "SOUTHEASTASIA:20210928T050240Z:855759ca-7113-4d50-a508-69b7d6b3fef5"
+        ],
+        "X-Content-Type-Options": [
+          "nosniff"
+        ],
+        "Date": [
+          "Tue, 28 Sep 2021 05:02:39 GMT"
+        ],
+        "Content-Length": [
+          "779"
+        ],
+        "Content-Type": [
+          "application/json"
+        ],
+        "Expires": [
+          "-1"
+        ]
+      },
+      "ResponseBody": "{\r\n  \"id\": \"/subscriptions/45b60d85-fd72-427a-a708-f994d26e593e/resourceGroups/pstestrg1503/providers/Microsoft.Storage/storageAccounts/stopstestrg1503dest/objectReplicationPolicies/56ebea6c-ceed-4e72-a87d-13f067b3eeb0\",\r\n  \"name\": \"56ebea6c-ceed-4e72-a87d-13f067b3eeb0\",\r\n  \"type\": \"Microsoft.Storage/storageAccounts/objectReplicationPolicies\",\r\n  \"properties\": {\r\n    \"policyId\": \"56ebea6c-ceed-4e72-a87d-13f067b3eeb0\",\r\n    \"sourceAccount\": \"stopstestrg1503src\",\r\n    \"destinationAccount\": \"stopstestrg1503dest\",\r\n    \"rules\": [\r\n      {\r\n        \"ruleId\": \"86a3900b-ad21-442b-b9c8-2e8b2d2e571e\",\r\n        \"sourceContainer\": \"src1\",\r\n        \"destinationContainer\": \"dest1\"\r\n      },\r\n      {\r\n        \"ruleId\": \"18a6f735-0570-410a-8897-dc0e31b43cc2\",\r\n        \"sourceContainer\": \"src\",\r\n        \"destinationContainer\": \"dest\",\r\n        \"filters\": {\r\n          \"prefixMatch\": [\r\n            \"a\",\r\n            \"abc\",\r\n            \"dd\"\r\n          ],\r\n          \"minCreationTime\": \"2019-01-01T16:00:00Z\"\r\n        }\r\n      }\r\n    ]\r\n  }\r\n}",
+      "StatusCode": 200
+    },
+    {
+      "RequestUri": "/subscriptions/45b60d85-fd72-427a-a708-f994d26e593e/resourceGroups/pstestrg1503/providers/Microsoft.Storage/storageAccounts/stopstestrg1503dest/objectReplicationPolicies/default?api-version=2021-06-01",
+      "EncodedRequestUri": "L3N1YnNjcmlwdGlvbnMvNDViNjBkODUtZmQ3Mi00MjdhLWE3MDgtZjk5NGQyNmU1OTNlL3Jlc291cmNlR3JvdXBzL3BzdGVzdHJnMTUwMy9wcm92aWRlcnMvTWljcm9zb2Z0LlN0b3JhZ2Uvc3RvcmFnZUFjY291bnRzL3N0b3BzdGVzdHJnMTUwM2Rlc3Qvb2JqZWN0UmVwbGljYXRpb25Qb2xpY2llcy9kZWZhdWx0P2FwaS12ZXJzaW9uPTIwMjEtMDYtMDE=",
+      "RequestMethod": "PUT",
+      "RequestBody": "{\r\n  \"properties\": {\r\n    \"sourceAccount\": \"/subscriptions/45b60d85-fd72-427a-a708-f994d26e593e/resourceGroups/pstestrg1503/providers/Microsoft.Storage/storageAccounts/stopstestrg1503src\",\r\n    \"destinationAccount\": \"/subscriptions/45b60d85-fd72-427a-a708-f994d26e593e/resourceGroups/pstestrg1503/providers/Microsoft.Storage/storageAccounts/stopstestrg1503dest\",\r\n    \"rules\": [\r\n      {\r\n        \"sourceContainer\": \"src1\",\r\n        \"destinationContainer\": \"dest1\"\r\n      },\r\n      {\r\n        \"sourceContainer\": \"src\",\r\n        \"destinationContainer\": \"dest\",\r\n        \"filters\": {\r\n          \"prefixMatch\": [\r\n            \"a\",\r\n            \"abc\",\r\n            \"dd\"\r\n          ],\r\n          \"minCreationTime\": \"2019-01-01T16:00:00Z\"\r\n        }\r\n      }\r\n    ]\r\n  }\r\n}",
+      "RequestHeaders": {
+        "x-ms-client-request-id": [
+          "8fa76904-e765-4663-b807-27df00bea4cb"
+        ],
+        "Accept-Language": [
+          "en-US"
+        ],
+        "User-Agent": [
+          "FxVersion/4.6.28207.03",
+          "OSName/Windows",
+          "OSVersion/Microsoft.Windows.10.0.19043.",
+          "Microsoft.Azure.Management.Storage.StorageManagementClient/23.0.0.0"
+        ],
+        "Content-Type": [
+          "application/json; charset=utf-8"
+        ],
+        "Content-Length": [
+          "767"
+        ]
+      },
+      "ResponseHeaders": {
+        "Cache-Control": [
+          "no-cache"
+        ],
+        "Pragma": [
+          "no-cache"
+        ],
+        "x-ms-request-id": [
+          "bbae1773-70f9-430f-b347-fb924cddf4d0"
+        ],
+        "Strict-Transport-Security": [
+          "max-age=31536000; includeSubDomains"
+        ],
+        "Server": [
+          "Microsoft-Azure-Storage-Resource-Provider/1.0,Microsoft-HTTPAPI/2.0 Microsoft-HTTPAPI/2.0"
+        ],
+        "x-ms-ratelimit-remaining-subscription-writes": [
+          "1187"
+        ],
+        "x-ms-correlation-request-id": [
+          "8222e0e6-7c73-4c44-a6cb-34a6b5466765"
+        ],
+        "x-ms-routing-request-id": [
+          "SOUTHEASTASIA:20210928T050259Z:8222e0e6-7c73-4c44-a6cb-34a6b5466765"
+        ],
+        "X-Content-Type-Options": [
+          "nosniff"
+        ],
+        "Date": [
+          "Tue, 28 Sep 2021 05:02:59 GMT"
+        ],
+        "Content-Length": [
+          "1027"
+        ],
+        "Content-Type": [
+          "application/json"
+        ],
+        "Expires": [
+          "-1"
+        ]
+      },
+      "ResponseBody": "{\r\n  \"id\": \"/subscriptions/45b60d85-fd72-427a-a708-f994d26e593e/resourceGroups/pstestrg1503/providers/Microsoft.Storage/storageAccounts/stopstestrg1503dest/objectReplicationPolicies/e1bd51f6-fa29-4b95-a307-87edb7d8d79d\",\r\n  \"name\": \"e1bd51f6-fa29-4b95-a307-87edb7d8d79d\",\r\n  \"type\": \"Microsoft.Storage/storageAccounts/objectReplicationPolicies\",\r\n  \"properties\": {\r\n    \"policyId\": \"e1bd51f6-fa29-4b95-a307-87edb7d8d79d\",\r\n    \"sourceAccount\": \"/subscriptions/45b60d85-fd72-427a-a708-f994d26e593e/resourceGroups/pstestrg1503/providers/Microsoft.Storage/storageAccounts/stopstestrg1503src\",\r\n    \"destinationAccount\": \"/subscriptions/45b60d85-fd72-427a-a708-f994d26e593e/resourceGroups/pstestrg1503/providers/Microsoft.Storage/storageAccounts/stopstestrg1503dest\",\r\n    \"rules\": [\r\n      {\r\n        \"ruleId\": \"1328e205-0bc4-4c64-9353-d11778dd2beb\",\r\n        \"sourceContainer\": \"src1\",\r\n        \"destinationContainer\": \"dest1\"\r\n      },\r\n      {\r\n        \"ruleId\": \"944ffb1d-ef09-48b0-b2da-16acf4f9a02b\",\r\n        \"sourceContainer\": \"src\",\r\n        \"destinationContainer\": \"dest\",\r\n        \"filters\": {\r\n          \"prefixMatch\": [\r\n            \"a\",\r\n            \"abc\",\r\n            \"dd\"\r\n          ],\r\n          \"minCreationTime\": \"2019-01-01T16:00:00Z\"\r\n        }\r\n      }\r\n    ]\r\n  }\r\n}",
+      "StatusCode": 200
+    },
+    {
+      "RequestUri": "/subscriptions/45b60d85-fd72-427a-a708-f994d26e593e/resourceGroups/pstestrg1503/providers/Microsoft.Storage/storageAccounts/stopstestrg1503dest/objectReplicationPolicies/56ebea6c-ceed-4e72-a87d-13f067b3eeb0?api-version=2021-06-01",
+      "EncodedRequestUri": "L3N1YnNjcmlwdGlvbnMvNDViNjBkODUtZmQ3Mi00MjdhLWE3MDgtZjk5NGQyNmU1OTNlL3Jlc291cmNlR3JvdXBzL3BzdGVzdHJnMTUwMy9wcm92aWRlcnMvTWljcm9zb2Z0LlN0b3JhZ2Uvc3RvcmFnZUFjY291bnRzL3N0b3BzdGVzdHJnMTUwM2Rlc3Qvb2JqZWN0UmVwbGljYXRpb25Qb2xpY2llcy81NmViZWE2Yy1jZWVkLTRlNzItYTg3ZC0xM2YwNjdiM2VlYjA/YXBpLXZlcnNpb249MjAyMS0wNi0wMQ==",
+      "RequestMethod": "GET",
+      "RequestBody": "",
+      "RequestHeaders": {
+        "x-ms-client-request-id": [
+          "8c81dd32-bce5-4f3e-bb63-4c260ff2ed53"
+        ],
+        "Accept-Language": [
+          "en-US"
+        ],
+        "User-Agent": [
+          "FxVersion/4.6.28207.03",
+          "OSName/Windows",
+          "OSVersion/Microsoft.Windows.10.0.19043.",
+          "Microsoft.Azure.Management.Storage.StorageManagementClient/23.0.0.0"
+        ]
+      },
+      "ResponseHeaders": {
+        "Cache-Control": [
+          "no-cache"
+        ],
+        "Pragma": [
+          "no-cache"
+        ],
+        "x-ms-request-id": [
+          "76632a48-67c8-4adf-8dd2-77082021e971"
         ],
         "Strict-Transport-Security": [
           "max-age=31536000; includeSubDomains"
@@ -601,58 +2160,890 @@
           "11979"
         ],
         "x-ms-correlation-request-id": [
-          "076fba9f-ac3e-4f8f-8b8d-88e17dbcec9a"
-        ],
-        "x-ms-routing-request-id": [
-          "SOUTHEASTASIA:20210706T024844Z:076fba9f-ac3e-4f8f-8b8d-88e17dbcec9a"
-        ],
-        "X-Content-Type-Options": [
-          "nosniff"
-        ],
-        "Date": [
-          "Tue, 06 Jul 2021 02:48:44 GMT"
-        ],
-        "Content-Length": [
-          "1421"
-        ],
-        "Content-Type": [
-          "application/json"
-        ],
-        "Expires": [
-          "-1"
-        ]
-      },
-      "ResponseBody": "{\r\n  \"sku\": {\r\n    \"name\": \"Standard_LRS\",\r\n    \"tier\": \"Standard\"\r\n  },\r\n  \"kind\": \"StorageV2\",\r\n  \"id\": \"/subscriptions/45b60d85-fd72-427a-a708-f994d26e593e/resourceGroups/pstestrg8778/providers/Microsoft.Storage/storageAccounts/stopstestrg8778src\",\r\n  \"name\": \"stopstestrg8778src\",\r\n  \"type\": \"Microsoft.Storage/storageAccounts\",\r\n  \"location\": \"eastus2euap\",\r\n  \"tags\": {},\r\n  \"properties\": {\r\n    \"keyCreationTime\": {\r\n      \"key1\": \"2021-07-06T02:47:35.844156Z\",\r\n      \"key2\": \"2021-07-06T02:47:35.844156Z\"\r\n    },\r\n    \"allowCrossTenantReplication\": false,\r\n    \"privateEndpointConnections\": [],\r\n    \"networkAcls\": {\r\n      \"bypass\": \"AzureServices\",\r\n      \"virtualNetworkRules\": [],\r\n      \"ipRules\": [],\r\n      \"defaultAction\": \"Allow\"\r\n    },\r\n    \"supportsHttpsTrafficOnly\": true,\r\n    \"encryption\": {\r\n      \"services\": {\r\n        \"file\": {\r\n          \"keyType\": \"Account\",\r\n          \"enabled\": true,\r\n          \"lastEnabledTime\": \"2021-07-06T02:47:35.844156Z\"\r\n        },\r\n        \"blob\": {\r\n          \"keyType\": \"Account\",\r\n          \"enabled\": true,\r\n          \"lastEnabledTime\": \"2021-07-06T02:47:35.844156Z\"\r\n        }\r\n      },\r\n      \"keySource\": \"Microsoft.Storage\"\r\n    },\r\n    \"accessTier\": \"Hot\",\r\n    \"provisioningState\": \"Succeeded\",\r\n    \"creationTime\": \"2021-07-06T02:47:35.7347977Z\",\r\n    \"primaryEndpoints\": {\r\n      \"dfs\": \"https://stopstestrg8778src.dfs.core.windows.net/\",\r\n      \"web\": \"https://stopstestrg8778src.z3.web.core.windows.net/\",\r\n      \"blob\": \"https://stopstestrg8778src.blob.core.windows.net/\",\r\n      \"queue\": \"https://stopstestrg8778src.queue.core.windows.net/\",\r\n      \"table\": \"https://stopstestrg8778src.table.core.windows.net/\",\r\n      \"file\": \"https://stopstestrg8778src.file.core.windows.net/\"\r\n    },\r\n    \"primaryLocation\": \"eastus2euap\",\r\n    \"statusOfPrimary\": \"available\"\r\n  }\r\n}",
-      "StatusCode": 200
-    },
-    {
-<<<<<<< HEAD
-      "RequestUri": "/subscriptions/45b60d85-fd72-427a-a708-f994d26e593e/resourceGroups/pstestrg8778/providers/Microsoft.Storage/storageAccounts/stopstestrg8778dest?api-version=2021-04-01",
-      "EncodedRequestUri": "L3N1YnNjcmlwdGlvbnMvNDViNjBkODUtZmQ3Mi00MjdhLWE3MDgtZjk5NGQyNmU1OTNlL3Jlc291cmNlR3JvdXBzL3BzdGVzdHJnODc3OC9wcm92aWRlcnMvTWljcm9zb2Z0LlN0b3JhZ2Uvc3RvcmFnZUFjY291bnRzL3N0b3BzdGVzdHJnODc3OGRlc3Q/YXBpLXZlcnNpb249MjAyMS0wNC0wMQ==",
-=======
-      "RequestUri": "/subscriptions/45b60d85-fd72-427a-a708-f994d26e593e/resourceGroups/pstestrg2549/providers/Microsoft.Storage/storageAccounts/stopstestrg2549dest?api-version=2021-06-01",
-      "EncodedRequestUri": "L3N1YnNjcmlwdGlvbnMvNDViNjBkODUtZmQ3Mi00MjdhLWE3MDgtZjk5NGQyNmU1OTNlL3Jlc291cmNlR3JvdXBzL3BzdGVzdHJnMjU0OS9wcm92aWRlcnMvTWljcm9zb2Z0LlN0b3JhZ2Uvc3RvcmFnZUFjY291bnRzL3N0b3BzdGVzdHJnMjU0OWRlc3Q/YXBpLXZlcnNpb249MjAyMS0wNi0wMQ==",
->>>>>>> 20e4a17a
+          "782fc9a3-c0f7-45d6-a5df-8139e1838560"
+        ],
+        "x-ms-routing-request-id": [
+          "SOUTHEASTASIA:20210928T050241Z:782fc9a3-c0f7-45d6-a5df-8139e1838560"
+        ],
+        "X-Content-Type-Options": [
+          "nosniff"
+        ],
+        "Date": [
+          "Tue, 28 Sep 2021 05:02:40 GMT"
+        ],
+        "Content-Length": [
+          "779"
+        ],
+        "Content-Type": [
+          "application/json"
+        ],
+        "Expires": [
+          "-1"
+        ]
+      },
+      "ResponseBody": "{\r\n  \"id\": \"/subscriptions/45b60d85-fd72-427a-a708-f994d26e593e/resourceGroups/pstestrg1503/providers/Microsoft.Storage/storageAccounts/stopstestrg1503dest/objectReplicationPolicies/56ebea6c-ceed-4e72-a87d-13f067b3eeb0\",\r\n  \"name\": \"56ebea6c-ceed-4e72-a87d-13f067b3eeb0\",\r\n  \"type\": \"Microsoft.Storage/storageAccounts/objectReplicationPolicies\",\r\n  \"properties\": {\r\n    \"policyId\": \"56ebea6c-ceed-4e72-a87d-13f067b3eeb0\",\r\n    \"sourceAccount\": \"stopstestrg1503src\",\r\n    \"destinationAccount\": \"stopstestrg1503dest\",\r\n    \"rules\": [\r\n      {\r\n        \"ruleId\": \"86a3900b-ad21-442b-b9c8-2e8b2d2e571e\",\r\n        \"sourceContainer\": \"src1\",\r\n        \"destinationContainer\": \"dest1\"\r\n      },\r\n      {\r\n        \"ruleId\": \"18a6f735-0570-410a-8897-dc0e31b43cc2\",\r\n        \"sourceContainer\": \"src\",\r\n        \"destinationContainer\": \"dest\",\r\n        \"filters\": {\r\n          \"prefixMatch\": [\r\n            \"a\",\r\n            \"abc\",\r\n            \"dd\"\r\n          ],\r\n          \"minCreationTime\": \"2019-01-01T16:00:00Z\"\r\n        }\r\n      }\r\n    ]\r\n  }\r\n}",
+      "StatusCode": 200
+    },
+    {
+      "RequestUri": "/subscriptions/45b60d85-fd72-427a-a708-f994d26e593e/resourceGroups/pstestrg1503/providers/Microsoft.Storage/storageAccounts/stopstestrg1503src/objectReplicationPolicies/56ebea6c-ceed-4e72-a87d-13f067b3eeb0?api-version=2021-06-01",
+      "EncodedRequestUri": "L3N1YnNjcmlwdGlvbnMvNDViNjBkODUtZmQ3Mi00MjdhLWE3MDgtZjk5NGQyNmU1OTNlL3Jlc291cmNlR3JvdXBzL3BzdGVzdHJnMTUwMy9wcm92aWRlcnMvTWljcm9zb2Z0LlN0b3JhZ2Uvc3RvcmFnZUFjY291bnRzL3N0b3BzdGVzdHJnMTUwM3NyYy9vYmplY3RSZXBsaWNhdGlvblBvbGljaWVzLzU2ZWJlYTZjLWNlZWQtNGU3Mi1hODdkLTEzZjA2N2IzZWViMD9hcGktdmVyc2lvbj0yMDIxLTA2LTAx",
       "RequestMethod": "PUT",
-      "RequestBody": "{\r\n  \"sku\": {\r\n    \"name\": \"Standard_LRS\"\r\n  },\r\n  \"kind\": \"StorageV2\",\r\n  \"location\": \"eastus2euap\"\r\n}",
-      "RequestHeaders": {
-        "x-ms-client-request-id": [
-          "706bcbf7-62c0-4763-9a08-663a3c101f44"
-        ],
-        "Accept-Language": [
-          "en-US"
-        ],
-        "User-Agent": [
-          "FxVersion/4.6.30015.01",
-          "OSName/Windows",
-          "OSVersion/Microsoft.Windows.10.0.19043.",
-          "Microsoft.Azure.Management.Storage.StorageManagementClient/22.0.0.0"
+      "RequestBody": "{\r\n  \"properties\": {\r\n    \"sourceAccount\": \"stopstestrg1503src\",\r\n    \"destinationAccount\": \"stopstestrg1503dest\",\r\n    \"rules\": [\r\n      {\r\n        \"ruleId\": \"86a3900b-ad21-442b-b9c8-2e8b2d2e571e\",\r\n        \"sourceContainer\": \"src1\",\r\n        \"destinationContainer\": \"dest1\"\r\n      },\r\n      {\r\n        \"ruleId\": \"18a6f735-0570-410a-8897-dc0e31b43cc2\",\r\n        \"sourceContainer\": \"src\",\r\n        \"destinationContainer\": \"dest\",\r\n        \"filters\": {\r\n          \"prefixMatch\": [\r\n            \"a\",\r\n            \"abc\",\r\n            \"dd\"\r\n          ],\r\n          \"minCreationTime\": \"2019-01-01T16:00:00Z\"\r\n        }\r\n      }\r\n    ]\r\n  }\r\n}",
+      "RequestHeaders": {
+        "x-ms-client-request-id": [
+          "9d361320-93d4-40b1-a2c1-47f2ed5e1f68"
+        ],
+        "Accept-Language": [
+          "en-US"
+        ],
+        "User-Agent": [
+          "FxVersion/4.6.28207.03",
+          "OSName/Windows",
+          "OSVersion/Microsoft.Windows.10.0.19043.",
+          "Microsoft.Azure.Management.Storage.StorageManagementClient/23.0.0.0"
         ],
         "Content-Type": [
           "application/json; charset=utf-8"
         ],
         "Content-Length": [
-          "103"
+          "637"
+        ]
+      },
+      "ResponseHeaders": {
+        "Cache-Control": [
+          "no-cache"
+        ],
+        "Pragma": [
+          "no-cache"
+        ],
+        "x-ms-request-id": [
+          "6ec57d7f-23f0-4497-bf61-0b2d5642d464"
+        ],
+        "Strict-Transport-Security": [
+          "max-age=31536000; includeSubDomains"
+        ],
+        "Server": [
+          "Microsoft-Azure-Storage-Resource-Provider/1.0,Microsoft-HTTPAPI/2.0 Microsoft-HTTPAPI/2.0"
+        ],
+        "x-ms-ratelimit-remaining-subscription-writes": [
+          "1190"
+        ],
+        "x-ms-correlation-request-id": [
+          "531be863-9cd5-4e95-b691-cd77f1dcb227"
+        ],
+        "x-ms-routing-request-id": [
+          "SOUTHEASTASIA:20210928T050242Z:531be863-9cd5-4e95-b691-cd77f1dcb227"
+        ],
+        "X-Content-Type-Options": [
+          "nosniff"
+        ],
+        "Date": [
+          "Tue, 28 Sep 2021 05:02:41 GMT"
+        ],
+        "Content-Length": [
+          "823"
+        ],
+        "Content-Type": [
+          "application/json"
+        ],
+        "Expires": [
+          "-1"
+        ]
+      },
+      "ResponseBody": "{\r\n  \"id\": \"/subscriptions/45b60d85-fd72-427a-a708-f994d26e593e/resourceGroups/pstestrg1503/providers/Microsoft.Storage/storageAccounts/stopstestrg1503src/objectReplicationPolicies/56ebea6c-ceed-4e72-a87d-13f067b3eeb0\",\r\n  \"name\": \"56ebea6c-ceed-4e72-a87d-13f067b3eeb0\",\r\n  \"type\": \"Microsoft.Storage/storageAccounts/objectReplicationPolicies\",\r\n  \"properties\": {\r\n    \"policyId\": \"56ebea6c-ceed-4e72-a87d-13f067b3eeb0\",\r\n    \"enabledTime\": \"2021-09-28T05:02:42.1547167Z\",\r\n    \"sourceAccount\": \"stopstestrg1503src\",\r\n    \"destinationAccount\": \"stopstestrg1503dest\",\r\n    \"rules\": [\r\n      {\r\n        \"ruleId\": \"86a3900b-ad21-442b-b9c8-2e8b2d2e571e\",\r\n        \"sourceContainer\": \"src1\",\r\n        \"destinationContainer\": \"dest1\"\r\n      },\r\n      {\r\n        \"ruleId\": \"18a6f735-0570-410a-8897-dc0e31b43cc2\",\r\n        \"sourceContainer\": \"src\",\r\n        \"destinationContainer\": \"dest\",\r\n        \"filters\": {\r\n          \"prefixMatch\": [\r\n            \"a\",\r\n            \"abc\",\r\n            \"dd\"\r\n          ],\r\n          \"minCreationTime\": \"2019-01-01T16:00:00Z\"\r\n        }\r\n      }\r\n    ]\r\n  }\r\n}",
+      "StatusCode": 200
+    },
+    {
+      "RequestUri": "/subscriptions/45b60d85-fd72-427a-a708-f994d26e593e/resourceGroups/pstestrg1503/providers/Microsoft.Storage/storageAccounts/stopstestrg1503src/objectReplicationPolicies?api-version=2021-06-01",
+      "EncodedRequestUri": "L3N1YnNjcmlwdGlvbnMvNDViNjBkODUtZmQ3Mi00MjdhLWE3MDgtZjk5NGQyNmU1OTNlL3Jlc291cmNlR3JvdXBzL3BzdGVzdHJnMTUwMy9wcm92aWRlcnMvTWljcm9zb2Z0LlN0b3JhZ2Uvc3RvcmFnZUFjY291bnRzL3N0b3BzdGVzdHJnMTUwM3NyYy9vYmplY3RSZXBsaWNhdGlvblBvbGljaWVzP2FwaS12ZXJzaW9uPTIwMjEtMDYtMDE=",
+      "RequestMethod": "GET",
+      "RequestBody": "",
+      "RequestHeaders": {
+        "x-ms-client-request-id": [
+          "a5666cba-81a5-45cf-9d46-285100d82bc2"
+        ],
+        "Accept-Language": [
+          "en-US"
+        ],
+        "User-Agent": [
+          "FxVersion/4.6.28207.03",
+          "OSName/Windows",
+          "OSVersion/Microsoft.Windows.10.0.19043.",
+          "Microsoft.Azure.Management.Storage.StorageManagementClient/23.0.0.0"
+        ]
+      },
+      "ResponseHeaders": {
+        "Cache-Control": [
+          "no-cache"
+        ],
+        "Pragma": [
+          "no-cache"
+        ],
+        "x-ms-request-id": [
+          "a038d6da-a42a-417b-92eb-5ed266d527f7"
+        ],
+        "Strict-Transport-Security": [
+          "max-age=31536000; includeSubDomains"
+        ],
+        "Server": [
+          "Microsoft-Azure-Storage-Resource-Provider/1.0,Microsoft-HTTPAPI/2.0 Microsoft-HTTPAPI/2.0"
+        ],
+        "x-ms-ratelimit-remaining-subscription-reads": [
+          "11978"
+        ],
+        "x-ms-correlation-request-id": [
+          "7447ebf0-e362-4492-abfb-44445790ff36"
+        ],
+        "x-ms-routing-request-id": [
+          "SOUTHEASTASIA:20210928T050242Z:7447ebf0-e362-4492-abfb-44445790ff36"
+        ],
+        "X-Content-Type-Options": [
+          "nosniff"
+        ],
+        "Date": [
+          "Tue, 28 Sep 2021 05:02:41 GMT"
+        ],
+        "Content-Length": [
+          "790"
+        ],
+        "Content-Type": [
+          "application/json"
+        ],
+        "Expires": [
+          "-1"
+        ]
+      },
+      "ResponseBody": "{\r\n  \"value\": [\r\n    {\r\n      \"id\": \"/subscriptions/45b60d85-fd72-427a-a708-f994d26e593e/resourceGroups/pstestrg1503/providers/Microsoft.Storage/storageAccounts/stopstestrg1503src/objectReplicationPolicies/56ebea6c-ceed-4e72-a87d-13f067b3eeb0\",\r\n      \"name\": \"56ebea6c-ceed-4e72-a87d-13f067b3eeb0\",\r\n      \"type\": \"Microsoft.Storage/storageAccounts/objectReplicationPolicies\",\r\n      \"properties\": {\r\n        \"policyId\": \"56ebea6c-ceed-4e72-a87d-13f067b3eeb0\",\r\n        \"sourceAccount\": \"stopstestrg1503src\",\r\n        \"destinationAccount\": \"stopstestrg1503dest\",\r\n        \"rules\": [\r\n          {\r\n            \"ruleId\": \"86a3900b-ad21-442b-b9c8-2e8b2d2e571e\",\r\n            \"sourceContainer\": \"src1\",\r\n            \"destinationContainer\": \"dest1\"\r\n          },\r\n          {\r\n            \"ruleId\": \"18a6f735-0570-410a-8897-dc0e31b43cc2\",\r\n            \"sourceContainer\": \"src\",\r\n            \"destinationContainer\": \"dest\",\r\n            \"filters\": {\r\n              \"prefixMatch\": [\r\n                \"a\",\r\n                \"abc\",\r\n                \"dd\"\r\n              ],\r\n              \"minCreationTime\": \"2019-01-01T16:00:00Z\"\r\n            }\r\n          }\r\n        ]\r\n      }\r\n    }\r\n  ]\r\n}",
+      "StatusCode": 200
+    },
+    {
+      "RequestUri": "/subscriptions/45b60d85-fd72-427a-a708-f994d26e593e/resourceGroups/pstestrg1503/providers/Microsoft.Storage/storageAccounts/stopstestrg1503src/objectReplicationPolicies?api-version=2021-06-01",
+      "EncodedRequestUri": "L3N1YnNjcmlwdGlvbnMvNDViNjBkODUtZmQ3Mi00MjdhLWE3MDgtZjk5NGQyNmU1OTNlL3Jlc291cmNlR3JvdXBzL3BzdGVzdHJnMTUwMy9wcm92aWRlcnMvTWljcm9zb2Z0LlN0b3JhZ2Uvc3RvcmFnZUFjY291bnRzL3N0b3BzdGVzdHJnMTUwM3NyYy9vYmplY3RSZXBsaWNhdGlvblBvbGljaWVzP2FwaS12ZXJzaW9uPTIwMjEtMDYtMDE=",
+      "RequestMethod": "GET",
+      "RequestBody": "",
+      "RequestHeaders": {
+        "x-ms-client-request-id": [
+          "87c85ec0-8de3-4ac8-bcc4-02b58c222792"
+        ],
+        "Accept-Language": [
+          "en-US"
+        ],
+        "User-Agent": [
+          "FxVersion/4.6.28207.03",
+          "OSName/Windows",
+          "OSVersion/Microsoft.Windows.10.0.19043.",
+          "Microsoft.Azure.Management.Storage.StorageManagementClient/23.0.0.0"
+        ]
+      },
+      "ResponseHeaders": {
+        "Cache-Control": [
+          "no-cache"
+        ],
+        "Pragma": [
+          "no-cache"
+        ],
+        "x-ms-request-id": [
+          "ff781b96-7443-44e5-86c4-dcee4998b92e"
+        ],
+        "Strict-Transport-Security": [
+          "max-age=31536000; includeSubDomains"
+        ],
+        "Server": [
+          "Microsoft-Azure-Storage-Resource-Provider/1.0,Microsoft-HTTPAPI/2.0 Microsoft-HTTPAPI/2.0"
+        ],
+        "x-ms-ratelimit-remaining-subscription-reads": [
+          "11973"
+        ],
+        "x-ms-correlation-request-id": [
+          "92db92ca-40fd-450d-bf93-bbdbb42154ae"
+        ],
+        "x-ms-routing-request-id": [
+          "SOUTHEASTASIA:20210928T050300Z:92db92ca-40fd-450d-bf93-bbdbb42154ae"
+        ],
+        "X-Content-Type-Options": [
+          "nosniff"
+        ],
+        "Date": [
+          "Tue, 28 Sep 2021 05:03:00 GMT"
+        ],
+        "Content-Length": [
+          "1038"
+        ],
+        "Content-Type": [
+          "application/json"
+        ],
+        "Expires": [
+          "-1"
+        ]
+      },
+      "ResponseBody": "{\r\n  \"value\": [\r\n    {\r\n      \"id\": \"/subscriptions/45b60d85-fd72-427a-a708-f994d26e593e/resourceGroups/pstestrg1503/providers/Microsoft.Storage/storageAccounts/stopstestrg1503src/objectReplicationPolicies/e1bd51f6-fa29-4b95-a307-87edb7d8d79d\",\r\n      \"name\": \"e1bd51f6-fa29-4b95-a307-87edb7d8d79d\",\r\n      \"type\": \"Microsoft.Storage/storageAccounts/objectReplicationPolicies\",\r\n      \"properties\": {\r\n        \"policyId\": \"e1bd51f6-fa29-4b95-a307-87edb7d8d79d\",\r\n        \"sourceAccount\": \"/subscriptions/45b60d85-fd72-427a-a708-f994d26e593e/resourceGroups/pstestrg1503/providers/Microsoft.Storage/storageAccounts/stopstestrg1503src\",\r\n        \"destinationAccount\": \"/subscriptions/45b60d85-fd72-427a-a708-f994d26e593e/resourceGroups/pstestrg1503/providers/Microsoft.Storage/storageAccounts/stopstestrg1503dest\",\r\n        \"rules\": [\r\n          {\r\n            \"ruleId\": \"1328e205-0bc4-4c64-9353-d11778dd2beb\",\r\n            \"sourceContainer\": \"src1\",\r\n            \"destinationContainer\": \"dest1\"\r\n          },\r\n          {\r\n            \"ruleId\": \"944ffb1d-ef09-48b0-b2da-16acf4f9a02b\",\r\n            \"sourceContainer\": \"src\",\r\n            \"destinationContainer\": \"dest\",\r\n            \"filters\": {\r\n              \"prefixMatch\": [\r\n                \"a\",\r\n                \"abc\",\r\n                \"dd\"\r\n              ],\r\n              \"minCreationTime\": \"2019-01-01T16:00:00Z\"\r\n            }\r\n          }\r\n        ]\r\n      }\r\n    }\r\n  ]\r\n}",
+      "StatusCode": 200
+    },
+    {
+      "RequestUri": "/subscriptions/45b60d85-fd72-427a-a708-f994d26e593e/resourceGroups/pstestrg1503/providers/Microsoft.Storage/storageAccounts/stopstestrg1503dest/objectReplicationPolicies/56ebea6c-ceed-4e72-a87d-13f067b3eeb0?api-version=2021-06-01",
+      "EncodedRequestUri": "L3N1YnNjcmlwdGlvbnMvNDViNjBkODUtZmQ3Mi00MjdhLWE3MDgtZjk5NGQyNmU1OTNlL3Jlc291cmNlR3JvdXBzL3BzdGVzdHJnMTUwMy9wcm92aWRlcnMvTWljcm9zb2Z0LlN0b3JhZ2Uvc3RvcmFnZUFjY291bnRzL3N0b3BzdGVzdHJnMTUwM2Rlc3Qvb2JqZWN0UmVwbGljYXRpb25Qb2xpY2llcy81NmViZWE2Yy1jZWVkLTRlNzItYTg3ZC0xM2YwNjdiM2VlYjA/YXBpLXZlcnNpb249MjAyMS0wNi0wMQ==",
+      "RequestMethod": "DELETE",
+      "RequestBody": "",
+      "RequestHeaders": {
+        "x-ms-client-request-id": [
+          "35989885-58af-43e6-932a-79bf47142956"
+        ],
+        "Accept-Language": [
+          "en-US"
+        ],
+        "User-Agent": [
+          "FxVersion/4.6.28207.03",
+          "OSName/Windows",
+          "OSVersion/Microsoft.Windows.10.0.19043.",
+          "Microsoft.Azure.Management.Storage.StorageManagementClient/23.0.0.0"
+        ]
+      },
+      "ResponseHeaders": {
+        "Cache-Control": [
+          "no-cache"
+        ],
+        "Pragma": [
+          "no-cache"
+        ],
+        "x-ms-request-id": [
+          "d1f86319-da9b-4cec-9856-1ecf56af9819"
+        ],
+        "Strict-Transport-Security": [
+          "max-age=31536000; includeSubDomains"
+        ],
+        "Server": [
+          "Microsoft-Azure-Storage-Resource-Provider/1.0,Microsoft-HTTPAPI/2.0 Microsoft-HTTPAPI/2.0"
+        ],
+        "x-ms-ratelimit-remaining-subscription-deletes": [
+          "14999"
+        ],
+        "x-ms-correlation-request-id": [
+          "50177e35-851f-470d-b707-53af97642c16"
+        ],
+        "x-ms-routing-request-id": [
+          "SOUTHEASTASIA:20210928T050243Z:50177e35-851f-470d-b707-53af97642c16"
+        ],
+        "X-Content-Type-Options": [
+          "nosniff"
+        ],
+        "Date": [
+          "Tue, 28 Sep 2021 05:02:42 GMT"
+        ],
+        "Content-Type": [
+          "text/plain; charset=utf-8"
+        ],
+        "Expires": [
+          "-1"
+        ],
+        "Content-Length": [
+          "0"
+        ]
+      },
+      "ResponseBody": "",
+      "StatusCode": 200
+    },
+    {
+      "RequestUri": "/subscriptions/45b60d85-fd72-427a-a708-f994d26e593e/resourceGroups/pstestrg1503/providers/Microsoft.Storage/storageAccounts/stopstestrg1503src/objectReplicationPolicies/56ebea6c-ceed-4e72-a87d-13f067b3eeb0?api-version=2021-06-01",
+      "EncodedRequestUri": "L3N1YnNjcmlwdGlvbnMvNDViNjBkODUtZmQ3Mi00MjdhLWE3MDgtZjk5NGQyNmU1OTNlL3Jlc291cmNlR3JvdXBzL3BzdGVzdHJnMTUwMy9wcm92aWRlcnMvTWljcm9zb2Z0LlN0b3JhZ2Uvc3RvcmFnZUFjY291bnRzL3N0b3BzdGVzdHJnMTUwM3NyYy9vYmplY3RSZXBsaWNhdGlvblBvbGljaWVzLzU2ZWJlYTZjLWNlZWQtNGU3Mi1hODdkLTEzZjA2N2IzZWViMD9hcGktdmVyc2lvbj0yMDIxLTA2LTAx",
+      "RequestMethod": "DELETE",
+      "RequestBody": "",
+      "RequestHeaders": {
+        "x-ms-client-request-id": [
+          "1a2064fd-a1f4-4e4c-967d-903211e33429"
+        ],
+        "Accept-Language": [
+          "en-US"
+        ],
+        "User-Agent": [
+          "FxVersion/4.6.28207.03",
+          "OSName/Windows",
+          "OSVersion/Microsoft.Windows.10.0.19043.",
+          "Microsoft.Azure.Management.Storage.StorageManagementClient/23.0.0.0"
+        ]
+      },
+      "ResponseHeaders": {
+        "Cache-Control": [
+          "no-cache"
+        ],
+        "Pragma": [
+          "no-cache"
+        ],
+        "x-ms-request-id": [
+          "dc742b18-3687-41e1-b6f2-cbb76926044e"
+        ],
+        "Strict-Transport-Security": [
+          "max-age=31536000; includeSubDomains"
+        ],
+        "Server": [
+          "Microsoft-Azure-Storage-Resource-Provider/1.0,Microsoft-HTTPAPI/2.0 Microsoft-HTTPAPI/2.0"
+        ],
+        "x-ms-ratelimit-remaining-subscription-deletes": [
+          "14998"
+        ],
+        "x-ms-correlation-request-id": [
+          "d5d7ad9a-2ca6-4398-a800-9eb130a26914"
+        ],
+        "x-ms-routing-request-id": [
+          "SOUTHEASTASIA:20210928T050243Z:d5d7ad9a-2ca6-4398-a800-9eb130a26914"
+        ],
+        "X-Content-Type-Options": [
+          "nosniff"
+        ],
+        "Date": [
+          "Tue, 28 Sep 2021 05:02:42 GMT"
+        ],
+        "Content-Type": [
+          "text/plain; charset=utf-8"
+        ],
+        "Expires": [
+          "-1"
+        ],
+        "Content-Length": [
+          "0"
+        ]
+      },
+      "ResponseBody": "",
+      "StatusCode": 200
+    },
+    {
+      "RequestUri": "/subscriptions/45b60d85-fd72-427a-a708-f994d26e593e/resourceGroups/pstestrg1503/providers/Microsoft.Storage/storageAccounts/stopstestrg1503src?api-version=2021-06-01",
+      "EncodedRequestUri": "L3N1YnNjcmlwdGlvbnMvNDViNjBkODUtZmQ3Mi00MjdhLWE3MDgtZjk5NGQyNmU1OTNlL3Jlc291cmNlR3JvdXBzL3BzdGVzdHJnMTUwMy9wcm92aWRlcnMvTWljcm9zb2Z0LlN0b3JhZ2Uvc3RvcmFnZUFjY291bnRzL3N0b3BzdGVzdHJnMTUwM3NyYz9hcGktdmVyc2lvbj0yMDIxLTA2LTAx",
+      "RequestMethod": "PATCH",
+      "RequestBody": "{\r\n  \"properties\": {\r\n    \"supportsHttpsTrafficOnly\": true,\r\n    \"allowCrossTenantReplication\": false\r\n  }\r\n}",
+      "RequestHeaders": {
+        "x-ms-client-request-id": [
+          "9b9cce20-de14-459d-93d0-3ce3a1146f76"
+        ],
+        "Accept-Language": [
+          "en-US"
+        ],
+        "User-Agent": [
+          "FxVersion/4.6.28207.03",
+          "OSName/Windows",
+          "OSVersion/Microsoft.Windows.10.0.19043.",
+          "Microsoft.Azure.Management.Storage.StorageManagementClient/23.0.0.0"
+        ],
+        "Content-Type": [
+          "application/json; charset=utf-8"
+        ],
+        "Content-Length": [
+          "109"
+        ]
+      },
+      "ResponseHeaders": {
+        "Cache-Control": [
+          "no-cache"
+        ],
+        "Pragma": [
+          "no-cache"
+        ],
+        "x-ms-request-id": [
+          "2112b3f7-9cc4-4198-8ef9-d0dc1b17bb72"
+        ],
+        "Strict-Transport-Security": [
+          "max-age=31536000; includeSubDomains"
+        ],
+        "Server": [
+          "Microsoft-Azure-Storage-Resource-Provider/1.0,Microsoft-HTTPAPI/2.0 Microsoft-HTTPAPI/2.0"
+        ],
+        "x-ms-ratelimit-remaining-subscription-writes": [
+          "1189"
+        ],
+        "x-ms-correlation-request-id": [
+          "cf7baeac-42ce-42aa-a34b-670c8be83050"
+        ],
+        "x-ms-routing-request-id": [
+          "SOUTHEASTASIA:20210928T050246Z:cf7baeac-42ce-42aa-a34b-670c8be83050"
+        ],
+        "X-Content-Type-Options": [
+          "nosniff"
+        ],
+        "Date": [
+          "Tue, 28 Sep 2021 05:02:45 GMT"
+        ],
+        "Content-Length": [
+          "1479"
+        ],
+        "Content-Type": [
+          "application/json"
+        ],
+        "Expires": [
+          "-1"
+        ]
+      },
+      "ResponseBody": "{\r\n  \"sku\": {\r\n    \"name\": \"Standard_LRS\",\r\n    \"tier\": \"Standard\"\r\n  },\r\n  \"kind\": \"StorageV2\",\r\n  \"id\": \"/subscriptions/45b60d85-fd72-427a-a708-f994d26e593e/resourceGroups/pstestrg1503/providers/Microsoft.Storage/storageAccounts/stopstestrg1503src\",\r\n  \"name\": \"stopstestrg1503src\",\r\n  \"type\": \"Microsoft.Storage/storageAccounts\",\r\n  \"location\": \"eastus2euap\",\r\n  \"tags\": {},\r\n  \"properties\": {\r\n    \"keyCreationTime\": {\r\n      \"key1\": \"2021-09-28T05:01:40.5424144Z\",\r\n      \"key2\": \"2021-09-28T05:01:40.5424144Z\"\r\n    },\r\n    \"allowCrossTenantReplication\": false,\r\n    \"privateEndpointConnections\": [],\r\n    \"minimumTlsVersion\": \"TLS1_0\",\r\n    \"allowBlobPublicAccess\": true,\r\n    \"networkAcls\": {\r\n      \"bypass\": \"AzureServices\",\r\n      \"virtualNetworkRules\": [],\r\n      \"ipRules\": [],\r\n      \"defaultAction\": \"Allow\"\r\n    },\r\n    \"supportsHttpsTrafficOnly\": true,\r\n    \"encryption\": {\r\n      \"services\": {\r\n        \"file\": {\r\n          \"keyType\": \"Account\",\r\n          \"enabled\": true,\r\n          \"lastEnabledTime\": \"2021-09-28T05:01:40.5424144Z\"\r\n        },\r\n        \"blob\": {\r\n          \"keyType\": \"Account\",\r\n          \"enabled\": true,\r\n          \"lastEnabledTime\": \"2021-09-28T05:01:40.5424144Z\"\r\n        }\r\n      },\r\n      \"keySource\": \"Microsoft.Storage\"\r\n    },\r\n    \"accessTier\": \"Hot\",\r\n    \"provisioningState\": \"Succeeded\",\r\n    \"creationTime\": \"2021-09-28T05:01:40.4486486Z\",\r\n    \"primaryEndpoints\": {\r\n      \"dfs\": \"https://stopstestrg1503src.dfs.core.windows.net/\",\r\n      \"web\": \"https://stopstestrg1503src.z3.web.core.windows.net/\",\r\n      \"blob\": \"https://stopstestrg1503src.blob.core.windows.net/\",\r\n      \"queue\": \"https://stopstestrg1503src.queue.core.windows.net/\",\r\n      \"table\": \"https://stopstestrg1503src.table.core.windows.net/\",\r\n      \"file\": \"https://stopstestrg1503src.file.core.windows.net/\"\r\n    },\r\n    \"primaryLocation\": \"eastus2euap\",\r\n    \"statusOfPrimary\": \"available\"\r\n  }\r\n}",
+      "StatusCode": 200
+    },
+    {
+      "RequestUri": "/subscriptions/45b60d85-fd72-427a-a708-f994d26e593e/resourceGroups/pstestrg1503/providers/Microsoft.Storage/storageAccounts/stopstestrg1503dest?api-version=2021-06-01",
+      "EncodedRequestUri": "L3N1YnNjcmlwdGlvbnMvNDViNjBkODUtZmQ3Mi00MjdhLWE3MDgtZjk5NGQyNmU1OTNlL3Jlc291cmNlR3JvdXBzL3BzdGVzdHJnMTUwMy9wcm92aWRlcnMvTWljcm9zb2Z0LlN0b3JhZ2Uvc3RvcmFnZUFjY291bnRzL3N0b3BzdGVzdHJnMTUwM2Rlc3Q/YXBpLXZlcnNpb249MjAyMS0wNi0wMQ==",
+      "RequestMethod": "PATCH",
+      "RequestBody": "{\r\n  \"properties\": {\r\n    \"supportsHttpsTrafficOnly\": true,\r\n    \"allowCrossTenantReplication\": false\r\n  }\r\n}",
+      "RequestHeaders": {
+        "x-ms-client-request-id": [
+          "0be1f703-06fd-4685-bc65-1aef4d263101"
+        ],
+        "Accept-Language": [
+          "en-US"
+        ],
+        "User-Agent": [
+          "FxVersion/4.6.28207.03",
+          "OSName/Windows",
+          "OSVersion/Microsoft.Windows.10.0.19043.",
+          "Microsoft.Azure.Management.Storage.StorageManagementClient/23.0.0.0"
+        ],
+        "Content-Type": [
+          "application/json; charset=utf-8"
+        ],
+        "Content-Length": [
+          "109"
+        ]
+      },
+      "ResponseHeaders": {
+        "Cache-Control": [
+          "no-cache"
+        ],
+        "Pragma": [
+          "no-cache"
+        ],
+        "x-ms-request-id": [
+          "e4460c8a-8410-4c67-b8de-7f224b58d667"
+        ],
+        "Strict-Transport-Security": [
+          "max-age=31536000; includeSubDomains"
+        ],
+        "Server": [
+          "Microsoft-Azure-Storage-Resource-Provider/1.0,Microsoft-HTTPAPI/2.0 Microsoft-HTTPAPI/2.0"
+        ],
+        "x-ms-ratelimit-remaining-subscription-writes": [
+          "1188"
+        ],
+        "x-ms-correlation-request-id": [
+          "1c66956e-590b-4226-82bb-b4d01ec306b0"
+        ],
+        "x-ms-routing-request-id": [
+          "SOUTHEASTASIA:20210928T050247Z:1c66956e-590b-4226-82bb-b4d01ec306b0"
+        ],
+        "X-Content-Type-Options": [
+          "nosniff"
+        ],
+        "Date": [
+          "Tue, 28 Sep 2021 05:02:47 GMT"
+        ],
+        "Content-Length": [
+          "1487"
+        ],
+        "Content-Type": [
+          "application/json"
+        ],
+        "Expires": [
+          "-1"
+        ]
+      },
+      "ResponseBody": "{\r\n  \"sku\": {\r\n    \"name\": \"Standard_LRS\",\r\n    \"tier\": \"Standard\"\r\n  },\r\n  \"kind\": \"StorageV2\",\r\n  \"id\": \"/subscriptions/45b60d85-fd72-427a-a708-f994d26e593e/resourceGroups/pstestrg1503/providers/Microsoft.Storage/storageAccounts/stopstestrg1503dest\",\r\n  \"name\": \"stopstestrg1503dest\",\r\n  \"type\": \"Microsoft.Storage/storageAccounts\",\r\n  \"location\": \"eastus2euap\",\r\n  \"tags\": {},\r\n  \"properties\": {\r\n    \"keyCreationTime\": {\r\n      \"key1\": \"2021-09-28T05:02:04.2933162Z\",\r\n      \"key2\": \"2021-09-28T05:02:04.2933162Z\"\r\n    },\r\n    \"allowCrossTenantReplication\": false,\r\n    \"privateEndpointConnections\": [],\r\n    \"minimumTlsVersion\": \"TLS1_0\",\r\n    \"allowBlobPublicAccess\": true,\r\n    \"networkAcls\": {\r\n      \"bypass\": \"AzureServices\",\r\n      \"virtualNetworkRules\": [],\r\n      \"ipRules\": [],\r\n      \"defaultAction\": \"Allow\"\r\n    },\r\n    \"supportsHttpsTrafficOnly\": true,\r\n    \"encryption\": {\r\n      \"services\": {\r\n        \"file\": {\r\n          \"keyType\": \"Account\",\r\n          \"enabled\": true,\r\n          \"lastEnabledTime\": \"2021-09-28T05:02:04.3089345Z\"\r\n        },\r\n        \"blob\": {\r\n          \"keyType\": \"Account\",\r\n          \"enabled\": true,\r\n          \"lastEnabledTime\": \"2021-09-28T05:02:04.3089345Z\"\r\n        }\r\n      },\r\n      \"keySource\": \"Microsoft.Storage\"\r\n    },\r\n    \"accessTier\": \"Hot\",\r\n    \"provisioningState\": \"Succeeded\",\r\n    \"creationTime\": \"2021-09-28T05:02:04.1996191Z\",\r\n    \"primaryEndpoints\": {\r\n      \"dfs\": \"https://stopstestrg1503dest.dfs.core.windows.net/\",\r\n      \"web\": \"https://stopstestrg1503dest.z3.web.core.windows.net/\",\r\n      \"blob\": \"https://stopstestrg1503dest.blob.core.windows.net/\",\r\n      \"queue\": \"https://stopstestrg1503dest.queue.core.windows.net/\",\r\n      \"table\": \"https://stopstestrg1503dest.table.core.windows.net/\",\r\n      \"file\": \"https://stopstestrg1503dest.file.core.windows.net/\"\r\n    },\r\n    \"primaryLocation\": \"eastus2euap\",\r\n    \"statusOfPrimary\": \"available\"\r\n  }\r\n}",
+      "StatusCode": 200
+    },
+    {
+      "RequestUri": "/subscriptions/45b60d85-fd72-427a-a708-f994d26e593e/resourceGroups/pstestrg1503/providers/Microsoft.Storage/storageAccounts/stopstestrg1503dest/objectReplicationPolicies?api-version=2021-06-01",
+      "EncodedRequestUri": "L3N1YnNjcmlwdGlvbnMvNDViNjBkODUtZmQ3Mi00MjdhLWE3MDgtZjk5NGQyNmU1OTNlL3Jlc291cmNlR3JvdXBzL3BzdGVzdHJnMTUwMy9wcm92aWRlcnMvTWljcm9zb2Z0LlN0b3JhZ2Uvc3RvcmFnZUFjY291bnRzL3N0b3BzdGVzdHJnMTUwM2Rlc3Qvb2JqZWN0UmVwbGljYXRpb25Qb2xpY2llcz9hcGktdmVyc2lvbj0yMDIxLTA2LTAx",
+      "RequestMethod": "GET",
+      "RequestBody": "",
+      "RequestHeaders": {
+        "x-ms-client-request-id": [
+          "b9d6541f-1b22-4e29-9d88-fe4b7067a870"
+        ],
+        "Accept-Language": [
+          "en-US"
+        ],
+        "User-Agent": [
+          "FxVersion/4.6.28207.03",
+          "OSName/Windows",
+          "OSVersion/Microsoft.Windows.10.0.19043.",
+          "Microsoft.Azure.Management.Storage.StorageManagementClient/23.0.0.0"
+        ]
+      },
+      "ResponseHeaders": {
+        "Cache-Control": [
+          "no-cache"
+        ],
+        "Pragma": [
+          "no-cache"
+        ],
+        "x-ms-request-id": [
+          "ce4f4db0-105f-4f4a-8625-7a048a1ed1aa"
+        ],
+        "Strict-Transport-Security": [
+          "max-age=31536000; includeSubDomains"
+        ],
+        "Server": [
+          "Microsoft-Azure-Storage-Resource-Provider/1.0,Microsoft-HTTPAPI/2.0 Microsoft-HTTPAPI/2.0"
+        ],
+        "x-ms-ratelimit-remaining-subscription-reads": [
+          "11974"
+        ],
+        "x-ms-correlation-request-id": [
+          "ef3fc4fb-fca8-49dc-986f-64e60e28f6bb"
+        ],
+        "x-ms-routing-request-id": [
+          "SOUTHEASTASIA:20210928T050259Z:ef3fc4fb-fca8-49dc-986f-64e60e28f6bb"
+        ],
+        "X-Content-Type-Options": [
+          "nosniff"
+        ],
+        "Date": [
+          "Tue, 28 Sep 2021 05:02:59 GMT"
+        ],
+        "Content-Length": [
+          "1039"
+        ],
+        "Content-Type": [
+          "application/json"
+        ],
+        "Expires": [
+          "-1"
+        ]
+      },
+      "ResponseBody": "{\r\n  \"value\": [\r\n    {\r\n      \"id\": \"/subscriptions/45b60d85-fd72-427a-a708-f994d26e593e/resourceGroups/pstestrg1503/providers/Microsoft.Storage/storageAccounts/stopstestrg1503dest/objectReplicationPolicies/e1bd51f6-fa29-4b95-a307-87edb7d8d79d\",\r\n      \"name\": \"e1bd51f6-fa29-4b95-a307-87edb7d8d79d\",\r\n      \"type\": \"Microsoft.Storage/storageAccounts/objectReplicationPolicies\",\r\n      \"properties\": {\r\n        \"policyId\": \"e1bd51f6-fa29-4b95-a307-87edb7d8d79d\",\r\n        \"sourceAccount\": \"/subscriptions/45b60d85-fd72-427a-a708-f994d26e593e/resourceGroups/pstestrg1503/providers/Microsoft.Storage/storageAccounts/stopstestrg1503src\",\r\n        \"destinationAccount\": \"/subscriptions/45b60d85-fd72-427a-a708-f994d26e593e/resourceGroups/pstestrg1503/providers/Microsoft.Storage/storageAccounts/stopstestrg1503dest\",\r\n        \"rules\": [\r\n          {\r\n            \"ruleId\": \"1328e205-0bc4-4c64-9353-d11778dd2beb\",\r\n            \"sourceContainer\": \"src1\",\r\n            \"destinationContainer\": \"dest1\"\r\n          },\r\n          {\r\n            \"ruleId\": \"944ffb1d-ef09-48b0-b2da-16acf4f9a02b\",\r\n            \"sourceContainer\": \"src\",\r\n            \"destinationContainer\": \"dest\",\r\n            \"filters\": {\r\n              \"prefixMatch\": [\r\n                \"a\",\r\n                \"abc\",\r\n                \"dd\"\r\n              ],\r\n              \"minCreationTime\": \"2019-01-01T16:00:00Z\"\r\n            }\r\n          }\r\n        ]\r\n      }\r\n    }\r\n  ]\r\n}",
+      "StatusCode": 200
+    },
+    {
+      "RequestUri": "/subscriptions/45b60d85-fd72-427a-a708-f994d26e593e/resourceGroups/pstestrg1503/providers/Microsoft.Storage/storageAccounts/stopstestrg1503src/objectReplicationPolicies/e1bd51f6-fa29-4b95-a307-87edb7d8d79d?api-version=2021-06-01",
+      "EncodedRequestUri": "L3N1YnNjcmlwdGlvbnMvNDViNjBkODUtZmQ3Mi00MjdhLWE3MDgtZjk5NGQyNmU1OTNlL3Jlc291cmNlR3JvdXBzL3BzdGVzdHJnMTUwMy9wcm92aWRlcnMvTWljcm9zb2Z0LlN0b3JhZ2Uvc3RvcmFnZUFjY291bnRzL3N0b3BzdGVzdHJnMTUwM3NyYy9vYmplY3RSZXBsaWNhdGlvblBvbGljaWVzL2UxYmQ1MWY2LWZhMjktNGI5NS1hMzA3LTg3ZWRiN2Q4ZDc5ZD9hcGktdmVyc2lvbj0yMDIxLTA2LTAx",
+      "RequestMethod": "PUT",
+      "RequestBody": "{\r\n  \"properties\": {\r\n    \"sourceAccount\": \"/subscriptions/45b60d85-fd72-427a-a708-f994d26e593e/resourceGroups/pstestrg1503/providers/Microsoft.Storage/storageAccounts/stopstestrg1503src\",\r\n    \"destinationAccount\": \"/subscriptions/45b60d85-fd72-427a-a708-f994d26e593e/resourceGroups/pstestrg1503/providers/Microsoft.Storage/storageAccounts/stopstestrg1503dest\",\r\n    \"rules\": [\r\n      {\r\n        \"ruleId\": \"1328e205-0bc4-4c64-9353-d11778dd2beb\",\r\n        \"sourceContainer\": \"src1\",\r\n        \"destinationContainer\": \"dest1\"\r\n      },\r\n      {\r\n        \"ruleId\": \"944ffb1d-ef09-48b0-b2da-16acf4f9a02b\",\r\n        \"sourceContainer\": \"src\",\r\n        \"destinationContainer\": \"dest\",\r\n        \"filters\": {\r\n          \"prefixMatch\": [\r\n            \"a\",\r\n            \"abc\",\r\n            \"dd\"\r\n          ],\r\n          \"minCreationTime\": \"2019-01-01T16:00:00Z\"\r\n        }\r\n      }\r\n    ]\r\n  }\r\n}",
+      "RequestHeaders": {
+        "x-ms-client-request-id": [
+          "66b8fc35-a1bd-4353-9b8e-97ab1a6b6c7d"
+        ],
+        "Accept-Language": [
+          "en-US"
+        ],
+        "User-Agent": [
+          "FxVersion/4.6.28207.03",
+          "OSName/Windows",
+          "OSVersion/Microsoft.Windows.10.0.19043.",
+          "Microsoft.Azure.Management.Storage.StorageManagementClient/23.0.0.0"
+        ],
+        "Content-Type": [
+          "application/json; charset=utf-8"
+        ],
+        "Content-Length": [
+          "885"
+        ]
+      },
+      "ResponseHeaders": {
+        "Cache-Control": [
+          "no-cache"
+        ],
+        "Pragma": [
+          "no-cache"
+        ],
+        "x-ms-request-id": [
+          "7dec2fe0-e7d5-4cac-91b1-fa12494073a1"
+        ],
+        "Strict-Transport-Security": [
+          "max-age=31536000; includeSubDomains"
+        ],
+        "Server": [
+          "Microsoft-Azure-Storage-Resource-Provider/1.0,Microsoft-HTTPAPI/2.0 Microsoft-HTTPAPI/2.0"
+        ],
+        "x-ms-ratelimit-remaining-subscription-writes": [
+          "1186"
+        ],
+        "x-ms-correlation-request-id": [
+          "2971f346-eff7-4020-86c9-adc68a5dfacd"
+        ],
+        "x-ms-routing-request-id": [
+          "SOUTHEASTASIA:20210928T050300Z:2971f346-eff7-4020-86c9-adc68a5dfacd"
+        ],
+        "X-Content-Type-Options": [
+          "nosniff"
+        ],
+        "Date": [
+          "Tue, 28 Sep 2021 05:02:59 GMT"
+        ],
+        "Content-Length": [
+          "1071"
+        ],
+        "Content-Type": [
+          "application/json"
+        ],
+        "Expires": [
+          "-1"
+        ]
+      },
+      "ResponseBody": "{\r\n  \"id\": \"/subscriptions/45b60d85-fd72-427a-a708-f994d26e593e/resourceGroups/pstestrg1503/providers/Microsoft.Storage/storageAccounts/stopstestrg1503src/objectReplicationPolicies/e1bd51f6-fa29-4b95-a307-87edb7d8d79d\",\r\n  \"name\": \"e1bd51f6-fa29-4b95-a307-87edb7d8d79d\",\r\n  \"type\": \"Microsoft.Storage/storageAccounts/objectReplicationPolicies\",\r\n  \"properties\": {\r\n    \"policyId\": \"e1bd51f6-fa29-4b95-a307-87edb7d8d79d\",\r\n    \"enabledTime\": \"2021-09-28T05:02:59.8736043Z\",\r\n    \"sourceAccount\": \"/subscriptions/45b60d85-fd72-427a-a708-f994d26e593e/resourceGroups/pstestrg1503/providers/Microsoft.Storage/storageAccounts/stopstestrg1503src\",\r\n    \"destinationAccount\": \"/subscriptions/45b60d85-fd72-427a-a708-f994d26e593e/resourceGroups/pstestrg1503/providers/Microsoft.Storage/storageAccounts/stopstestrg1503dest\",\r\n    \"rules\": [\r\n      {\r\n        \"ruleId\": \"1328e205-0bc4-4c64-9353-d11778dd2beb\",\r\n        \"sourceContainer\": \"src1\",\r\n        \"destinationContainer\": \"dest1\"\r\n      },\r\n      {\r\n        \"ruleId\": \"944ffb1d-ef09-48b0-b2da-16acf4f9a02b\",\r\n        \"sourceContainer\": \"src\",\r\n        \"destinationContainer\": \"dest\",\r\n        \"filters\": {\r\n          \"prefixMatch\": [\r\n            \"a\",\r\n            \"abc\",\r\n            \"dd\"\r\n          ],\r\n          \"minCreationTime\": \"2019-01-01T16:00:00Z\"\r\n        }\r\n      }\r\n    ]\r\n  }\r\n}",
+      "StatusCode": 200
+    },
+    {
+      "RequestUri": "/subscriptions/45b60d85-fd72-427a-a708-f994d26e593e/resourceGroups/pstestrg1503/providers/Microsoft.Storage/storageAccounts/stopstestrg1503dest/objectReplicationPolicies/e1bd51f6-fa29-4b95-a307-87edb7d8d79d?api-version=2021-06-01",
+      "EncodedRequestUri": "L3N1YnNjcmlwdGlvbnMvNDViNjBkODUtZmQ3Mi00MjdhLWE3MDgtZjk5NGQyNmU1OTNlL3Jlc291cmNlR3JvdXBzL3BzdGVzdHJnMTUwMy9wcm92aWRlcnMvTWljcm9zb2Z0LlN0b3JhZ2Uvc3RvcmFnZUFjY291bnRzL3N0b3BzdGVzdHJnMTUwM2Rlc3Qvb2JqZWN0UmVwbGljYXRpb25Qb2xpY2llcy9lMWJkNTFmNi1mYTI5LTRiOTUtYTMwNy04N2VkYjdkOGQ3OWQ/YXBpLXZlcnNpb249MjAyMS0wNi0wMQ==",
+      "RequestMethod": "DELETE",
+      "RequestBody": "",
+      "RequestHeaders": {
+        "x-ms-client-request-id": [
+          "42834de9-7356-40c8-b1ad-f99bf3730ef3"
+        ],
+        "Accept-Language": [
+          "en-US"
+        ],
+        "User-Agent": [
+          "FxVersion/4.6.28207.03",
+          "OSName/Windows",
+          "OSVersion/Microsoft.Windows.10.0.19043.",
+          "Microsoft.Azure.Management.Storage.StorageManagementClient/23.0.0.0"
+        ]
+      },
+      "ResponseHeaders": {
+        "Cache-Control": [
+          "no-cache"
+        ],
+        "Pragma": [
+          "no-cache"
+        ],
+        "x-ms-request-id": [
+          "ba93c20d-7dc2-4188-8040-04adb444aaa5"
+        ],
+        "Strict-Transport-Security": [
+          "max-age=31536000; includeSubDomains"
+        ],
+        "Server": [
+          "Microsoft-Azure-Storage-Resource-Provider/1.0,Microsoft-HTTPAPI/2.0 Microsoft-HTTPAPI/2.0"
+        ],
+        "x-ms-ratelimit-remaining-subscription-deletes": [
+          "14997"
+        ],
+        "x-ms-correlation-request-id": [
+          "0259a6e0-bf2d-4f10-b02d-8b59395e971a"
+        ],
+        "x-ms-routing-request-id": [
+          "SOUTHEASTASIA:20210928T050300Z:0259a6e0-bf2d-4f10-b02d-8b59395e971a"
+        ],
+        "X-Content-Type-Options": [
+          "nosniff"
+        ],
+        "Date": [
+          "Tue, 28 Sep 2021 05:03:00 GMT"
+        ],
+        "Content-Type": [
+          "text/plain; charset=utf-8"
+        ],
+        "Expires": [
+          "-1"
+        ],
+        "Content-Length": [
+          "0"
+        ]
+      },
+      "ResponseBody": "",
+      "StatusCode": 200
+    },
+    {
+      "RequestUri": "/subscriptions/45b60d85-fd72-427a-a708-f994d26e593e/resourceGroups/pstestrg1503/providers/Microsoft.Storage/storageAccounts/stopstestrg1503src/objectReplicationPolicies/e1bd51f6-fa29-4b95-a307-87edb7d8d79d?api-version=2021-06-01",
+      "EncodedRequestUri": "L3N1YnNjcmlwdGlvbnMvNDViNjBkODUtZmQ3Mi00MjdhLWE3MDgtZjk5NGQyNmU1OTNlL3Jlc291cmNlR3JvdXBzL3BzdGVzdHJnMTUwMy9wcm92aWRlcnMvTWljcm9zb2Z0LlN0b3JhZ2Uvc3RvcmFnZUFjY291bnRzL3N0b3BzdGVzdHJnMTUwM3NyYy9vYmplY3RSZXBsaWNhdGlvblBvbGljaWVzL2UxYmQ1MWY2LWZhMjktNGI5NS1hMzA3LTg3ZWRiN2Q4ZDc5ZD9hcGktdmVyc2lvbj0yMDIxLTA2LTAx",
+      "RequestMethod": "DELETE",
+      "RequestBody": "",
+      "RequestHeaders": {
+        "x-ms-client-request-id": [
+          "48dedf42-24be-44b2-8310-1ffee02cd694"
+        ],
+        "Accept-Language": [
+          "en-US"
+        ],
+        "User-Agent": [
+          "FxVersion/4.6.28207.03",
+          "OSName/Windows",
+          "OSVersion/Microsoft.Windows.10.0.19043.",
+          "Microsoft.Azure.Management.Storage.StorageManagementClient/23.0.0.0"
+        ]
+      },
+      "ResponseHeaders": {
+        "Cache-Control": [
+          "no-cache"
+        ],
+        "Pragma": [
+          "no-cache"
+        ],
+        "x-ms-request-id": [
+          "4ca9820a-9710-4c97-9278-848d92f1fb01"
+        ],
+        "Strict-Transport-Security": [
+          "max-age=31536000; includeSubDomains"
+        ],
+        "Server": [
+          "Microsoft-Azure-Storage-Resource-Provider/1.0,Microsoft-HTTPAPI/2.0 Microsoft-HTTPAPI/2.0"
+        ],
+        "x-ms-ratelimit-remaining-subscription-deletes": [
+          "14996"
+        ],
+        "x-ms-correlation-request-id": [
+          "0fb8557c-bcef-4824-bdb2-85b9b795aa1d"
+        ],
+        "x-ms-routing-request-id": [
+          "SOUTHEASTASIA:20210928T050301Z:0fb8557c-bcef-4824-bdb2-85b9b795aa1d"
+        ],
+        "X-Content-Type-Options": [
+          "nosniff"
+        ],
+        "Date": [
+          "Tue, 28 Sep 2021 05:03:01 GMT"
+        ],
+        "Content-Type": [
+          "text/plain; charset=utf-8"
+        ],
+        "Expires": [
+          "-1"
+        ],
+        "Content-Length": [
+          "0"
+        ]
+      },
+      "ResponseBody": "",
+      "StatusCode": 200
+    },
+    {
+      "RequestUri": "/subscriptions/45b60d85-fd72-427a-a708-f994d26e593e/resourceGroups/pstestrg1503/providers/Microsoft.Storage/storageAccounts/stopstestrg1503src?api-version=2021-06-01",
+      "EncodedRequestUri": "L3N1YnNjcmlwdGlvbnMvNDViNjBkODUtZmQ3Mi00MjdhLWE3MDgtZjk5NGQyNmU1OTNlL3Jlc291cmNlR3JvdXBzL3BzdGVzdHJnMTUwMy9wcm92aWRlcnMvTWljcm9zb2Z0LlN0b3JhZ2Uvc3RvcmFnZUFjY291bnRzL3N0b3BzdGVzdHJnMTUwM3NyYz9hcGktdmVyc2lvbj0yMDIxLTA2LTAx",
+      "RequestMethod": "DELETE",
+      "RequestBody": "",
+      "RequestHeaders": {
+        "x-ms-client-request-id": [
+          "34f7bf98-c514-46b8-b8ce-8bd0246fc3c5"
+        ],
+        "Accept-Language": [
+          "en-US"
+        ],
+        "User-Agent": [
+          "FxVersion/4.6.28207.03",
+          "OSName/Windows",
+          "OSVersion/Microsoft.Windows.10.0.19043.",
+          "Microsoft.Azure.Management.Storage.StorageManagementClient/23.0.0.0"
+        ]
+      },
+      "ResponseHeaders": {
+        "Cache-Control": [
+          "no-cache"
+        ],
+        "Pragma": [
+          "no-cache"
+        ],
+        "x-ms-request-id": [
+          "7d87cf5a-6636-4a48-9826-da74ecec1faf"
+        ],
+        "Strict-Transport-Security": [
+          "max-age=31536000; includeSubDomains"
+        ],
+        "Server": [
+          "Microsoft-Azure-Storage-Resource-Provider/1.0,Microsoft-HTTPAPI/2.0 Microsoft-HTTPAPI/2.0"
+        ],
+        "x-ms-ratelimit-remaining-subscription-deletes": [
+          "14995"
+        ],
+        "x-ms-correlation-request-id": [
+          "e9dbb54b-cecb-48ad-b13e-97e9fd30f610"
+        ],
+        "x-ms-routing-request-id": [
+          "SOUTHEASTASIA:20210928T050311Z:e9dbb54b-cecb-48ad-b13e-97e9fd30f610"
+        ],
+        "X-Content-Type-Options": [
+          "nosniff"
+        ],
+        "Date": [
+          "Tue, 28 Sep 2021 05:03:11 GMT"
+        ],
+        "Content-Type": [
+          "text/plain; charset=utf-8"
+        ],
+        "Expires": [
+          "-1"
+        ],
+        "Content-Length": [
+          "0"
+        ]
+      },
+      "ResponseBody": "",
+      "StatusCode": 200
+    },
+    {
+      "RequestUri": "/subscriptions/45b60d85-fd72-427a-a708-f994d26e593e/resourceGroups/pstestrg1503/providers/Microsoft.Storage/storageAccounts/stopstestrg1503dest?api-version=2021-06-01",
+      "EncodedRequestUri": "L3N1YnNjcmlwdGlvbnMvNDViNjBkODUtZmQ3Mi00MjdhLWE3MDgtZjk5NGQyNmU1OTNlL3Jlc291cmNlR3JvdXBzL3BzdGVzdHJnMTUwMy9wcm92aWRlcnMvTWljcm9zb2Z0LlN0b3JhZ2Uvc3RvcmFnZUFjY291bnRzL3N0b3BzdGVzdHJnMTUwM2Rlc3Q/YXBpLXZlcnNpb249MjAyMS0wNi0wMQ==",
+      "RequestMethod": "DELETE",
+      "RequestBody": "",
+      "RequestHeaders": {
+        "x-ms-client-request-id": [
+          "18dcbee7-c4a2-4603-aafb-8aa6116fe963"
+        ],
+        "Accept-Language": [
+          "en-US"
+        ],
+        "User-Agent": [
+          "FxVersion/4.6.28207.03",
+          "OSName/Windows",
+          "OSVersion/Microsoft.Windows.10.0.19043.",
+          "Microsoft.Azure.Management.Storage.StorageManagementClient/23.0.0.0"
+        ]
+      },
+      "ResponseHeaders": {
+        "Cache-Control": [
+          "no-cache"
+        ],
+        "Pragma": [
+          "no-cache"
+        ],
+        "x-ms-request-id": [
+          "390179a6-1d5b-4150-aa9c-2c1d78cb9d7c"
+        ],
+        "Strict-Transport-Security": [
+          "max-age=31536000; includeSubDomains"
+        ],
+        "Server": [
+          "Microsoft-Azure-Storage-Resource-Provider/1.0,Microsoft-HTTPAPI/2.0 Microsoft-HTTPAPI/2.0"
+        ],
+        "x-ms-ratelimit-remaining-subscription-deletes": [
+          "14994"
+        ],
+        "x-ms-correlation-request-id": [
+          "2723b79a-843d-4e72-80e9-c5f42117983b"
+        ],
+        "x-ms-routing-request-id": [
+          "SOUTHEASTASIA:20210928T050315Z:2723b79a-843d-4e72-80e9-c5f42117983b"
+        ],
+        "X-Content-Type-Options": [
+          "nosniff"
+        ],
+        "Date": [
+          "Tue, 28 Sep 2021 05:03:15 GMT"
+        ],
+        "Content-Type": [
+          "text/plain; charset=utf-8"
+        ],
+        "Expires": [
+          "-1"
+        ],
+        "Content-Length": [
+          "0"
+        ]
+      },
+      "ResponseBody": "",
+      "StatusCode": 200
+    },
+    {
+      "RequestUri": "/subscriptions/45b60d85-fd72-427a-a708-f994d26e593e/resourcegroups/pstestrg1503?api-version=2016-09-01",
+      "EncodedRequestUri": "L3N1YnNjcmlwdGlvbnMvNDViNjBkODUtZmQ3Mi00MjdhLWE3MDgtZjk5NGQyNmU1OTNlL3Jlc291cmNlZ3JvdXBzL3BzdGVzdHJnMTUwMz9hcGktdmVyc2lvbj0yMDE2LTA5LTAx",
+      "RequestMethod": "DELETE",
+      "RequestBody": "",
+      "RequestHeaders": {
+        "x-ms-client-request-id": [
+          "14015658-9b75-4131-81c2-a29b8230f094"
+        ],
+        "Accept-Language": [
+          "en-US"
+        ],
+        "User-Agent": [
+          "FxVersion/4.6.28207.03",
+          "OSName/Windows",
+          "OSVersion/Microsoft.Windows.10.0.19043.",
+          "Microsoft.Azure.Management.Internal.Resources.ResourceManagementClient/1.3.45"
         ]
       },
       "ResponseHeaders": {
@@ -663,41 +3054,31 @@
           "no-cache"
         ],
         "Location": [
-<<<<<<< HEAD
-          "https://management.azure.com/subscriptions/45b60d85-fd72-427a-a708-f994d26e593e/providers/Microsoft.Storage/locations/eastus2euap/asyncoperations/42375f19-f995-423a-810c-4089e22d6459?monitor=true&api-version=2021-04-01"
-=======
-          "https://management.azure.com/subscriptions/45b60d85-fd72-427a-a708-f994d26e593e/providers/Microsoft.Storage/locations/eastus2euap/asyncoperations/48440f0e-b1cc-461c-ae65-285422eaa0cd?monitor=true&api-version=2021-06-01"
->>>>>>> 20e4a17a
+          "https://management.azure.com/subscriptions/45b60d85-fd72-427a-a708-f994d26e593e/operationresults/eyJqb2JJZCI6IlJFU09VUkNFR1JPVVBERUxFVElPTkpPQi1QU1RFU1RSRzE1MDMtRUFTVFVTMkVVQVAiLCJqb2JMb2NhdGlvbiI6ImVhc3R1czJldWFwIn0?api-version=2016-09-01"
         ],
         "Retry-After": [
-          "17"
-        ],
-        "x-ms-request-id": [
-          "42375f19-f995-423a-810c-4089e22d6459"
-        ],
-        "Strict-Transport-Security": [
-          "max-age=31536000; includeSubDomains"
-        ],
-        "Server": [
-          "Microsoft-Azure-Storage-Resource-Provider/1.0,Microsoft-HTTPAPI/2.0 Microsoft-HTTPAPI/2.0"
-        ],
-        "x-ms-ratelimit-remaining-subscription-writes": [
-          "1198"
-        ],
-        "x-ms-correlation-request-id": [
-          "257ef13a-c31b-4dd4-9080-33d879512c5e"
-        ],
-        "x-ms-routing-request-id": [
-          "SOUTHEASTASIA:20210706T024802Z:257ef13a-c31b-4dd4-9080-33d879512c5e"
-        ],
-        "X-Content-Type-Options": [
-          "nosniff"
-        ],
-        "Date": [
-          "Tue, 06 Jul 2021 02:48:01 GMT"
-        ],
-        "Content-Type": [
-          "text/plain; charset=utf-8"
+          "15"
+        ],
+        "x-ms-ratelimit-remaining-subscription-deletes": [
+          "14998"
+        ],
+        "x-ms-request-id": [
+          "129e3dfd-ad3a-473a-95fd-463ecf328c63"
+        ],
+        "x-ms-correlation-request-id": [
+          "129e3dfd-ad3a-473a-95fd-463ecf328c63"
+        ],
+        "x-ms-routing-request-id": [
+          "SOUTHEASTASIA:20210928T050319Z:129e3dfd-ad3a-473a-95fd-463ecf328c63"
+        ],
+        "Strict-Transport-Security": [
+          "max-age=31536000; includeSubDomains"
+        ],
+        "X-Content-Type-Options": [
+          "nosniff"
+        ],
+        "Date": [
+          "Tue, 28 Sep 2021 05:03:18 GMT"
         ],
         "Expires": [
           "-1"
@@ -710,2787 +3091,96 @@
       "StatusCode": 202
     },
     {
-<<<<<<< HEAD
-      "RequestUri": "/subscriptions/45b60d85-fd72-427a-a708-f994d26e593e/providers/Microsoft.Storage/locations/eastus2euap/asyncoperations/42375f19-f995-423a-810c-4089e22d6459?monitor=true&api-version=2021-04-01",
-      "EncodedRequestUri": "L3N1YnNjcmlwdGlvbnMvNDViNjBkODUtZmQ3Mi00MjdhLWE3MDgtZjk5NGQyNmU1OTNlL3Byb3ZpZGVycy9NaWNyb3NvZnQuU3RvcmFnZS9sb2NhdGlvbnMvZWFzdHVzMmV1YXAvYXN5bmNvcGVyYXRpb25zLzQyMzc1ZjE5LWY5OTUtNDIzYS04MTBjLTQwODllMjJkNjQ1OT9tb25pdG9yPXRydWUmYXBpLXZlcnNpb249MjAyMS0wNC0wMQ==",
-=======
-      "RequestUri": "/subscriptions/45b60d85-fd72-427a-a708-f994d26e593e/providers/Microsoft.Storage/locations/eastus2euap/asyncoperations/48440f0e-b1cc-461c-ae65-285422eaa0cd?monitor=true&api-version=2021-06-01",
-      "EncodedRequestUri": "L3N1YnNjcmlwdGlvbnMvNDViNjBkODUtZmQ3Mi00MjdhLWE3MDgtZjk5NGQyNmU1OTNlL3Byb3ZpZGVycy9NaWNyb3NvZnQuU3RvcmFnZS9sb2NhdGlvbnMvZWFzdHVzMmV1YXAvYXN5bmNvcGVyYXRpb25zLzQ4NDQwZjBlLWIxY2MtNDYxYy1hZTY1LTI4NTQyMmVhYTBjZD9tb25pdG9yPXRydWUmYXBpLXZlcnNpb249MjAyMS0wNi0wMQ==",
->>>>>>> 20e4a17a
+      "RequestUri": "/subscriptions/45b60d85-fd72-427a-a708-f994d26e593e/operationresults/eyJqb2JJZCI6IlJFU09VUkNFR1JPVVBERUxFVElPTkpPQi1QU1RFU1RSRzE1MDMtRUFTVFVTMkVVQVAiLCJqb2JMb2NhdGlvbiI6ImVhc3R1czJldWFwIn0?api-version=2016-09-01",
+      "EncodedRequestUri": "L3N1YnNjcmlwdGlvbnMvNDViNjBkODUtZmQ3Mi00MjdhLWE3MDgtZjk5NGQyNmU1OTNlL29wZXJhdGlvbnJlc3VsdHMvZXlKcWIySkpaQ0k2SWxKRlUwOVZVa05GUjFKUFZWQkVSVXhGVkVsUFRrcFBRaTFRVTFSRlUxUlNSekUxTURNdFJVRlRWRlZUTWtWVlFWQWlMQ0pxYjJKTWIyTmhkR2x2YmlJNkltVmhjM1IxY3pKbGRXRndJbjA/YXBpLXZlcnNpb249MjAxNi0wOS0wMQ==",
       "RequestMethod": "GET",
       "RequestBody": "",
       "RequestHeaders": {
-        "x-ms-client-request-id": [
-          "706bcbf7-62c0-4763-9a08-663a3c101f44"
-        ],
-        "User-Agent": [
-          "FxVersion/4.6.30015.01",
-          "OSName/Windows",
-          "OSVersion/Microsoft.Windows.10.0.19043.",
-          "Microsoft.Azure.Management.Storage.StorageManagementClient/22.0.0.0"
-        ]
-      },
-      "ResponseHeaders": {
-        "Cache-Control": [
-          "no-cache"
-        ],
-        "Pragma": [
-          "no-cache"
-        ],
-        "x-ms-request-id": [
-          "825b7088-30fb-4f22-8145-5e555fe16344"
-        ],
-        "Strict-Transport-Security": [
-          "max-age=31536000; includeSubDomains"
-        ],
-        "Server": [
-          "Microsoft-Azure-Storage-Resource-Provider/1.0,Microsoft-HTTPAPI/2.0 Microsoft-HTTPAPI/2.0"
+        "User-Agent": [
+          "FxVersion/4.6.28207.03",
+          "OSName/Windows",
+          "OSVersion/Microsoft.Windows.10.0.19043.",
+          "Microsoft.Azure.Management.Internal.Resources.ResourceManagementClient/1.3.45"
+        ]
+      },
+      "ResponseHeaders": {
+        "Cache-Control": [
+          "no-cache"
+        ],
+        "Pragma": [
+          "no-cache"
+        ],
+        "x-ms-ratelimit-remaining-subscription-reads": [
+          "11996"
+        ],
+        "x-ms-request-id": [
+          "76c0312a-d175-4925-a504-009194c78e3b"
+        ],
+        "x-ms-correlation-request-id": [
+          "76c0312a-d175-4925-a504-009194c78e3b"
+        ],
+        "x-ms-routing-request-id": [
+          "SOUTHEASTASIA:20210928T050334Z:76c0312a-d175-4925-a504-009194c78e3b"
+        ],
+        "Strict-Transport-Security": [
+          "max-age=31536000; includeSubDomains"
+        ],
+        "X-Content-Type-Options": [
+          "nosniff"
+        ],
+        "Date": [
+          "Tue, 28 Sep 2021 05:03:33 GMT"
+        ],
+        "Expires": [
+          "-1"
+        ],
+        "Content-Length": [
+          "0"
+        ]
+      },
+      "ResponseBody": "",
+      "StatusCode": 200
+    },
+    {
+      "RequestUri": "/subscriptions/45b60d85-fd72-427a-a708-f994d26e593e/operationresults/eyJqb2JJZCI6IlJFU09VUkNFR1JPVVBERUxFVElPTkpPQi1QU1RFU1RSRzE1MDMtRUFTVFVTMkVVQVAiLCJqb2JMb2NhdGlvbiI6ImVhc3R1czJldWFwIn0?api-version=2016-09-01",
+      "EncodedRequestUri": "L3N1YnNjcmlwdGlvbnMvNDViNjBkODUtZmQ3Mi00MjdhLWE3MDgtZjk5NGQyNmU1OTNlL29wZXJhdGlvbnJlc3VsdHMvZXlKcWIySkpaQ0k2SWxKRlUwOVZVa05GUjFKUFZWQkVSVXhGVkVsUFRrcFBRaTFRVTFSRlUxUlNSekUxTURNdFJVRlRWRlZUTWtWVlFWQWlMQ0pxYjJKTWIyTmhkR2x2YmlJNkltVmhjM1IxY3pKbGRXRndJbjA/YXBpLXZlcnNpb249MjAxNi0wOS0wMQ==",
+      "RequestMethod": "GET",
+      "RequestBody": "",
+      "RequestHeaders": {
+        "User-Agent": [
+          "FxVersion/4.6.28207.03",
+          "OSName/Windows",
+          "OSVersion/Microsoft.Windows.10.0.19043.",
+          "Microsoft.Azure.Management.Internal.Resources.ResourceManagementClient/1.3.45"
+        ]
+      },
+      "ResponseHeaders": {
+        "Cache-Control": [
+          "no-cache"
+        ],
+        "Pragma": [
+          "no-cache"
         ],
         "x-ms-ratelimit-remaining-subscription-reads": [
           "11995"
         ],
-        "x-ms-correlation-request-id": [
-          "fe75fd3c-2a5a-4cc8-a4f8-34f7b2c0728e"
-        ],
-        "x-ms-routing-request-id": [
-          "SOUTHEASTASIA:20210706T024820Z:fe75fd3c-2a5a-4cc8-a4f8-34f7b2c0728e"
-        ],
-        "X-Content-Type-Options": [
-          "nosniff"
-        ],
-        "Date": [
-          "Tue, 06 Jul 2021 02:48:20 GMT"
-        ],
-        "Content-Length": [
-          "1393"
-        ],
-        "Content-Type": [
-          "application/json"
-        ],
-        "Expires": [
-          "-1"
-        ]
-      },
-      "ResponseBody": "{\r\n  \"sku\": {\r\n    \"name\": \"Standard_LRS\",\r\n    \"tier\": \"Standard\"\r\n  },\r\n  \"kind\": \"StorageV2\",\r\n  \"id\": \"/subscriptions/45b60d85-fd72-427a-a708-f994d26e593e/resourceGroups/pstestrg8778/providers/Microsoft.Storage/storageAccounts/stopstestrg8778dest\",\r\n  \"name\": \"stopstestrg8778dest\",\r\n  \"type\": \"Microsoft.Storage/storageAccounts\",\r\n  \"location\": \"eastus2euap\",\r\n  \"tags\": {},\r\n  \"properties\": {\r\n    \"keyCreationTime\": {\r\n      \"key1\": \"2021-07-06T02:48:01.2145356Z\",\r\n      \"key2\": \"2021-07-06T02:48:01.2145356Z\"\r\n    },\r\n    \"privateEndpointConnections\": [],\r\n    \"networkAcls\": {\r\n      \"bypass\": \"AzureServices\",\r\n      \"virtualNetworkRules\": [],\r\n      \"ipRules\": [],\r\n      \"defaultAction\": \"Allow\"\r\n    },\r\n    \"supportsHttpsTrafficOnly\": true,\r\n    \"encryption\": {\r\n      \"services\": {\r\n        \"file\": {\r\n          \"keyType\": \"Account\",\r\n          \"enabled\": true,\r\n          \"lastEnabledTime\": \"2021-07-06T02:48:01.2145356Z\"\r\n        },\r\n        \"blob\": {\r\n          \"keyType\": \"Account\",\r\n          \"enabled\": true,\r\n          \"lastEnabledTime\": \"2021-07-06T02:48:01.2145356Z\"\r\n        }\r\n      },\r\n      \"keySource\": \"Microsoft.Storage\"\r\n    },\r\n    \"accessTier\": \"Hot\",\r\n    \"provisioningState\": \"Succeeded\",\r\n    \"creationTime\": \"2021-07-06T02:48:01.1208113Z\",\r\n    \"primaryEndpoints\": {\r\n      \"dfs\": \"https://stopstestrg8778dest.dfs.core.windows.net/\",\r\n      \"web\": \"https://stopstestrg8778dest.z3.web.core.windows.net/\",\r\n      \"blob\": \"https://stopstestrg8778dest.blob.core.windows.net/\",\r\n      \"queue\": \"https://stopstestrg8778dest.queue.core.windows.net/\",\r\n      \"table\": \"https://stopstestrg8778dest.table.core.windows.net/\",\r\n      \"file\": \"https://stopstestrg8778dest.file.core.windows.net/\"\r\n    },\r\n    \"primaryLocation\": \"eastus2euap\",\r\n    \"statusOfPrimary\": \"available\"\r\n  }\r\n}",
-      "StatusCode": 200
-    },
-    {
-<<<<<<< HEAD
-      "RequestUri": "/subscriptions/45b60d85-fd72-427a-a708-f994d26e593e/resourceGroups/pstestrg8778/providers/Microsoft.Storage/storageAccounts/stopstestrg8778dest?api-version=2021-04-01",
-      "EncodedRequestUri": "L3N1YnNjcmlwdGlvbnMvNDViNjBkODUtZmQ3Mi00MjdhLWE3MDgtZjk5NGQyNmU1OTNlL3Jlc291cmNlR3JvdXBzL3BzdGVzdHJnODc3OC9wcm92aWRlcnMvTWljcm9zb2Z0LlN0b3JhZ2Uvc3RvcmFnZUFjY291bnRzL3N0b3BzdGVzdHJnODc3OGRlc3Q/YXBpLXZlcnNpb249MjAyMS0wNC0wMQ==",
-=======
-      "RequestUri": "/subscriptions/45b60d85-fd72-427a-a708-f994d26e593e/resourceGroups/pstestrg2549/providers/Microsoft.Storage/storageAccounts/stopstestrg2549dest?api-version=2021-06-01",
-      "EncodedRequestUri": "L3N1YnNjcmlwdGlvbnMvNDViNjBkODUtZmQ3Mi00MjdhLWE3MDgtZjk5NGQyNmU1OTNlL3Jlc291cmNlR3JvdXBzL3BzdGVzdHJnMjU0OS9wcm92aWRlcnMvTWljcm9zb2Z0LlN0b3JhZ2Uvc3RvcmFnZUFjY291bnRzL3N0b3BzdGVzdHJnMjU0OWRlc3Q/YXBpLXZlcnNpb249MjAyMS0wNi0wMQ==",
->>>>>>> 20e4a17a
-      "RequestMethod": "GET",
-      "RequestBody": "",
-      "RequestHeaders": {
-        "x-ms-client-request-id": [
-          "706bcbf7-62c0-4763-9a08-663a3c101f44"
-        ],
-        "Accept-Language": [
-          "en-US"
-        ],
-        "User-Agent": [
-          "FxVersion/4.6.30015.01",
-          "OSName/Windows",
-          "OSVersion/Microsoft.Windows.10.0.19043.",
-          "Microsoft.Azure.Management.Storage.StorageManagementClient/22.0.0.0"
-        ]
-      },
-      "ResponseHeaders": {
-        "Cache-Control": [
-          "no-cache"
-        ],
-        "Pragma": [
-          "no-cache"
-        ],
-        "x-ms-request-id": [
-          "b0883ac2-4753-4143-8262-17af0899292b"
-        ],
-        "Strict-Transport-Security": [
-          "max-age=31536000; includeSubDomains"
-        ],
-        "Server": [
-          "Microsoft-Azure-Storage-Resource-Provider/1.0,Microsoft-HTTPAPI/2.0 Microsoft-HTTPAPI/2.0"
-        ],
-        "x-ms-ratelimit-remaining-subscription-reads": [
-          "11994"
-        ],
-        "x-ms-correlation-request-id": [
-          "b8ac7d0e-2ea0-43fd-986d-299374b7a6ba"
-        ],
-        "x-ms-routing-request-id": [
-          "SOUTHEASTASIA:20210706T024820Z:b8ac7d0e-2ea0-43fd-986d-299374b7a6ba"
-        ],
-        "X-Content-Type-Options": [
-          "nosniff"
-        ],
-        "Date": [
-          "Tue, 06 Jul 2021 02:48:20 GMT"
-        ],
-        "Content-Length": [
-          "1393"
-        ],
-        "Content-Type": [
-          "application/json"
-        ],
-        "Expires": [
-          "-1"
-        ]
-      },
-      "ResponseBody": "{\r\n  \"sku\": {\r\n    \"name\": \"Standard_LRS\",\r\n    \"tier\": \"Standard\"\r\n  },\r\n  \"kind\": \"StorageV2\",\r\n  \"id\": \"/subscriptions/45b60d85-fd72-427a-a708-f994d26e593e/resourceGroups/pstestrg8778/providers/Microsoft.Storage/storageAccounts/stopstestrg8778dest\",\r\n  \"name\": \"stopstestrg8778dest\",\r\n  \"type\": \"Microsoft.Storage/storageAccounts\",\r\n  \"location\": \"eastus2euap\",\r\n  \"tags\": {},\r\n  \"properties\": {\r\n    \"keyCreationTime\": {\r\n      \"key1\": \"2021-07-06T02:48:01.2145356Z\",\r\n      \"key2\": \"2021-07-06T02:48:01.2145356Z\"\r\n    },\r\n    \"privateEndpointConnections\": [],\r\n    \"networkAcls\": {\r\n      \"bypass\": \"AzureServices\",\r\n      \"virtualNetworkRules\": [],\r\n      \"ipRules\": [],\r\n      \"defaultAction\": \"Allow\"\r\n    },\r\n    \"supportsHttpsTrafficOnly\": true,\r\n    \"encryption\": {\r\n      \"services\": {\r\n        \"file\": {\r\n          \"keyType\": \"Account\",\r\n          \"enabled\": true,\r\n          \"lastEnabledTime\": \"2021-07-06T02:48:01.2145356Z\"\r\n        },\r\n        \"blob\": {\r\n          \"keyType\": \"Account\",\r\n          \"enabled\": true,\r\n          \"lastEnabledTime\": \"2021-07-06T02:48:01.2145356Z\"\r\n        }\r\n      },\r\n      \"keySource\": \"Microsoft.Storage\"\r\n    },\r\n    \"accessTier\": \"Hot\",\r\n    \"provisioningState\": \"Succeeded\",\r\n    \"creationTime\": \"2021-07-06T02:48:01.1208113Z\",\r\n    \"primaryEndpoints\": {\r\n      \"dfs\": \"https://stopstestrg8778dest.dfs.core.windows.net/\",\r\n      \"web\": \"https://stopstestrg8778dest.z3.web.core.windows.net/\",\r\n      \"blob\": \"https://stopstestrg8778dest.blob.core.windows.net/\",\r\n      \"queue\": \"https://stopstestrg8778dest.queue.core.windows.net/\",\r\n      \"table\": \"https://stopstestrg8778dest.table.core.windows.net/\",\r\n      \"file\": \"https://stopstestrg8778dest.file.core.windows.net/\"\r\n    },\r\n    \"primaryLocation\": \"eastus2euap\",\r\n    \"statusOfPrimary\": \"available\"\r\n  }\r\n}",
-      "StatusCode": 200
-    },
-    {
-<<<<<<< HEAD
-      "RequestUri": "/subscriptions/45b60d85-fd72-427a-a708-f994d26e593e/resourceGroups/pstestrg8778/providers/Microsoft.Storage/storageAccounts/stopstestrg8778dest?api-version=2021-04-01",
-      "EncodedRequestUri": "L3N1YnNjcmlwdGlvbnMvNDViNjBkODUtZmQ3Mi00MjdhLWE3MDgtZjk5NGQyNmU1OTNlL3Jlc291cmNlR3JvdXBzL3BzdGVzdHJnODc3OC9wcm92aWRlcnMvTWljcm9zb2Z0LlN0b3JhZ2Uvc3RvcmFnZUFjY291bnRzL3N0b3BzdGVzdHJnODc3OGRlc3Q/YXBpLXZlcnNpb249MjAyMS0wNC0wMQ==",
-=======
-      "RequestUri": "/subscriptions/45b60d85-fd72-427a-a708-f994d26e593e/resourceGroups/pstestrg2549/providers/Microsoft.Storage/storageAccounts/stopstestrg2549dest?api-version=2021-06-01",
-      "EncodedRequestUri": "L3N1YnNjcmlwdGlvbnMvNDViNjBkODUtZmQ3Mi00MjdhLWE3MDgtZjk5NGQyNmU1OTNlL3Jlc291cmNlR3JvdXBzL3BzdGVzdHJnMjU0OS9wcm92aWRlcnMvTWljcm9zb2Z0LlN0b3JhZ2Uvc3RvcmFnZUFjY291bnRzL3N0b3BzdGVzdHJnMjU0OWRlc3Q/YXBpLXZlcnNpb249MjAyMS0wNi0wMQ==",
->>>>>>> 20e4a17a
-      "RequestMethod": "GET",
-      "RequestBody": "",
-      "RequestHeaders": {
-        "x-ms-client-request-id": [
-          "d073259f-7e7f-44b7-8dbd-0b43f8c4d39d"
-        ],
-        "Accept-Language": [
-          "en-US"
-        ],
-        "User-Agent": [
-          "FxVersion/4.6.30015.01",
-          "OSName/Windows",
-          "OSVersion/Microsoft.Windows.10.0.19043.",
-          "Microsoft.Azure.Management.Storage.StorageManagementClient/22.0.0.0"
-        ]
-      },
-      "ResponseHeaders": {
-        "Cache-Control": [
-          "no-cache"
-        ],
-        "Pragma": [
-          "no-cache"
-        ],
-        "x-ms-request-id": [
-          "6302b2b0-e090-4eab-bb8a-6444f2662f2b"
-        ],
-        "Strict-Transport-Security": [
-          "max-age=31536000; includeSubDomains"
-        ],
-        "Server": [
-          "Microsoft-Azure-Storage-Resource-Provider/1.0,Microsoft-HTTPAPI/2.0 Microsoft-HTTPAPI/2.0"
-        ],
-        "x-ms-ratelimit-remaining-subscription-reads": [
-          "11987"
-        ],
-        "x-ms-correlation-request-id": [
-          "07dca636-20c1-4206-9bb1-437e0be9bf40"
-        ],
-        "x-ms-routing-request-id": [
-          "SOUTHEASTASIA:20210706T024824Z:07dca636-20c1-4206-9bb1-437e0be9bf40"
-        ],
-        "X-Content-Type-Options": [
-          "nosniff"
-        ],
-        "Date": [
-          "Tue, 06 Jul 2021 02:48:24 GMT"
-        ],
-        "Content-Length": [
-          "1393"
-        ],
-        "Content-Type": [
-          "application/json"
-        ],
-        "Expires": [
-          "-1"
-        ]
-      },
-      "ResponseBody": "{\r\n  \"sku\": {\r\n    \"name\": \"Standard_LRS\",\r\n    \"tier\": \"Standard\"\r\n  },\r\n  \"kind\": \"StorageV2\",\r\n  \"id\": \"/subscriptions/45b60d85-fd72-427a-a708-f994d26e593e/resourceGroups/pstestrg8778/providers/Microsoft.Storage/storageAccounts/stopstestrg8778dest\",\r\n  \"name\": \"stopstestrg8778dest\",\r\n  \"type\": \"Microsoft.Storage/storageAccounts\",\r\n  \"location\": \"eastus2euap\",\r\n  \"tags\": {},\r\n  \"properties\": {\r\n    \"keyCreationTime\": {\r\n      \"key1\": \"2021-07-06T02:48:01.2145356Z\",\r\n      \"key2\": \"2021-07-06T02:48:01.2145356Z\"\r\n    },\r\n    \"privateEndpointConnections\": [],\r\n    \"networkAcls\": {\r\n      \"bypass\": \"AzureServices\",\r\n      \"virtualNetworkRules\": [],\r\n      \"ipRules\": [],\r\n      \"defaultAction\": \"Allow\"\r\n    },\r\n    \"supportsHttpsTrafficOnly\": true,\r\n    \"encryption\": {\r\n      \"services\": {\r\n        \"file\": {\r\n          \"keyType\": \"Account\",\r\n          \"enabled\": true,\r\n          \"lastEnabledTime\": \"2021-07-06T02:48:01.2145356Z\"\r\n        },\r\n        \"blob\": {\r\n          \"keyType\": \"Account\",\r\n          \"enabled\": true,\r\n          \"lastEnabledTime\": \"2021-07-06T02:48:01.2145356Z\"\r\n        }\r\n      },\r\n      \"keySource\": \"Microsoft.Storage\"\r\n    },\r\n    \"accessTier\": \"Hot\",\r\n    \"provisioningState\": \"Succeeded\",\r\n    \"creationTime\": \"2021-07-06T02:48:01.1208113Z\",\r\n    \"primaryEndpoints\": {\r\n      \"dfs\": \"https://stopstestrg8778dest.dfs.core.windows.net/\",\r\n      \"web\": \"https://stopstestrg8778dest.z3.web.core.windows.net/\",\r\n      \"blob\": \"https://stopstestrg8778dest.blob.core.windows.net/\",\r\n      \"queue\": \"https://stopstestrg8778dest.queue.core.windows.net/\",\r\n      \"table\": \"https://stopstestrg8778dest.table.core.windows.net/\",\r\n      \"file\": \"https://stopstestrg8778dest.file.core.windows.net/\"\r\n    },\r\n    \"primaryLocation\": \"eastus2euap\",\r\n    \"statusOfPrimary\": \"available\"\r\n  }\r\n}",
-      "StatusCode": 200
-    },
-    {
-<<<<<<< HEAD
-      "RequestUri": "/subscriptions/45b60d85-fd72-427a-a708-f994d26e593e/resourceGroups/pstestrg8778/providers/Microsoft.Storage/storageAccounts/stopstestrg8778dest?api-version=2021-04-01",
-      "EncodedRequestUri": "L3N1YnNjcmlwdGlvbnMvNDViNjBkODUtZmQ3Mi00MjdhLWE3MDgtZjk5NGQyNmU1OTNlL3Jlc291cmNlR3JvdXBzL3BzdGVzdHJnODc3OC9wcm92aWRlcnMvTWljcm9zb2Z0LlN0b3JhZ2Uvc3RvcmFnZUFjY291bnRzL3N0b3BzdGVzdHJnODc3OGRlc3Q/YXBpLXZlcnNpb249MjAyMS0wNC0wMQ==",
-=======
-      "RequestUri": "/subscriptions/45b60d85-fd72-427a-a708-f994d26e593e/resourceGroups/pstestrg2549/providers/Microsoft.Storage/storageAccounts/stopstestrg2549dest?api-version=2021-06-01",
-      "EncodedRequestUri": "L3N1YnNjcmlwdGlvbnMvNDViNjBkODUtZmQ3Mi00MjdhLWE3MDgtZjk5NGQyNmU1OTNlL3Jlc291cmNlR3JvdXBzL3BzdGVzdHJnMjU0OS9wcm92aWRlcnMvTWljcm9zb2Z0LlN0b3JhZ2Uvc3RvcmFnZUFjY291bnRzL3N0b3BzdGVzdHJnMjU0OWRlc3Q/YXBpLXZlcnNpb249MjAyMS0wNi0wMQ==",
->>>>>>> 20e4a17a
-      "RequestMethod": "GET",
-      "RequestBody": "",
-      "RequestHeaders": {
-        "x-ms-client-request-id": [
-          "bfe2d7c6-b38e-45c7-8f5f-db0200cc667b"
-        ],
-        "Accept-Language": [
-          "en-US"
-        ],
-        "User-Agent": [
-          "FxVersion/4.6.30015.01",
-          "OSName/Windows",
-          "OSVersion/Microsoft.Windows.10.0.19043.",
-          "Microsoft.Azure.Management.Storage.StorageManagementClient/22.0.0.0"
-        ]
-      },
-      "ResponseHeaders": {
-        "Cache-Control": [
-          "no-cache"
-        ],
-        "Pragma": [
-          "no-cache"
-        ],
-        "x-ms-request-id": [
-          "04d663e0-c591-40dd-aa9e-935f66eb343c"
-        ],
-        "Strict-Transport-Security": [
-          "max-age=31536000; includeSubDomains"
-        ],
-        "Server": [
-          "Microsoft-Azure-Storage-Resource-Provider/1.0,Microsoft-HTTPAPI/2.0 Microsoft-HTTPAPI/2.0"
-        ],
-        "x-ms-ratelimit-remaining-subscription-reads": [
-          "11983"
-        ],
-        "x-ms-correlation-request-id": [
-          "7a0800db-a54d-4bbd-b468-bbf2afad9a64"
-        ],
-        "x-ms-routing-request-id": [
-          "SOUTHEASTASIA:20210706T024827Z:7a0800db-a54d-4bbd-b468-bbf2afad9a64"
-        ],
-        "X-Content-Type-Options": [
-          "nosniff"
-        ],
-        "Date": [
-          "Tue, 06 Jul 2021 02:48:27 GMT"
-        ],
-        "Content-Length": [
-          "1393"
-        ],
-        "Content-Type": [
-          "application/json"
-        ],
-        "Expires": [
-          "-1"
-        ]
-      },
-      "ResponseBody": "{\r\n  \"sku\": {\r\n    \"name\": \"Standard_LRS\",\r\n    \"tier\": \"Standard\"\r\n  },\r\n  \"kind\": \"StorageV2\",\r\n  \"id\": \"/subscriptions/45b60d85-fd72-427a-a708-f994d26e593e/resourceGroups/pstestrg8778/providers/Microsoft.Storage/storageAccounts/stopstestrg8778dest\",\r\n  \"name\": \"stopstestrg8778dest\",\r\n  \"type\": \"Microsoft.Storage/storageAccounts\",\r\n  \"location\": \"eastus2euap\",\r\n  \"tags\": {},\r\n  \"properties\": {\r\n    \"keyCreationTime\": {\r\n      \"key1\": \"2021-07-06T02:48:01.2145356Z\",\r\n      \"key2\": \"2021-07-06T02:48:01.2145356Z\"\r\n    },\r\n    \"privateEndpointConnections\": [],\r\n    \"networkAcls\": {\r\n      \"bypass\": \"AzureServices\",\r\n      \"virtualNetworkRules\": [],\r\n      \"ipRules\": [],\r\n      \"defaultAction\": \"Allow\"\r\n    },\r\n    \"supportsHttpsTrafficOnly\": true,\r\n    \"encryption\": {\r\n      \"services\": {\r\n        \"file\": {\r\n          \"keyType\": \"Account\",\r\n          \"enabled\": true,\r\n          \"lastEnabledTime\": \"2021-07-06T02:48:01.2145356Z\"\r\n        },\r\n        \"blob\": {\r\n          \"keyType\": \"Account\",\r\n          \"enabled\": true,\r\n          \"lastEnabledTime\": \"2021-07-06T02:48:01.2145356Z\"\r\n        }\r\n      },\r\n      \"keySource\": \"Microsoft.Storage\"\r\n    },\r\n    \"accessTier\": \"Hot\",\r\n    \"provisioningState\": \"Succeeded\",\r\n    \"creationTime\": \"2021-07-06T02:48:01.1208113Z\",\r\n    \"primaryEndpoints\": {\r\n      \"dfs\": \"https://stopstestrg8778dest.dfs.core.windows.net/\",\r\n      \"web\": \"https://stopstestrg8778dest.z3.web.core.windows.net/\",\r\n      \"blob\": \"https://stopstestrg8778dest.blob.core.windows.net/\",\r\n      \"queue\": \"https://stopstestrg8778dest.queue.core.windows.net/\",\r\n      \"table\": \"https://stopstestrg8778dest.table.core.windows.net/\",\r\n      \"file\": \"https://stopstestrg8778dest.file.core.windows.net/\"\r\n    },\r\n    \"primaryLocation\": \"eastus2euap\",\r\n    \"statusOfPrimary\": \"available\"\r\n  }\r\n}",
-      "StatusCode": 200
-    },
-    {
-<<<<<<< HEAD
-      "RequestUri": "/subscriptions/45b60d85-fd72-427a-a708-f994d26e593e/resourceGroups/pstestrg8778/providers/Microsoft.Storage/storageAccounts/stopstestrg8778dest?api-version=2021-04-01",
-      "EncodedRequestUri": "L3N1YnNjcmlwdGlvbnMvNDViNjBkODUtZmQ3Mi00MjdhLWE3MDgtZjk5NGQyNmU1OTNlL3Jlc291cmNlR3JvdXBzL3BzdGVzdHJnODc3OC9wcm92aWRlcnMvTWljcm9zb2Z0LlN0b3JhZ2Uvc3RvcmFnZUFjY291bnRzL3N0b3BzdGVzdHJnODc3OGRlc3Q/YXBpLXZlcnNpb249MjAyMS0wNC0wMQ==",
-=======
-      "RequestUri": "/subscriptions/45b60d85-fd72-427a-a708-f994d26e593e/resourceGroups/pstestrg2549/providers/Microsoft.Storage/storageAccounts/stopstestrg2549dest?api-version=2021-06-01",
-      "EncodedRequestUri": "L3N1YnNjcmlwdGlvbnMvNDViNjBkODUtZmQ3Mi00MjdhLWE3MDgtZjk5NGQyNmU1OTNlL3Jlc291cmNlR3JvdXBzL3BzdGVzdHJnMjU0OS9wcm92aWRlcnMvTWljcm9zb2Z0LlN0b3JhZ2Uvc3RvcmFnZUFjY291bnRzL3N0b3BzdGVzdHJnMjU0OWRlc3Q/YXBpLXZlcnNpb249MjAyMS0wNi0wMQ==",
->>>>>>> 20e4a17a
-      "RequestMethod": "GET",
-      "RequestBody": "",
-      "RequestHeaders": {
-        "x-ms-client-request-id": [
-          "b169e6db-1c99-4654-a227-23197b1de17a"
-        ],
-        "Accept-Language": [
-          "en-US"
-        ],
-        "User-Agent": [
-          "FxVersion/4.6.30015.01",
-          "OSName/Windows",
-          "OSVersion/Microsoft.Windows.10.0.19043.",
-          "Microsoft.Azure.Management.Storage.StorageManagementClient/22.0.0.0"
-        ]
-      },
-      "ResponseHeaders": {
-        "Cache-Control": [
-          "no-cache"
-        ],
-        "Pragma": [
-          "no-cache"
-        ],
-        "x-ms-request-id": [
-          "d7c3b388-865a-4043-8d74-5dceee64a674"
-        ],
-        "Strict-Transport-Security": [
-          "max-age=31536000; includeSubDomains"
-        ],
-        "Server": [
-          "Microsoft-Azure-Storage-Resource-Provider/1.0,Microsoft-HTTPAPI/2.0 Microsoft-HTTPAPI/2.0"
-        ],
-        "x-ms-ratelimit-remaining-subscription-reads": [
-          "11978"
-        ],
-        "x-ms-correlation-request-id": [
-          "e521748c-8d6a-4f72-b86b-660c91d24d3b"
-        ],
-        "x-ms-routing-request-id": [
-          "SOUTHEASTASIA:20210706T024846Z:e521748c-8d6a-4f72-b86b-660c91d24d3b"
-        ],
-        "X-Content-Type-Options": [
-          "nosniff"
-        ],
-        "Date": [
-          "Tue, 06 Jul 2021 02:48:46 GMT"
-        ],
-        "Content-Length": [
-          "1429"
-        ],
-        "Content-Type": [
-          "application/json"
-        ],
-        "Expires": [
-          "-1"
-        ]
-      },
-      "ResponseBody": "{\r\n  \"sku\": {\r\n    \"name\": \"Standard_LRS\",\r\n    \"tier\": \"Standard\"\r\n  },\r\n  \"kind\": \"StorageV2\",\r\n  \"id\": \"/subscriptions/45b60d85-fd72-427a-a708-f994d26e593e/resourceGroups/pstestrg8778/providers/Microsoft.Storage/storageAccounts/stopstestrg8778dest\",\r\n  \"name\": \"stopstestrg8778dest\",\r\n  \"type\": \"Microsoft.Storage/storageAccounts\",\r\n  \"location\": \"eastus2euap\",\r\n  \"tags\": {},\r\n  \"properties\": {\r\n    \"keyCreationTime\": {\r\n      \"key1\": \"2021-07-06T02:48:01.2145356Z\",\r\n      \"key2\": \"2021-07-06T02:48:01.2145356Z\"\r\n    },\r\n    \"allowCrossTenantReplication\": false,\r\n    \"privateEndpointConnections\": [],\r\n    \"networkAcls\": {\r\n      \"bypass\": \"AzureServices\",\r\n      \"virtualNetworkRules\": [],\r\n      \"ipRules\": [],\r\n      \"defaultAction\": \"Allow\"\r\n    },\r\n    \"supportsHttpsTrafficOnly\": true,\r\n    \"encryption\": {\r\n      \"services\": {\r\n        \"file\": {\r\n          \"keyType\": \"Account\",\r\n          \"enabled\": true,\r\n          \"lastEnabledTime\": \"2021-07-06T02:48:01.2145356Z\"\r\n        },\r\n        \"blob\": {\r\n          \"keyType\": \"Account\",\r\n          \"enabled\": true,\r\n          \"lastEnabledTime\": \"2021-07-06T02:48:01.2145356Z\"\r\n        }\r\n      },\r\n      \"keySource\": \"Microsoft.Storage\"\r\n    },\r\n    \"accessTier\": \"Hot\",\r\n    \"provisioningState\": \"Succeeded\",\r\n    \"creationTime\": \"2021-07-06T02:48:01.1208113Z\",\r\n    \"primaryEndpoints\": {\r\n      \"dfs\": \"https://stopstestrg8778dest.dfs.core.windows.net/\",\r\n      \"web\": \"https://stopstestrg8778dest.z3.web.core.windows.net/\",\r\n      \"blob\": \"https://stopstestrg8778dest.blob.core.windows.net/\",\r\n      \"queue\": \"https://stopstestrg8778dest.queue.core.windows.net/\",\r\n      \"table\": \"https://stopstestrg8778dest.table.core.windows.net/\",\r\n      \"file\": \"https://stopstestrg8778dest.file.core.windows.net/\"\r\n    },\r\n    \"primaryLocation\": \"eastus2euap\",\r\n    \"statusOfPrimary\": \"available\"\r\n  }\r\n}",
-      "StatusCode": 200
-    },
-    {
-<<<<<<< HEAD
-      "RequestUri": "/subscriptions/45b60d85-fd72-427a-a708-f994d26e593e/resourceGroups/pstestrg8778/providers/Microsoft.Storage/storageAccounts/stopstestrg8778dest?api-version=2021-04-01",
-      "EncodedRequestUri": "L3N1YnNjcmlwdGlvbnMvNDViNjBkODUtZmQ3Mi00MjdhLWE3MDgtZjk5NGQyNmU1OTNlL3Jlc291cmNlR3JvdXBzL3BzdGVzdHJnODc3OC9wcm92aWRlcnMvTWljcm9zb2Z0LlN0b3JhZ2Uvc3RvcmFnZUFjY291bnRzL3N0b3BzdGVzdHJnODc3OGRlc3Q/YXBpLXZlcnNpb249MjAyMS0wNC0wMQ==",
-=======
-      "RequestUri": "/subscriptions/45b60d85-fd72-427a-a708-f994d26e593e/resourceGroups/pstestrg2549/providers/Microsoft.Storage/storageAccounts/stopstestrg2549dest?api-version=2021-06-01",
-      "EncodedRequestUri": "L3N1YnNjcmlwdGlvbnMvNDViNjBkODUtZmQ3Mi00MjdhLWE3MDgtZjk5NGQyNmU1OTNlL3Jlc291cmNlR3JvdXBzL3BzdGVzdHJnMjU0OS9wcm92aWRlcnMvTWljcm9zb2Z0LlN0b3JhZ2Uvc3RvcmFnZUFjY291bnRzL3N0b3BzdGVzdHJnMjU0OWRlc3Q/YXBpLXZlcnNpb249MjAyMS0wNi0wMQ==",
->>>>>>> 20e4a17a
-      "RequestMethod": "GET",
-      "RequestBody": "",
-      "RequestHeaders": {
-        "x-ms-client-request-id": [
-          "eedeebed-c501-4013-9a23-c65f9c563cb8"
-        ],
-        "Accept-Language": [
-          "en-US"
-        ],
-        "User-Agent": [
-          "FxVersion/4.6.30015.01",
-          "OSName/Windows",
-          "OSVersion/Microsoft.Windows.10.0.19043.",
-          "Microsoft.Azure.Management.Storage.StorageManagementClient/22.0.0.0"
-        ]
-      },
-      "ResponseHeaders": {
-        "Cache-Control": [
-          "no-cache"
-        ],
-        "Pragma": [
-          "no-cache"
-        ],
-        "x-ms-request-id": [
-          "8040ba50-6f16-472d-84b1-aeda30f5b02d"
-        ],
-        "Strict-Transport-Security": [
-          "max-age=31536000; includeSubDomains"
-        ],
-        "Server": [
-          "Microsoft-Azure-Storage-Resource-Provider/1.0,Microsoft-HTTPAPI/2.0 Microsoft-HTTPAPI/2.0"
-        ],
-        "x-ms-ratelimit-remaining-subscription-reads": [
-          "11977"
-        ],
-        "x-ms-correlation-request-id": [
-          "70bada66-f379-4741-a793-f050da44a467"
-        ],
-        "x-ms-routing-request-id": [
-          "SOUTHEASTASIA:20210706T024847Z:70bada66-f379-4741-a793-f050da44a467"
-        ],
-        "X-Content-Type-Options": [
-          "nosniff"
-        ],
-        "Date": [
-          "Tue, 06 Jul 2021 02:48:46 GMT"
-        ],
-        "Content-Length": [
-          "1429"
-        ],
-        "Content-Type": [
-          "application/json"
-        ],
-        "Expires": [
-          "-1"
-        ]
-      },
-      "ResponseBody": "{\r\n  \"sku\": {\r\n    \"name\": \"Standard_LRS\",\r\n    \"tier\": \"Standard\"\r\n  },\r\n  \"kind\": \"StorageV2\",\r\n  \"id\": \"/subscriptions/45b60d85-fd72-427a-a708-f994d26e593e/resourceGroups/pstestrg8778/providers/Microsoft.Storage/storageAccounts/stopstestrg8778dest\",\r\n  \"name\": \"stopstestrg8778dest\",\r\n  \"type\": \"Microsoft.Storage/storageAccounts\",\r\n  \"location\": \"eastus2euap\",\r\n  \"tags\": {},\r\n  \"properties\": {\r\n    \"keyCreationTime\": {\r\n      \"key1\": \"2021-07-06T02:48:01.2145356Z\",\r\n      \"key2\": \"2021-07-06T02:48:01.2145356Z\"\r\n    },\r\n    \"allowCrossTenantReplication\": false,\r\n    \"privateEndpointConnections\": [],\r\n    \"networkAcls\": {\r\n      \"bypass\": \"AzureServices\",\r\n      \"virtualNetworkRules\": [],\r\n      \"ipRules\": [],\r\n      \"defaultAction\": \"Allow\"\r\n    },\r\n    \"supportsHttpsTrafficOnly\": true,\r\n    \"encryption\": {\r\n      \"services\": {\r\n        \"file\": {\r\n          \"keyType\": \"Account\",\r\n          \"enabled\": true,\r\n          \"lastEnabledTime\": \"2021-07-06T02:48:01.2145356Z\"\r\n        },\r\n        \"blob\": {\r\n          \"keyType\": \"Account\",\r\n          \"enabled\": true,\r\n          \"lastEnabledTime\": \"2021-07-06T02:48:01.2145356Z\"\r\n        }\r\n      },\r\n      \"keySource\": \"Microsoft.Storage\"\r\n    },\r\n    \"accessTier\": \"Hot\",\r\n    \"provisioningState\": \"Succeeded\",\r\n    \"creationTime\": \"2021-07-06T02:48:01.1208113Z\",\r\n    \"primaryEndpoints\": {\r\n      \"dfs\": \"https://stopstestrg8778dest.dfs.core.windows.net/\",\r\n      \"web\": \"https://stopstestrg8778dest.z3.web.core.windows.net/\",\r\n      \"blob\": \"https://stopstestrg8778dest.blob.core.windows.net/\",\r\n      \"queue\": \"https://stopstestrg8778dest.queue.core.windows.net/\",\r\n      \"table\": \"https://stopstestrg8778dest.table.core.windows.net/\",\r\n      \"file\": \"https://stopstestrg8778dest.file.core.windows.net/\"\r\n    },\r\n    \"primaryLocation\": \"eastus2euap\",\r\n    \"statusOfPrimary\": \"available\"\r\n  }\r\n}",
-      "StatusCode": 200
-    },
-    {
-<<<<<<< HEAD
-      "RequestUri": "/subscriptions/45b60d85-fd72-427a-a708-f994d26e593e/resourceGroups/pstestrg8778/providers/Microsoft.Storage/storageAccounts/stopstestrg8778src/blobServices/default?api-version=2021-04-01",
-      "EncodedRequestUri": "L3N1YnNjcmlwdGlvbnMvNDViNjBkODUtZmQ3Mi00MjdhLWE3MDgtZjk5NGQyNmU1OTNlL3Jlc291cmNlR3JvdXBzL3BzdGVzdHJnODc3OC9wcm92aWRlcnMvTWljcm9zb2Z0LlN0b3JhZ2Uvc3RvcmFnZUFjY291bnRzL3N0b3BzdGVzdHJnODc3OHNyYy9ibG9iU2VydmljZXMvZGVmYXVsdD9hcGktdmVyc2lvbj0yMDIxLTA0LTAx",
-=======
-      "RequestUri": "/subscriptions/45b60d85-fd72-427a-a708-f994d26e593e/resourceGroups/pstestrg2549/providers/Microsoft.Storage/storageAccounts/stopstestrg2549src/blobServices/default?api-version=2021-06-01",
-      "EncodedRequestUri": "L3N1YnNjcmlwdGlvbnMvNDViNjBkODUtZmQ3Mi00MjdhLWE3MDgtZjk5NGQyNmU1OTNlL3Jlc291cmNlR3JvdXBzL3BzdGVzdHJnMjU0OS9wcm92aWRlcnMvTWljcm9zb2Z0LlN0b3JhZ2Uvc3RvcmFnZUFjY291bnRzL3N0b3BzdGVzdHJnMjU0OXNyYy9ibG9iU2VydmljZXMvZGVmYXVsdD9hcGktdmVyc2lvbj0yMDIxLTA2LTAx",
->>>>>>> 20e4a17a
-      "RequestMethod": "PUT",
-      "RequestBody": "{\r\n  \"properties\": {\r\n    \"isVersioningEnabled\": true,\r\n    \"changeFeed\": {\r\n      \"enabled\": true\r\n    }\r\n  }\r\n}",
-      "RequestHeaders": {
-        "x-ms-client-request-id": [
-          "c7a1e340-f27f-4863-9af7-af6c5202ab41"
-        ],
-        "Accept-Language": [
-          "en-US"
-        ],
-        "User-Agent": [
-          "FxVersion/4.6.30015.01",
-          "OSName/Windows",
-          "OSVersion/Microsoft.Windows.10.0.19043.",
-          "Microsoft.Azure.Management.Storage.StorageManagementClient/22.0.0.0"
-        ],
-        "Content-Type": [
-          "application/json; charset=utf-8"
-        ],
-        "Content-Length": [
-          "113"
-        ]
-      },
-      "ResponseHeaders": {
-        "Cache-Control": [
-          "no-cache"
-        ],
-        "Pragma": [
-          "no-cache"
-        ],
-        "x-ms-request-id": [
-          "d0250e17-4c45-4475-9f6a-f46ae387d066"
-        ],
-        "Strict-Transport-Security": [
-          "max-age=31536000; includeSubDomains"
-        ],
-        "Server": [
-          "Microsoft-Azure-Storage-Resource-Provider/1.0,Microsoft-HTTPAPI/2.0 Microsoft-HTTPAPI/2.0"
-        ],
-        "x-ms-ratelimit-remaining-subscription-writes": [
-          "1197"
-        ],
-        "x-ms-correlation-request-id": [
-          "9c59154b-4cf0-41f9-9ee0-143aea6bca12"
-        ],
-        "x-ms-routing-request-id": [
-          "SOUTHEASTASIA:20210706T024821Z:9c59154b-4cf0-41f9-9ee0-143aea6bca12"
-        ],
-        "X-Content-Type-Options": [
-          "nosniff"
-        ],
-        "Date": [
-          "Tue, 06 Jul 2021 02:48:21 GMT"
-        ],
-        "Content-Length": [
-          "317"
-        ],
-        "Content-Type": [
-          "application/json"
-        ],
-        "Expires": [
-          "-1"
-        ]
-      },
-      "ResponseBody": "{\r\n  \"id\": \"/subscriptions/45b60d85-fd72-427a-a708-f994d26e593e/resourceGroups/pstestrg8778/providers/Microsoft.Storage/storageAccounts/stopstestrg8778src/blobServices/default\",\r\n  \"name\": \"default\",\r\n  \"type\": \"Microsoft.Storage/storageAccounts/blobServices\",\r\n  \"properties\": {\r\n    \"changeFeed\": {\r\n      \"enabled\": true\r\n    },\r\n    \"isVersioningEnabled\": true\r\n  }\r\n}",
-      "StatusCode": 200
-    },
-    {
-<<<<<<< HEAD
-      "RequestUri": "/subscriptions/45b60d85-fd72-427a-a708-f994d26e593e/resourceGroups/pstestrg8778/providers/Microsoft.Storage/storageAccounts/stopstestrg8778src/blobServices/default?api-version=2021-04-01",
-      "EncodedRequestUri": "L3N1YnNjcmlwdGlvbnMvNDViNjBkODUtZmQ3Mi00MjdhLWE3MDgtZjk5NGQyNmU1OTNlL3Jlc291cmNlR3JvdXBzL3BzdGVzdHJnODc3OC9wcm92aWRlcnMvTWljcm9zb2Z0LlN0b3JhZ2Uvc3RvcmFnZUFjY291bnRzL3N0b3BzdGVzdHJnODc3OHNyYy9ibG9iU2VydmljZXMvZGVmYXVsdD9hcGktdmVyc2lvbj0yMDIxLTA0LTAx",
-=======
-      "RequestUri": "/subscriptions/45b60d85-fd72-427a-a708-f994d26e593e/resourceGroups/pstestrg2549/providers/Microsoft.Storage/storageAccounts/stopstestrg2549src/blobServices/default?api-version=2021-06-01",
-      "EncodedRequestUri": "L3N1YnNjcmlwdGlvbnMvNDViNjBkODUtZmQ3Mi00MjdhLWE3MDgtZjk5NGQyNmU1OTNlL3Jlc291cmNlR3JvdXBzL3BzdGVzdHJnMjU0OS9wcm92aWRlcnMvTWljcm9zb2Z0LlN0b3JhZ2Uvc3RvcmFnZUFjY291bnRzL3N0b3BzdGVzdHJnMjU0OXNyYy9ibG9iU2VydmljZXMvZGVmYXVsdD9hcGktdmVyc2lvbj0yMDIxLTA2LTAx",
->>>>>>> 20e4a17a
-      "RequestMethod": "GET",
-      "RequestBody": "",
-      "RequestHeaders": {
-        "x-ms-client-request-id": [
-          "c7a1e340-f27f-4863-9af7-af6c5202ab41"
-        ],
-        "Accept-Language": [
-          "en-US"
-        ],
-        "User-Agent": [
-          "FxVersion/4.6.30015.01",
-          "OSName/Windows",
-          "OSVersion/Microsoft.Windows.10.0.19043.",
-          "Microsoft.Azure.Management.Storage.StorageManagementClient/22.0.0.0"
-        ]
-      },
-      "ResponseHeaders": {
-        "Cache-Control": [
-          "no-cache"
-        ],
-        "Pragma": [
-          "no-cache"
-        ],
-        "x-ms-request-id": [
-          "8f0e606d-09df-4aba-8730-c905f7eaae69"
-        ],
-        "Strict-Transport-Security": [
-          "max-age=31536000; includeSubDomains"
-        ],
-        "Server": [
-          "Microsoft-Azure-Storage-Resource-Provider/1.0,Microsoft-HTTPAPI/2.0 Microsoft-HTTPAPI/2.0"
-        ],
-        "x-ms-ratelimit-remaining-subscription-reads": [
-          "11993"
-        ],
-        "x-ms-correlation-request-id": [
-          "4324ef31-f375-469c-9263-c992cf68f439"
-        ],
-        "x-ms-routing-request-id": [
-          "SOUTHEASTASIA:20210706T024821Z:4324ef31-f375-469c-9263-c992cf68f439"
-        ],
-        "X-Content-Type-Options": [
-          "nosniff"
-        ],
-        "Date": [
-          "Tue, 06 Jul 2021 02:48:21 GMT"
-        ],
-        "Content-Length": [
-          "431"
-        ],
-        "Content-Type": [
-          "application/json"
-        ],
-        "Expires": [
-          "-1"
-        ]
-      },
-      "ResponseBody": "{\r\n  \"sku\": {\r\n    \"name\": \"Standard_LRS\",\r\n    \"tier\": \"Standard\"\r\n  },\r\n  \"id\": \"/subscriptions/45b60d85-fd72-427a-a708-f994d26e593e/resourceGroups/pstestrg8778/providers/Microsoft.Storage/storageAccounts/stopstestrg8778src/blobServices/default\",\r\n  \"name\": \"default\",\r\n  \"type\": \"Microsoft.Storage/storageAccounts/blobServices\",\r\n  \"properties\": {\r\n    \"changeFeed\": {\r\n      \"enabled\": true\r\n    },\r\n    \"cors\": {\r\n      \"corsRules\": []\r\n    },\r\n    \"deleteRetentionPolicy\": {\r\n      \"enabled\": false\r\n    },\r\n    \"isVersioningEnabled\": true\r\n  }\r\n}",
-      "StatusCode": 200
-    },
-    {
-<<<<<<< HEAD
-      "RequestUri": "/subscriptions/45b60d85-fd72-427a-a708-f994d26e593e/resourceGroups/pstestrg8778/providers/Microsoft.Storage/storageAccounts/stopstestrg8778src/blobServices/default?api-version=2021-04-01",
-      "EncodedRequestUri": "L3N1YnNjcmlwdGlvbnMvNDViNjBkODUtZmQ3Mi00MjdhLWE3MDgtZjk5NGQyNmU1OTNlL3Jlc291cmNlR3JvdXBzL3BzdGVzdHJnODc3OC9wcm92aWRlcnMvTWljcm9zb2Z0LlN0b3JhZ2Uvc3RvcmFnZUFjY291bnRzL3N0b3BzdGVzdHJnODc3OHNyYy9ibG9iU2VydmljZXMvZGVmYXVsdD9hcGktdmVyc2lvbj0yMDIxLTA0LTAx",
-=======
-      "RequestUri": "/subscriptions/45b60d85-fd72-427a-a708-f994d26e593e/resourceGroups/pstestrg2549/providers/Microsoft.Storage/storageAccounts/stopstestrg2549src/blobServices/default?api-version=2021-06-01",
-      "EncodedRequestUri": "L3N1YnNjcmlwdGlvbnMvNDViNjBkODUtZmQ3Mi00MjdhLWE3MDgtZjk5NGQyNmU1OTNlL3Jlc291cmNlR3JvdXBzL3BzdGVzdHJnMjU0OS9wcm92aWRlcnMvTWljcm9zb2Z0LlN0b3JhZ2Uvc3RvcmFnZUFjY291bnRzL3N0b3BzdGVzdHJnMjU0OXNyYy9ibG9iU2VydmljZXMvZGVmYXVsdD9hcGktdmVyc2lvbj0yMDIxLTA2LTAx",
->>>>>>> 20e4a17a
-      "RequestMethod": "GET",
-      "RequestBody": "",
-      "RequestHeaders": {
-        "x-ms-client-request-id": [
-          "4bc89eae-501b-49b0-86b3-aaca0c29f1e1"
-        ],
-        "Accept-Language": [
-          "en-US"
-        ],
-        "User-Agent": [
-          "FxVersion/4.6.30015.01",
-          "OSName/Windows",
-          "OSVersion/Microsoft.Windows.10.0.19043.",
-          "Microsoft.Azure.Management.Storage.StorageManagementClient/22.0.0.0"
-        ]
-      },
-      "ResponseHeaders": {
-        "Cache-Control": [
-          "no-cache"
-        ],
-        "Pragma": [
-          "no-cache"
-        ],
-        "x-ms-request-id": [
-          "43960008-1f75-4f37-a84b-da6779e61552"
-        ],
-        "Strict-Transport-Security": [
-          "max-age=31536000; includeSubDomains"
-        ],
-        "Server": [
-          "Microsoft-Azure-Storage-Resource-Provider/1.0,Microsoft-HTTPAPI/2.0 Microsoft-HTTPAPI/2.0"
-        ],
-        "x-ms-ratelimit-remaining-subscription-reads": [
-          "11991"
-        ],
-        "x-ms-correlation-request-id": [
-          "39264751-16c4-49aa-90c6-95e51993142d"
-        ],
-        "x-ms-routing-request-id": [
-          "SOUTHEASTASIA:20210706T024822Z:39264751-16c4-49aa-90c6-95e51993142d"
-        ],
-        "X-Content-Type-Options": [
-          "nosniff"
-        ],
-        "Date": [
-          "Tue, 06 Jul 2021 02:48:22 GMT"
-        ],
-        "Content-Length": [
-          "431"
-        ],
-        "Content-Type": [
-          "application/json"
-        ],
-        "Expires": [
-          "-1"
-        ]
-      },
-      "ResponseBody": "{\r\n  \"sku\": {\r\n    \"name\": \"Standard_LRS\",\r\n    \"tier\": \"Standard\"\r\n  },\r\n  \"id\": \"/subscriptions/45b60d85-fd72-427a-a708-f994d26e593e/resourceGroups/pstestrg8778/providers/Microsoft.Storage/storageAccounts/stopstestrg8778src/blobServices/default\",\r\n  \"name\": \"default\",\r\n  \"type\": \"Microsoft.Storage/storageAccounts/blobServices\",\r\n  \"properties\": {\r\n    \"changeFeed\": {\r\n      \"enabled\": true\r\n    },\r\n    \"cors\": {\r\n      \"corsRules\": []\r\n    },\r\n    \"deleteRetentionPolicy\": {\r\n      \"enabled\": false\r\n    },\r\n    \"isVersioningEnabled\": true\r\n  }\r\n}",
-      "StatusCode": 200
-    },
-    {
-<<<<<<< HEAD
-      "RequestUri": "/subscriptions/45b60d85-fd72-427a-a708-f994d26e593e/resourceGroups/pstestrg8778/providers/Microsoft.Storage/storageAccounts/stopstestrg8778dest/blobServices/default?api-version=2021-04-01",
-      "EncodedRequestUri": "L3N1YnNjcmlwdGlvbnMvNDViNjBkODUtZmQ3Mi00MjdhLWE3MDgtZjk5NGQyNmU1OTNlL3Jlc291cmNlR3JvdXBzL3BzdGVzdHJnODc3OC9wcm92aWRlcnMvTWljcm9zb2Z0LlN0b3JhZ2Uvc3RvcmFnZUFjY291bnRzL3N0b3BzdGVzdHJnODc3OGRlc3QvYmxvYlNlcnZpY2VzL2RlZmF1bHQ/YXBpLXZlcnNpb249MjAyMS0wNC0wMQ==",
-=======
-      "RequestUri": "/subscriptions/45b60d85-fd72-427a-a708-f994d26e593e/resourceGroups/pstestrg2549/providers/Microsoft.Storage/storageAccounts/stopstestrg2549dest/blobServices/default?api-version=2021-06-01",
-      "EncodedRequestUri": "L3N1YnNjcmlwdGlvbnMvNDViNjBkODUtZmQ3Mi00MjdhLWE3MDgtZjk5NGQyNmU1OTNlL3Jlc291cmNlR3JvdXBzL3BzdGVzdHJnMjU0OS9wcm92aWRlcnMvTWljcm9zb2Z0LlN0b3JhZ2Uvc3RvcmFnZUFjY291bnRzL3N0b3BzdGVzdHJnMjU0OWRlc3QvYmxvYlNlcnZpY2VzL2RlZmF1bHQ/YXBpLXZlcnNpb249MjAyMS0wNi0wMQ==",
->>>>>>> 20e4a17a
-      "RequestMethod": "PUT",
-      "RequestBody": "{\r\n  \"properties\": {\r\n    \"isVersioningEnabled\": true,\r\n    \"changeFeed\": {\r\n      \"enabled\": true\r\n    }\r\n  }\r\n}",
-      "RequestHeaders": {
-        "x-ms-client-request-id": [
-          "36382215-5fdd-4e84-aac4-8a96af93800f"
-        ],
-        "Accept-Language": [
-          "en-US"
-        ],
-        "User-Agent": [
-          "FxVersion/4.6.30015.01",
-          "OSName/Windows",
-          "OSVersion/Microsoft.Windows.10.0.19043.",
-          "Microsoft.Azure.Management.Storage.StorageManagementClient/22.0.0.0"
-        ],
-        "Content-Type": [
-          "application/json; charset=utf-8"
-        ],
-        "Content-Length": [
-          "113"
-        ]
-      },
-      "ResponseHeaders": {
-        "Cache-Control": [
-          "no-cache"
-        ],
-        "Pragma": [
-          "no-cache"
-        ],
-        "x-ms-request-id": [
-          "19e4e19c-a9d1-4278-b345-a4841a0dd916"
-        ],
-        "Strict-Transport-Security": [
-          "max-age=31536000; includeSubDomains"
-        ],
-        "Server": [
-          "Microsoft-Azure-Storage-Resource-Provider/1.0,Microsoft-HTTPAPI/2.0 Microsoft-HTTPAPI/2.0"
-        ],
-        "x-ms-ratelimit-remaining-subscription-writes": [
-          "1196"
-        ],
-        "x-ms-correlation-request-id": [
-          "90aa5bf4-f9e7-4ca2-bb92-6db07e677c3a"
-        ],
-        "x-ms-routing-request-id": [
-          "SOUTHEASTASIA:20210706T024822Z:90aa5bf4-f9e7-4ca2-bb92-6db07e677c3a"
-        ],
-        "X-Content-Type-Options": [
-          "nosniff"
-        ],
-        "Date": [
-          "Tue, 06 Jul 2021 02:48:22 GMT"
-        ],
-        "Content-Length": [
-          "318"
-        ],
-        "Content-Type": [
-          "application/json"
-        ],
-        "Expires": [
-          "-1"
-        ]
-      },
-      "ResponseBody": "{\r\n  \"id\": \"/subscriptions/45b60d85-fd72-427a-a708-f994d26e593e/resourceGroups/pstestrg8778/providers/Microsoft.Storage/storageAccounts/stopstestrg8778dest/blobServices/default\",\r\n  \"name\": \"default\",\r\n  \"type\": \"Microsoft.Storage/storageAccounts/blobServices\",\r\n  \"properties\": {\r\n    \"changeFeed\": {\r\n      \"enabled\": true\r\n    },\r\n    \"isVersioningEnabled\": true\r\n  }\r\n}",
-      "StatusCode": 200
-    },
-    {
-<<<<<<< HEAD
-      "RequestUri": "/subscriptions/45b60d85-fd72-427a-a708-f994d26e593e/resourceGroups/pstestrg8778/providers/Microsoft.Storage/storageAccounts/stopstestrg8778dest/blobServices/default?api-version=2021-04-01",
-      "EncodedRequestUri": "L3N1YnNjcmlwdGlvbnMvNDViNjBkODUtZmQ3Mi00MjdhLWE3MDgtZjk5NGQyNmU1OTNlL3Jlc291cmNlR3JvdXBzL3BzdGVzdHJnODc3OC9wcm92aWRlcnMvTWljcm9zb2Z0LlN0b3JhZ2Uvc3RvcmFnZUFjY291bnRzL3N0b3BzdGVzdHJnODc3OGRlc3QvYmxvYlNlcnZpY2VzL2RlZmF1bHQ/YXBpLXZlcnNpb249MjAyMS0wNC0wMQ==",
-=======
-      "RequestUri": "/subscriptions/45b60d85-fd72-427a-a708-f994d26e593e/resourceGroups/pstestrg2549/providers/Microsoft.Storage/storageAccounts/stopstestrg2549dest/blobServices/default?api-version=2021-06-01",
-      "EncodedRequestUri": "L3N1YnNjcmlwdGlvbnMvNDViNjBkODUtZmQ3Mi00MjdhLWE3MDgtZjk5NGQyNmU1OTNlL3Jlc291cmNlR3JvdXBzL3BzdGVzdHJnMjU0OS9wcm92aWRlcnMvTWljcm9zb2Z0LlN0b3JhZ2Uvc3RvcmFnZUFjY291bnRzL3N0b3BzdGVzdHJnMjU0OWRlc3QvYmxvYlNlcnZpY2VzL2RlZmF1bHQ/YXBpLXZlcnNpb249MjAyMS0wNi0wMQ==",
->>>>>>> 20e4a17a
-      "RequestMethod": "GET",
-      "RequestBody": "",
-      "RequestHeaders": {
-        "x-ms-client-request-id": [
-          "36382215-5fdd-4e84-aac4-8a96af93800f"
-        ],
-        "Accept-Language": [
-          "en-US"
-        ],
-        "User-Agent": [
-          "FxVersion/4.6.30015.01",
-          "OSName/Windows",
-          "OSVersion/Microsoft.Windows.10.0.19043.",
-          "Microsoft.Azure.Management.Storage.StorageManagementClient/22.0.0.0"
-        ]
-      },
-      "ResponseHeaders": {
-        "Cache-Control": [
-          "no-cache"
-        ],
-        "Pragma": [
-          "no-cache"
-        ],
-        "x-ms-request-id": [
-          "eed2cdf4-e843-4bc5-be7c-109be58661e4"
-        ],
-        "Strict-Transport-Security": [
-          "max-age=31536000; includeSubDomains"
-        ],
-        "Server": [
-          "Microsoft-Azure-Storage-Resource-Provider/1.0,Microsoft-HTTPAPI/2.0 Microsoft-HTTPAPI/2.0"
-        ],
-        "x-ms-ratelimit-remaining-subscription-reads": [
-          "11992"
-        ],
-        "x-ms-correlation-request-id": [
-          "953eb2a9-c919-4eef-8a39-84ad74050fb6"
-        ],
-        "x-ms-routing-request-id": [
-          "SOUTHEASTASIA:20210706T024822Z:953eb2a9-c919-4eef-8a39-84ad74050fb6"
-        ],
-        "X-Content-Type-Options": [
-          "nosniff"
-        ],
-        "Date": [
-          "Tue, 06 Jul 2021 02:48:22 GMT"
-        ],
-        "Content-Length": [
-          "432"
-        ],
-        "Content-Type": [
-          "application/json"
-        ],
-        "Expires": [
-          "-1"
-        ]
-      },
-      "ResponseBody": "{\r\n  \"sku\": {\r\n    \"name\": \"Standard_LRS\",\r\n    \"tier\": \"Standard\"\r\n  },\r\n  \"id\": \"/subscriptions/45b60d85-fd72-427a-a708-f994d26e593e/resourceGroups/pstestrg8778/providers/Microsoft.Storage/storageAccounts/stopstestrg8778dest/blobServices/default\",\r\n  \"name\": \"default\",\r\n  \"type\": \"Microsoft.Storage/storageAccounts/blobServices\",\r\n  \"properties\": {\r\n    \"changeFeed\": {\r\n      \"enabled\": true\r\n    },\r\n    \"cors\": {\r\n      \"corsRules\": []\r\n    },\r\n    \"deleteRetentionPolicy\": {\r\n      \"enabled\": false\r\n    },\r\n    \"isVersioningEnabled\": true\r\n  }\r\n}",
-      "StatusCode": 200
-    },
-    {
-<<<<<<< HEAD
-      "RequestUri": "/subscriptions/45b60d85-fd72-427a-a708-f994d26e593e/resourceGroups/pstestrg8778/providers/Microsoft.Storage/storageAccounts/stopstestrg8778dest/blobServices/default?api-version=2021-04-01",
-      "EncodedRequestUri": "L3N1YnNjcmlwdGlvbnMvNDViNjBkODUtZmQ3Mi00MjdhLWE3MDgtZjk5NGQyNmU1OTNlL3Jlc291cmNlR3JvdXBzL3BzdGVzdHJnODc3OC9wcm92aWRlcnMvTWljcm9zb2Z0LlN0b3JhZ2Uvc3RvcmFnZUFjY291bnRzL3N0b3BzdGVzdHJnODc3OGRlc3QvYmxvYlNlcnZpY2VzL2RlZmF1bHQ/YXBpLXZlcnNpb249MjAyMS0wNC0wMQ==",
-=======
-      "RequestUri": "/subscriptions/45b60d85-fd72-427a-a708-f994d26e593e/resourceGroups/pstestrg2549/providers/Microsoft.Storage/storageAccounts/stopstestrg2549dest/blobServices/default?api-version=2021-06-01",
-      "EncodedRequestUri": "L3N1YnNjcmlwdGlvbnMvNDViNjBkODUtZmQ3Mi00MjdhLWE3MDgtZjk5NGQyNmU1OTNlL3Jlc291cmNlR3JvdXBzL3BzdGVzdHJnMjU0OS9wcm92aWRlcnMvTWljcm9zb2Z0LlN0b3JhZ2Uvc3RvcmFnZUFjY291bnRzL3N0b3BzdGVzdHJnMjU0OWRlc3QvYmxvYlNlcnZpY2VzL2RlZmF1bHQ/YXBpLXZlcnNpb249MjAyMS0wNi0wMQ==",
->>>>>>> 20e4a17a
-      "RequestMethod": "GET",
-      "RequestBody": "",
-      "RequestHeaders": {
-        "x-ms-client-request-id": [
-          "c390d023-620f-4214-812a-5d67a0333d11"
-        ],
-        "Accept-Language": [
-          "en-US"
-        ],
-        "User-Agent": [
-          "FxVersion/4.6.30015.01",
-          "OSName/Windows",
-          "OSVersion/Microsoft.Windows.10.0.19043.",
-          "Microsoft.Azure.Management.Storage.StorageManagementClient/22.0.0.0"
-        ]
-      },
-      "ResponseHeaders": {
-        "Cache-Control": [
-          "no-cache"
-        ],
-        "Pragma": [
-          "no-cache"
-        ],
-        "x-ms-request-id": [
-          "80f62d32-f686-485b-8504-3cfbb8c36969"
-        ],
-        "Strict-Transport-Security": [
-          "max-age=31536000; includeSubDomains"
-        ],
-        "Server": [
-          "Microsoft-Azure-Storage-Resource-Provider/1.0,Microsoft-HTTPAPI/2.0 Microsoft-HTTPAPI/2.0"
-        ],
-        "x-ms-ratelimit-remaining-subscription-reads": [
-          "11990"
-        ],
-        "x-ms-correlation-request-id": [
-          "b0788da2-2476-4c8f-941f-176859807414"
-        ],
-        "x-ms-routing-request-id": [
-          "SOUTHEASTASIA:20210706T024823Z:b0788da2-2476-4c8f-941f-176859807414"
-        ],
-        "X-Content-Type-Options": [
-          "nosniff"
-        ],
-        "Date": [
-          "Tue, 06 Jul 2021 02:48:23 GMT"
-        ],
-        "Content-Length": [
-          "432"
-        ],
-        "Content-Type": [
-          "application/json"
-        ],
-        "Expires": [
-          "-1"
-        ]
-      },
-      "ResponseBody": "{\r\n  \"sku\": {\r\n    \"name\": \"Standard_LRS\",\r\n    \"tier\": \"Standard\"\r\n  },\r\n  \"id\": \"/subscriptions/45b60d85-fd72-427a-a708-f994d26e593e/resourceGroups/pstestrg8778/providers/Microsoft.Storage/storageAccounts/stopstestrg8778dest/blobServices/default\",\r\n  \"name\": \"default\",\r\n  \"type\": \"Microsoft.Storage/storageAccounts/blobServices\",\r\n  \"properties\": {\r\n    \"changeFeed\": {\r\n      \"enabled\": true\r\n    },\r\n    \"cors\": {\r\n      \"corsRules\": []\r\n    },\r\n    \"deleteRetentionPolicy\": {\r\n      \"enabled\": false\r\n    },\r\n    \"isVersioningEnabled\": true\r\n  }\r\n}",
-      "StatusCode": 200
-    },
-    {
-<<<<<<< HEAD
-      "RequestUri": "/subscriptions/45b60d85-fd72-427a-a708-f994d26e593e/resourceGroups/pstestrg8778/providers/Microsoft.Storage/storageAccounts/stopstestrg8778src/blobServices/default/containers/src?api-version=2021-04-01",
-      "EncodedRequestUri": "L3N1YnNjcmlwdGlvbnMvNDViNjBkODUtZmQ3Mi00MjdhLWE3MDgtZjk5NGQyNmU1OTNlL3Jlc291cmNlR3JvdXBzL3BzdGVzdHJnODc3OC9wcm92aWRlcnMvTWljcm9zb2Z0LlN0b3JhZ2Uvc3RvcmFnZUFjY291bnRzL3N0b3BzdGVzdHJnODc3OHNyYy9ibG9iU2VydmljZXMvZGVmYXVsdC9jb250YWluZXJzL3NyYz9hcGktdmVyc2lvbj0yMDIxLTA0LTAx",
-=======
-      "RequestUri": "/subscriptions/45b60d85-fd72-427a-a708-f994d26e593e/resourceGroups/pstestrg2549/providers/Microsoft.Storage/storageAccounts/stopstestrg2549src/blobServices/default/containers/src?api-version=2021-06-01",
-      "EncodedRequestUri": "L3N1YnNjcmlwdGlvbnMvNDViNjBkODUtZmQ3Mi00MjdhLWE3MDgtZjk5NGQyNmU1OTNlL3Jlc291cmNlR3JvdXBzL3BzdGVzdHJnMjU0OS9wcm92aWRlcnMvTWljcm9zb2Z0LlN0b3JhZ2Uvc3RvcmFnZUFjY291bnRzL3N0b3BzdGVzdHJnMjU0OXNyYy9ibG9iU2VydmljZXMvZGVmYXVsdC9jb250YWluZXJzL3NyYz9hcGktdmVyc2lvbj0yMDIxLTA2LTAx",
->>>>>>> 20e4a17a
-      "RequestMethod": "PUT",
-      "RequestBody": "{}",
-      "RequestHeaders": {
-        "x-ms-client-request-id": [
-          "989f9010-c061-4a25-bfa6-e5a265246e2b"
-        ],
-        "Accept-Language": [
-          "en-US"
-        ],
-        "User-Agent": [
-          "FxVersion/4.6.30015.01",
-          "OSName/Windows",
-          "OSVersion/Microsoft.Windows.10.0.19043.",
-          "Microsoft.Azure.Management.Storage.StorageManagementClient/22.0.0.0"
-        ],
-        "Content-Type": [
-          "application/json; charset=utf-8"
-        ],
-        "Content-Length": [
-          "2"
-        ]
-      },
-      "ResponseHeaders": {
-        "Cache-Control": [
-          "no-cache"
-        ],
-        "Pragma": [
-          "no-cache"
-        ],
-        "ETag": [
-          "\"0x8D9402885FA34BF\""
-        ],
-        "x-ms-request-id": [
-          "c5aa9871-37bd-4fce-8890-ff0459edff2d"
-        ],
-        "Strict-Transport-Security": [
-          "max-age=31536000; includeSubDomains"
-        ],
-        "Server": [
-          "Microsoft-Azure-Storage-Resource-Provider/1.0,Microsoft-HTTPAPI/2.0 Microsoft-HTTPAPI/2.0"
-        ],
-        "x-ms-ratelimit-remaining-subscription-writes": [
-          "1195"
-        ],
-        "x-ms-correlation-request-id": [
-          "43f75670-b8d3-4f3f-ad94-f64b879a53be"
-        ],
-        "x-ms-routing-request-id": [
-          "SOUTHEASTASIA:20210706T024824Z:43f75670-b8d3-4f3f-ad94-f64b879a53be"
-        ],
-        "X-Content-Type-Options": [
-          "nosniff"
-        ],
-        "Date": [
-          "Tue, 06 Jul 2021 02:48:24 GMT"
-        ],
-        "Content-Length": [
-          "267"
-        ],
-        "Content-Type": [
-          "application/json"
-        ],
-        "Expires": [
-          "-1"
-        ]
-      },
-      "ResponseBody": "{\r\n  \"id\": \"/subscriptions/45b60d85-fd72-427a-a708-f994d26e593e/resourceGroups/pstestrg8778/providers/Microsoft.Storage/storageAccounts/stopstestrg8778src/blobServices/default/containers/src\",\r\n  \"name\": \"src\",\r\n  \"type\": \"Microsoft.Storage/storageAccounts/blobServices/containers\"\r\n}",
-      "StatusCode": 201
-    },
-    {
-<<<<<<< HEAD
-      "RequestUri": "/subscriptions/45b60d85-fd72-427a-a708-f994d26e593e/resourceGroups/pstestrg8778/providers/Microsoft.Storage/storageAccounts/stopstestrg8778src/blobServices/default/containers/src?api-version=2021-04-01",
-      "EncodedRequestUri": "L3N1YnNjcmlwdGlvbnMvNDViNjBkODUtZmQ3Mi00MjdhLWE3MDgtZjk5NGQyNmU1OTNlL3Jlc291cmNlR3JvdXBzL3BzdGVzdHJnODc3OC9wcm92aWRlcnMvTWljcm9zb2Z0LlN0b3JhZ2Uvc3RvcmFnZUFjY291bnRzL3N0b3BzdGVzdHJnODc3OHNyYy9ibG9iU2VydmljZXMvZGVmYXVsdC9jb250YWluZXJzL3NyYz9hcGktdmVyc2lvbj0yMDIxLTA0LTAx",
-      "RequestMethod": "GET",
-      "RequestBody": "",
-      "RequestHeaders": {
-        "x-ms-client-request-id": [
-          "989f9010-c061-4a25-bfa6-e5a265246e2b"
-        ],
-        "Accept-Language": [
-          "en-US"
-        ],
-        "User-Agent": [
-          "FxVersion/4.6.30015.01",
-          "OSName/Windows",
-          "OSVersion/Microsoft.Windows.10.0.19043.",
-          "Microsoft.Azure.Management.Storage.StorageManagementClient/22.0.0.0"
-        ]
-      },
-      "ResponseHeaders": {
-        "Cache-Control": [
-          "no-cache"
-        ],
-        "Pragma": [
-          "no-cache"
-        ],
-        "ETag": [
-          "\"0x8D9402885FA34BF\""
-        ],
-        "x-ms-request-id": [
-          "24dfdf7b-dd3c-4e86-bbe8-e463cdeab6cb"
-        ],
-        "Strict-Transport-Security": [
-          "max-age=31536000; includeSubDomains"
-        ],
-        "Server": [
-          "Microsoft-Azure-Storage-Resource-Provider/1.0,Microsoft-HTTPAPI/2.0 Microsoft-HTTPAPI/2.0"
-        ],
-        "x-ms-ratelimit-remaining-subscription-reads": [
-          "11988"
-        ],
-        "x-ms-correlation-request-id": [
-          "c6b3b083-84a1-437f-941f-6850a26745bc"
-        ],
-        "x-ms-routing-request-id": [
-          "SOUTHEASTASIA:20210706T024824Z:c6b3b083-84a1-437f-941f-6850a26745bc"
-        ],
-        "X-Content-Type-Options": [
-          "nosniff"
-        ],
-        "Date": [
-          "Tue, 06 Jul 2021 02:48:24 GMT"
-        ],
-        "Content-Length": [
-          "661"
-        ],
-        "Content-Type": [
-          "application/json"
-        ],
-        "Expires": [
-          "-1"
-        ]
-      },
-      "ResponseBody": "{\r\n  \"id\": \"/subscriptions/45b60d85-fd72-427a-a708-f994d26e593e/resourceGroups/pstestrg8778/providers/Microsoft.Storage/storageAccounts/stopstestrg8778src/blobServices/default/containers/src\",\r\n  \"name\": \"src\",\r\n  \"type\": \"Microsoft.Storage/storageAccounts/blobServices/containers\",\r\n  \"etag\": \"\\\"0x8D9402885FA34BF\\\"\",\r\n  \"properties\": {\r\n    \"deleted\": false,\r\n    \"remainingRetentionDays\": 0,\r\n    \"defaultEncryptionScope\": \"$account-encryption-key\",\r\n    \"denyEncryptionScopeOverride\": false,\r\n    \"publicAccess\": \"None\",\r\n    \"leaseStatus\": \"Unlocked\",\r\n    \"leaseState\": \"Available\",\r\n    \"lastModifiedTime\": \"2021-07-06T02:48:24Z\",\r\n    \"legalHold\": {\r\n      \"hasLegalHold\": false,\r\n      \"tags\": []\r\n    },\r\n    \"hasImmutabilityPolicy\": false,\r\n    \"hasLegalHold\": false\r\n  }\r\n}",
-      "StatusCode": 200
-    },
-    {
-      "RequestUri": "/subscriptions/45b60d85-fd72-427a-a708-f994d26e593e/resourceGroups/pstestrg8778/providers/Microsoft.Storage/storageAccounts/stopstestrg8778dest/blobServices/default/containers/dest?api-version=2021-04-01",
-      "EncodedRequestUri": "L3N1YnNjcmlwdGlvbnMvNDViNjBkODUtZmQ3Mi00MjdhLWE3MDgtZjk5NGQyNmU1OTNlL3Jlc291cmNlR3JvdXBzL3BzdGVzdHJnODc3OC9wcm92aWRlcnMvTWljcm9zb2Z0LlN0b3JhZ2Uvc3RvcmFnZUFjY291bnRzL3N0b3BzdGVzdHJnODc3OGRlc3QvYmxvYlNlcnZpY2VzL2RlZmF1bHQvY29udGFpbmVycy9kZXN0P2FwaS12ZXJzaW9uPTIwMjEtMDQtMDE=",
-=======
-      "RequestUri": "/subscriptions/45b60d85-fd72-427a-a708-f994d26e593e/resourceGroups/pstestrg2549/providers/Microsoft.Storage/storageAccounts/stopstestrg2549dest/blobServices/default/containers/dest?api-version=2021-06-01",
-      "EncodedRequestUri": "L3N1YnNjcmlwdGlvbnMvNDViNjBkODUtZmQ3Mi00MjdhLWE3MDgtZjk5NGQyNmU1OTNlL3Jlc291cmNlR3JvdXBzL3BzdGVzdHJnMjU0OS9wcm92aWRlcnMvTWljcm9zb2Z0LlN0b3JhZ2Uvc3RvcmFnZUFjY291bnRzL3N0b3BzdGVzdHJnMjU0OWRlc3QvYmxvYlNlcnZpY2VzL2RlZmF1bHQvY29udGFpbmVycy9kZXN0P2FwaS12ZXJzaW9uPTIwMjEtMDYtMDE=",
->>>>>>> 20e4a17a
-      "RequestMethod": "PUT",
-      "RequestBody": "{}",
-      "RequestHeaders": {
-        "x-ms-client-request-id": [
-          "d073259f-7e7f-44b7-8dbd-0b43f8c4d39d"
-        ],
-        "Accept-Language": [
-          "en-US"
-        ],
-        "User-Agent": [
-          "FxVersion/4.6.30015.01",
-          "OSName/Windows",
-          "OSVersion/Microsoft.Windows.10.0.19043.",
-          "Microsoft.Azure.Management.Storage.StorageManagementClient/22.0.0.0"
-        ],
-        "Content-Type": [
-          "application/json; charset=utf-8"
-        ],
-        "Content-Length": [
-          "2"
-        ]
-      },
-      "ResponseHeaders": {
-        "Cache-Control": [
-          "no-cache"
-        ],
-        "Pragma": [
-          "no-cache"
-        ],
-        "ETag": [
-          "\"0x8D9402886C7C6C1\""
-        ],
-        "x-ms-request-id": [
-          "70cee20e-5e28-4779-9730-eac881ecc29f"
-        ],
-        "Strict-Transport-Security": [
-          "max-age=31536000; includeSubDomains"
-        ],
-        "Server": [
-          "Microsoft-Azure-Storage-Resource-Provider/1.0,Microsoft-HTTPAPI/2.0 Microsoft-HTTPAPI/2.0"
-        ],
-        "x-ms-ratelimit-remaining-subscription-writes": [
-          "1194"
-        ],
-        "x-ms-correlation-request-id": [
-          "cadd0274-1221-4598-9449-e56a4995d289"
-        ],
-        "x-ms-routing-request-id": [
-          "SOUTHEASTASIA:20210706T024825Z:cadd0274-1221-4598-9449-e56a4995d289"
-        ],
-        "X-Content-Type-Options": [
-          "nosniff"
-        ],
-        "Date": [
-          "Tue, 06 Jul 2021 02:48:25 GMT"
-        ],
-        "Content-Length": [
-          "270"
-        ],
-        "Content-Type": [
-          "application/json"
-        ],
-        "Expires": [
-          "-1"
-        ]
-      },
-      "ResponseBody": "{\r\n  \"id\": \"/subscriptions/45b60d85-fd72-427a-a708-f994d26e593e/resourceGroups/pstestrg8778/providers/Microsoft.Storage/storageAccounts/stopstestrg8778dest/blobServices/default/containers/dest\",\r\n  \"name\": \"dest\",\r\n  \"type\": \"Microsoft.Storage/storageAccounts/blobServices/containers\"\r\n}",
-      "StatusCode": 201
-    },
-    {
-<<<<<<< HEAD
-      "RequestUri": "/subscriptions/45b60d85-fd72-427a-a708-f994d26e593e/resourceGroups/pstestrg8778/providers/Microsoft.Storage/storageAccounts/stopstestrg8778dest/blobServices/default/containers/dest?api-version=2021-04-01",
-      "EncodedRequestUri": "L3N1YnNjcmlwdGlvbnMvNDViNjBkODUtZmQ3Mi00MjdhLWE3MDgtZjk5NGQyNmU1OTNlL3Jlc291cmNlR3JvdXBzL3BzdGVzdHJnODc3OC9wcm92aWRlcnMvTWljcm9zb2Z0LlN0b3JhZ2Uvc3RvcmFnZUFjY291bnRzL3N0b3BzdGVzdHJnODc3OGRlc3QvYmxvYlNlcnZpY2VzL2RlZmF1bHQvY29udGFpbmVycy9kZXN0P2FwaS12ZXJzaW9uPTIwMjEtMDQtMDE=",
-      "RequestMethod": "GET",
-      "RequestBody": "",
-      "RequestHeaders": {
-        "x-ms-client-request-id": [
-          "d073259f-7e7f-44b7-8dbd-0b43f8c4d39d"
-        ],
-        "Accept-Language": [
-          "en-US"
-        ],
-        "User-Agent": [
-          "FxVersion/4.6.30015.01",
-          "OSName/Windows",
-          "OSVersion/Microsoft.Windows.10.0.19043.",
-          "Microsoft.Azure.Management.Storage.StorageManagementClient/22.0.0.0"
-        ]
-      },
-      "ResponseHeaders": {
-        "Cache-Control": [
-          "no-cache"
-        ],
-        "Pragma": [
-          "no-cache"
-        ],
-        "ETag": [
-          "\"0x8D9402886C7C6C1\""
-        ],
-        "x-ms-request-id": [
-          "5121e9fe-7111-423f-9ad9-c05032f3ba33"
-        ],
-        "Strict-Transport-Security": [
-          "max-age=31536000; includeSubDomains"
-        ],
-        "Server": [
-          "Microsoft-Azure-Storage-Resource-Provider/1.0,Microsoft-HTTPAPI/2.0 Microsoft-HTTPAPI/2.0"
-        ],
-        "x-ms-ratelimit-remaining-subscription-reads": [
-          "11986"
-        ],
-        "x-ms-correlation-request-id": [
-          "6147a01a-e94d-4705-ba57-664bcb559822"
-        ],
-        "x-ms-routing-request-id": [
-          "SOUTHEASTASIA:20210706T024825Z:6147a01a-e94d-4705-ba57-664bcb559822"
-        ],
-        "X-Content-Type-Options": [
-          "nosniff"
-        ],
-        "Date": [
-          "Tue, 06 Jul 2021 02:48:25 GMT"
-        ],
-        "Content-Length": [
-          "664"
-        ],
-        "Content-Type": [
-          "application/json"
-        ],
-        "Expires": [
-          "-1"
-        ]
-      },
-      "ResponseBody": "{\r\n  \"id\": \"/subscriptions/45b60d85-fd72-427a-a708-f994d26e593e/resourceGroups/pstestrg8778/providers/Microsoft.Storage/storageAccounts/stopstestrg8778dest/blobServices/default/containers/dest\",\r\n  \"name\": \"dest\",\r\n  \"type\": \"Microsoft.Storage/storageAccounts/blobServices/containers\",\r\n  \"etag\": \"\\\"0x8D9402886C7C6C1\\\"\",\r\n  \"properties\": {\r\n    \"deleted\": false,\r\n    \"remainingRetentionDays\": 0,\r\n    \"defaultEncryptionScope\": \"$account-encryption-key\",\r\n    \"denyEncryptionScopeOverride\": false,\r\n    \"publicAccess\": \"None\",\r\n    \"leaseStatus\": \"Unlocked\",\r\n    \"leaseState\": \"Available\",\r\n    \"lastModifiedTime\": \"2021-07-06T02:48:25Z\",\r\n    \"legalHold\": {\r\n      \"hasLegalHold\": false,\r\n      \"tags\": []\r\n    },\r\n    \"hasImmutabilityPolicy\": false,\r\n    \"hasLegalHold\": false\r\n  }\r\n}",
-      "StatusCode": 200
-    },
-    {
-      "RequestUri": "/subscriptions/45b60d85-fd72-427a-a708-f994d26e593e/resourceGroups/pstestrg8778/providers/Microsoft.Storage/storageAccounts/stopstestrg8778src/blobServices/default/containers/src1?api-version=2021-04-01",
-      "EncodedRequestUri": "L3N1YnNjcmlwdGlvbnMvNDViNjBkODUtZmQ3Mi00MjdhLWE3MDgtZjk5NGQyNmU1OTNlL3Jlc291cmNlR3JvdXBzL3BzdGVzdHJnODc3OC9wcm92aWRlcnMvTWljcm9zb2Z0LlN0b3JhZ2Uvc3RvcmFnZUFjY291bnRzL3N0b3BzdGVzdHJnODc3OHNyYy9ibG9iU2VydmljZXMvZGVmYXVsdC9jb250YWluZXJzL3NyYzE/YXBpLXZlcnNpb249MjAyMS0wNC0wMQ==",
-=======
-      "RequestUri": "/subscriptions/45b60d85-fd72-427a-a708-f994d26e593e/resourceGroups/pstestrg2549/providers/Microsoft.Storage/storageAccounts/stopstestrg2549src/blobServices/default/containers/src1?api-version=2021-06-01",
-      "EncodedRequestUri": "L3N1YnNjcmlwdGlvbnMvNDViNjBkODUtZmQ3Mi00MjdhLWE3MDgtZjk5NGQyNmU1OTNlL3Jlc291cmNlR3JvdXBzL3BzdGVzdHJnMjU0OS9wcm92aWRlcnMvTWljcm9zb2Z0LlN0b3JhZ2Uvc3RvcmFnZUFjY291bnRzL3N0b3BzdGVzdHJnMjU0OXNyYy9ibG9iU2VydmljZXMvZGVmYXVsdC9jb250YWluZXJzL3NyYzE/YXBpLXZlcnNpb249MjAyMS0wNi0wMQ==",
->>>>>>> 20e4a17a
-      "RequestMethod": "PUT",
-      "RequestBody": "{}",
-      "RequestHeaders": {
-        "x-ms-client-request-id": [
-          "d934e4b4-5cff-46f0-b000-b32e57827546"
-        ],
-        "Accept-Language": [
-          "en-US"
-        ],
-        "User-Agent": [
-          "FxVersion/4.6.30015.01",
-          "OSName/Windows",
-          "OSVersion/Microsoft.Windows.10.0.19043.",
-          "Microsoft.Azure.Management.Storage.StorageManagementClient/22.0.0.0"
-        ],
-        "Content-Type": [
-          "application/json; charset=utf-8"
-        ],
-        "Content-Length": [
-          "2"
-        ]
-      },
-      "ResponseHeaders": {
-        "Cache-Control": [
-          "no-cache"
-        ],
-        "Pragma": [
-          "no-cache"
-        ],
-        "ETag": [
-          "\"0x8D94028878FB44B\""
-        ],
-        "x-ms-request-id": [
-          "ad0ebdd7-1a30-4448-bd1a-78f72dba8828"
-        ],
-        "Strict-Transport-Security": [
-          "max-age=31536000; includeSubDomains"
-        ],
-        "Server": [
-          "Microsoft-Azure-Storage-Resource-Provider/1.0,Microsoft-HTTPAPI/2.0 Microsoft-HTTPAPI/2.0"
-        ],
-        "x-ms-ratelimit-remaining-subscription-writes": [
-          "1193"
-        ],
-        "x-ms-correlation-request-id": [
-          "710c3e5f-046f-4dc5-be0f-8df6ee8b7765"
-        ],
-        "x-ms-routing-request-id": [
-          "SOUTHEASTASIA:20210706T024826Z:710c3e5f-046f-4dc5-be0f-8df6ee8b7765"
-        ],
-        "X-Content-Type-Options": [
-          "nosniff"
-        ],
-        "Date": [
-          "Tue, 06 Jul 2021 02:48:26 GMT"
-        ],
-        "Content-Length": [
-          "269"
-        ],
-        "Content-Type": [
-          "application/json"
-        ],
-        "Expires": [
-          "-1"
-        ]
-      },
-      "ResponseBody": "{\r\n  \"id\": \"/subscriptions/45b60d85-fd72-427a-a708-f994d26e593e/resourceGroups/pstestrg8778/providers/Microsoft.Storage/storageAccounts/stopstestrg8778src/blobServices/default/containers/src1\",\r\n  \"name\": \"src1\",\r\n  \"type\": \"Microsoft.Storage/storageAccounts/blobServices/containers\"\r\n}",
-      "StatusCode": 201
-    },
-    {
-<<<<<<< HEAD
-      "RequestUri": "/subscriptions/45b60d85-fd72-427a-a708-f994d26e593e/resourceGroups/pstestrg8778/providers/Microsoft.Storage/storageAccounts/stopstestrg8778src/blobServices/default/containers/src1?api-version=2021-04-01",
-      "EncodedRequestUri": "L3N1YnNjcmlwdGlvbnMvNDViNjBkODUtZmQ3Mi00MjdhLWE3MDgtZjk5NGQyNmU1OTNlL3Jlc291cmNlR3JvdXBzL3BzdGVzdHJnODc3OC9wcm92aWRlcnMvTWljcm9zb2Z0LlN0b3JhZ2Uvc3RvcmFnZUFjY291bnRzL3N0b3BzdGVzdHJnODc3OHNyYy9ibG9iU2VydmljZXMvZGVmYXVsdC9jb250YWluZXJzL3NyYzE/YXBpLXZlcnNpb249MjAyMS0wNC0wMQ==",
-      "RequestMethod": "GET",
-      "RequestBody": "",
-      "RequestHeaders": {
-        "x-ms-client-request-id": [
-          "d934e4b4-5cff-46f0-b000-b32e57827546"
-        ],
-        "Accept-Language": [
-          "en-US"
-        ],
-        "User-Agent": [
-          "FxVersion/4.6.30015.01",
-          "OSName/Windows",
-          "OSVersion/Microsoft.Windows.10.0.19043.",
-          "Microsoft.Azure.Management.Storage.StorageManagementClient/22.0.0.0"
-        ]
-      },
-      "ResponseHeaders": {
-        "Cache-Control": [
-          "no-cache"
-        ],
-        "Pragma": [
-          "no-cache"
-        ],
-        "ETag": [
-          "\"0x8D94028878FB44B\""
-        ],
-        "x-ms-request-id": [
-          "206b1668-44e0-4ee2-95b9-4d82daca68ec"
-        ],
-        "Strict-Transport-Security": [
-          "max-age=31536000; includeSubDomains"
-        ],
-        "Server": [
-          "Microsoft-Azure-Storage-Resource-Provider/1.0,Microsoft-HTTPAPI/2.0 Microsoft-HTTPAPI/2.0"
-        ],
-        "x-ms-ratelimit-remaining-subscription-reads": [
-          "11984"
-        ],
-        "x-ms-correlation-request-id": [
-          "82189c1a-9907-4368-8b28-38311759f0b2"
-        ],
-        "x-ms-routing-request-id": [
-          "SOUTHEASTASIA:20210706T024827Z:82189c1a-9907-4368-8b28-38311759f0b2"
-        ],
-        "X-Content-Type-Options": [
-          "nosniff"
-        ],
-        "Date": [
-          "Tue, 06 Jul 2021 02:48:27 GMT"
-        ],
-        "Content-Length": [
-          "663"
-        ],
-        "Content-Type": [
-          "application/json"
-        ],
-        "Expires": [
-          "-1"
-        ]
-      },
-      "ResponseBody": "{\r\n  \"id\": \"/subscriptions/45b60d85-fd72-427a-a708-f994d26e593e/resourceGroups/pstestrg8778/providers/Microsoft.Storage/storageAccounts/stopstestrg8778src/blobServices/default/containers/src1\",\r\n  \"name\": \"src1\",\r\n  \"type\": \"Microsoft.Storage/storageAccounts/blobServices/containers\",\r\n  \"etag\": \"\\\"0x8D94028878FB44B\\\"\",\r\n  \"properties\": {\r\n    \"deleted\": false,\r\n    \"remainingRetentionDays\": 0,\r\n    \"defaultEncryptionScope\": \"$account-encryption-key\",\r\n    \"denyEncryptionScopeOverride\": false,\r\n    \"publicAccess\": \"None\",\r\n    \"leaseStatus\": \"Unlocked\",\r\n    \"leaseState\": \"Available\",\r\n    \"lastModifiedTime\": \"2021-07-06T02:48:26Z\",\r\n    \"legalHold\": {\r\n      \"hasLegalHold\": false,\r\n      \"tags\": []\r\n    },\r\n    \"hasImmutabilityPolicy\": false,\r\n    \"hasLegalHold\": false\r\n  }\r\n}",
-      "StatusCode": 200
-    },
-    {
-      "RequestUri": "/subscriptions/45b60d85-fd72-427a-a708-f994d26e593e/resourceGroups/pstestrg8778/providers/Microsoft.Storage/storageAccounts/stopstestrg8778dest/blobServices/default/containers/dest1?api-version=2021-04-01",
-      "EncodedRequestUri": "L3N1YnNjcmlwdGlvbnMvNDViNjBkODUtZmQ3Mi00MjdhLWE3MDgtZjk5NGQyNmU1OTNlL3Jlc291cmNlR3JvdXBzL3BzdGVzdHJnODc3OC9wcm92aWRlcnMvTWljcm9zb2Z0LlN0b3JhZ2Uvc3RvcmFnZUFjY291bnRzL3N0b3BzdGVzdHJnODc3OGRlc3QvYmxvYlNlcnZpY2VzL2RlZmF1bHQvY29udGFpbmVycy9kZXN0MT9hcGktdmVyc2lvbj0yMDIxLTA0LTAx",
-=======
-      "RequestUri": "/subscriptions/45b60d85-fd72-427a-a708-f994d26e593e/resourceGroups/pstestrg2549/providers/Microsoft.Storage/storageAccounts/stopstestrg2549dest/blobServices/default/containers/dest1?api-version=2021-06-01",
-      "EncodedRequestUri": "L3N1YnNjcmlwdGlvbnMvNDViNjBkODUtZmQ3Mi00MjdhLWE3MDgtZjk5NGQyNmU1OTNlL3Jlc291cmNlR3JvdXBzL3BzdGVzdHJnMjU0OS9wcm92aWRlcnMvTWljcm9zb2Z0LlN0b3JhZ2Uvc3RvcmFnZUFjY291bnRzL3N0b3BzdGVzdHJnMjU0OWRlc3QvYmxvYlNlcnZpY2VzL2RlZmF1bHQvY29udGFpbmVycy9kZXN0MT9hcGktdmVyc2lvbj0yMDIxLTA2LTAx",
->>>>>>> 20e4a17a
-      "RequestMethod": "PUT",
-      "RequestBody": "{}",
-      "RequestHeaders": {
-        "x-ms-client-request-id": [
-          "bfe2d7c6-b38e-45c7-8f5f-db0200cc667b"
-        ],
-        "Accept-Language": [
-          "en-US"
-        ],
-        "User-Agent": [
-          "FxVersion/4.6.30015.01",
-          "OSName/Windows",
-          "OSVersion/Microsoft.Windows.10.0.19043.",
-          "Microsoft.Azure.Management.Storage.StorageManagementClient/22.0.0.0"
-        ],
-        "Content-Type": [
-          "application/json; charset=utf-8"
-        ],
-        "Content-Length": [
-          "2"
-        ]
-      },
-      "ResponseHeaders": {
-        "Cache-Control": [
-          "no-cache"
-        ],
-        "Pragma": [
-          "no-cache"
-        ],
-        "ETag": [
-          "\"0x8D94028884EA26C\""
-        ],
-        "x-ms-request-id": [
-          "7e631d33-ae53-48b1-9d00-058d7ab7bbd6"
-        ],
-        "Strict-Transport-Security": [
-          "max-age=31536000; includeSubDomains"
-        ],
-        "Server": [
-          "Microsoft-Azure-Storage-Resource-Provider/1.0,Microsoft-HTTPAPI/2.0 Microsoft-HTTPAPI/2.0"
-        ],
-        "x-ms-ratelimit-remaining-subscription-writes": [
-          "1192"
-        ],
-        "x-ms-correlation-request-id": [
-          "087777da-6474-48f9-a2a2-7de420208cdb"
-        ],
-        "x-ms-routing-request-id": [
-          "SOUTHEASTASIA:20210706T024828Z:087777da-6474-48f9-a2a2-7de420208cdb"
-        ],
-        "X-Content-Type-Options": [
-          "nosniff"
-        ],
-        "Date": [
-          "Tue, 06 Jul 2021 02:48:28 GMT"
-        ],
-        "Content-Length": [
-          "272"
-        ],
-        "Content-Type": [
-          "application/json"
-        ],
-        "Expires": [
-          "-1"
-        ]
-      },
-      "ResponseBody": "{\r\n  \"id\": \"/subscriptions/45b60d85-fd72-427a-a708-f994d26e593e/resourceGroups/pstestrg8778/providers/Microsoft.Storage/storageAccounts/stopstestrg8778dest/blobServices/default/containers/dest1\",\r\n  \"name\": \"dest1\",\r\n  \"type\": \"Microsoft.Storage/storageAccounts/blobServices/containers\"\r\n}",
-      "StatusCode": 201
-    },
-    {
-<<<<<<< HEAD
-      "RequestUri": "/subscriptions/45b60d85-fd72-427a-a708-f994d26e593e/resourceGroups/pstestrg8778/providers/Microsoft.Storage/storageAccounts/stopstestrg8778dest/blobServices/default/containers/dest1?api-version=2021-04-01",
-      "EncodedRequestUri": "L3N1YnNjcmlwdGlvbnMvNDViNjBkODUtZmQ3Mi00MjdhLWE3MDgtZjk5NGQyNmU1OTNlL3Jlc291cmNlR3JvdXBzL3BzdGVzdHJnODc3OC9wcm92aWRlcnMvTWljcm9zb2Z0LlN0b3JhZ2Uvc3RvcmFnZUFjY291bnRzL3N0b3BzdGVzdHJnODc3OGRlc3QvYmxvYlNlcnZpY2VzL2RlZmF1bHQvY29udGFpbmVycy9kZXN0MT9hcGktdmVyc2lvbj0yMDIxLTA0LTAx",
-      "RequestMethod": "GET",
-      "RequestBody": "",
-      "RequestHeaders": {
-        "x-ms-client-request-id": [
-          "bfe2d7c6-b38e-45c7-8f5f-db0200cc667b"
-        ],
-        "Accept-Language": [
-          "en-US"
-        ],
-        "User-Agent": [
-          "FxVersion/4.6.30015.01",
-          "OSName/Windows",
-          "OSVersion/Microsoft.Windows.10.0.19043.",
-          "Microsoft.Azure.Management.Storage.StorageManagementClient/22.0.0.0"
-        ]
-      },
-      "ResponseHeaders": {
-        "Cache-Control": [
-          "no-cache"
-        ],
-        "Pragma": [
-          "no-cache"
-        ],
-        "ETag": [
-          "\"0x8D94028884EA26C\""
-        ],
-        "x-ms-request-id": [
-          "62948ff5-a350-4383-944c-e6fd3dc3d741"
-        ],
-        "Strict-Transport-Security": [
-          "max-age=31536000; includeSubDomains"
-        ],
-        "Server": [
-          "Microsoft-Azure-Storage-Resource-Provider/1.0,Microsoft-HTTPAPI/2.0 Microsoft-HTTPAPI/2.0"
-        ],
-        "x-ms-ratelimit-remaining-subscription-reads": [
-          "11982"
-        ],
-        "x-ms-correlation-request-id": [
-          "4d93d638-fca0-4df3-97bf-38273534603f"
-        ],
-        "x-ms-routing-request-id": [
-          "SOUTHEASTASIA:20210706T024828Z:4d93d638-fca0-4df3-97bf-38273534603f"
-        ],
-        "X-Content-Type-Options": [
-          "nosniff"
-        ],
-        "Date": [
-          "Tue, 06 Jul 2021 02:48:28 GMT"
-        ],
-        "Content-Length": [
-          "666"
-        ],
-        "Content-Type": [
-          "application/json"
-        ],
-        "Expires": [
-          "-1"
-        ]
-      },
-      "ResponseBody": "{\r\n  \"id\": \"/subscriptions/45b60d85-fd72-427a-a708-f994d26e593e/resourceGroups/pstestrg8778/providers/Microsoft.Storage/storageAccounts/stopstestrg8778dest/blobServices/default/containers/dest1\",\r\n  \"name\": \"dest1\",\r\n  \"type\": \"Microsoft.Storage/storageAccounts/blobServices/containers\",\r\n  \"etag\": \"\\\"0x8D94028884EA26C\\\"\",\r\n  \"properties\": {\r\n    \"deleted\": false,\r\n    \"remainingRetentionDays\": 0,\r\n    \"defaultEncryptionScope\": \"$account-encryption-key\",\r\n    \"denyEncryptionScopeOverride\": false,\r\n    \"publicAccess\": \"None\",\r\n    \"leaseStatus\": \"Unlocked\",\r\n    \"leaseState\": \"Available\",\r\n    \"lastModifiedTime\": \"2021-07-06T02:48:27Z\",\r\n    \"legalHold\": {\r\n      \"hasLegalHold\": false,\r\n      \"tags\": []\r\n    },\r\n    \"hasImmutabilityPolicy\": false,\r\n    \"hasLegalHold\": false\r\n  }\r\n}",
-      "StatusCode": 200
-    },
-    {
-      "RequestUri": "/subscriptions/45b60d85-fd72-427a-a708-f994d26e593e/resourceGroups/pstestrg8778/providers/Microsoft.Storage/storageAccounts/stopstestrg8778dest/objectReplicationPolicies/default?api-version=2021-04-01",
-      "EncodedRequestUri": "L3N1YnNjcmlwdGlvbnMvNDViNjBkODUtZmQ3Mi00MjdhLWE3MDgtZjk5NGQyNmU1OTNlL3Jlc291cmNlR3JvdXBzL3BzdGVzdHJnODc3OC9wcm92aWRlcnMvTWljcm9zb2Z0LlN0b3JhZ2Uvc3RvcmFnZUFjY291bnRzL3N0b3BzdGVzdHJnODc3OGRlc3Qvb2JqZWN0UmVwbGljYXRpb25Qb2xpY2llcy9kZWZhdWx0P2FwaS12ZXJzaW9uPTIwMjEtMDQtMDE=",
-=======
-      "RequestUri": "/subscriptions/45b60d85-fd72-427a-a708-f994d26e593e/resourceGroups/pstestrg2549/providers/Microsoft.Storage/storageAccounts/stopstestrg2549dest/objectReplicationPolicies/default?api-version=2021-06-01",
-      "EncodedRequestUri": "L3N1YnNjcmlwdGlvbnMvNDViNjBkODUtZmQ3Mi00MjdhLWE3MDgtZjk5NGQyNmU1OTNlL3Jlc291cmNlR3JvdXBzL3BzdGVzdHJnMjU0OS9wcm92aWRlcnMvTWljcm9zb2Z0LlN0b3JhZ2Uvc3RvcmFnZUFjY291bnRzL3N0b3BzdGVzdHJnMjU0OWRlc3Qvb2JqZWN0UmVwbGljYXRpb25Qb2xpY2llcy9kZWZhdWx0P2FwaS12ZXJzaW9uPTIwMjEtMDYtMDE=",
->>>>>>> 20e4a17a
-      "RequestMethod": "PUT",
-      "RequestBody": "{\r\n  \"properties\": {\r\n    \"sourceAccount\": \"stopstestrg8778src\",\r\n    \"destinationAccount\": \"stopstestrg8778dest\",\r\n    \"rules\": [\r\n      {\r\n        \"sourceContainer\": \"src1\",\r\n        \"destinationContainer\": \"dest1\"\r\n      },\r\n      {\r\n        \"sourceContainer\": \"src\",\r\n        \"destinationContainer\": \"dest\",\r\n        \"filters\": {\r\n          \"prefixMatch\": [\r\n            \"a\",\r\n            \"abc\",\r\n            \"dd\"\r\n          ],\r\n          \"minCreationTime\": \"2019-01-01T16:00:00Z\"\r\n        }\r\n      }\r\n    ]\r\n  }\r\n}",
-      "RequestHeaders": {
-        "x-ms-client-request-id": [
-          "e471798a-ba4a-4865-87ad-c6da4efed8c4"
-        ],
-        "Accept-Language": [
-          "en-US"
-        ],
-        "User-Agent": [
-          "FxVersion/4.6.30015.01",
-          "OSName/Windows",
-          "OSVersion/Microsoft.Windows.10.0.19043.",
-          "Microsoft.Azure.Management.Storage.StorageManagementClient/22.0.0.0"
-        ],
-        "Content-Type": [
-          "application/json; charset=utf-8"
-        ],
-        "Content-Length": [
-          "519"
-        ]
-      },
-      "ResponseHeaders": {
-        "Cache-Control": [
-          "no-cache"
-        ],
-        "Pragma": [
-          "no-cache"
-        ],
-        "x-ms-request-id": [
-          "af0828f7-b2ce-4273-b733-c458c0c3647c"
-        ],
-        "Strict-Transport-Security": [
-          "max-age=31536000; includeSubDomains"
-        ],
-        "Server": [
-          "Microsoft-Azure-Storage-Resource-Provider/1.0,Microsoft-HTTPAPI/2.0 Microsoft-HTTPAPI/2.0"
-        ],
-        "x-ms-ratelimit-remaining-subscription-writes": [
-          "1191"
-        ],
-        "x-ms-correlation-request-id": [
-          "033e0a2d-b524-4a59-8729-74654404b930"
-        ],
-        "x-ms-routing-request-id": [
-          "SOUTHEASTASIA:20210706T024839Z:033e0a2d-b524-4a59-8729-74654404b930"
-        ],
-        "X-Content-Type-Options": [
-          "nosniff"
-        ],
-        "Date": [
-          "Tue, 06 Jul 2021 02:48:39 GMT"
-        ],
-        "Content-Length": [
-          "779"
-        ],
-        "Content-Type": [
-          "application/json"
-        ],
-        "Expires": [
-          "-1"
-        ]
-      },
-      "ResponseBody": "{\r\n  \"id\": \"/subscriptions/45b60d85-fd72-427a-a708-f994d26e593e/resourceGroups/pstestrg8778/providers/Microsoft.Storage/storageAccounts/stopstestrg8778dest/objectReplicationPolicies/664310c6-d426-4e9c-a288-ac27251db8f2\",\r\n  \"name\": \"664310c6-d426-4e9c-a288-ac27251db8f2\",\r\n  \"type\": \"Microsoft.Storage/storageAccounts/objectReplicationPolicies\",\r\n  \"properties\": {\r\n    \"policyId\": \"664310c6-d426-4e9c-a288-ac27251db8f2\",\r\n    \"sourceAccount\": \"stopstestrg8778src\",\r\n    \"destinationAccount\": \"stopstestrg8778dest\",\r\n    \"rules\": [\r\n      {\r\n        \"ruleId\": \"4c61dff3-a340-40c3-b737-6af37e0be490\",\r\n        \"sourceContainer\": \"src1\",\r\n        \"destinationContainer\": \"dest1\"\r\n      },\r\n      {\r\n        \"ruleId\": \"4de8ec8f-22dd-4c8b-a7f2-abe39351e330\",\r\n        \"sourceContainer\": \"src\",\r\n        \"destinationContainer\": \"dest\",\r\n        \"filters\": {\r\n          \"prefixMatch\": [\r\n            \"a\",\r\n            \"abc\",\r\n            \"dd\"\r\n          ],\r\n          \"minCreationTime\": \"2019-01-01T16:00:00Z\"\r\n        }\r\n      }\r\n    ]\r\n  }\r\n}",
-      "StatusCode": 200
-    },
-    {
-<<<<<<< HEAD
-      "RequestUri": "/subscriptions/45b60d85-fd72-427a-a708-f994d26e593e/resourceGroups/pstestrg8778/providers/Microsoft.Storage/storageAccounts/stopstestrg8778dest/objectReplicationPolicies/default?api-version=2021-04-01",
-      "EncodedRequestUri": "L3N1YnNjcmlwdGlvbnMvNDViNjBkODUtZmQ3Mi00MjdhLWE3MDgtZjk5NGQyNmU1OTNlL3Jlc291cmNlR3JvdXBzL3BzdGVzdHJnODc3OC9wcm92aWRlcnMvTWljcm9zb2Z0LlN0b3JhZ2Uvc3RvcmFnZUFjY291bnRzL3N0b3BzdGVzdHJnODc3OGRlc3Qvb2JqZWN0UmVwbGljYXRpb25Qb2xpY2llcy9kZWZhdWx0P2FwaS12ZXJzaW9uPTIwMjEtMDQtMDE=",
-=======
-      "RequestUri": "/subscriptions/45b60d85-fd72-427a-a708-f994d26e593e/resourceGroups/pstestrg2549/providers/Microsoft.Storage/storageAccounts/stopstestrg2549dest/objectReplicationPolicies/default?api-version=2021-06-01",
-      "EncodedRequestUri": "L3N1YnNjcmlwdGlvbnMvNDViNjBkODUtZmQ3Mi00MjdhLWE3MDgtZjk5NGQyNmU1OTNlL3Jlc291cmNlR3JvdXBzL3BzdGVzdHJnMjU0OS9wcm92aWRlcnMvTWljcm9zb2Z0LlN0b3JhZ2Uvc3RvcmFnZUFjY291bnRzL3N0b3BzdGVzdHJnMjU0OWRlc3Qvb2JqZWN0UmVwbGljYXRpb25Qb2xpY2llcy9kZWZhdWx0P2FwaS12ZXJzaW9uPTIwMjEtMDYtMDE=",
->>>>>>> 20e4a17a
-      "RequestMethod": "PUT",
-      "RequestBody": "{\r\n  \"properties\": {\r\n    \"sourceAccount\": \"/subscriptions/45b60d85-fd72-427a-a708-f994d26e593e/resourceGroups/pstestrg8778/providers/Microsoft.Storage/storageAccounts/stopstestrg8778src\",\r\n    \"destinationAccount\": \"/subscriptions/45b60d85-fd72-427a-a708-f994d26e593e/resourceGroups/pstestrg8778/providers/Microsoft.Storage/storageAccounts/stopstestrg8778dest\",\r\n    \"rules\": [\r\n      {\r\n        \"sourceContainer\": \"src1\",\r\n        \"destinationContainer\": \"dest1\"\r\n      },\r\n      {\r\n        \"sourceContainer\": \"src\",\r\n        \"destinationContainer\": \"dest\",\r\n        \"filters\": {\r\n          \"prefixMatch\": [\r\n            \"a\",\r\n            \"abc\",\r\n            \"dd\"\r\n          ],\r\n          \"minCreationTime\": \"2019-01-01T16:00:00Z\"\r\n        }\r\n      }\r\n    ]\r\n  }\r\n}",
-      "RequestHeaders": {
-        "x-ms-client-request-id": [
-          "eedeebed-c501-4013-9a23-c65f9c563cb8"
-        ],
-        "Accept-Language": [
-          "en-US"
-        ],
-        "User-Agent": [
-          "FxVersion/4.6.30015.01",
-          "OSName/Windows",
-          "OSVersion/Microsoft.Windows.10.0.19043.",
-          "Microsoft.Azure.Management.Storage.StorageManagementClient/22.0.0.0"
-        ],
-        "Content-Type": [
-          "application/json; charset=utf-8"
-        ],
-        "Content-Length": [
-          "767"
-        ]
-      },
-      "ResponseHeaders": {
-        "Cache-Control": [
-          "no-cache"
-        ],
-        "Pragma": [
-          "no-cache"
-        ],
-        "x-ms-request-id": [
-          "f3e2ca28-a6d0-4f99-9e6f-69ea2781ad36"
-        ],
-        "Strict-Transport-Security": [
-          "max-age=31536000; includeSubDomains"
-        ],
-        "Server": [
-          "Microsoft-Azure-Storage-Resource-Provider/1.0,Microsoft-HTTPAPI/2.0 Microsoft-HTTPAPI/2.0"
-        ],
-        "x-ms-ratelimit-remaining-subscription-writes": [
-          "1187"
-        ],
-        "x-ms-correlation-request-id": [
-          "1cc164c9-bf65-4fb0-9b5a-42ef5d048345"
-        ],
-        "x-ms-routing-request-id": [
-          "SOUTHEASTASIA:20210706T024857Z:1cc164c9-bf65-4fb0-9b5a-42ef5d048345"
-        ],
-        "X-Content-Type-Options": [
-          "nosniff"
-        ],
-        "Date": [
-          "Tue, 06 Jul 2021 02:48:57 GMT"
-        ],
-        "Content-Length": [
-          "1027"
-        ],
-        "Content-Type": [
-          "application/json"
-        ],
-        "Expires": [
-          "-1"
-        ]
-      },
-      "ResponseBody": "{\r\n  \"id\": \"/subscriptions/45b60d85-fd72-427a-a708-f994d26e593e/resourceGroups/pstestrg8778/providers/Microsoft.Storage/storageAccounts/stopstestrg8778dest/objectReplicationPolicies/52c6ff2f-fce2-4f94-8d56-12194f2d1f2b\",\r\n  \"name\": \"52c6ff2f-fce2-4f94-8d56-12194f2d1f2b\",\r\n  \"type\": \"Microsoft.Storage/storageAccounts/objectReplicationPolicies\",\r\n  \"properties\": {\r\n    \"policyId\": \"52c6ff2f-fce2-4f94-8d56-12194f2d1f2b\",\r\n    \"sourceAccount\": \"/subscriptions/45b60d85-fd72-427a-a708-f994d26e593e/resourceGroups/pstestrg8778/providers/Microsoft.Storage/storageAccounts/stopstestrg8778src\",\r\n    \"destinationAccount\": \"/subscriptions/45b60d85-fd72-427a-a708-f994d26e593e/resourceGroups/pstestrg8778/providers/Microsoft.Storage/storageAccounts/stopstestrg8778dest\",\r\n    \"rules\": [\r\n      {\r\n        \"ruleId\": \"fd916f8a-a612-42c7-8991-6361263e68b4\",\r\n        \"sourceContainer\": \"src1\",\r\n        \"destinationContainer\": \"dest1\"\r\n      },\r\n      {\r\n        \"ruleId\": \"c5295899-9fd8-4313-b94d-9ee42fada4b6\",\r\n        \"sourceContainer\": \"src\",\r\n        \"destinationContainer\": \"dest\",\r\n        \"filters\": {\r\n          \"prefixMatch\": [\r\n            \"a\",\r\n            \"abc\",\r\n            \"dd\"\r\n          ],\r\n          \"minCreationTime\": \"2019-01-01T16:00:00Z\"\r\n        }\r\n      }\r\n    ]\r\n  }\r\n}",
-      "StatusCode": 200
-    },
-    {
-<<<<<<< HEAD
-      "RequestUri": "/subscriptions/45b60d85-fd72-427a-a708-f994d26e593e/resourceGroups/pstestrg8778/providers/Microsoft.Storage/storageAccounts/stopstestrg8778dest/objectReplicationPolicies/664310c6-d426-4e9c-a288-ac27251db8f2?api-version=2021-04-01",
-      "EncodedRequestUri": "L3N1YnNjcmlwdGlvbnMvNDViNjBkODUtZmQ3Mi00MjdhLWE3MDgtZjk5NGQyNmU1OTNlL3Jlc291cmNlR3JvdXBzL3BzdGVzdHJnODc3OC9wcm92aWRlcnMvTWljcm9zb2Z0LlN0b3JhZ2Uvc3RvcmFnZUFjY291bnRzL3N0b3BzdGVzdHJnODc3OGRlc3Qvb2JqZWN0UmVwbGljYXRpb25Qb2xpY2llcy82NjQzMTBjNi1kNDI2LTRlOWMtYTI4OC1hYzI3MjUxZGI4ZjI/YXBpLXZlcnNpb249MjAyMS0wNC0wMQ==",
-=======
-      "RequestUri": "/subscriptions/45b60d85-fd72-427a-a708-f994d26e593e/resourceGroups/pstestrg2549/providers/Microsoft.Storage/storageAccounts/stopstestrg2549dest/objectReplicationPolicies/19d557ef-f945-4d98-a135-719b107953a0?api-version=2021-06-01",
-      "EncodedRequestUri": "L3N1YnNjcmlwdGlvbnMvNDViNjBkODUtZmQ3Mi00MjdhLWE3MDgtZjk5NGQyNmU1OTNlL3Jlc291cmNlR3JvdXBzL3BzdGVzdHJnMjU0OS9wcm92aWRlcnMvTWljcm9zb2Z0LlN0b3JhZ2Uvc3RvcmFnZUFjY291bnRzL3N0b3BzdGVzdHJnMjU0OWRlc3Qvb2JqZWN0UmVwbGljYXRpb25Qb2xpY2llcy8xOWQ1NTdlZi1mOTQ1LTRkOTgtYTEzNS03MTliMTA3OTUzYTA/YXBpLXZlcnNpb249MjAyMS0wNi0wMQ==",
->>>>>>> 20e4a17a
-      "RequestMethod": "GET",
-      "RequestBody": "",
-      "RequestHeaders": {
-        "x-ms-client-request-id": [
-          "397c6f16-5206-4317-a3db-66b416228561"
-        ],
-        "Accept-Language": [
-          "en-US"
-        ],
-        "User-Agent": [
-          "FxVersion/4.6.30015.01",
-          "OSName/Windows",
-          "OSVersion/Microsoft.Windows.10.0.19043.",
-          "Microsoft.Azure.Management.Storage.StorageManagementClient/22.0.0.0"
-        ]
-      },
-      "ResponseHeaders": {
-        "Cache-Control": [
-          "no-cache"
-        ],
-        "Pragma": [
-          "no-cache"
-        ],
-        "x-ms-request-id": [
-          "f5101e99-3cfb-4760-b67e-206b64d72e8c"
-        ],
-        "Strict-Transport-Security": [
-          "max-age=31536000; includeSubDomains"
-        ],
-        "Server": [
-          "Microsoft-Azure-Storage-Resource-Provider/1.0,Microsoft-HTTPAPI/2.0 Microsoft-HTTPAPI/2.0"
-        ],
-        "x-ms-ratelimit-remaining-subscription-reads": [
-          "11981"
-        ],
-        "x-ms-correlation-request-id": [
-          "20a00f46-a4b9-4a61-828f-0e95cf4a68b8"
-        ],
-        "x-ms-routing-request-id": [
-          "SOUTHEASTASIA:20210706T024839Z:20a00f46-a4b9-4a61-828f-0e95cf4a68b8"
-        ],
-        "X-Content-Type-Options": [
-          "nosniff"
-        ],
-        "Date": [
-          "Tue, 06 Jul 2021 02:48:39 GMT"
-        ],
-        "Content-Length": [
-          "779"
-        ],
-        "Content-Type": [
-          "application/json"
-        ],
-        "Expires": [
-          "-1"
-        ]
-      },
-      "ResponseBody": "{\r\n  \"id\": \"/subscriptions/45b60d85-fd72-427a-a708-f994d26e593e/resourceGroups/pstestrg8778/providers/Microsoft.Storage/storageAccounts/stopstestrg8778dest/objectReplicationPolicies/664310c6-d426-4e9c-a288-ac27251db8f2\",\r\n  \"name\": \"664310c6-d426-4e9c-a288-ac27251db8f2\",\r\n  \"type\": \"Microsoft.Storage/storageAccounts/objectReplicationPolicies\",\r\n  \"properties\": {\r\n    \"policyId\": \"664310c6-d426-4e9c-a288-ac27251db8f2\",\r\n    \"sourceAccount\": \"stopstestrg8778src\",\r\n    \"destinationAccount\": \"stopstestrg8778dest\",\r\n    \"rules\": [\r\n      {\r\n        \"ruleId\": \"4c61dff3-a340-40c3-b737-6af37e0be490\",\r\n        \"sourceContainer\": \"src1\",\r\n        \"destinationContainer\": \"dest1\"\r\n      },\r\n      {\r\n        \"ruleId\": \"4de8ec8f-22dd-4c8b-a7f2-abe39351e330\",\r\n        \"sourceContainer\": \"src\",\r\n        \"destinationContainer\": \"dest\",\r\n        \"filters\": {\r\n          \"prefixMatch\": [\r\n            \"a\",\r\n            \"abc\",\r\n            \"dd\"\r\n          ],\r\n          \"minCreationTime\": \"2019-01-01T16:00:00Z\"\r\n        }\r\n      }\r\n    ]\r\n  }\r\n}",
-      "StatusCode": 200
-    },
-    {
-<<<<<<< HEAD
-      "RequestUri": "/subscriptions/45b60d85-fd72-427a-a708-f994d26e593e/resourceGroups/pstestrg8778/providers/Microsoft.Storage/storageAccounts/stopstestrg8778src/objectReplicationPolicies/664310c6-d426-4e9c-a288-ac27251db8f2?api-version=2021-04-01",
-      "EncodedRequestUri": "L3N1YnNjcmlwdGlvbnMvNDViNjBkODUtZmQ3Mi00MjdhLWE3MDgtZjk5NGQyNmU1OTNlL3Jlc291cmNlR3JvdXBzL3BzdGVzdHJnODc3OC9wcm92aWRlcnMvTWljcm9zb2Z0LlN0b3JhZ2Uvc3RvcmFnZUFjY291bnRzL3N0b3BzdGVzdHJnODc3OHNyYy9vYmplY3RSZXBsaWNhdGlvblBvbGljaWVzLzY2NDMxMGM2LWQ0MjYtNGU5Yy1hMjg4LWFjMjcyNTFkYjhmMj9hcGktdmVyc2lvbj0yMDIxLTA0LTAx",
-=======
-      "RequestUri": "/subscriptions/45b60d85-fd72-427a-a708-f994d26e593e/resourceGroups/pstestrg2549/providers/Microsoft.Storage/storageAccounts/stopstestrg2549src/objectReplicationPolicies/19d557ef-f945-4d98-a135-719b107953a0?api-version=2021-06-01",
-      "EncodedRequestUri": "L3N1YnNjcmlwdGlvbnMvNDViNjBkODUtZmQ3Mi00MjdhLWE3MDgtZjk5NGQyNmU1OTNlL3Jlc291cmNlR3JvdXBzL3BzdGVzdHJnMjU0OS9wcm92aWRlcnMvTWljcm9zb2Z0LlN0b3JhZ2Uvc3RvcmFnZUFjY291bnRzL3N0b3BzdGVzdHJnMjU0OXNyYy9vYmplY3RSZXBsaWNhdGlvblBvbGljaWVzLzE5ZDU1N2VmLWY5NDUtNGQ5OC1hMTM1LTcxOWIxMDc5NTNhMD9hcGktdmVyc2lvbj0yMDIxLTA2LTAx",
->>>>>>> 20e4a17a
-      "RequestMethod": "PUT",
-      "RequestBody": "{\r\n  \"properties\": {\r\n    \"sourceAccount\": \"stopstestrg8778src\",\r\n    \"destinationAccount\": \"stopstestrg8778dest\",\r\n    \"rules\": [\r\n      {\r\n        \"ruleId\": \"4c61dff3-a340-40c3-b737-6af37e0be490\",\r\n        \"sourceContainer\": \"src1\",\r\n        \"destinationContainer\": \"dest1\"\r\n      },\r\n      {\r\n        \"ruleId\": \"4de8ec8f-22dd-4c8b-a7f2-abe39351e330\",\r\n        \"sourceContainer\": \"src\",\r\n        \"destinationContainer\": \"dest\",\r\n        \"filters\": {\r\n          \"prefixMatch\": [\r\n            \"a\",\r\n            \"abc\",\r\n            \"dd\"\r\n          ],\r\n          \"minCreationTime\": \"2019-01-01T16:00:00Z\"\r\n        }\r\n      }\r\n    ]\r\n  }\r\n}",
-      "RequestHeaders": {
-        "x-ms-client-request-id": [
-          "b01bb3c2-c33f-4c71-9276-09e9580b1c1a"
-        ],
-        "Accept-Language": [
-          "en-US"
-        ],
-        "User-Agent": [
-          "FxVersion/4.6.30015.01",
-          "OSName/Windows",
-          "OSVersion/Microsoft.Windows.10.0.19043.",
-          "Microsoft.Azure.Management.Storage.StorageManagementClient/22.0.0.0"
-        ],
-        "Content-Type": [
-          "application/json; charset=utf-8"
-        ],
-        "Content-Length": [
-          "637"
-        ]
-      },
-      "ResponseHeaders": {
-        "Cache-Control": [
-          "no-cache"
-        ],
-        "Pragma": [
-          "no-cache"
-        ],
-        "x-ms-request-id": [
-          "465cd65e-9659-471b-84c2-31f4fe50b55f"
-        ],
-        "Strict-Transport-Security": [
-          "max-age=31536000; includeSubDomains"
-        ],
-        "Server": [
-          "Microsoft-Azure-Storage-Resource-Provider/1.0,Microsoft-HTTPAPI/2.0 Microsoft-HTTPAPI/2.0"
-        ],
-        "x-ms-ratelimit-remaining-subscription-writes": [
-          "1190"
-        ],
-        "x-ms-correlation-request-id": [
-          "c235afd2-9074-49d7-ad55-cbda8b19c87e"
-        ],
-        "x-ms-routing-request-id": [
-          "SOUTHEASTASIA:20210706T024840Z:c235afd2-9074-49d7-ad55-cbda8b19c87e"
-        ],
-        "X-Content-Type-Options": [
-          "nosniff"
-        ],
-        "Date": [
-          "Tue, 06 Jul 2021 02:48:40 GMT"
-        ],
-        "Content-Length": [
-          "823"
-        ],
-        "Content-Type": [
-          "application/json"
-        ],
-        "Expires": [
-          "-1"
-        ]
-      },
-      "ResponseBody": "{\r\n  \"id\": \"/subscriptions/45b60d85-fd72-427a-a708-f994d26e593e/resourceGroups/pstestrg8778/providers/Microsoft.Storage/storageAccounts/stopstestrg8778src/objectReplicationPolicies/664310c6-d426-4e9c-a288-ac27251db8f2\",\r\n  \"name\": \"664310c6-d426-4e9c-a288-ac27251db8f2\",\r\n  \"type\": \"Microsoft.Storage/storageAccounts/objectReplicationPolicies\",\r\n  \"properties\": {\r\n    \"policyId\": \"664310c6-d426-4e9c-a288-ac27251db8f2\",\r\n    \"enabledTime\": \"2021-07-06T02:48:40.4492001Z\",\r\n    \"sourceAccount\": \"stopstestrg8778src\",\r\n    \"destinationAccount\": \"stopstestrg8778dest\",\r\n    \"rules\": [\r\n      {\r\n        \"ruleId\": \"4c61dff3-a340-40c3-b737-6af37e0be490\",\r\n        \"sourceContainer\": \"src1\",\r\n        \"destinationContainer\": \"dest1\"\r\n      },\r\n      {\r\n        \"ruleId\": \"4de8ec8f-22dd-4c8b-a7f2-abe39351e330\",\r\n        \"sourceContainer\": \"src\",\r\n        \"destinationContainer\": \"dest\",\r\n        \"filters\": {\r\n          \"prefixMatch\": [\r\n            \"a\",\r\n            \"abc\",\r\n            \"dd\"\r\n          ],\r\n          \"minCreationTime\": \"2019-01-01T16:00:00Z\"\r\n        }\r\n      }\r\n    ]\r\n  }\r\n}",
-      "StatusCode": 200
-    },
-    {
-<<<<<<< HEAD
-      "RequestUri": "/subscriptions/45b60d85-fd72-427a-a708-f994d26e593e/resourceGroups/pstestrg8778/providers/Microsoft.Storage/storageAccounts/stopstestrg8778src/objectReplicationPolicies?api-version=2021-04-01",
-      "EncodedRequestUri": "L3N1YnNjcmlwdGlvbnMvNDViNjBkODUtZmQ3Mi00MjdhLWE3MDgtZjk5NGQyNmU1OTNlL3Jlc291cmNlR3JvdXBzL3BzdGVzdHJnODc3OC9wcm92aWRlcnMvTWljcm9zb2Z0LlN0b3JhZ2Uvc3RvcmFnZUFjY291bnRzL3N0b3BzdGVzdHJnODc3OHNyYy9vYmplY3RSZXBsaWNhdGlvblBvbGljaWVzP2FwaS12ZXJzaW9uPTIwMjEtMDQtMDE=",
-      "RequestMethod": "GET",
-      "RequestBody": "",
-=======
-      "RequestUri": "/subscriptions/45b60d85-fd72-427a-a708-f994d26e593e/resourceGroups/pstestrg2549/providers/Microsoft.Storage/storageAccounts/stopstestrg2549src/objectReplicationPolicies/19d557ef-f945-4d98-a135-719b107953a0?api-version=2021-06-01",
-      "EncodedRequestUri": "L3N1YnNjcmlwdGlvbnMvNDViNjBkODUtZmQ3Mi00MjdhLWE3MDgtZjk5NGQyNmU1OTNlL3Jlc291cmNlR3JvdXBzL3BzdGVzdHJnMjU0OS9wcm92aWRlcnMvTWljcm9zb2Z0LlN0b3JhZ2Uvc3RvcmFnZUFjY291bnRzL3N0b3BzdGVzdHJnMjU0OXNyYy9vYmplY3RSZXBsaWNhdGlvblBvbGljaWVzLzE5ZDU1N2VmLWY5NDUtNGQ5OC1hMTM1LTcxOWIxMDc5NTNhMD9hcGktdmVyc2lvbj0yMDIxLTA2LTAx",
-      "RequestMethod": "PUT",
-      "RequestBody": "{\r\n  \"properties\": {\r\n    \"sourceAccount\": \"/subscriptions/45b60d85-fd72-427a-a708-f994d26e593e/resourceGroups/pstestrg2549/providers/Microsoft.Storage/storageAccounts/stopstestrg2549src\",\r\n    \"destinationAccount\": \"/subscriptions/45b60d85-fd72-427a-a708-f994d26e593e/resourceGroups/pstestrg2549/providers/Microsoft.Storage/storageAccounts/stopstestrg2549dest\",\r\n    \"rules\": [\r\n      {\r\n        \"ruleId\": \"cfa81e55-fbef-4373-a8ba-65572899b2cc\",\r\n        \"sourceContainer\": \"src1\",\r\n        \"destinationContainer\": \"dest1\"\r\n      },\r\n      {\r\n        \"ruleId\": \"6809c259-37be-4be8-99d2-b0480ecb59ab\",\r\n        \"sourceContainer\": \"src\",\r\n        \"destinationContainer\": \"dest\",\r\n        \"filters\": {\r\n          \"prefixMatch\": [\r\n            \"a\",\r\n            \"abc\",\r\n            \"dd\"\r\n          ],\r\n          \"minCreationTime\": \"2019-01-01T16:00:00Z\"\r\n        }\r\n      }\r\n    ]\r\n  }\r\n}",
->>>>>>> 20e4a17a
-      "RequestHeaders": {
-        "x-ms-client-request-id": [
-          "faeabc95-48d7-4bf0-a0b9-97f2d2746b98"
-        ],
-        "Accept-Language": [
-          "en-US"
-        ],
-        "User-Agent": [
-          "FxVersion/4.6.30015.01",
-          "OSName/Windows",
-          "OSVersion/Microsoft.Windows.10.0.19043.",
-          "Microsoft.Azure.Management.Storage.StorageManagementClient/22.0.0.0"
-        ]
-      },
-      "ResponseHeaders": {
-        "Cache-Control": [
-          "no-cache"
-        ],
-        "Pragma": [
-          "no-cache"
-        ],
-        "x-ms-request-id": [
-          "b95cd83e-2889-469c-bab0-c7079b6fea23"
-        ],
-        "Strict-Transport-Security": [
-          "max-age=31536000; includeSubDomains"
-        ],
-        "Server": [
-          "Microsoft-Azure-Storage-Resource-Provider/1.0,Microsoft-HTTPAPI/2.0 Microsoft-HTTPAPI/2.0"
-        ],
-        "x-ms-ratelimit-remaining-subscription-reads": [
-          "11980"
-        ],
-        "x-ms-correlation-request-id": [
-          "40313a72-03bc-4473-9ae1-54d9ad94f9be"
-        ],
-        "x-ms-routing-request-id": [
-          "SOUTHEASTASIA:20210706T024841Z:40313a72-03bc-4473-9ae1-54d9ad94f9be"
-        ],
-        "X-Content-Type-Options": [
-          "nosniff"
-        ],
-        "Date": [
-          "Tue, 06 Jul 2021 02:48:40 GMT"
-        ],
-        "Content-Length": [
-          "790"
-        ],
-        "Content-Type": [
-          "application/json"
-        ],
-        "Expires": [
-          "-1"
-        ]
-      },
-      "ResponseBody": "{\r\n  \"value\": [\r\n    {\r\n      \"id\": \"/subscriptions/45b60d85-fd72-427a-a708-f994d26e593e/resourceGroups/pstestrg8778/providers/Microsoft.Storage/storageAccounts/stopstestrg8778src/objectReplicationPolicies/664310c6-d426-4e9c-a288-ac27251db8f2\",\r\n      \"name\": \"664310c6-d426-4e9c-a288-ac27251db8f2\",\r\n      \"type\": \"Microsoft.Storage/storageAccounts/objectReplicationPolicies\",\r\n      \"properties\": {\r\n        \"policyId\": \"664310c6-d426-4e9c-a288-ac27251db8f2\",\r\n        \"sourceAccount\": \"stopstestrg8778src\",\r\n        \"destinationAccount\": \"stopstestrg8778dest\",\r\n        \"rules\": [\r\n          {\r\n            \"ruleId\": \"4c61dff3-a340-40c3-b737-6af37e0be490\",\r\n            \"sourceContainer\": \"src1\",\r\n            \"destinationContainer\": \"dest1\"\r\n          },\r\n          {\r\n            \"ruleId\": \"4de8ec8f-22dd-4c8b-a7f2-abe39351e330\",\r\n            \"sourceContainer\": \"src\",\r\n            \"destinationContainer\": \"dest\",\r\n            \"filters\": {\r\n              \"prefixMatch\": [\r\n                \"a\",\r\n                \"abc\",\r\n                \"dd\"\r\n              ],\r\n              \"minCreationTime\": \"2019-01-01T16:00:00Z\"\r\n            }\r\n          }\r\n        ]\r\n      }\r\n    }\r\n  ]\r\n}",
-      "StatusCode": 200
-    },
-    {
-<<<<<<< HEAD
-      "RequestUri": "/subscriptions/45b60d85-fd72-427a-a708-f994d26e593e/resourceGroups/pstestrg8778/providers/Microsoft.Storage/storageAccounts/stopstestrg8778src/objectReplicationPolicies?api-version=2021-04-01",
-      "EncodedRequestUri": "L3N1YnNjcmlwdGlvbnMvNDViNjBkODUtZmQ3Mi00MjdhLWE3MDgtZjk5NGQyNmU1OTNlL3Jlc291cmNlR3JvdXBzL3BzdGVzdHJnODc3OC9wcm92aWRlcnMvTWljcm9zb2Z0LlN0b3JhZ2Uvc3RvcmFnZUFjY291bnRzL3N0b3BzdGVzdHJnODc3OHNyYy9vYmplY3RSZXBsaWNhdGlvblBvbGljaWVzP2FwaS12ZXJzaW9uPTIwMjEtMDQtMDE=",
-=======
-      "RequestUri": "/subscriptions/45b60d85-fd72-427a-a708-f994d26e593e/resourceGroups/pstestrg2549/providers/Microsoft.Storage/storageAccounts/stopstestrg2549src/objectReplicationPolicies?api-version=2021-06-01",
-      "EncodedRequestUri": "L3N1YnNjcmlwdGlvbnMvNDViNjBkODUtZmQ3Mi00MjdhLWE3MDgtZjk5NGQyNmU1OTNlL3Jlc291cmNlR3JvdXBzL3BzdGVzdHJnMjU0OS9wcm92aWRlcnMvTWljcm9zb2Z0LlN0b3JhZ2Uvc3RvcmFnZUFjY291bnRzL3N0b3BzdGVzdHJnMjU0OXNyYy9vYmplY3RSZXBsaWNhdGlvblBvbGljaWVzP2FwaS12ZXJzaW9uPTIwMjEtMDYtMDE=",
->>>>>>> 20e4a17a
-      "RequestMethod": "GET",
-      "RequestBody": "",
-      "RequestHeaders": {
-        "x-ms-client-request-id": [
-          "3da0742b-8590-41c0-90c9-2e910367cf71"
-        ],
-        "Accept-Language": [
-          "en-US"
-        ],
-        "User-Agent": [
-          "FxVersion/4.6.30015.01",
-          "OSName/Windows",
-          "OSVersion/Microsoft.Windows.10.0.19043.",
-          "Microsoft.Azure.Management.Storage.StorageManagementClient/22.0.0.0"
-        ]
-      },
-      "ResponseHeaders": {
-        "Cache-Control": [
-          "no-cache"
-        ],
-        "Pragma": [
-          "no-cache"
-        ],
-        "x-ms-request-id": [
-          "03a88b4f-0796-4040-bde6-812019bd456a"
-        ],
-        "Strict-Transport-Security": [
-          "max-age=31536000; includeSubDomains"
-        ],
-        "Server": [
-          "Microsoft-Azure-Storage-Resource-Provider/1.0,Microsoft-HTTPAPI/2.0 Microsoft-HTTPAPI/2.0"
-        ],
-        "x-ms-ratelimit-remaining-subscription-reads": [
-          "11975"
-        ],
-        "x-ms-correlation-request-id": [
-          "060ed2d0-d886-47ce-bf66-efc00a169243"
-        ],
-        "x-ms-routing-request-id": [
-          "SOUTHEASTASIA:20210706T024859Z:060ed2d0-d886-47ce-bf66-efc00a169243"
-        ],
-        "X-Content-Type-Options": [
-          "nosniff"
-        ],
-        "Date": [
-          "Tue, 06 Jul 2021 02:48:59 GMT"
-        ],
-        "Content-Length": [
-          "1038"
-        ],
-        "Content-Type": [
-          "application/json"
-        ],
-        "Expires": [
-          "-1"
-        ]
-      },
-      "ResponseBody": "{\r\n  \"value\": [\r\n    {\r\n      \"id\": \"/subscriptions/45b60d85-fd72-427a-a708-f994d26e593e/resourceGroups/pstestrg8778/providers/Microsoft.Storage/storageAccounts/stopstestrg8778src/objectReplicationPolicies/52c6ff2f-fce2-4f94-8d56-12194f2d1f2b\",\r\n      \"name\": \"52c6ff2f-fce2-4f94-8d56-12194f2d1f2b\",\r\n      \"type\": \"Microsoft.Storage/storageAccounts/objectReplicationPolicies\",\r\n      \"properties\": {\r\n        \"policyId\": \"52c6ff2f-fce2-4f94-8d56-12194f2d1f2b\",\r\n        \"sourceAccount\": \"/subscriptions/45b60d85-fd72-427a-a708-f994d26e593e/resourceGroups/pstestrg8778/providers/Microsoft.Storage/storageAccounts/stopstestrg8778src\",\r\n        \"destinationAccount\": \"/subscriptions/45b60d85-fd72-427a-a708-f994d26e593e/resourceGroups/pstestrg8778/providers/Microsoft.Storage/storageAccounts/stopstestrg8778dest\",\r\n        \"rules\": [\r\n          {\r\n            \"ruleId\": \"fd916f8a-a612-42c7-8991-6361263e68b4\",\r\n            \"sourceContainer\": \"src1\",\r\n            \"destinationContainer\": \"dest1\"\r\n          },\r\n          {\r\n            \"ruleId\": \"c5295899-9fd8-4313-b94d-9ee42fada4b6\",\r\n            \"sourceContainer\": \"src\",\r\n            \"destinationContainer\": \"dest\",\r\n            \"filters\": {\r\n              \"prefixMatch\": [\r\n                \"a\",\r\n                \"abc\",\r\n                \"dd\"\r\n              ],\r\n              \"minCreationTime\": \"2019-01-01T16:00:00Z\"\r\n            }\r\n          }\r\n        ]\r\n      }\r\n    }\r\n  ]\r\n}",
-      "StatusCode": 200
-    },
-    {
-<<<<<<< HEAD
-      "RequestUri": "/subscriptions/45b60d85-fd72-427a-a708-f994d26e593e/resourceGroups/pstestrg8778/providers/Microsoft.Storage/storageAccounts/stopstestrg8778dest/objectReplicationPolicies/664310c6-d426-4e9c-a288-ac27251db8f2?api-version=2021-04-01",
-      "EncodedRequestUri": "L3N1YnNjcmlwdGlvbnMvNDViNjBkODUtZmQ3Mi00MjdhLWE3MDgtZjk5NGQyNmU1OTNlL3Jlc291cmNlR3JvdXBzL3BzdGVzdHJnODc3OC9wcm92aWRlcnMvTWljcm9zb2Z0LlN0b3JhZ2Uvc3RvcmFnZUFjY291bnRzL3N0b3BzdGVzdHJnODc3OGRlc3Qvb2JqZWN0UmVwbGljYXRpb25Qb2xpY2llcy82NjQzMTBjNi1kNDI2LTRlOWMtYTI4OC1hYzI3MjUxZGI4ZjI/YXBpLXZlcnNpb249MjAyMS0wNC0wMQ==",
-      "RequestMethod": "DELETE",
-=======
-      "RequestUri": "/subscriptions/45b60d85-fd72-427a-a708-f994d26e593e/resourceGroups/pstestrg2549/providers/Microsoft.Storage/storageAccounts/stopstestrg2549src/objectReplicationPolicies?api-version=2021-06-01",
-      "EncodedRequestUri": "L3N1YnNjcmlwdGlvbnMvNDViNjBkODUtZmQ3Mi00MjdhLWE3MDgtZjk5NGQyNmU1OTNlL3Jlc291cmNlR3JvdXBzL3BzdGVzdHJnMjU0OS9wcm92aWRlcnMvTWljcm9zb2Z0LlN0b3JhZ2Uvc3RvcmFnZUFjY291bnRzL3N0b3BzdGVzdHJnMjU0OXNyYy9vYmplY3RSZXBsaWNhdGlvblBvbGljaWVzP2FwaS12ZXJzaW9uPTIwMjEtMDYtMDE=",
-      "RequestMethod": "GET",
->>>>>>> 20e4a17a
-      "RequestBody": "",
-      "RequestHeaders": {
-        "x-ms-client-request-id": [
-          "b7d59038-b554-4304-bbea-db94480c8763"
-        ],
-        "Accept-Language": [
-          "en-US"
-        ],
-        "User-Agent": [
-          "FxVersion/4.6.30015.01",
-          "OSName/Windows",
-          "OSVersion/Microsoft.Windows.10.0.19043.",
-          "Microsoft.Azure.Management.Storage.StorageManagementClient/22.0.0.0"
-        ]
-      },
-      "ResponseHeaders": {
-        "Cache-Control": [
-          "no-cache"
-        ],
-        "Pragma": [
-          "no-cache"
-        ],
-        "x-ms-request-id": [
-          "3e686b0b-014d-4822-baba-5f609987f3a2"
-        ],
-        "Strict-Transport-Security": [
-          "max-age=31536000; includeSubDomains"
-        ],
-        "Server": [
-          "Microsoft-Azure-Storage-Resource-Provider/1.0,Microsoft-HTTPAPI/2.0 Microsoft-HTTPAPI/2.0"
-        ],
-        "x-ms-ratelimit-remaining-subscription-deletes": [
-          "14999"
-        ],
-        "x-ms-correlation-request-id": [
-          "0979d6fa-4111-4cf5-b20b-692ece17313f"
-        ],
-        "x-ms-routing-request-id": [
-          "SOUTHEASTASIA:20210706T024841Z:0979d6fa-4111-4cf5-b20b-692ece17313f"
-        ],
-        "X-Content-Type-Options": [
-          "nosniff"
-        ],
-        "Date": [
-          "Tue, 06 Jul 2021 02:48:41 GMT"
-        ],
-        "Content-Type": [
-          "text/plain; charset=utf-8"
-        ],
-        "Expires": [
-          "-1"
-        ],
-        "Content-Length": [
-          "0"
-        ]
-      },
-      "ResponseBody": "",
-      "StatusCode": 200
-    },
-    {
-      "RequestUri": "/subscriptions/45b60d85-fd72-427a-a708-f994d26e593e/resourceGroups/pstestrg8778/providers/Microsoft.Storage/storageAccounts/stopstestrg8778src/objectReplicationPolicies/664310c6-d426-4e9c-a288-ac27251db8f2?api-version=2021-04-01",
-      "EncodedRequestUri": "L3N1YnNjcmlwdGlvbnMvNDViNjBkODUtZmQ3Mi00MjdhLWE3MDgtZjk5NGQyNmU1OTNlL3Jlc291cmNlR3JvdXBzL3BzdGVzdHJnODc3OC9wcm92aWRlcnMvTWljcm9zb2Z0LlN0b3JhZ2Uvc3RvcmFnZUFjY291bnRzL3N0b3BzdGVzdHJnODc3OHNyYy9vYmplY3RSZXBsaWNhdGlvblBvbGljaWVzLzY2NDMxMGM2LWQ0MjYtNGU5Yy1hMjg4LWFjMjcyNTFkYjhmMj9hcGktdmVyc2lvbj0yMDIxLTA0LTAx",
-      "RequestMethod": "DELETE",
-      "RequestBody": "",
-      "RequestHeaders": {
-        "x-ms-client-request-id": [
-          "030fd8f3-8a7d-433f-9c64-01766b056856"
-        ],
-        "Accept-Language": [
-          "en-US"
-        ],
-        "User-Agent": [
-          "FxVersion/4.6.30015.01",
-          "OSName/Windows",
-          "OSVersion/Microsoft.Windows.10.0.19043.",
-          "Microsoft.Azure.Management.Storage.StorageManagementClient/22.0.0.0"
-        ]
-      },
-      "ResponseHeaders": {
-        "Cache-Control": [
-          "no-cache"
-        ],
-        "Pragma": [
-          "no-cache"
-        ],
-        "x-ms-request-id": [
-          "35a4a1c4-5102-4d92-841f-847f2eb48e87"
-        ],
-        "Strict-Transport-Security": [
-          "max-age=31536000; includeSubDomains"
-        ],
-        "Server": [
-          "Microsoft-Azure-Storage-Resource-Provider/1.0,Microsoft-HTTPAPI/2.0 Microsoft-HTTPAPI/2.0"
-        ],
-        "x-ms-ratelimit-remaining-subscription-deletes": [
-          "14998"
-        ],
-        "x-ms-correlation-request-id": [
-          "47869ce1-ef72-4adf-89fb-3f24d443bce5"
-        ],
-        "x-ms-routing-request-id": [
-          "SOUTHEASTASIA:20210706T024842Z:47869ce1-ef72-4adf-89fb-3f24d443bce5"
-        ],
-        "X-Content-Type-Options": [
-          "nosniff"
-        ],
-        "Date": [
-          "Tue, 06 Jul 2021 02:48:42 GMT"
-        ],
-        "Content-Type": [
-          "text/plain; charset=utf-8"
-        ],
-        "Expires": [
-          "-1"
-        ],
-        "Content-Length": [
-          "0"
-        ]
-      },
-      "ResponseBody": "",
-      "StatusCode": 200
-    },
-    {
-<<<<<<< HEAD
-      "RequestUri": "/subscriptions/45b60d85-fd72-427a-a708-f994d26e593e/resourceGroups/pstestrg8778/providers/Microsoft.Storage/storageAccounts/stopstestrg8778src?api-version=2021-04-01",
-      "EncodedRequestUri": "L3N1YnNjcmlwdGlvbnMvNDViNjBkODUtZmQ3Mi00MjdhLWE3MDgtZjk5NGQyNmU1OTNlL3Jlc291cmNlR3JvdXBzL3BzdGVzdHJnODc3OC9wcm92aWRlcnMvTWljcm9zb2Z0LlN0b3JhZ2Uvc3RvcmFnZUFjY291bnRzL3N0b3BzdGVzdHJnODc3OHNyYz9hcGktdmVyc2lvbj0yMDIxLTA0LTAx",
-=======
-      "RequestUri": "/subscriptions/45b60d85-fd72-427a-a708-f994d26e593e/resourceGroups/pstestrg2549/providers/Microsoft.Storage/storageAccounts/stopstestrg2549src?api-version=2021-06-01",
-      "EncodedRequestUri": "L3N1YnNjcmlwdGlvbnMvNDViNjBkODUtZmQ3Mi00MjdhLWE3MDgtZjk5NGQyNmU1OTNlL3Jlc291cmNlR3JvdXBzL3BzdGVzdHJnMjU0OS9wcm92aWRlcnMvTWljcm9zb2Z0LlN0b3JhZ2Uvc3RvcmFnZUFjY291bnRzL3N0b3BzdGVzdHJnMjU0OXNyYz9hcGktdmVyc2lvbj0yMDIxLTA2LTAx",
->>>>>>> 20e4a17a
-      "RequestMethod": "PATCH",
-      "RequestBody": "{\r\n  \"properties\": {\r\n    \"supportsHttpsTrafficOnly\": true,\r\n    \"allowCrossTenantReplication\": false\r\n  }\r\n}",
-      "RequestHeaders": {
-        "x-ms-client-request-id": [
-          "a031f799-efff-4d6c-81b3-1ced7ea3097d"
-        ],
-        "Accept-Language": [
-          "en-US"
-        ],
-        "User-Agent": [
-          "FxVersion/4.6.30015.01",
-          "OSName/Windows",
-          "OSVersion/Microsoft.Windows.10.0.19043.",
-          "Microsoft.Azure.Management.Storage.StorageManagementClient/22.0.0.0"
-        ],
-        "Content-Type": [
-          "application/json; charset=utf-8"
-        ],
-        "Content-Length": [
-          "109"
-        ]
-      },
-      "ResponseHeaders": {
-        "Cache-Control": [
-          "no-cache"
-        ],
-        "Pragma": [
-          "no-cache"
-        ],
-        "x-ms-request-id": [
-          "b64320c4-d617-45b6-ba11-255c036ae4f9"
-        ],
-        "Strict-Transport-Security": [
-          "max-age=31536000; includeSubDomains"
-        ],
-        "Server": [
-          "Microsoft-Azure-Storage-Resource-Provider/1.0,Microsoft-HTTPAPI/2.0 Microsoft-HTTPAPI/2.0"
-        ],
-        "x-ms-ratelimit-remaining-subscription-writes": [
-          "1189"
-        ],
-        "x-ms-correlation-request-id": [
-          "c7110853-e61a-42fa-b922-9dc4ba1878f7"
-        ],
-        "x-ms-routing-request-id": [
-          "SOUTHEASTASIA:20210706T024844Z:c7110853-e61a-42fa-b922-9dc4ba1878f7"
-        ],
-        "X-Content-Type-Options": [
-          "nosniff"
-        ],
-        "Date": [
-          "Tue, 06 Jul 2021 02:48:44 GMT"
-        ],
-        "Content-Length": [
-          "1421"
-        ],
-        "Content-Type": [
-          "application/json"
-        ],
-        "Expires": [
-          "-1"
-        ]
-      },
-      "ResponseBody": "{\r\n  \"sku\": {\r\n    \"name\": \"Standard_LRS\",\r\n    \"tier\": \"Standard\"\r\n  },\r\n  \"kind\": \"StorageV2\",\r\n  \"id\": \"/subscriptions/45b60d85-fd72-427a-a708-f994d26e593e/resourceGroups/pstestrg8778/providers/Microsoft.Storage/storageAccounts/stopstestrg8778src\",\r\n  \"name\": \"stopstestrg8778src\",\r\n  \"type\": \"Microsoft.Storage/storageAccounts\",\r\n  \"location\": \"eastus2euap\",\r\n  \"tags\": {},\r\n  \"properties\": {\r\n    \"keyCreationTime\": {\r\n      \"key1\": \"2021-07-06T02:47:35.844156Z\",\r\n      \"key2\": \"2021-07-06T02:47:35.844156Z\"\r\n    },\r\n    \"allowCrossTenantReplication\": false,\r\n    \"privateEndpointConnections\": [],\r\n    \"networkAcls\": {\r\n      \"bypass\": \"AzureServices\",\r\n      \"virtualNetworkRules\": [],\r\n      \"ipRules\": [],\r\n      \"defaultAction\": \"Allow\"\r\n    },\r\n    \"supportsHttpsTrafficOnly\": true,\r\n    \"encryption\": {\r\n      \"services\": {\r\n        \"file\": {\r\n          \"keyType\": \"Account\",\r\n          \"enabled\": true,\r\n          \"lastEnabledTime\": \"2021-07-06T02:47:35.844156Z\"\r\n        },\r\n        \"blob\": {\r\n          \"keyType\": \"Account\",\r\n          \"enabled\": true,\r\n          \"lastEnabledTime\": \"2021-07-06T02:47:35.844156Z\"\r\n        }\r\n      },\r\n      \"keySource\": \"Microsoft.Storage\"\r\n    },\r\n    \"accessTier\": \"Hot\",\r\n    \"provisioningState\": \"Succeeded\",\r\n    \"creationTime\": \"2021-07-06T02:47:35.7347977Z\",\r\n    \"primaryEndpoints\": {\r\n      \"dfs\": \"https://stopstestrg8778src.dfs.core.windows.net/\",\r\n      \"web\": \"https://stopstestrg8778src.z3.web.core.windows.net/\",\r\n      \"blob\": \"https://stopstestrg8778src.blob.core.windows.net/\",\r\n      \"queue\": \"https://stopstestrg8778src.queue.core.windows.net/\",\r\n      \"table\": \"https://stopstestrg8778src.table.core.windows.net/\",\r\n      \"file\": \"https://stopstestrg8778src.file.core.windows.net/\"\r\n    },\r\n    \"primaryLocation\": \"eastus2euap\",\r\n    \"statusOfPrimary\": \"available\"\r\n  }\r\n}",
-      "StatusCode": 200
-    },
-    {
-<<<<<<< HEAD
-      "RequestUri": "/subscriptions/45b60d85-fd72-427a-a708-f994d26e593e/resourceGroups/pstestrg8778/providers/Microsoft.Storage/storageAccounts/stopstestrg8778dest?api-version=2021-04-01",
-      "EncodedRequestUri": "L3N1YnNjcmlwdGlvbnMvNDViNjBkODUtZmQ3Mi00MjdhLWE3MDgtZjk5NGQyNmU1OTNlL3Jlc291cmNlR3JvdXBzL3BzdGVzdHJnODc3OC9wcm92aWRlcnMvTWljcm9zb2Z0LlN0b3JhZ2Uvc3RvcmFnZUFjY291bnRzL3N0b3BzdGVzdHJnODc3OGRlc3Q/YXBpLXZlcnNpb249MjAyMS0wNC0wMQ==",
-=======
-      "RequestUri": "/subscriptions/45b60d85-fd72-427a-a708-f994d26e593e/resourceGroups/pstestrg2549/providers/Microsoft.Storage/storageAccounts/stopstestrg2549dest?api-version=2021-06-01",
-      "EncodedRequestUri": "L3N1YnNjcmlwdGlvbnMvNDViNjBkODUtZmQ3Mi00MjdhLWE3MDgtZjk5NGQyNmU1OTNlL3Jlc291cmNlR3JvdXBzL3BzdGVzdHJnMjU0OS9wcm92aWRlcnMvTWljcm9zb2Z0LlN0b3JhZ2Uvc3RvcmFnZUFjY291bnRzL3N0b3BzdGVzdHJnMjU0OWRlc3Q/YXBpLXZlcnNpb249MjAyMS0wNi0wMQ==",
->>>>>>> 20e4a17a
-      "RequestMethod": "PATCH",
-      "RequestBody": "{\r\n  \"properties\": {\r\n    \"supportsHttpsTrafficOnly\": true,\r\n    \"allowCrossTenantReplication\": false\r\n  }\r\n}",
-      "RequestHeaders": {
-        "x-ms-client-request-id": [
-          "b169e6db-1c99-4654-a227-23197b1de17a"
-        ],
-        "Accept-Language": [
-          "en-US"
-        ],
-        "User-Agent": [
-          "FxVersion/4.6.30015.01",
-          "OSName/Windows",
-          "OSVersion/Microsoft.Windows.10.0.19043.",
-          "Microsoft.Azure.Management.Storage.StorageManagementClient/22.0.0.0"
-        ],
-        "Content-Type": [
-          "application/json; charset=utf-8"
-        ],
-        "Content-Length": [
-          "109"
-        ]
-      },
-      "ResponseHeaders": {
-        "Cache-Control": [
-          "no-cache"
-        ],
-        "Pragma": [
-          "no-cache"
-        ],
-        "x-ms-request-id": [
-          "da1d25d4-b9ba-4efe-9a69-14c2321a969f"
-        ],
-        "Strict-Transport-Security": [
-          "max-age=31536000; includeSubDomains"
-        ],
-        "Server": [
-          "Microsoft-Azure-Storage-Resource-Provider/1.0,Microsoft-HTTPAPI/2.0 Microsoft-HTTPAPI/2.0"
-        ],
-        "x-ms-ratelimit-remaining-subscription-writes": [
-          "1188"
-        ],
-        "x-ms-correlation-request-id": [
-          "a31605f9-6596-4e8b-bc1a-645376797316"
-        ],
-        "x-ms-routing-request-id": [
-          "SOUTHEASTASIA:20210706T024846Z:a31605f9-6596-4e8b-bc1a-645376797316"
-        ],
-        "X-Content-Type-Options": [
-          "nosniff"
-        ],
-        "Date": [
-          "Tue, 06 Jul 2021 02:48:46 GMT"
-        ],
-        "Content-Length": [
-          "1429"
-        ],
-        "Content-Type": [
-          "application/json"
-        ],
-        "Expires": [
-          "-1"
-        ]
-      },
-      "ResponseBody": "{\r\n  \"sku\": {\r\n    \"name\": \"Standard_LRS\",\r\n    \"tier\": \"Standard\"\r\n  },\r\n  \"kind\": \"StorageV2\",\r\n  \"id\": \"/subscriptions/45b60d85-fd72-427a-a708-f994d26e593e/resourceGroups/pstestrg8778/providers/Microsoft.Storage/storageAccounts/stopstestrg8778dest\",\r\n  \"name\": \"stopstestrg8778dest\",\r\n  \"type\": \"Microsoft.Storage/storageAccounts\",\r\n  \"location\": \"eastus2euap\",\r\n  \"tags\": {},\r\n  \"properties\": {\r\n    \"keyCreationTime\": {\r\n      \"key1\": \"2021-07-06T02:48:01.2145356Z\",\r\n      \"key2\": \"2021-07-06T02:48:01.2145356Z\"\r\n    },\r\n    \"allowCrossTenantReplication\": false,\r\n    \"privateEndpointConnections\": [],\r\n    \"networkAcls\": {\r\n      \"bypass\": \"AzureServices\",\r\n      \"virtualNetworkRules\": [],\r\n      \"ipRules\": [],\r\n      \"defaultAction\": \"Allow\"\r\n    },\r\n    \"supportsHttpsTrafficOnly\": true,\r\n    \"encryption\": {\r\n      \"services\": {\r\n        \"file\": {\r\n          \"keyType\": \"Account\",\r\n          \"enabled\": true,\r\n          \"lastEnabledTime\": \"2021-07-06T02:48:01.2145356Z\"\r\n        },\r\n        \"blob\": {\r\n          \"keyType\": \"Account\",\r\n          \"enabled\": true,\r\n          \"lastEnabledTime\": \"2021-07-06T02:48:01.2145356Z\"\r\n        }\r\n      },\r\n      \"keySource\": \"Microsoft.Storage\"\r\n    },\r\n    \"accessTier\": \"Hot\",\r\n    \"provisioningState\": \"Succeeded\",\r\n    \"creationTime\": \"2021-07-06T02:48:01.1208113Z\",\r\n    \"primaryEndpoints\": {\r\n      \"dfs\": \"https://stopstestrg8778dest.dfs.core.windows.net/\",\r\n      \"web\": \"https://stopstestrg8778dest.z3.web.core.windows.net/\",\r\n      \"blob\": \"https://stopstestrg8778dest.blob.core.windows.net/\",\r\n      \"queue\": \"https://stopstestrg8778dest.queue.core.windows.net/\",\r\n      \"table\": \"https://stopstestrg8778dest.table.core.windows.net/\",\r\n      \"file\": \"https://stopstestrg8778dest.file.core.windows.net/\"\r\n    },\r\n    \"primaryLocation\": \"eastus2euap\",\r\n    \"statusOfPrimary\": \"available\"\r\n  }\r\n}",
-      "StatusCode": 200
-    },
-    {
-<<<<<<< HEAD
-      "RequestUri": "/subscriptions/45b60d85-fd72-427a-a708-f994d26e593e/resourceGroups/pstestrg8778/providers/Microsoft.Storage/storageAccounts/stopstestrg8778dest/objectReplicationPolicies?api-version=2021-04-01",
-      "EncodedRequestUri": "L3N1YnNjcmlwdGlvbnMvNDViNjBkODUtZmQ3Mi00MjdhLWE3MDgtZjk5NGQyNmU1OTNlL3Jlc291cmNlR3JvdXBzL3BzdGVzdHJnODc3OC9wcm92aWRlcnMvTWljcm9zb2Z0LlN0b3JhZ2Uvc3RvcmFnZUFjY291bnRzL3N0b3BzdGVzdHJnODc3OGRlc3Qvb2JqZWN0UmVwbGljYXRpb25Qb2xpY2llcz9hcGktdmVyc2lvbj0yMDIxLTA0LTAx",
-=======
-      "RequestUri": "/subscriptions/45b60d85-fd72-427a-a708-f994d26e593e/resourceGroups/pstestrg2549/providers/Microsoft.Storage/storageAccounts/stopstestrg2549dest/objectReplicationPolicies?api-version=2021-06-01",
-      "EncodedRequestUri": "L3N1YnNjcmlwdGlvbnMvNDViNjBkODUtZmQ3Mi00MjdhLWE3MDgtZjk5NGQyNmU1OTNlL3Jlc291cmNlR3JvdXBzL3BzdGVzdHJnMjU0OS9wcm92aWRlcnMvTWljcm9zb2Z0LlN0b3JhZ2Uvc3RvcmFnZUFjY291bnRzL3N0b3BzdGVzdHJnMjU0OWRlc3Qvb2JqZWN0UmVwbGljYXRpb25Qb2xpY2llcz9hcGktdmVyc2lvbj0yMDIxLTA2LTAx",
->>>>>>> 20e4a17a
-      "RequestMethod": "GET",
-      "RequestBody": "",
-      "RequestHeaders": {
-        "x-ms-client-request-id": [
-          "8af7644c-cbf1-406e-ab7c-9524c9763e20"
-        ],
-        "Accept-Language": [
-          "en-US"
-        ],
-        "User-Agent": [
-          "FxVersion/4.6.30015.01",
-          "OSName/Windows",
-          "OSVersion/Microsoft.Windows.10.0.19043.",
-          "Microsoft.Azure.Management.Storage.StorageManagementClient/22.0.0.0"
-        ]
-      },
-      "ResponseHeaders": {
-        "Cache-Control": [
-          "no-cache"
-        ],
-        "Pragma": [
-          "no-cache"
-        ],
-        "x-ms-request-id": [
-          "8f5e399c-b53a-4271-9f8a-f1cb59b38468"
-        ],
-        "Strict-Transport-Security": [
-          "max-age=31536000; includeSubDomains"
-        ],
-        "Server": [
-          "Microsoft-Azure-Storage-Resource-Provider/1.0,Microsoft-HTTPAPI/2.0 Microsoft-HTTPAPI/2.0"
-        ],
-        "x-ms-ratelimit-remaining-subscription-reads": [
-          "11976"
-        ],
-        "x-ms-correlation-request-id": [
-          "e29facb5-c37e-49f7-81fc-f220df297038"
-        ],
-        "x-ms-routing-request-id": [
-          "SOUTHEASTASIA:20210706T024858Z:e29facb5-c37e-49f7-81fc-f220df297038"
-        ],
-        "X-Content-Type-Options": [
-          "nosniff"
-        ],
-        "Date": [
-          "Tue, 06 Jul 2021 02:48:58 GMT"
-        ],
-        "Content-Length": [
-          "1039"
-        ],
-        "Content-Type": [
-          "application/json"
-        ],
-        "Expires": [
-          "-1"
-        ]
-      },
-      "ResponseBody": "{\r\n  \"value\": [\r\n    {\r\n      \"id\": \"/subscriptions/45b60d85-fd72-427a-a708-f994d26e593e/resourceGroups/pstestrg8778/providers/Microsoft.Storage/storageAccounts/stopstestrg8778dest/objectReplicationPolicies/52c6ff2f-fce2-4f94-8d56-12194f2d1f2b\",\r\n      \"name\": \"52c6ff2f-fce2-4f94-8d56-12194f2d1f2b\",\r\n      \"type\": \"Microsoft.Storage/storageAccounts/objectReplicationPolicies\",\r\n      \"properties\": {\r\n        \"policyId\": \"52c6ff2f-fce2-4f94-8d56-12194f2d1f2b\",\r\n        \"sourceAccount\": \"/subscriptions/45b60d85-fd72-427a-a708-f994d26e593e/resourceGroups/pstestrg8778/providers/Microsoft.Storage/storageAccounts/stopstestrg8778src\",\r\n        \"destinationAccount\": \"/subscriptions/45b60d85-fd72-427a-a708-f994d26e593e/resourceGroups/pstestrg8778/providers/Microsoft.Storage/storageAccounts/stopstestrg8778dest\",\r\n        \"rules\": [\r\n          {\r\n            \"ruleId\": \"fd916f8a-a612-42c7-8991-6361263e68b4\",\r\n            \"sourceContainer\": \"src1\",\r\n            \"destinationContainer\": \"dest1\"\r\n          },\r\n          {\r\n            \"ruleId\": \"c5295899-9fd8-4313-b94d-9ee42fada4b6\",\r\n            \"sourceContainer\": \"src\",\r\n            \"destinationContainer\": \"dest\",\r\n            \"filters\": {\r\n              \"prefixMatch\": [\r\n                \"a\",\r\n                \"abc\",\r\n                \"dd\"\r\n              ],\r\n              \"minCreationTime\": \"2019-01-01T16:00:00Z\"\r\n            }\r\n          }\r\n        ]\r\n      }\r\n    }\r\n  ]\r\n}",
-      "StatusCode": 200
-    },
-    {
-<<<<<<< HEAD
-      "RequestUri": "/subscriptions/45b60d85-fd72-427a-a708-f994d26e593e/resourceGroups/pstestrg8778/providers/Microsoft.Storage/storageAccounts/stopstestrg8778src/objectReplicationPolicies/52c6ff2f-fce2-4f94-8d56-12194f2d1f2b?api-version=2021-04-01",
-      "EncodedRequestUri": "L3N1YnNjcmlwdGlvbnMvNDViNjBkODUtZmQ3Mi00MjdhLWE3MDgtZjk5NGQyNmU1OTNlL3Jlc291cmNlR3JvdXBzL3BzdGVzdHJnODc3OC9wcm92aWRlcnMvTWljcm9zb2Z0LlN0b3JhZ2Uvc3RvcmFnZUFjY291bnRzL3N0b3BzdGVzdHJnODc3OHNyYy9vYmplY3RSZXBsaWNhdGlvblBvbGljaWVzLzUyYzZmZjJmLWZjZTItNGY5NC04ZDU2LTEyMTk0ZjJkMWYyYj9hcGktdmVyc2lvbj0yMDIxLTA0LTAx",
-      "RequestMethod": "PUT",
-      "RequestBody": "{\r\n  \"properties\": {\r\n    \"sourceAccount\": \"/subscriptions/45b60d85-fd72-427a-a708-f994d26e593e/resourceGroups/pstestrg8778/providers/Microsoft.Storage/storageAccounts/stopstestrg8778src\",\r\n    \"destinationAccount\": \"/subscriptions/45b60d85-fd72-427a-a708-f994d26e593e/resourceGroups/pstestrg8778/providers/Microsoft.Storage/storageAccounts/stopstestrg8778dest\",\r\n    \"rules\": [\r\n      {\r\n        \"ruleId\": \"fd916f8a-a612-42c7-8991-6361263e68b4\",\r\n        \"sourceContainer\": \"src1\",\r\n        \"destinationContainer\": \"dest1\"\r\n      },\r\n      {\r\n        \"ruleId\": \"c5295899-9fd8-4313-b94d-9ee42fada4b6\",\r\n        \"sourceContainer\": \"src\",\r\n        \"destinationContainer\": \"dest\",\r\n        \"filters\": {\r\n          \"prefixMatch\": [\r\n            \"a\",\r\n            \"abc\",\r\n            \"dd\"\r\n          ],\r\n          \"minCreationTime\": \"2019-01-01T16:00:00Z\"\r\n        }\r\n      }\r\n    ]\r\n  }\r\n}",
-      "RequestHeaders": {
-        "x-ms-client-request-id": [
-          "285ef867-20af-4b39-b442-45433b378fb0"
-        ],
-        "Accept-Language": [
-          "en-US"
-        ],
-        "User-Agent": [
-          "FxVersion/4.6.30015.01",
-          "OSName/Windows",
-          "OSVersion/Microsoft.Windows.10.0.19043.",
-          "Microsoft.Azure.Management.Storage.StorageManagementClient/22.0.0.0"
-        ],
-        "Content-Type": [
-          "application/json; charset=utf-8"
-        ],
-        "Content-Length": [
-          "885"
-        ]
-      },
-      "ResponseHeaders": {
-        "Cache-Control": [
-          "no-cache"
-        ],
-        "Pragma": [
-          "no-cache"
-        ],
-        "x-ms-request-id": [
-          "61cafed7-ebed-4d3f-99be-49525d008af8"
-        ],
-        "Strict-Transport-Security": [
-          "max-age=31536000; includeSubDomains"
-        ],
-        "Server": [
-          "Microsoft-Azure-Storage-Resource-Provider/1.0,Microsoft-HTTPAPI/2.0 Microsoft-HTTPAPI/2.0"
-        ],
-        "x-ms-ratelimit-remaining-subscription-writes": [
-          "1186"
-        ],
-        "x-ms-correlation-request-id": [
-          "dd483588-c751-43ea-80a5-2cf40e81cf2f"
-        ],
-        "x-ms-routing-request-id": [
-          "SOUTHEASTASIA:20210706T024859Z:dd483588-c751-43ea-80a5-2cf40e81cf2f"
-        ],
-        "X-Content-Type-Options": [
-          "nosniff"
-        ],
-        "Date": [
-          "Tue, 06 Jul 2021 02:48:58 GMT"
-        ],
-        "Content-Length": [
-          "1071"
-        ],
-        "Content-Type": [
-          "application/json"
-        ],
-        "Expires": [
-          "-1"
-        ]
-      },
-      "ResponseBody": "{\r\n  \"id\": \"/subscriptions/45b60d85-fd72-427a-a708-f994d26e593e/resourceGroups/pstestrg8778/providers/Microsoft.Storage/storageAccounts/stopstestrg8778src/objectReplicationPolicies/52c6ff2f-fce2-4f94-8d56-12194f2d1f2b\",\r\n  \"name\": \"52c6ff2f-fce2-4f94-8d56-12194f2d1f2b\",\r\n  \"type\": \"Microsoft.Storage/storageAccounts/objectReplicationPolicies\",\r\n  \"properties\": {\r\n    \"policyId\": \"52c6ff2f-fce2-4f94-8d56-12194f2d1f2b\",\r\n    \"enabledTime\": \"2021-07-06T02:48:58.8555392Z\",\r\n    \"sourceAccount\": \"/subscriptions/45b60d85-fd72-427a-a708-f994d26e593e/resourceGroups/pstestrg8778/providers/Microsoft.Storage/storageAccounts/stopstestrg8778src\",\r\n    \"destinationAccount\": \"/subscriptions/45b60d85-fd72-427a-a708-f994d26e593e/resourceGroups/pstestrg8778/providers/Microsoft.Storage/storageAccounts/stopstestrg8778dest\",\r\n    \"rules\": [\r\n      {\r\n        \"ruleId\": \"fd916f8a-a612-42c7-8991-6361263e68b4\",\r\n        \"sourceContainer\": \"src1\",\r\n        \"destinationContainer\": \"dest1\"\r\n      },\r\n      {\r\n        \"ruleId\": \"c5295899-9fd8-4313-b94d-9ee42fada4b6\",\r\n        \"sourceContainer\": \"src\",\r\n        \"destinationContainer\": \"dest\",\r\n        \"filters\": {\r\n          \"prefixMatch\": [\r\n            \"a\",\r\n            \"abc\",\r\n            \"dd\"\r\n          ],\r\n          \"minCreationTime\": \"2019-01-01T16:00:00Z\"\r\n        }\r\n      }\r\n    ]\r\n  }\r\n}",
-      "StatusCode": 200
-    },
-    {
-      "RequestUri": "/subscriptions/45b60d85-fd72-427a-a708-f994d26e593e/resourceGroups/pstestrg8778/providers/Microsoft.Storage/storageAccounts/stopstestrg8778dest/objectReplicationPolicies/52c6ff2f-fce2-4f94-8d56-12194f2d1f2b?api-version=2021-04-01",
-      "EncodedRequestUri": "L3N1YnNjcmlwdGlvbnMvNDViNjBkODUtZmQ3Mi00MjdhLWE3MDgtZjk5NGQyNmU1OTNlL3Jlc291cmNlR3JvdXBzL3BzdGVzdHJnODc3OC9wcm92aWRlcnMvTWljcm9zb2Z0LlN0b3JhZ2Uvc3RvcmFnZUFjY291bnRzL3N0b3BzdGVzdHJnODc3OGRlc3Qvb2JqZWN0UmVwbGljYXRpb25Qb2xpY2llcy81MmM2ZmYyZi1mY2UyLTRmOTQtOGQ1Ni0xMjE5NGYyZDFmMmI/YXBpLXZlcnNpb249MjAyMS0wNC0wMQ==",
-=======
-      "RequestUri": "/subscriptions/45b60d85-fd72-427a-a708-f994d26e593e/resourceGroups/pstestrg2549/providers/Microsoft.Storage/storageAccounts/stopstestrg2549dest/objectReplicationPolicies/19d557ef-f945-4d98-a135-719b107953a0?api-version=2021-06-01",
-      "EncodedRequestUri": "L3N1YnNjcmlwdGlvbnMvNDViNjBkODUtZmQ3Mi00MjdhLWE3MDgtZjk5NGQyNmU1OTNlL3Jlc291cmNlR3JvdXBzL3BzdGVzdHJnMjU0OS9wcm92aWRlcnMvTWljcm9zb2Z0LlN0b3JhZ2Uvc3RvcmFnZUFjY291bnRzL3N0b3BzdGVzdHJnMjU0OWRlc3Qvb2JqZWN0UmVwbGljYXRpb25Qb2xpY2llcy8xOWQ1NTdlZi1mOTQ1LTRkOTgtYTEzNS03MTliMTA3OTUzYTA/YXBpLXZlcnNpb249MjAyMS0wNi0wMQ==",
->>>>>>> 20e4a17a
-      "RequestMethod": "DELETE",
-      "RequestBody": "",
-      "RequestHeaders": {
-        "x-ms-client-request-id": [
-          "a701ba8f-f722-4c0d-bff2-7b253028b249"
-        ],
-        "Accept-Language": [
-          "en-US"
-        ],
-        "User-Agent": [
-          "FxVersion/4.6.30015.01",
-          "OSName/Windows",
-          "OSVersion/Microsoft.Windows.10.0.19043.",
-          "Microsoft.Azure.Management.Storage.StorageManagementClient/22.0.0.0"
-        ]
-      },
-      "ResponseHeaders": {
-        "Cache-Control": [
-          "no-cache"
-        ],
-        "Pragma": [
-          "no-cache"
-        ],
-        "x-ms-request-id": [
-          "93c35a32-cba3-481c-bab1-78d6d85cb76a"
-        ],
-        "Strict-Transport-Security": [
-          "max-age=31536000; includeSubDomains"
-        ],
-        "Server": [
-          "Microsoft-Azure-Storage-Resource-Provider/1.0,Microsoft-HTTPAPI/2.0 Microsoft-HTTPAPI/2.0"
-        ],
-        "x-ms-ratelimit-remaining-subscription-deletes": [
-          "14997"
-        ],
-        "x-ms-correlation-request-id": [
-          "b7a9afed-6f29-407a-99d5-4c9ff09abfdb"
-        ],
-        "x-ms-routing-request-id": [
-          "SOUTHEASTASIA:20210706T024859Z:b7a9afed-6f29-407a-99d5-4c9ff09abfdb"
-        ],
-        "X-Content-Type-Options": [
-          "nosniff"
-        ],
-        "Date": [
-          "Tue, 06 Jul 2021 02:48:59 GMT"
-        ],
-        "Content-Type": [
-          "text/plain; charset=utf-8"
-        ],
-        "Expires": [
-          "-1"
-        ],
-        "Content-Length": [
-          "0"
-        ]
-      },
-      "ResponseBody": "",
-      "StatusCode": 200
-    },
-    {
-<<<<<<< HEAD
-      "RequestUri": "/subscriptions/45b60d85-fd72-427a-a708-f994d26e593e/resourceGroups/pstestrg8778/providers/Microsoft.Storage/storageAccounts/stopstestrg8778src/objectReplicationPolicies/52c6ff2f-fce2-4f94-8d56-12194f2d1f2b?api-version=2021-04-01",
-      "EncodedRequestUri": "L3N1YnNjcmlwdGlvbnMvNDViNjBkODUtZmQ3Mi00MjdhLWE3MDgtZjk5NGQyNmU1OTNlL3Jlc291cmNlR3JvdXBzL3BzdGVzdHJnODc3OC9wcm92aWRlcnMvTWljcm9zb2Z0LlN0b3JhZ2Uvc3RvcmFnZUFjY291bnRzL3N0b3BzdGVzdHJnODc3OHNyYy9vYmplY3RSZXBsaWNhdGlvblBvbGljaWVzLzUyYzZmZjJmLWZjZTItNGY5NC04ZDU2LTEyMTk0ZjJkMWYyYj9hcGktdmVyc2lvbj0yMDIxLTA0LTAx",
-=======
-      "RequestUri": "/subscriptions/45b60d85-fd72-427a-a708-f994d26e593e/resourceGroups/pstestrg2549/providers/Microsoft.Storage/storageAccounts/stopstestrg2549src/objectReplicationPolicies/19d557ef-f945-4d98-a135-719b107953a0?api-version=2021-06-01",
-      "EncodedRequestUri": "L3N1YnNjcmlwdGlvbnMvNDViNjBkODUtZmQ3Mi00MjdhLWE3MDgtZjk5NGQyNmU1OTNlL3Jlc291cmNlR3JvdXBzL3BzdGVzdHJnMjU0OS9wcm92aWRlcnMvTWljcm9zb2Z0LlN0b3JhZ2Uvc3RvcmFnZUFjY291bnRzL3N0b3BzdGVzdHJnMjU0OXNyYy9vYmplY3RSZXBsaWNhdGlvblBvbGljaWVzLzE5ZDU1N2VmLWY5NDUtNGQ5OC1hMTM1LTcxOWIxMDc5NTNhMD9hcGktdmVyc2lvbj0yMDIxLTA2LTAx",
->>>>>>> 20e4a17a
-      "RequestMethod": "DELETE",
-      "RequestBody": "",
-      "RequestHeaders": {
-        "x-ms-client-request-id": [
-          "d4462727-e0fd-4b51-90b6-b8b7109777b7"
-        ],
-        "Accept-Language": [
-          "en-US"
-        ],
-        "User-Agent": [
-          "FxVersion/4.6.30015.01",
-          "OSName/Windows",
-          "OSVersion/Microsoft.Windows.10.0.19043.",
-          "Microsoft.Azure.Management.Storage.StorageManagementClient/22.0.0.0"
-        ]
-      },
-      "ResponseHeaders": {
-        "Cache-Control": [
-          "no-cache"
-        ],
-        "Pragma": [
-          "no-cache"
-        ],
-        "x-ms-request-id": [
-          "8e77f79a-5011-47c7-a336-1d03970562fd"
-        ],
-        "Strict-Transport-Security": [
-          "max-age=31536000; includeSubDomains"
-        ],
-        "Server": [
-          "Microsoft-Azure-Storage-Resource-Provider/1.0,Microsoft-HTTPAPI/2.0 Microsoft-HTTPAPI/2.0"
-        ],
-        "x-ms-ratelimit-remaining-subscription-deletes": [
-          "14996"
-        ],
-        "x-ms-correlation-request-id": [
-          "0210ccf8-59dd-456f-b31b-14ef6d85ead8"
-        ],
-        "x-ms-routing-request-id": [
-          "SOUTHEASTASIA:20210706T024900Z:0210ccf8-59dd-456f-b31b-14ef6d85ead8"
-        ],
-        "X-Content-Type-Options": [
-          "nosniff"
-        ],
-        "Date": [
-          "Tue, 06 Jul 2021 02:49:00 GMT"
-        ],
-        "Content-Type": [
-          "text/plain; charset=utf-8"
-        ],
-        "Expires": [
-          "-1"
-        ],
-        "Content-Length": [
-          "0"
-        ]
-      },
-      "ResponseBody": "",
-      "StatusCode": 200
-    },
-    {
-<<<<<<< HEAD
-      "RequestUri": "/subscriptions/45b60d85-fd72-427a-a708-f994d26e593e/resourceGroups/pstestrg8778/providers/Microsoft.Storage/storageAccounts/stopstestrg8778src?api-version=2021-04-01",
-      "EncodedRequestUri": "L3N1YnNjcmlwdGlvbnMvNDViNjBkODUtZmQ3Mi00MjdhLWE3MDgtZjk5NGQyNmU1OTNlL3Jlc291cmNlR3JvdXBzL3BzdGVzdHJnODc3OC9wcm92aWRlcnMvTWljcm9zb2Z0LlN0b3JhZ2Uvc3RvcmFnZUFjY291bnRzL3N0b3BzdGVzdHJnODc3OHNyYz9hcGktdmVyc2lvbj0yMDIxLTA0LTAx",
-=======
-      "RequestUri": "/subscriptions/45b60d85-fd72-427a-a708-f994d26e593e/resourceGroups/pstestrg2549/providers/Microsoft.Storage/storageAccounts/stopstestrg2549src?api-version=2021-06-01",
-      "EncodedRequestUri": "L3N1YnNjcmlwdGlvbnMvNDViNjBkODUtZmQ3Mi00MjdhLWE3MDgtZjk5NGQyNmU1OTNlL3Jlc291cmNlR3JvdXBzL3BzdGVzdHJnMjU0OS9wcm92aWRlcnMvTWljcm9zb2Z0LlN0b3JhZ2Uvc3RvcmFnZUFjY291bnRzL3N0b3BzdGVzdHJnMjU0OXNyYz9hcGktdmVyc2lvbj0yMDIxLTA2LTAx",
->>>>>>> 20e4a17a
-      "RequestMethod": "DELETE",
-      "RequestBody": "",
-      "RequestHeaders": {
-        "x-ms-client-request-id": [
-          "d0cc03d9-1b39-43f7-a49b-7041d84211fd"
-        ],
-        "Accept-Language": [
-          "en-US"
-        ],
-        "User-Agent": [
-          "FxVersion/4.6.30015.01",
-          "OSName/Windows",
-          "OSVersion/Microsoft.Windows.10.0.19043.",
-          "Microsoft.Azure.Management.Storage.StorageManagementClient/22.0.0.0"
-        ]
-      },
-      "ResponseHeaders": {
-        "Cache-Control": [
-          "no-cache"
-        ],
-        "Pragma": [
-          "no-cache"
-        ],
-        "x-ms-request-id": [
-          "bfa53a42-b7f8-499c-b847-c4a1ca47e331"
-        ],
-        "Strict-Transport-Security": [
-          "max-age=31536000; includeSubDomains"
-        ],
-        "Server": [
-          "Microsoft-Azure-Storage-Resource-Provider/1.0,Microsoft-HTTPAPI/2.0 Microsoft-HTTPAPI/2.0"
-        ],
-        "x-ms-ratelimit-remaining-subscription-deletes": [
-          "14995"
-        ],
-        "x-ms-correlation-request-id": [
-          "b1a234c3-4467-4f50-9a83-6b59296b1432"
-        ],
-        "x-ms-routing-request-id": [
-          "SOUTHEASTASIA:20210706T024910Z:b1a234c3-4467-4f50-9a83-6b59296b1432"
-        ],
-        "X-Content-Type-Options": [
-          "nosniff"
-        ],
-        "Date": [
-          "Tue, 06 Jul 2021 02:49:10 GMT"
-        ],
-        "Content-Type": [
-          "text/plain; charset=utf-8"
-        ],
-        "Expires": [
-          "-1"
-        ],
-        "Content-Length": [
-          "0"
-        ]
-      },
-      "ResponseBody": "",
-      "StatusCode": 200
-    },
-    {
-<<<<<<< HEAD
-      "RequestUri": "/subscriptions/45b60d85-fd72-427a-a708-f994d26e593e/resourceGroups/pstestrg8778/providers/Microsoft.Storage/storageAccounts/stopstestrg8778dest?api-version=2021-04-01",
-      "EncodedRequestUri": "L3N1YnNjcmlwdGlvbnMvNDViNjBkODUtZmQ3Mi00MjdhLWE3MDgtZjk5NGQyNmU1OTNlL3Jlc291cmNlR3JvdXBzL3BzdGVzdHJnODc3OC9wcm92aWRlcnMvTWljcm9zb2Z0LlN0b3JhZ2Uvc3RvcmFnZUFjY291bnRzL3N0b3BzdGVzdHJnODc3OGRlc3Q/YXBpLXZlcnNpb249MjAyMS0wNC0wMQ==",
-=======
-      "RequestUri": "/subscriptions/45b60d85-fd72-427a-a708-f994d26e593e/resourceGroups/pstestrg2549/providers/Microsoft.Storage/storageAccounts/stopstestrg2549dest?api-version=2021-06-01",
-      "EncodedRequestUri": "L3N1YnNjcmlwdGlvbnMvNDViNjBkODUtZmQ3Mi00MjdhLWE3MDgtZjk5NGQyNmU1OTNlL3Jlc291cmNlR3JvdXBzL3BzdGVzdHJnMjU0OS9wcm92aWRlcnMvTWljcm9zb2Z0LlN0b3JhZ2Uvc3RvcmFnZUFjY291bnRzL3N0b3BzdGVzdHJnMjU0OWRlc3Q/YXBpLXZlcnNpb249MjAyMS0wNi0wMQ==",
->>>>>>> 20e4a17a
-      "RequestMethod": "DELETE",
-      "RequestBody": "",
-      "RequestHeaders": {
-        "x-ms-client-request-id": [
-          "3436865b-1258-4e46-8e58-0fb68ad49bd5"
-        ],
-        "Accept-Language": [
-          "en-US"
-        ],
-        "User-Agent": [
-          "FxVersion/4.6.30015.01",
-          "OSName/Windows",
-          "OSVersion/Microsoft.Windows.10.0.19043.",
-          "Microsoft.Azure.Management.Storage.StorageManagementClient/22.0.0.0"
-        ]
-      },
-      "ResponseHeaders": {
-        "Cache-Control": [
-          "no-cache"
-        ],
-        "Pragma": [
-          "no-cache"
-        ],
-        "x-ms-request-id": [
-          "d8728329-1f3e-42cf-8e4d-c6e7a7ff8430"
-        ],
-        "Strict-Transport-Security": [
-          "max-age=31536000; includeSubDomains"
-        ],
-        "Server": [
-          "Microsoft-Azure-Storage-Resource-Provider/1.0,Microsoft-HTTPAPI/2.0 Microsoft-HTTPAPI/2.0"
-        ],
-        "x-ms-ratelimit-remaining-subscription-deletes": [
-          "14994"
-        ],
-        "x-ms-correlation-request-id": [
-          "ee3dd681-245b-49da-bba5-a236b332ac41"
-        ],
-        "x-ms-routing-request-id": [
-          "SOUTHEASTASIA:20210706T024914Z:ee3dd681-245b-49da-bba5-a236b332ac41"
-        ],
-        "X-Content-Type-Options": [
-          "nosniff"
-        ],
-        "Date": [
-          "Tue, 06 Jul 2021 02:49:14 GMT"
-        ],
-        "Content-Type": [
-          "text/plain; charset=utf-8"
-        ],
-        "Expires": [
-          "-1"
-        ],
-        "Content-Length": [
-          "0"
-        ]
-      },
-      "ResponseBody": "",
-      "StatusCode": 200
-    },
-    {
-      "RequestUri": "/subscriptions/45b60d85-fd72-427a-a708-f994d26e593e/resourcegroups/pstestrg8778?api-version=2016-09-01",
-      "EncodedRequestUri": "L3N1YnNjcmlwdGlvbnMvNDViNjBkODUtZmQ3Mi00MjdhLWE3MDgtZjk5NGQyNmU1OTNlL3Jlc291cmNlZ3JvdXBzL3BzdGVzdHJnODc3OD9hcGktdmVyc2lvbj0yMDE2LTA5LTAx",
-      "RequestMethod": "DELETE",
-      "RequestBody": "",
-      "RequestHeaders": {
-        "x-ms-client-request-id": [
-          "22c52cf3-c40c-4fe5-9254-a43119d29beb"
-        ],
-        "Accept-Language": [
-          "en-US"
-        ],
-        "User-Agent": [
-          "FxVersion/4.6.30015.01",
-          "OSName/Windows",
-          "OSVersion/Microsoft.Windows.10.0.19043.",
-          "Microsoft.Azure.Management.Internal.Resources.ResourceManagementClient/1.3.39"
-        ]
-      },
-      "ResponseHeaders": {
-        "Cache-Control": [
-          "no-cache"
-        ],
-        "Pragma": [
-          "no-cache"
-        ],
-        "Location": [
-          "https://management.azure.com/subscriptions/45b60d85-fd72-427a-a708-f994d26e593e/operationresults/eyJqb2JJZCI6IlJFU09VUkNFR1JPVVBERUxFVElPTkpPQi1QU1RFU1RSRzg3NzgtRUFTVFVTMkVVQVAiLCJqb2JMb2NhdGlvbiI6ImVhc3R1czJldWFwIn0?api-version=2016-09-01"
-        ],
-        "Retry-After": [
-          "15"
-        ],
-        "x-ms-ratelimit-remaining-subscription-deletes": [
-          "14999"
-        ],
-        "x-ms-request-id": [
-          "0ac43013-9010-43a8-bb2e-b64afcb7dce3"
-        ],
-        "x-ms-correlation-request-id": [
-          "0ac43013-9010-43a8-bb2e-b64afcb7dce3"
-        ],
-        "x-ms-routing-request-id": [
-          "SOUTHEASTASIA:20210706T024919Z:0ac43013-9010-43a8-bb2e-b64afcb7dce3"
-        ],
-        "Strict-Transport-Security": [
-          "max-age=31536000; includeSubDomains"
-        ],
-        "X-Content-Type-Options": [
-          "nosniff"
-        ],
-        "Date": [
-          "Tue, 06 Jul 2021 02:49:19 GMT"
-        ],
-        "Expires": [
-          "-1"
-        ],
-        "Content-Length": [
-          "0"
-        ]
-      },
-      "ResponseBody": "",
-      "StatusCode": 202
-    },
-    {
-      "RequestUri": "/subscriptions/45b60d85-fd72-427a-a708-f994d26e593e/operationresults/eyJqb2JJZCI6IlJFU09VUkNFR1JPVVBERUxFVElPTkpPQi1QU1RFU1RSRzg3NzgtRUFTVFVTMkVVQVAiLCJqb2JMb2NhdGlvbiI6ImVhc3R1czJldWFwIn0?api-version=2016-09-01",
-      "EncodedRequestUri": "L3N1YnNjcmlwdGlvbnMvNDViNjBkODUtZmQ3Mi00MjdhLWE3MDgtZjk5NGQyNmU1OTNlL29wZXJhdGlvbnJlc3VsdHMvZXlKcWIySkpaQ0k2SWxKRlUwOVZVa05GUjFKUFZWQkVSVXhGVkVsUFRrcFBRaTFRVTFSRlUxUlNSemczTnpndFJVRlRWRlZUTWtWVlFWQWlMQ0pxYjJKTWIyTmhkR2x2YmlJNkltVmhjM1IxY3pKbGRXRndJbjA/YXBpLXZlcnNpb249MjAxNi0wOS0wMQ==",
-      "RequestMethod": "GET",
-      "RequestBody": "",
-      "RequestHeaders": {
-        "User-Agent": [
-          "FxVersion/4.6.30015.01",
-          "OSName/Windows",
-          "OSVersion/Microsoft.Windows.10.0.19043.",
-          "Microsoft.Azure.Management.Internal.Resources.ResourceManagementClient/1.3.39"
-        ]
-      },
-      "ResponseHeaders": {
-        "Cache-Control": [
-          "no-cache"
-        ],
-        "Pragma": [
-          "no-cache"
-        ],
-        "Location": [
-          "https://management.azure.com/subscriptions/45b60d85-fd72-427a-a708-f994d26e593e/operationresults/eyJqb2JJZCI6IlJFU09VUkNFR1JPVVBERUxFVElPTkpPQi1QU1RFU1RSRzg3NzgtRUFTVFVTMkVVQVAiLCJqb2JMb2NhdGlvbiI6ImVhc3R1czJldWFwIn0?api-version=2016-09-01"
-        ],
-        "Retry-After": [
-          "15"
-        ],
-        "x-ms-ratelimit-remaining-subscription-reads": [
-          "11999"
-        ],
-        "x-ms-request-id": [
-          "7ddd3359-7b18-4cb1-8487-de4049214ddd"
-        ],
-        "x-ms-correlation-request-id": [
-          "7ddd3359-7b18-4cb1-8487-de4049214ddd"
-        ],
-        "x-ms-routing-request-id": [
-          "SOUTHEASTASIA:20210706T024935Z:7ddd3359-7b18-4cb1-8487-de4049214ddd"
-        ],
-        "Strict-Transport-Security": [
-          "max-age=31536000; includeSubDomains"
-        ],
-        "X-Content-Type-Options": [
-          "nosniff"
-        ],
-        "Date": [
-          "Tue, 06 Jul 2021 02:49:34 GMT"
-        ],
-        "Expires": [
-          "-1"
-        ],
-        "Content-Length": [
-          "0"
-        ]
-      },
-      "ResponseBody": "",
-      "StatusCode": 202
-    },
-    {
-      "RequestUri": "/subscriptions/45b60d85-fd72-427a-a708-f994d26e593e/operationresults/eyJqb2JJZCI6IlJFU09VUkNFR1JPVVBERUxFVElPTkpPQi1QU1RFU1RSRzg3NzgtRUFTVFVTMkVVQVAiLCJqb2JMb2NhdGlvbiI6ImVhc3R1czJldWFwIn0?api-version=2016-09-01",
-      "EncodedRequestUri": "L3N1YnNjcmlwdGlvbnMvNDViNjBkODUtZmQ3Mi00MjdhLWE3MDgtZjk5NGQyNmU1OTNlL29wZXJhdGlvbnJlc3VsdHMvZXlKcWIySkpaQ0k2SWxKRlUwOVZVa05GUjFKUFZWQkVSVXhGVkVsUFRrcFBRaTFRVTFSRlUxUlNSemczTnpndFJVRlRWRlZUTWtWVlFWQWlMQ0pxYjJKTWIyTmhkR2x2YmlJNkltVmhjM1IxY3pKbGRXRndJbjA/YXBpLXZlcnNpb249MjAxNi0wOS0wMQ==",
-      "RequestMethod": "GET",
-      "RequestBody": "",
-      "RequestHeaders": {
-        "User-Agent": [
-          "FxVersion/4.6.30015.01",
-          "OSName/Windows",
-          "OSVersion/Microsoft.Windows.10.0.19043.",
-          "Microsoft.Azure.Management.Internal.Resources.ResourceManagementClient/1.3.39"
-        ]
-      },
-      "ResponseHeaders": {
-        "Cache-Control": [
-          "no-cache"
-        ],
-        "Pragma": [
-          "no-cache"
-        ],
-        "Location": [
-          "https://management.azure.com/subscriptions/45b60d85-fd72-427a-a708-f994d26e593e/operationresults/eyJqb2JJZCI6IlJFU09VUkNFR1JPVVBERUxFVElPTkpPQi1QU1RFU1RSRzg3NzgtRUFTVFVTMkVVQVAiLCJqb2JMb2NhdGlvbiI6ImVhc3R1czJldWFwIn0?api-version=2016-09-01"
-        ],
-        "Retry-After": [
-          "15"
-        ],
-        "x-ms-ratelimit-remaining-subscription-reads": [
-          "11998"
-        ],
-        "x-ms-request-id": [
-          "8884eae9-bf3b-4cae-b0d1-7c9380aa50ce"
-        ],
-        "x-ms-correlation-request-id": [
-          "8884eae9-bf3b-4cae-b0d1-7c9380aa50ce"
-        ],
-        "x-ms-routing-request-id": [
-          "SOUTHEASTASIA:20210706T024950Z:8884eae9-bf3b-4cae-b0d1-7c9380aa50ce"
-        ],
-        "Strict-Transport-Security": [
-          "max-age=31536000; includeSubDomains"
-        ],
-        "X-Content-Type-Options": [
-          "nosniff"
-        ],
-        "Date": [
-          "Tue, 06 Jul 2021 02:49:50 GMT"
-        ],
-        "Expires": [
-          "-1"
-        ],
-        "Content-Length": [
-          "0"
-        ]
-      },
-      "ResponseBody": "",
-      "StatusCode": 202
-    },
-    {
-      "RequestUri": "/subscriptions/45b60d85-fd72-427a-a708-f994d26e593e/operationresults/eyJqb2JJZCI6IlJFU09VUkNFR1JPVVBERUxFVElPTkpPQi1QU1RFU1RSRzg3NzgtRUFTVFVTMkVVQVAiLCJqb2JMb2NhdGlvbiI6ImVhc3R1czJldWFwIn0?api-version=2016-09-01",
-      "EncodedRequestUri": "L3N1YnNjcmlwdGlvbnMvNDViNjBkODUtZmQ3Mi00MjdhLWE3MDgtZjk5NGQyNmU1OTNlL29wZXJhdGlvbnJlc3VsdHMvZXlKcWIySkpaQ0k2SWxKRlUwOVZVa05GUjFKUFZWQkVSVXhGVkVsUFRrcFBRaTFRVTFSRlUxUlNSemczTnpndFJVRlRWRlZUTWtWVlFWQWlMQ0pxYjJKTWIyTmhkR2x2YmlJNkltVmhjM1IxY3pKbGRXRndJbjA/YXBpLXZlcnNpb249MjAxNi0wOS0wMQ==",
-      "RequestMethod": "GET",
-      "RequestBody": "",
-      "RequestHeaders": {
-        "User-Agent": [
-          "FxVersion/4.6.30015.01",
-          "OSName/Windows",
-          "OSVersion/Microsoft.Windows.10.0.19043.",
-          "Microsoft.Azure.Management.Internal.Resources.ResourceManagementClient/1.3.39"
-        ]
-      },
-      "ResponseHeaders": {
-        "Cache-Control": [
-          "no-cache"
-        ],
-        "Pragma": [
-          "no-cache"
-        ],
-        "x-ms-ratelimit-remaining-subscription-reads": [
-          "11997"
-        ],
-        "x-ms-request-id": [
-          "2affa848-feae-4672-8afb-55752fb5da50"
-        ],
-        "x-ms-correlation-request-id": [
-          "2affa848-feae-4672-8afb-55752fb5da50"
-        ],
-        "x-ms-routing-request-id": [
-          "SOUTHEASTASIA:20210706T025006Z:2affa848-feae-4672-8afb-55752fb5da50"
-        ],
-        "Strict-Transport-Security": [
-          "max-age=31536000; includeSubDomains"
-        ],
-        "X-Content-Type-Options": [
-          "nosniff"
-        ],
-        "Date": [
-          "Tue, 06 Jul 2021 02:50:05 GMT"
-        ],
-        "Expires": [
-          "-1"
-        ],
-        "Content-Length": [
-          "0"
-        ]
-      },
-      "ResponseBody": "",
-      "StatusCode": 200
-    },
-    {
-      "RequestUri": "/subscriptions/45b60d85-fd72-427a-a708-f994d26e593e/operationresults/eyJqb2JJZCI6IlJFU09VUkNFR1JPVVBERUxFVElPTkpPQi1QU1RFU1RSRzg3NzgtRUFTVFVTMkVVQVAiLCJqb2JMb2NhdGlvbiI6ImVhc3R1czJldWFwIn0?api-version=2016-09-01",
-      "EncodedRequestUri": "L3N1YnNjcmlwdGlvbnMvNDViNjBkODUtZmQ3Mi00MjdhLWE3MDgtZjk5NGQyNmU1OTNlL29wZXJhdGlvbnJlc3VsdHMvZXlKcWIySkpaQ0k2SWxKRlUwOVZVa05GUjFKUFZWQkVSVXhGVkVsUFRrcFBRaTFRVTFSRlUxUlNSemczTnpndFJVRlRWRlZUTWtWVlFWQWlMQ0pxYjJKTWIyTmhkR2x2YmlJNkltVmhjM1IxY3pKbGRXRndJbjA/YXBpLXZlcnNpb249MjAxNi0wOS0wMQ==",
-      "RequestMethod": "GET",
-      "RequestBody": "",
-      "RequestHeaders": {
-        "User-Agent": [
-          "FxVersion/4.6.30015.01",
-          "OSName/Windows",
-          "OSVersion/Microsoft.Windows.10.0.19043.",
-          "Microsoft.Azure.Management.Internal.Resources.ResourceManagementClient/1.3.39"
-        ]
-      },
-      "ResponseHeaders": {
-        "Cache-Control": [
-          "no-cache"
-        ],
-        "Pragma": [
-          "no-cache"
-        ],
-        "x-ms-ratelimit-remaining-subscription-reads": [
-          "11996"
-        ],
-        "x-ms-request-id": [
-          "0b34452b-a739-46f1-b1c7-c42e0352b21e"
-        ],
-        "x-ms-correlation-request-id": [
-          "0b34452b-a739-46f1-b1c7-c42e0352b21e"
-        ],
-        "x-ms-routing-request-id": [
-          "SOUTHEASTASIA:20210706T025006Z:0b34452b-a739-46f1-b1c7-c42e0352b21e"
-        ],
-        "Strict-Transport-Security": [
-          "max-age=31536000; includeSubDomains"
-        ],
-        "X-Content-Type-Options": [
-          "nosniff"
-        ],
-        "Date": [
-          "Tue, 06 Jul 2021 02:50:06 GMT"
+        "x-ms-request-id": [
+          "5ccd4be6-4d40-4c06-a756-08517d5692a8"
+        ],
+        "x-ms-correlation-request-id": [
+          "5ccd4be6-4d40-4c06-a756-08517d5692a8"
+        ],
+        "x-ms-routing-request-id": [
+          "SOUTHEASTASIA:20210928T050335Z:5ccd4be6-4d40-4c06-a756-08517d5692a8"
+        ],
+        "Strict-Transport-Security": [
+          "max-age=31536000; includeSubDomains"
+        ],
+        "X-Content-Type-Options": [
+          "nosniff"
+        ],
+        "Date": [
+          "Tue, 28 Sep 2021 05:03:34 GMT"
         ],
         "Expires": [
           "-1"
@@ -3505,7 +3195,7 @@
   ],
   "Names": {
     "Test-StorageBlobORS": [
-      "pstestrg8778"
+      "pstestrg1503"
     ]
   },
   "Variables": {
