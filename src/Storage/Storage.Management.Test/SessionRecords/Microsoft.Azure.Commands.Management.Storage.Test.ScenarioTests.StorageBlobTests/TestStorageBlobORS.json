--- conflicted
+++ resolved
@@ -7,188 +7,894 @@
       "RequestBody": "",
       "RequestHeaders": {
         "x-ms-client-request-id": [
-          "ccafedd9-3880-4b91-8f76-c85a075f8e6e"
-        ],
-        "Accept-Language": [
-          "en-US"
-        ],
-        "User-Agent": [
-          "FxVersion/4.6.29220.03",
-          "OSName/Windows",
-          "OSVersion/Microsoft.Windows.10.0.19042.",
-          "Microsoft.Azure.Management.Internal.Resources.ResourceManagementClient/1.3.24"
-        ]
-      },
-      "ResponseHeaders": {
-        "Cache-Control": [
-          "no-cache"
-        ],
-        "Pragma": [
-          "no-cache"
+          "ee265b3a-fb1b-45bd-a3db-e191d9bff0dd"
+        ],
+        "Accept-Language": [
+          "en-US"
+        ],
+        "User-Agent": [
+          "FxVersion/4.6.28207.03",
+          "OSName/Windows",
+          "OSVersion/Microsoft.Windows.10.0.18363.",
+          "Microsoft.Azure.Management.Internal.Resources.ResourceManagementClient/1.3.11"
+        ]
+      },
+      "ResponseHeaders": {
+        "Cache-Control": [
+          "no-cache"
+        ],
+        "Pragma": [
+          "no-cache"
+        ],
+        "x-ms-ratelimit-remaining-subscription-reads": [
+          "11999"
+        ],
+        "x-ms-request-id": [
+          "9a3d11a9-4cd8-4973-abb3-63b08a2254fd"
+        ],
+        "x-ms-correlation-request-id": [
+          "9a3d11a9-4cd8-4973-abb3-63b08a2254fd"
+        ],
+        "x-ms-routing-request-id": [
+          "SOUTHEASTASIA:20200416T162600Z:9a3d11a9-4cd8-4973-abb3-63b08a2254fd"
+        ],
+        "Strict-Transport-Security": [
+          "max-age=31536000; includeSubDomains"
+        ],
+        "X-Content-Type-Options": [
+          "nosniff"
+        ],
+        "Date": [
+          "Thu, 16 Apr 2020 16:26:00 GMT"
+        ],
+        "Content-Type": [
+          "application/json; charset=utf-8"
+        ],
+        "Expires": [
+          "-1"
+        ],
+        "Content-Length": [
+          "12336"
+        ]
+      },
+      "ResponseBody": "{\r\n  \"id\": \"/subscriptions/45b60d85-fd72-427a-a708-f994d26e593e/providers/Microsoft.Storage\",\r\n  \"namespace\": \"Microsoft.Storage\",\r\n  \"authorizations\": [\r\n    {\r\n      \"applicationId\": \"a6aa9161-5291-40bb-8c5c-923b567bee3b\",\r\n      \"roleDefinitionId\": \"070ab87f-0efc-4423-b18b-756f3bdb0236\"\r\n    },\r\n    {\r\n      \"applicationId\": \"e406a681-f3d4-42a8-90b6-c2b029497af1\"\r\n    }\r\n  ],\r\n  \"resourceTypes\": [\r\n    {\r\n      \"resourceType\": \"storageAccounts\",\r\n      \"locations\": [\r\n        \"East US\",\r\n        \"East US 2\",\r\n        \"West US\",\r\n        \"West Europe\",\r\n        \"East Asia\",\r\n        \"Southeast Asia\",\r\n        \"Japan East\",\r\n        \"Japan West\",\r\n        \"North Central US\",\r\n        \"South Central US\",\r\n        \"Central US\",\r\n        \"North Europe\",\r\n        \"Brazil South\",\r\n        \"Australia East\",\r\n        \"Australia Southeast\",\r\n        \"South India\",\r\n        \"Central India\",\r\n        \"West India\",\r\n        \"Canada East\",\r\n        \"Canada Central\",\r\n        \"West US 2\",\r\n        \"West Central US\",\r\n        \"UK South\",\r\n        \"UK West\",\r\n        \"Korea Central\",\r\n        \"Korea South\",\r\n        \"France Central\",\r\n        \"Australia Central\",\r\n        \"South Africa North\",\r\n        \"UAE North\",\r\n        \"Switzerland North\",\r\n        \"Germany West Central\",\r\n        \"Norway East\",\r\n        \"East US 2 (Stage)\",\r\n        \"East US 2 EUAP\",\r\n        \"Central US EUAP\"\r\n      ],\r\n      \"apiVersions\": [\r\n        \"2019-06-01\",\r\n        \"2019-04-01\",\r\n        \"2018-11-01\",\r\n        \"2018-07-01\",\r\n        \"2018-03-01-preview\",\r\n        \"2018-02-01\",\r\n        \"2017-10-01\",\r\n        \"2017-06-01\",\r\n        \"2016-12-01\",\r\n        \"2016-05-01\",\r\n        \"2016-01-01\",\r\n        \"2015-06-15\",\r\n        \"2015-05-01-preview\"\r\n      ],\r\n      \"capabilities\": \"CrossResourceGroupResourceMove, CrossSubscriptionResourceMove, SystemAssignedResourceIdentity\"\r\n    },\r\n    {\r\n      \"resourceType\": \"operations\",\r\n      \"locations\": [\r\n        \"East US\",\r\n        \"East US 2\",\r\n        \"West US\",\r\n        \"West Europe\",\r\n        \"East Asia\",\r\n        \"Southeast Asia\",\r\n        \"Japan East\",\r\n        \"Japan West\",\r\n        \"North Central US\",\r\n        \"South Central US\",\r\n        \"Central US\",\r\n        \"North Europe\",\r\n        \"Brazil South\",\r\n        \"Australia East\",\r\n        \"Australia Southeast\",\r\n        \"South India\",\r\n        \"Central India\",\r\n        \"West India\",\r\n        \"Canada East\",\r\n        \"Canada Central\",\r\n        \"West US 2\",\r\n        \"West Central US\",\r\n        \"UK South\",\r\n        \"UK West\",\r\n        \"Korea Central\",\r\n        \"Korea South\",\r\n        \"France Central\",\r\n        \"Australia Central\",\r\n        \"South Africa North\",\r\n        \"UAE North\",\r\n        \"Switzerland North\",\r\n        \"Germany West Central\",\r\n        \"East US 2 (Stage)\",\r\n        \"East US 2 EUAP\",\r\n        \"Central US EUAP\"\r\n      ],\r\n      \"apiVersions\": [\r\n        \"2019-06-01\",\r\n        \"2019-04-01\",\r\n        \"2018-11-01\",\r\n        \"2018-07-01\",\r\n        \"2018-03-01-preview\",\r\n        \"2018-02-01\",\r\n        \"2017-10-01\",\r\n        \"2017-06-01\",\r\n        \"2016-12-01\",\r\n        \"2016-05-01\",\r\n        \"2016-01-01\",\r\n        \"2015-06-15\",\r\n        \"2015-05-01-preview\"\r\n      ]\r\n    },\r\n    {\r\n      \"resourceType\": \"locations/asyncoperations\",\r\n      \"locations\": [\r\n        \"East US\",\r\n        \"East US 2\",\r\n        \"West US\",\r\n        \"West Europe\",\r\n        \"East Asia\",\r\n        \"Southeast Asia\",\r\n        \"Japan East\",\r\n        \"Japan West\",\r\n        \"North Central US\",\r\n        \"South Central US\",\r\n        \"Central US\",\r\n        \"North Europe\",\r\n        \"Brazil South\",\r\n        \"Australia East\",\r\n        \"Australia Southeast\",\r\n        \"South India\",\r\n        \"Central India\",\r\n        \"West India\",\r\n        \"Canada East\",\r\n        \"Canada Central\",\r\n        \"West US 2\",\r\n        \"West Central US\",\r\n        \"UK South\",\r\n        \"UK West\",\r\n        \"Korea Central\",\r\n        \"Korea South\",\r\n        \"France Central\",\r\n        \"Australia Central\",\r\n        \"South Africa North\",\r\n        \"UAE North\",\r\n        \"Switzerland North\",\r\n        \"Germany West Central\",\r\n        \"Norway East\",\r\n        \"East US 2 (Stage)\",\r\n        \"East US 2 EUAP\",\r\n        \"Central US EUAP\"\r\n      ],\r\n      \"apiVersions\": [\r\n        \"2019-06-01\",\r\n        \"2019-04-01\",\r\n        \"2018-11-01\",\r\n        \"2018-07-01\",\r\n        \"2018-03-01-preview\",\r\n        \"2018-02-01\",\r\n        \"2017-10-01\",\r\n        \"2017-06-01\",\r\n        \"2016-12-01\",\r\n        \"2016-05-01\",\r\n        \"2016-01-01\",\r\n        \"2015-06-15\",\r\n        \"2015-05-01-preview\"\r\n      ]\r\n    },\r\n    {\r\n      \"resourceType\": \"storageAccounts/listAccountSas\",\r\n      \"locations\": [\r\n        \"East US\",\r\n        \"East US 2\",\r\n        \"West US\",\r\n        \"West Europe\",\r\n        \"East Asia\",\r\n        \"Southeast Asia\",\r\n        \"Japan East\",\r\n        \"Japan West\",\r\n        \"North Central US\",\r\n        \"South Central US\",\r\n        \"Central US\",\r\n        \"North Europe\",\r\n        \"Brazil South\",\r\n        \"Australia East\",\r\n        \"Australia Southeast\",\r\n        \"South India\",\r\n        \"Central India\",\r\n        \"West India\",\r\n        \"Canada East\",\r\n        \"Canada Central\",\r\n        \"West US 2\",\r\n        \"West Central US\",\r\n        \"UK South\",\r\n        \"UK West\",\r\n        \"Korea Central\",\r\n        \"Korea South\",\r\n        \"France Central\",\r\n        \"Australia Central\",\r\n        \"South Africa North\",\r\n        \"UAE North\",\r\n        \"Switzerland North\",\r\n        \"Germany West Central\",\r\n        \"Norway East\",\r\n        \"East US 2 (Stage)\",\r\n        \"East US 2 EUAP\",\r\n        \"Central US EUAP\"\r\n      ],\r\n      \"apiVersions\": [\r\n        \"2019-06-01\",\r\n        \"2019-04-01\",\r\n        \"2018-11-01\",\r\n        \"2018-07-01\",\r\n        \"2018-03-01-preview\",\r\n        \"2018-02-01\",\r\n        \"2017-10-01\",\r\n        \"2017-06-01\",\r\n        \"2016-12-01\",\r\n        \"2016-05-01\"\r\n      ]\r\n    },\r\n    {\r\n      \"resourceType\": \"storageAccounts/listServiceSas\",\r\n      \"locations\": [\r\n        \"East US\",\r\n        \"East US 2\",\r\n        \"West US\",\r\n        \"West Europe\",\r\n        \"East Asia\",\r\n        \"Southeast Asia\",\r\n        \"Japan East\",\r\n        \"Japan West\",\r\n        \"North Central US\",\r\n        \"South Central US\",\r\n        \"Central US\",\r\n        \"North Europe\",\r\n        \"Brazil South\",\r\n        \"Australia East\",\r\n        \"Australia Southeast\",\r\n        \"South India\",\r\n        \"Central India\",\r\n        \"West India\",\r\n        \"Canada East\",\r\n        \"Canada Central\",\r\n        \"West US 2\",\r\n        \"West Central US\",\r\n        \"UK South\",\r\n        \"UK West\",\r\n        \"Korea Central\",\r\n        \"Korea South\",\r\n        \"France Central\",\r\n        \"Australia Central\",\r\n        \"South Africa North\",\r\n        \"UAE North\",\r\n        \"Switzerland North\",\r\n        \"Germany West Central\",\r\n        \"Norway East\",\r\n        \"East US 2 (Stage)\",\r\n        \"East US 2 EUAP\",\r\n        \"Central US EUAP\"\r\n      ],\r\n      \"apiVersions\": [\r\n        \"2019-06-01\",\r\n        \"2019-04-01\",\r\n        \"2018-11-01\",\r\n        \"2018-07-01\",\r\n        \"2018-03-01-preview\",\r\n        \"2018-02-01\",\r\n        \"2017-10-01\",\r\n        \"2017-06-01\",\r\n        \"2016-12-01\",\r\n        \"2016-05-01\"\r\n      ]\r\n    },\r\n    {\r\n      \"resourceType\": \"storageAccounts/blobServices\",\r\n      \"locations\": [\r\n        \"East US\",\r\n        \"East US 2\",\r\n        \"West US\",\r\n        \"West Europe\",\r\n        \"East Asia\",\r\n        \"Southeast Asia\",\r\n        \"Japan East\",\r\n        \"Japan West\",\r\n        \"North Central US\",\r\n        \"South Central US\",\r\n        \"Central US\",\r\n        \"North Europe\",\r\n        \"Brazil South\",\r\n        \"Australia East\",\r\n        \"Australia Southeast\",\r\n        \"South India\",\r\n        \"Central India\",\r\n        \"West India\",\r\n        \"Canada East\",\r\n        \"Canada Central\",\r\n        \"West US 2\",\r\n        \"West Central US\",\r\n        \"UK South\",\r\n        \"UK West\",\r\n        \"Korea Central\",\r\n        \"Korea South\",\r\n        \"France Central\",\r\n        \"Australia Central\",\r\n        \"South Africa North\",\r\n        \"UAE North\",\r\n        \"Switzerland North\",\r\n        \"Germany West Central\",\r\n        \"Norway East\",\r\n        \"East US 2 (Stage)\",\r\n        \"East US 2 EUAP\",\r\n        \"Central US EUAP\"\r\n      ],\r\n      \"apiVersions\": [\r\n        \"2019-06-01\",\r\n        \"2019-04-01\",\r\n        \"2018-11-01\",\r\n        \"2018-07-01\",\r\n        \"2018-03-01-preview\",\r\n        \"2018-02-01\",\r\n        \"2017-10-01\",\r\n        \"2017-06-01\",\r\n        \"2016-12-01\",\r\n        \"2016-05-01\"\r\n      ]\r\n    },\r\n    {\r\n      \"resourceType\": \"storageAccounts/tableServices\",\r\n      \"locations\": [\r\n        \"East US\",\r\n        \"East US 2\",\r\n        \"West US\",\r\n        \"West Europe\",\r\n        \"East Asia\",\r\n        \"Southeast Asia\",\r\n        \"Japan East\",\r\n        \"Japan West\",\r\n        \"North Central US\",\r\n        \"South Central US\",\r\n        \"Central US\",\r\n        \"North Europe\",\r\n        \"Brazil South\",\r\n        \"Australia East\",\r\n        \"Australia Southeast\",\r\n        \"South India\",\r\n        \"Central India\",\r\n        \"West India\",\r\n        \"Canada East\",\r\n        \"Canada Central\",\r\n        \"West US 2\",\r\n        \"West Central US\",\r\n        \"UK South\",\r\n        \"UK West\",\r\n        \"Korea Central\",\r\n        \"Korea South\",\r\n        \"France Central\",\r\n        \"Australia Central\",\r\n        \"South Africa North\",\r\n        \"UAE North\",\r\n        \"Switzerland North\",\r\n        \"Germany West Central\",\r\n        \"Norway East\",\r\n        \"East US 2 (Stage)\",\r\n        \"East US 2 EUAP\",\r\n        \"Central US EUAP\"\r\n      ],\r\n      \"apiVersions\": [\r\n        \"2019-06-01\",\r\n        \"2019-04-01\",\r\n        \"2018-11-01\",\r\n        \"2018-07-01\",\r\n        \"2018-03-01-preview\",\r\n        \"2018-02-01\",\r\n        \"2017-10-01\",\r\n        \"2017-06-01\",\r\n        \"2016-12-01\",\r\n        \"2016-05-01\"\r\n      ]\r\n    },\r\n    {\r\n      \"resourceType\": \"storageAccounts/queueServices\",\r\n      \"locations\": [\r\n        \"East US\",\r\n        \"East US 2\",\r\n        \"West US\",\r\n        \"West Europe\",\r\n        \"East Asia\",\r\n        \"Southeast Asia\",\r\n        \"Japan East\",\r\n        \"Japan West\",\r\n        \"North Central US\",\r\n        \"South Central US\",\r\n        \"Central US\",\r\n        \"North Europe\",\r\n        \"Brazil South\",\r\n        \"Australia East\",\r\n        \"Australia Southeast\",\r\n        \"South India\",\r\n        \"Central India\",\r\n        \"West India\",\r\n        \"Canada East\",\r\n        \"Canada Central\",\r\n        \"West US 2\",\r\n        \"West Central US\",\r\n        \"UK South\",\r\n        \"UK West\",\r\n        \"Korea Central\",\r\n        \"Korea South\",\r\n        \"France Central\",\r\n        \"Australia Central\",\r\n        \"South Africa North\",\r\n        \"UAE North\",\r\n        \"Switzerland North\",\r\n        \"Germany West Central\",\r\n        \"Norway East\",\r\n        \"East US 2 (Stage)\",\r\n        \"East US 2 EUAP\",\r\n        \"Central US EUAP\"\r\n      ],\r\n      \"apiVersions\": [\r\n        \"2019-06-01\",\r\n        \"2019-04-01\",\r\n        \"2018-11-01\",\r\n        \"2018-07-01\",\r\n        \"2018-03-01-preview\",\r\n        \"2018-02-01\",\r\n        \"2017-10-01\",\r\n        \"2017-06-01\",\r\n        \"2016-12-01\",\r\n        \"2016-05-01\"\r\n      ]\r\n    },\r\n    {\r\n      \"resourceType\": \"storageAccounts/fileServices\",\r\n      \"locations\": [\r\n        \"East US\",\r\n        \"East US 2\",\r\n        \"West US\",\r\n        \"West Europe\",\r\n        \"East Asia\",\r\n        \"Southeast Asia\",\r\n        \"Japan East\",\r\n        \"Japan West\",\r\n        \"North Central US\",\r\n        \"South Central US\",\r\n        \"Central US\",\r\n        \"North Europe\",\r\n        \"Brazil South\",\r\n        \"Australia East\",\r\n        \"Australia Southeast\",\r\n        \"South India\",\r\n        \"Central India\",\r\n        \"West India\",\r\n        \"Canada East\",\r\n        \"Canada Central\",\r\n        \"West US 2\",\r\n        \"West Central US\",\r\n        \"UK South\",\r\n        \"UK West\",\r\n        \"Korea Central\",\r\n        \"Korea South\",\r\n        \"France Central\",\r\n        \"Australia Central\",\r\n        \"South Africa North\",\r\n        \"UAE North\",\r\n        \"Switzerland North\",\r\n        \"Germany West Central\",\r\n        \"Norway East\",\r\n        \"East US 2 (Stage)\",\r\n        \"East US 2 EUAP\",\r\n        \"Central US EUAP\"\r\n      ],\r\n      \"apiVersions\": [\r\n        \"2019-06-01\",\r\n        \"2019-04-01\",\r\n        \"2018-11-01\",\r\n        \"2018-07-01\",\r\n        \"2018-03-01-preview\",\r\n        \"2018-02-01\",\r\n        \"2017-10-01\",\r\n        \"2017-06-01\",\r\n        \"2016-12-01\",\r\n        \"2016-05-01\"\r\n      ]\r\n    },\r\n    {\r\n      \"resourceType\": \"locations\",\r\n      \"locations\": [],\r\n      \"apiVersions\": [\r\n        \"2019-06-01\",\r\n        \"2019-04-01\",\r\n        \"2018-11-01\",\r\n        \"2018-07-01\",\r\n        \"2018-03-01-preview\",\r\n        \"2018-02-01\",\r\n        \"2017-10-01\",\r\n        \"2017-06-01\",\r\n        \"2016-12-01\",\r\n        \"2016-07-01\",\r\n        \"2016-01-01\"\r\n      ]\r\n    },\r\n    {\r\n      \"resourceType\": \"locations/usages\",\r\n      \"locations\": [\r\n        \"East US\",\r\n        \"East US 2\",\r\n        \"West US\",\r\n        \"West Europe\",\r\n        \"East Asia\",\r\n        \"Southeast Asia\",\r\n        \"Japan East\",\r\n        \"Japan West\",\r\n        \"North Central US\",\r\n        \"South Central US\",\r\n        \"Central US\",\r\n        \"North Europe\",\r\n        \"Brazil South\",\r\n        \"Australia East\",\r\n        \"Australia Southeast\",\r\n        \"South India\",\r\n        \"Central India\",\r\n        \"West India\",\r\n        \"Canada East\",\r\n        \"Canada Central\",\r\n        \"West US 2\",\r\n        \"West Central US\",\r\n        \"UK South\",\r\n        \"UK West\",\r\n        \"Korea Central\",\r\n        \"Korea South\",\r\n        \"France Central\",\r\n        \"Australia Central\",\r\n        \"South Africa North\",\r\n        \"UAE North\",\r\n        \"Switzerland North\",\r\n        \"Germany West Central\",\r\n        \"Norway East\",\r\n        \"East US 2 (Stage)\",\r\n        \"East US 2 EUAP\",\r\n        \"Central US EUAP\"\r\n      ],\r\n      \"apiVersions\": [\r\n        \"2019-06-01\",\r\n        \"2019-04-01\",\r\n        \"2018-11-01\",\r\n        \"2018-07-01\",\r\n        \"2018-03-01-preview\",\r\n        \"2018-02-01\",\r\n        \"2017-10-01\",\r\n        \"2017-06-01\",\r\n        \"2016-12-01\"\r\n      ]\r\n    },\r\n    {\r\n      \"resourceType\": \"locations/deleteVirtualNetworkOrSubnets\",\r\n      \"locations\": [\r\n        \"East US\",\r\n        \"East US 2\",\r\n        \"West US\",\r\n        \"West Europe\",\r\n        \"East Asia\",\r\n        \"Southeast Asia\",\r\n        \"Japan East\",\r\n        \"Japan West\",\r\n        \"North Central US\",\r\n        \"South Central US\",\r\n        \"Central US\",\r\n        \"North Europe\",\r\n        \"Brazil South\",\r\n        \"Australia East\",\r\n        \"Australia Southeast\",\r\n        \"South India\",\r\n        \"Central India\",\r\n        \"West India\",\r\n        \"Canada East\",\r\n        \"Canada Central\",\r\n        \"West US 2\",\r\n        \"West Central US\",\r\n        \"UK South\",\r\n        \"UK West\",\r\n        \"Korea Central\",\r\n        \"Korea South\",\r\n        \"France Central\",\r\n        \"Australia Central\",\r\n        \"South Africa North\",\r\n        \"UAE North\",\r\n        \"Switzerland North\",\r\n        \"Germany West Central\",\r\n        \"Norway East\",\r\n        \"East US 2 (Stage)\",\r\n        \"East US 2 EUAP\",\r\n        \"Central US EUAP\"\r\n      ],\r\n      \"apiVersions\": [\r\n        \"2019-06-01\",\r\n        \"2019-04-01\",\r\n        \"2018-11-01\",\r\n        \"2018-07-01\",\r\n        \"2018-03-01-preview\",\r\n        \"2018-02-01\",\r\n        \"2017-10-01\",\r\n        \"2017-06-01\",\r\n        \"2016-12-01\",\r\n        \"2016-07-01\"\r\n      ]\r\n    },\r\n    {\r\n      \"resourceType\": \"usages\",\r\n      \"locations\": [],\r\n      \"apiVersions\": [\r\n        \"2019-06-01\",\r\n        \"2019-04-01\",\r\n        \"2018-11-01\",\r\n        \"2018-07-01\",\r\n        \"2018-03-01-preview\",\r\n        \"2018-02-01\",\r\n        \"2017-10-01\",\r\n        \"2017-06-01\",\r\n        \"2016-12-01\",\r\n        \"2016-05-01\",\r\n        \"2016-01-01\",\r\n        \"2015-06-15\",\r\n        \"2015-05-01-preview\"\r\n      ]\r\n    },\r\n    {\r\n      \"resourceType\": \"checkNameAvailability\",\r\n      \"locations\": [\r\n        \"East US\",\r\n        \"East US 2\",\r\n        \"West US\",\r\n        \"West Europe\",\r\n        \"East Asia\",\r\n        \"Southeast Asia\",\r\n        \"Japan East\",\r\n        \"Japan West\",\r\n        \"North Central US\",\r\n        \"South Central US\",\r\n        \"Central US\",\r\n        \"North Europe\",\r\n        \"Brazil South\",\r\n        \"Australia East\",\r\n        \"Australia Southeast\",\r\n        \"South India\",\r\n        \"Central India\",\r\n        \"West India\",\r\n        \"Canada East\",\r\n        \"Canada Central\",\r\n        \"West US 2\",\r\n        \"West Central US\",\r\n        \"UK South\",\r\n        \"UK West\",\r\n        \"Korea Central\",\r\n        \"Korea South\",\r\n        \"France Central\",\r\n        \"Australia Central\",\r\n        \"South Africa North\",\r\n        \"UAE North\",\r\n        \"Switzerland North\",\r\n        \"Germany West Central\",\r\n        \"East US 2 (Stage)\",\r\n        \"East US 2 EUAP\",\r\n        \"Central US EUAP\"\r\n      ],\r\n      \"apiVersions\": [\r\n        \"2019-06-01\",\r\n        \"2019-04-01\",\r\n        \"2018-11-01\",\r\n        \"2018-07-01\",\r\n        \"2018-03-01-preview\",\r\n        \"2018-02-01\",\r\n        \"2017-10-01\",\r\n        \"2017-06-01\",\r\n        \"2016-12-01\",\r\n        \"2016-05-01\",\r\n        \"2016-01-01\",\r\n        \"2015-06-15\",\r\n        \"2015-05-01-preview\"\r\n      ]\r\n    },\r\n    {\r\n      \"resourceType\": \"locations/checkNameAvailability\",\r\n      \"locations\": [\r\n        \"East US\",\r\n        \"East US 2\",\r\n        \"West US\",\r\n        \"West Europe\",\r\n        \"East Asia\",\r\n        \"Southeast Asia\",\r\n        \"Japan East\",\r\n        \"Japan West\",\r\n        \"North Central US\",\r\n        \"South Central US\",\r\n        \"Central US\",\r\n        \"North Europe\",\r\n        \"Brazil South\",\r\n        \"Australia East\",\r\n        \"Australia Southeast\",\r\n        \"South India\",\r\n        \"Central India\",\r\n        \"West India\",\r\n        \"Canada East\",\r\n        \"Canada Central\",\r\n        \"West US 2\",\r\n        \"West Central US\",\r\n        \"UK South\",\r\n        \"UK West\",\r\n        \"Korea Central\",\r\n        \"Korea South\",\r\n        \"France Central\",\r\n        \"Australia Central\",\r\n        \"South Africa North\",\r\n        \"UAE North\",\r\n        \"Switzerland North\",\r\n        \"Germany West Central\",\r\n        \"Norway East\",\r\n        \"East US 2 (Stage)\",\r\n        \"East US 2 EUAP\",\r\n        \"Central US EUAP\"\r\n      ],\r\n      \"apiVersions\": [\r\n        \"2019-06-01\",\r\n        \"2019-04-01\",\r\n        \"2018-11-01\",\r\n        \"2018-07-01\",\r\n        \"2018-02-01\",\r\n        \"2017-10-01\",\r\n        \"2017-06-01\",\r\n        \"2016-12-01\"\r\n      ]\r\n    },\r\n    {\r\n      \"resourceType\": \"storageAccounts/services\",\r\n      \"locations\": [\r\n        \"East US\",\r\n        \"West US\",\r\n        \"East US 2 (Stage)\",\r\n        \"West Europe\",\r\n        \"North Europe\",\r\n        \"East Asia\",\r\n        \"Southeast Asia\",\r\n        \"Japan East\",\r\n        \"Japan West\",\r\n        \"North Central US\",\r\n        \"South Central US\",\r\n        \"East US 2\",\r\n        \"Central US\",\r\n        \"Australia East\",\r\n        \"Australia Southeast\",\r\n        \"Brazil South\",\r\n        \"South India\",\r\n        \"Central India\",\r\n        \"West India\",\r\n        \"Canada East\",\r\n        \"Canada Central\",\r\n        \"West US 2\",\r\n        \"West Central US\",\r\n        \"UK South\",\r\n        \"UK West\",\r\n        \"Korea Central\",\r\n        \"Korea South\",\r\n        \"France Central\",\r\n        \"South Africa North\",\r\n        \"UAE North\",\r\n        \"Switzerland North\",\r\n        \"Germany West Central\",\r\n        \"Norway East\",\r\n        \"East US 2 EUAP\",\r\n        \"Central US EUAP\"\r\n      ],\r\n      \"apiVersions\": [\r\n        \"2014-04-01\"\r\n      ]\r\n    },\r\n    {\r\n      \"resourceType\": \"storageAccounts/services/metricDefinitions\",\r\n      \"locations\": [\r\n        \"East US\",\r\n        \"West US\",\r\n        \"East US 2 (Stage)\",\r\n        \"West Europe\",\r\n        \"North Europe\",\r\n        \"East Asia\",\r\n        \"Southeast Asia\",\r\n        \"Japan East\",\r\n        \"Japan West\",\r\n        \"North Central US\",\r\n        \"South Central US\",\r\n        \"East US 2\",\r\n        \"Central US\",\r\n        \"Australia East\",\r\n        \"Australia Southeast\",\r\n        \"Brazil South\",\r\n        \"South India\",\r\n        \"Central India\",\r\n        \"West India\",\r\n        \"Canada East\",\r\n        \"Canada Central\",\r\n        \"West US 2\",\r\n        \"West Central US\",\r\n        \"UK South\",\r\n        \"UK West\",\r\n        \"Korea Central\",\r\n        \"Korea South\",\r\n        \"France Central\",\r\n        \"South Africa North\",\r\n        \"UAE North\",\r\n        \"Switzerland North\",\r\n        \"Germany West Central\",\r\n        \"Norway East\",\r\n        \"East US 2 EUAP\",\r\n        \"Central US EUAP\"\r\n      ],\r\n      \"apiVersions\": [\r\n        \"2014-04-01\"\r\n      ]\r\n    }\r\n  ],\r\n  \"registrationState\": \"Registered\"\r\n}",
+      "StatusCode": 200
+    },
+    {
+      "RequestUri": "/subscriptions/45b60d85-fd72-427a-a708-f994d26e593e/resourcegroups/pstestrg5674?api-version=2016-09-01",
+      "EncodedRequestUri": "L3N1YnNjcmlwdGlvbnMvNDViNjBkODUtZmQ3Mi00MjdhLWE3MDgtZjk5NGQyNmU1OTNlL3Jlc291cmNlZ3JvdXBzL3BzdGVzdHJnNTY3ND9hcGktdmVyc2lvbj0yMDE2LTA5LTAx",
+      "RequestMethod": "PUT",
+      "RequestBody": "{\r\n  \"location\": \"West US\"\r\n}",
+      "RequestHeaders": {
+        "x-ms-client-request-id": [
+          "61813212-e2fd-4921-b8d4-cbbb979a848b"
+        ],
+        "Accept-Language": [
+          "en-US"
+        ],
+        "User-Agent": [
+          "FxVersion/4.6.28207.03",
+          "OSName/Windows",
+          "OSVersion/Microsoft.Windows.10.0.18363.",
+          "Microsoft.Azure.Management.Internal.Resources.ResourceManagementClient/1.3.11"
+        ],
+        "Content-Type": [
+          "application/json; charset=utf-8"
+        ],
+        "Content-Length": [
+          "29"
+        ]
+      },
+      "ResponseHeaders": {
+        "Cache-Control": [
+          "no-cache"
+        ],
+        "Pragma": [
+          "no-cache"
+        ],
+        "x-ms-ratelimit-remaining-subscription-writes": [
+          "1199"
+        ],
+        "x-ms-request-id": [
+          "84e1638d-1deb-4761-b23b-7613078dc525"
+        ],
+        "x-ms-correlation-request-id": [
+          "84e1638d-1deb-4761-b23b-7613078dc525"
+        ],
+        "x-ms-routing-request-id": [
+          "SOUTHEASTASIA:20200416T162605Z:84e1638d-1deb-4761-b23b-7613078dc525"
+        ],
+        "Strict-Transport-Security": [
+          "max-age=31536000; includeSubDomains"
+        ],
+        "X-Content-Type-Options": [
+          "nosniff"
+        ],
+        "Date": [
+          "Thu, 16 Apr 2020 16:26:04 GMT"
+        ],
+        "Content-Length": [
+          "177"
+        ],
+        "Content-Type": [
+          "application/json; charset=utf-8"
+        ],
+        "Expires": [
+          "-1"
+        ]
+      },
+      "ResponseBody": "{\r\n  \"id\": \"/subscriptions/45b60d85-fd72-427a-a708-f994d26e593e/resourceGroups/pstestrg5674\",\r\n  \"name\": \"pstestrg5674\",\r\n  \"location\": \"westus\",\r\n  \"properties\": {\r\n    \"provisioningState\": \"Succeeded\"\r\n  }\r\n}",
+      "StatusCode": 201
+    },
+    {
+      "RequestUri": "/subscriptions/45b60d85-fd72-427a-a708-f994d26e593e/providers/Microsoft.Storage/checkNameAvailability?api-version=2021-01-01",
+      "EncodedRequestUri": "L3N1YnNjcmlwdGlvbnMvNDViNjBkODUtZmQ3Mi00MjdhLWE3MDgtZjk5NGQyNmU1OTNlL3Byb3ZpZGVycy9NaWNyb3NvZnQuU3RvcmFnZS9jaGVja05hbWVBdmFpbGFiaWxpdHk/YXBpLXZlcnNpb249MjAyMS0wMS0wMQ==",
+      "RequestMethod": "POST",
+      "RequestBody": "{\r\n  \"name\": \"stopstestrg5674src\",\r\n  \"type\": \"Microsoft.Storage/storageAccounts\"\r\n}",
+      "RequestHeaders": {
+        "x-ms-client-request-id": [
+          "a9d28b47-99d6-45c3-8abf-1274298c14eb"
+        ],
+        "Accept-Language": [
+          "en-US"
+        ],
+        "User-Agent": [
+          "FxVersion/4.6.28207.03",
+          "OSName/Windows",
+          "OSVersion/Microsoft.Windows.10.0.18363.",
+          "Microsoft.Azure.Management.Storage.StorageManagementClient/15.1.0.0"
+        ],
+        "Content-Type": [
+          "application/json; charset=utf-8"
+        ],
+        "Content-Length": [
+          "84"
+        ]
+      },
+      "ResponseHeaders": {
+        "Cache-Control": [
+          "no-cache"
+        ],
+        "Pragma": [
+          "no-cache"
+        ],
+        "x-ms-request-id": [
+          "45a1e0fc-79f5-43db-b61b-377a56ebfbc5"
+        ],
+        "Strict-Transport-Security": [
+          "max-age=31536000; includeSubDomains"
+        ],
+        "Server": [
+          "Microsoft-Azure-Storage-Resource-Provider/1.0,Microsoft-HTTPAPI/2.0 Microsoft-HTTPAPI/2.0"
+        ],
+        "x-ms-ratelimit-remaining-subscription-reads": [
+          "11999"
+        ],
+        "x-ms-correlation-request-id": [
+          "c4af6b09-10c3-449c-8297-2c8596b3f95b"
+        ],
+        "x-ms-routing-request-id": [
+          "SOUTHEASTASIA:20200416T162615Z:c4af6b09-10c3-449c-8297-2c8596b3f95b"
+        ],
+        "X-Content-Type-Options": [
+          "nosniff"
+        ],
+        "Date": [
+          "Thu, 16 Apr 2020 16:26:15 GMT"
+        ],
+        "Content-Length": [
+          "22"
+        ],
+        "Content-Type": [
+          "application/json"
+        ],
+        "Expires": [
+          "-1"
+        ]
+      },
+      "ResponseBody": "{\r\n  \"nameAvailable\": true\r\n}",
+      "StatusCode": 200
+    },
+    {
+      "RequestUri": "/subscriptions/45b60d85-fd72-427a-a708-f994d26e593e/providers/Microsoft.Storage/checkNameAvailability?api-version=2021-01-01",
+      "EncodedRequestUri": "L3N1YnNjcmlwdGlvbnMvNDViNjBkODUtZmQ3Mi00MjdhLWE3MDgtZjk5NGQyNmU1OTNlL3Byb3ZpZGVycy9NaWNyb3NvZnQuU3RvcmFnZS9jaGVja05hbWVBdmFpbGFiaWxpdHk/YXBpLXZlcnNpb249MjAyMS0wMS0wMQ==",
+      "RequestMethod": "POST",
+      "RequestBody": "{\r\n  \"name\": \"stopstestrg5674dest\",\r\n  \"type\": \"Microsoft.Storage/storageAccounts\"\r\n}",
+      "RequestHeaders": {
+        "x-ms-client-request-id": [
+          "d7fb8711-5bf7-40c1-8b21-c5698d3999a7"
+        ],
+        "Accept-Language": [
+          "en-US"
+        ],
+        "User-Agent": [
+          "FxVersion/4.6.28207.03",
+          "OSName/Windows",
+          "OSVersion/Microsoft.Windows.10.0.18363.",
+          "Microsoft.Azure.Management.Storage.StorageManagementClient/15.1.0.0"
+        ],
+        "Content-Type": [
+          "application/json; charset=utf-8"
+        ],
+        "Content-Length": [
+          "85"
+        ]
+      },
+      "ResponseHeaders": {
+        "Cache-Control": [
+          "no-cache"
+        ],
+        "Pragma": [
+          "no-cache"
+        ],
+        "x-ms-request-id": [
+          "1ba29118-7c53-40e1-8d82-c6c94c031efd"
+        ],
+        "Strict-Transport-Security": [
+          "max-age=31536000; includeSubDomains"
+        ],
+        "Server": [
+          "Microsoft-Azure-Storage-Resource-Provider/1.0,Microsoft-HTTPAPI/2.0 Microsoft-HTTPAPI/2.0"
+        ],
+        "x-ms-ratelimit-remaining-subscription-reads": [
+          "11997"
+        ],
+        "x-ms-correlation-request-id": [
+          "1834c349-7890-424c-a029-1a44bea4f1de"
+        ],
+        "x-ms-routing-request-id": [
+          "SOUTHEASTASIA:20200416T162701Z:1834c349-7890-424c-a029-1a44bea4f1de"
+        ],
+        "X-Content-Type-Options": [
+          "nosniff"
+        ],
+        "Date": [
+          "Thu, 16 Apr 2020 16:27:00 GMT"
+        ],
+        "Content-Length": [
+          "22"
+        ],
+        "Content-Type": [
+          "application/json"
+        ],
+        "Expires": [
+          "-1"
+        ]
+      },
+      "ResponseBody": "{\r\n  \"nameAvailable\": true\r\n}",
+      "StatusCode": 200
+    },
+    {
+      "RequestUri": "/subscriptions/45b60d85-fd72-427a-a708-f994d26e593e/resourceGroups/pstestrg5674/providers/Microsoft.Storage/storageAccounts/stopstestrg5674src?api-version=2021-01-01",
+      "EncodedRequestUri": "L3N1YnNjcmlwdGlvbnMvNDViNjBkODUtZmQ3Mi00MjdhLWE3MDgtZjk5NGQyNmU1OTNlL3Jlc291cmNlR3JvdXBzL3BzdGVzdHJnNTY3NC9wcm92aWRlcnMvTWljcm9zb2Z0LlN0b3JhZ2Uvc3RvcmFnZUFjY291bnRzL3N0b3BzdGVzdHJnNTY3NHNyYz9hcGktdmVyc2lvbj0yMDIxLTAxLTAx",
+      "RequestMethod": "PUT",
+      "RequestBody": "{\r\n  \"sku\": {\r\n    \"name\": \"Standard_LRS\"\r\n  },\r\n  \"kind\": \"StorageV2\",\r\n  \"location\": \"eastus2euap\"\r\n}",
+      "RequestHeaders": {
+        "x-ms-client-request-id": [
+          "ab57e90e-480c-44a4-a568-822dd7015cb4"
+        ],
+        "Accept-Language": [
+          "en-US"
+        ],
+        "User-Agent": [
+          "FxVersion/4.6.28207.03",
+          "OSName/Windows",
+          "OSVersion/Microsoft.Windows.10.0.18363.",
+          "Microsoft.Azure.Management.Storage.StorageManagementClient/15.1.0.0"
+        ],
+        "Content-Type": [
+          "application/json; charset=utf-8"
+        ],
+        "Content-Length": [
+          "103"
+        ]
+      },
+      "ResponseHeaders": {
+        "Cache-Control": [
+          "no-cache"
+        ],
+        "Pragma": [
+          "no-cache"
+        ],
+        "Location": [
+          "https://management.azure.com/subscriptions/45b60d85-fd72-427a-a708-f994d26e593e/providers/Microsoft.Storage/locations/eastus2euap/asyncoperations/762d8b62-bf4a-481a-a629-abe46298dd18?monitor=true&api-version=2021-01-01"
+        ],
+        "Retry-After": [
+          "17"
+        ],
+        "x-ms-request-id": [
+          "762d8b62-bf4a-481a-a629-abe46298dd18"
+        ],
+        "Strict-Transport-Security": [
+          "max-age=31536000; includeSubDomains"
+        ],
+        "Server": [
+          "Microsoft-Azure-Storage-Resource-Provider/1.0,Microsoft-HTTPAPI/2.0 Microsoft-HTTPAPI/2.0"
+        ],
+        "x-ms-ratelimit-remaining-subscription-writes": [
+          "1199"
+        ],
+        "x-ms-correlation-request-id": [
+          "0bf3f3a2-99ea-47fc-abe5-60bc1d1d5725"
+        ],
+        "x-ms-routing-request-id": [
+          "SOUTHEASTASIA:20200416T162622Z:0bf3f3a2-99ea-47fc-abe5-60bc1d1d5725"
+        ],
+        "X-Content-Type-Options": [
+          "nosniff"
+        ],
+        "Date": [
+          "Thu, 16 Apr 2020 16:26:21 GMT"
+        ],
+        "Content-Type": [
+          "text/plain; charset=utf-8"
+        ],
+        "Expires": [
+          "-1"
+        ],
+        "Content-Length": [
+          "0"
+        ]
+      },
+      "ResponseBody": "",
+      "StatusCode": 202
+    },
+    {
+      "RequestUri": "/subscriptions/45b60d85-fd72-427a-a708-f994d26e593e/providers/Microsoft.Storage/locations/eastus2euap/asyncoperations/762d8b62-bf4a-481a-a629-abe46298dd18?monitor=true&api-version=2021-01-01",
+      "EncodedRequestUri": "L3N1YnNjcmlwdGlvbnMvNDViNjBkODUtZmQ3Mi00MjdhLWE3MDgtZjk5NGQyNmU1OTNlL3Byb3ZpZGVycy9NaWNyb3NvZnQuU3RvcmFnZS9sb2NhdGlvbnMvZWFzdHVzMmV1YXAvYXN5bmNvcGVyYXRpb25zLzc2MmQ4YjYyLWJmNGEtNDgxYS1hNjI5LWFiZTQ2Mjk4ZGQxOD9tb25pdG9yPXRydWUmYXBpLXZlcnNpb249MjAyMS0wMS0wMQ==",
+      "RequestMethod": "GET",
+      "RequestBody": "",
+      "RequestHeaders": {
+        "User-Agent": [
+          "FxVersion/4.6.28207.03",
+          "OSName/Windows",
+          "OSVersion/Microsoft.Windows.10.0.18363.",
+          "Microsoft.Azure.Management.Storage.StorageManagementClient/15.1.0.0"
+        ]
+      },
+      "ResponseHeaders": {
+        "Cache-Control": [
+          "no-cache"
+        ],
+        "Pragma": [
+          "no-cache"
+        ],
+        "x-ms-request-id": [
+          "a08d26b3-1921-4cc7-9ae1-7fa90195dc8a"
+        ],
+        "Strict-Transport-Security": [
+          "max-age=31536000; includeSubDomains"
+        ],
+        "Server": [
+          "Microsoft-Azure-Storage-Resource-Provider/1.0,Microsoft-HTTPAPI/2.0 Microsoft-HTTPAPI/2.0"
+        ],
+        "x-ms-ratelimit-remaining-subscription-reads": [
+          "11999"
+        ],
+        "x-ms-correlation-request-id": [
+          "22ad4f25-bd48-487f-bf38-174b415b2e10"
+        ],
+        "x-ms-routing-request-id": [
+          "SOUTHEASTASIA:20200416T162700Z:22ad4f25-bd48-487f-bf38-174b415b2e10"
+        ],
+        "X-Content-Type-Options": [
+          "nosniff"
+        ],
+        "Date": [
+          "Thu, 16 Apr 2020 16:26:59 GMT"
+        ],
+        "Content-Length": [
+          "1289"
+        ],
+        "Content-Type": [
+          "application/json"
+        ],
+        "Expires": [
+          "-1"
+        ]
+      },
+      "ResponseBody": "{\r\n  \"sku\": {\r\n    \"name\": \"Standard_LRS\",\r\n    \"tier\": \"Standard\"\r\n  },\r\n  \"kind\": \"StorageV2\",\r\n  \"id\": \"/subscriptions/45b60d85-fd72-427a-a708-f994d26e593e/resourceGroups/pstestrg5674/providers/Microsoft.Storage/storageAccounts/stopstestrg5674src\",\r\n  \"name\": \"stopstestrg5674src\",\r\n  \"type\": \"Microsoft.Storage/storageAccounts\",\r\n  \"location\": \"eastus2euap\",\r\n  \"tags\": {},\r\n  \"properties\": {\r\n    \"privateEndpointConnections\": [],\r\n    \"networkAcls\": {\r\n      \"bypass\": \"AzureServices\",\r\n      \"virtualNetworkRules\": [],\r\n      \"ipRules\": [],\r\n      \"defaultAction\": \"Allow\"\r\n    },\r\n    \"supportsHttpsTrafficOnly\": true,\r\n    \"encryption\": {\r\n      \"services\": {\r\n        \"file\": {\r\n          \"keyType\": \"Account\",\r\n          \"enabled\": true,\r\n          \"lastEnabledTime\": \"2020-04-16T16:26:21.8776173Z\"\r\n        },\r\n        \"blob\": {\r\n          \"keyType\": \"Account\",\r\n          \"enabled\": true,\r\n          \"lastEnabledTime\": \"2020-04-16T16:26:21.8776173Z\"\r\n        }\r\n      },\r\n      \"keySource\": \"Microsoft.Storage\"\r\n    },\r\n    \"accessTier\": \"Hot\",\r\n    \"provisioningState\": \"Succeeded\",\r\n    \"creationTime\": \"2020-04-16T16:26:21.8150913Z\",\r\n    \"primaryEndpoints\": {\r\n      \"dfs\": \"https://stopstestrg5674src.dfs.core.windows.net/\",\r\n      \"web\": \"https://stopstestrg5674src.z3.web.core.windows.net/\",\r\n      \"blob\": \"https://stopstestrg5674src.blob.core.windows.net/\",\r\n      \"queue\": \"https://stopstestrg5674src.queue.core.windows.net/\",\r\n      \"table\": \"https://stopstestrg5674src.table.core.windows.net/\",\r\n      \"file\": \"https://stopstestrg5674src.file.core.windows.net/\"\r\n    },\r\n    \"primaryLocation\": \"eastus2euap\",\r\n    \"statusOfPrimary\": \"available\"\r\n  }\r\n}",
+      "StatusCode": 200
+    },
+    {
+      "RequestUri": "/subscriptions/45b60d85-fd72-427a-a708-f994d26e593e/resourceGroups/pstestrg5674/providers/Microsoft.Storage/storageAccounts/stopstestrg5674src?api-version=2021-01-01",
+      "EncodedRequestUri": "L3N1YnNjcmlwdGlvbnMvNDViNjBkODUtZmQ3Mi00MjdhLWE3MDgtZjk5NGQyNmU1OTNlL3Jlc291cmNlR3JvdXBzL3BzdGVzdHJnNTY3NC9wcm92aWRlcnMvTWljcm9zb2Z0LlN0b3JhZ2Uvc3RvcmFnZUFjY291bnRzL3N0b3BzdGVzdHJnNTY3NHNyYz9hcGktdmVyc2lvbj0yMDIxLTAxLTAx",
+      "RequestMethod": "GET",
+      "RequestBody": "",
+      "RequestHeaders": {
+        "x-ms-client-request-id": [
+          "92e5acfc-042a-4973-b440-3bd6cae87fec"
+        ],
+        "Accept-Language": [
+          "en-US"
+        ],
+        "User-Agent": [
+          "FxVersion/4.6.28207.03",
+          "OSName/Windows",
+          "OSVersion/Microsoft.Windows.10.0.18363.",
+          "Microsoft.Azure.Management.Storage.StorageManagementClient/15.1.0.0"
+        ]
+      },
+      "ResponseHeaders": {
+        "Cache-Control": [
+          "no-cache"
+        ],
+        "Pragma": [
+          "no-cache"
+        ],
+        "x-ms-request-id": [
+          "285dc774-12c8-42ea-97c9-85e74c2f2bd7"
+        ],
+        "Strict-Transport-Security": [
+          "max-age=31536000; includeSubDomains"
+        ],
+        "Server": [
+          "Microsoft-Azure-Storage-Resource-Provider/1.0,Microsoft-HTTPAPI/2.0 Microsoft-HTTPAPI/2.0"
+        ],
+        "x-ms-ratelimit-remaining-subscription-reads": [
+          "11998"
+        ],
+        "x-ms-correlation-request-id": [
+          "d9c83940-15ab-428c-a32b-1ca3b53588cc"
+        ],
+        "x-ms-routing-request-id": [
+          "SOUTHEASTASIA:20200416T162701Z:d9c83940-15ab-428c-a32b-1ca3b53588cc"
+        ],
+        "X-Content-Type-Options": [
+          "nosniff"
+        ],
+        "Date": [
+          "Thu, 16 Apr 2020 16:27:00 GMT"
+        ],
+        "Content-Length": [
+          "1289"
+        ],
+        "Content-Type": [
+          "application/json"
+        ],
+        "Expires": [
+          "-1"
+        ]
+      },
+      "ResponseBody": "{\r\n  \"sku\": {\r\n    \"name\": \"Standard_LRS\",\r\n    \"tier\": \"Standard\"\r\n  },\r\n  \"kind\": \"StorageV2\",\r\n  \"id\": \"/subscriptions/45b60d85-fd72-427a-a708-f994d26e593e/resourceGroups/pstestrg5674/providers/Microsoft.Storage/storageAccounts/stopstestrg5674src\",\r\n  \"name\": \"stopstestrg5674src\",\r\n  \"type\": \"Microsoft.Storage/storageAccounts\",\r\n  \"location\": \"eastus2euap\",\r\n  \"tags\": {},\r\n  \"properties\": {\r\n    \"privateEndpointConnections\": [],\r\n    \"networkAcls\": {\r\n      \"bypass\": \"AzureServices\",\r\n      \"virtualNetworkRules\": [],\r\n      \"ipRules\": [],\r\n      \"defaultAction\": \"Allow\"\r\n    },\r\n    \"supportsHttpsTrafficOnly\": true,\r\n    \"encryption\": {\r\n      \"services\": {\r\n        \"file\": {\r\n          \"keyType\": \"Account\",\r\n          \"enabled\": true,\r\n          \"lastEnabledTime\": \"2020-04-16T16:26:21.8776173Z\"\r\n        },\r\n        \"blob\": {\r\n          \"keyType\": \"Account\",\r\n          \"enabled\": true,\r\n          \"lastEnabledTime\": \"2020-04-16T16:26:21.8776173Z\"\r\n        }\r\n      },\r\n      \"keySource\": \"Microsoft.Storage\"\r\n    },\r\n    \"accessTier\": \"Hot\",\r\n    \"provisioningState\": \"Succeeded\",\r\n    \"creationTime\": \"2020-04-16T16:26:21.8150913Z\",\r\n    \"primaryEndpoints\": {\r\n      \"dfs\": \"https://stopstestrg5674src.dfs.core.windows.net/\",\r\n      \"web\": \"https://stopstestrg5674src.z3.web.core.windows.net/\",\r\n      \"blob\": \"https://stopstestrg5674src.blob.core.windows.net/\",\r\n      \"queue\": \"https://stopstestrg5674src.queue.core.windows.net/\",\r\n      \"table\": \"https://stopstestrg5674src.table.core.windows.net/\",\r\n      \"file\": \"https://stopstestrg5674src.file.core.windows.net/\"\r\n    },\r\n    \"primaryLocation\": \"eastus2euap\",\r\n    \"statusOfPrimary\": \"available\"\r\n  }\r\n}",
+      "StatusCode": 200
+    },
+    {
+      "RequestUri": "/subscriptions/45b60d85-fd72-427a-a708-f994d26e593e/resourceGroups/pstestrg5674/providers/Microsoft.Storage/storageAccounts/stopstestrg5674src?api-version=2021-01-01",
+      "EncodedRequestUri": "L3N1YnNjcmlwdGlvbnMvNDViNjBkODUtZmQ3Mi00MjdhLWE3MDgtZjk5NGQyNmU1OTNlL3Jlc291cmNlR3JvdXBzL3BzdGVzdHJnNTY3NC9wcm92aWRlcnMvTWljcm9zb2Z0LlN0b3JhZ2Uvc3RvcmFnZUFjY291bnRzL3N0b3BzdGVzdHJnNTY3NHNyYz9hcGktdmVyc2lvbj0yMDIxLTAxLTAx",
+      "RequestMethod": "GET",
+      "RequestBody": "",
+      "RequestHeaders": {
+        "x-ms-client-request-id": [
+          "d4647d79-2f2b-49c6-9398-472a2a66c881"
+        ],
+        "Accept-Language": [
+          "en-US"
+        ],
+        "User-Agent": [
+          "FxVersion/4.6.28207.03",
+          "OSName/Windows",
+          "OSVersion/Microsoft.Windows.10.0.18363.",
+          "Microsoft.Azure.Management.Storage.StorageManagementClient/15.1.0.0"
+        ]
+      },
+      "ResponseHeaders": {
+        "Cache-Control": [
+          "no-cache"
+        ],
+        "Pragma": [
+          "no-cache"
+        ],
+        "x-ms-request-id": [
+          "58b2ee27-f492-4fac-9ce2-56def906848e"
+        ],
+        "Strict-Transport-Security": [
+          "max-age=31536000; includeSubDomains"
+        ],
+        "Server": [
+          "Microsoft-Azure-Storage-Resource-Provider/1.0,Microsoft-HTTPAPI/2.0 Microsoft-HTTPAPI/2.0"
+        ],
+        "x-ms-ratelimit-remaining-subscription-reads": [
+          "11990"
+        ],
+        "x-ms-correlation-request-id": [
+          "681cbf84-4ef4-4332-b6fa-64f9691d98d0"
+        ],
+        "x-ms-routing-request-id": [
+          "SOUTHEASTASIA:20200416T162731Z:681cbf84-4ef4-4332-b6fa-64f9691d98d0"
+        ],
+        "X-Content-Type-Options": [
+          "nosniff"
+        ],
+        "Date": [
+          "Thu, 16 Apr 2020 16:27:31 GMT"
+        ],
+        "Content-Length": [
+          "1289"
+        ],
+        "Content-Type": [
+          "application/json"
+        ],
+        "Expires": [
+          "-1"
+        ]
+      },
+      "ResponseBody": "{\r\n  \"sku\": {\r\n    \"name\": \"Standard_LRS\",\r\n    \"tier\": \"Standard\"\r\n  },\r\n  \"kind\": \"StorageV2\",\r\n  \"id\": \"/subscriptions/45b60d85-fd72-427a-a708-f994d26e593e/resourceGroups/pstestrg5674/providers/Microsoft.Storage/storageAccounts/stopstestrg5674src\",\r\n  \"name\": \"stopstestrg5674src\",\r\n  \"type\": \"Microsoft.Storage/storageAccounts\",\r\n  \"location\": \"eastus2euap\",\r\n  \"tags\": {},\r\n  \"properties\": {\r\n    \"privateEndpointConnections\": [],\r\n    \"networkAcls\": {\r\n      \"bypass\": \"AzureServices\",\r\n      \"virtualNetworkRules\": [],\r\n      \"ipRules\": [],\r\n      \"defaultAction\": \"Allow\"\r\n    },\r\n    \"supportsHttpsTrafficOnly\": true,\r\n    \"encryption\": {\r\n      \"services\": {\r\n        \"file\": {\r\n          \"keyType\": \"Account\",\r\n          \"enabled\": true,\r\n          \"lastEnabledTime\": \"2020-04-16T16:26:21.8776173Z\"\r\n        },\r\n        \"blob\": {\r\n          \"keyType\": \"Account\",\r\n          \"enabled\": true,\r\n          \"lastEnabledTime\": \"2020-04-16T16:26:21.8776173Z\"\r\n        }\r\n      },\r\n      \"keySource\": \"Microsoft.Storage\"\r\n    },\r\n    \"accessTier\": \"Hot\",\r\n    \"provisioningState\": \"Succeeded\",\r\n    \"creationTime\": \"2020-04-16T16:26:21.8150913Z\",\r\n    \"primaryEndpoints\": {\r\n      \"dfs\": \"https://stopstestrg5674src.dfs.core.windows.net/\",\r\n      \"web\": \"https://stopstestrg5674src.z3.web.core.windows.net/\",\r\n      \"blob\": \"https://stopstestrg5674src.blob.core.windows.net/\",\r\n      \"queue\": \"https://stopstestrg5674src.queue.core.windows.net/\",\r\n      \"table\": \"https://stopstestrg5674src.table.core.windows.net/\",\r\n      \"file\": \"https://stopstestrg5674src.file.core.windows.net/\"\r\n    },\r\n    \"primaryLocation\": \"eastus2euap\",\r\n    \"statusOfPrimary\": \"available\"\r\n  }\r\n}",
+      "StatusCode": 200
+    },
+    {
+      "RequestUri": "/subscriptions/45b60d85-fd72-427a-a708-f994d26e593e/resourceGroups/pstestrg5674/providers/Microsoft.Storage/storageAccounts/stopstestrg5674src?api-version=2021-01-01",
+      "EncodedRequestUri": "L3N1YnNjcmlwdGlvbnMvNDViNjBkODUtZmQ3Mi00MjdhLWE3MDgtZjk5NGQyNmU1OTNlL3Jlc291cmNlR3JvdXBzL3BzdGVzdHJnNTY3NC9wcm92aWRlcnMvTWljcm9zb2Z0LlN0b3JhZ2Uvc3RvcmFnZUFjY291bnRzL3N0b3BzdGVzdHJnNTY3NHNyYz9hcGktdmVyc2lvbj0yMDIxLTAxLTAx",
+      "RequestMethod": "GET",
+      "RequestBody": "",
+      "RequestHeaders": {
+        "x-ms-client-request-id": [
+          "a7cc3284-b291-4c82-ab06-b55f1df7da26"
+        ],
+        "Accept-Language": [
+          "en-US"
+        ],
+        "User-Agent": [
+          "FxVersion/4.6.28207.03",
+          "OSName/Windows",
+          "OSVersion/Microsoft.Windows.10.0.18363.",
+          "Microsoft.Azure.Management.Storage.StorageManagementClient/15.1.0.0"
+        ]
+      },
+      "ResponseHeaders": {
+        "Cache-Control": [
+          "no-cache"
+        ],
+        "Pragma": [
+          "no-cache"
+        ],
+        "x-ms-request-id": [
+          "ca297219-1229-47ae-a22d-43b08baf373d"
+        ],
+        "Strict-Transport-Security": [
+          "max-age=31536000; includeSubDomains"
+        ],
+        "Server": [
+          "Microsoft-Azure-Storage-Resource-Provider/1.0,Microsoft-HTTPAPI/2.0 Microsoft-HTTPAPI/2.0"
+        ],
+        "x-ms-ratelimit-remaining-subscription-reads": [
+          "11988"
+        ],
+        "x-ms-correlation-request-id": [
+          "7a735da2-61fd-4883-8fc8-73b7a6fdf96b"
+        ],
+        "x-ms-routing-request-id": [
+          "SOUTHEASTASIA:20200416T162733Z:7a735da2-61fd-4883-8fc8-73b7a6fdf96b"
+        ],
+        "X-Content-Type-Options": [
+          "nosniff"
+        ],
+        "Date": [
+          "Thu, 16 Apr 2020 16:27:33 GMT"
+        ],
+        "Content-Length": [
+          "1289"
+        ],
+        "Content-Type": [
+          "application/json"
+        ],
+        "Expires": [
+          "-1"
+        ]
+      },
+      "ResponseBody": "{\r\n  \"sku\": {\r\n    \"name\": \"Standard_LRS\",\r\n    \"tier\": \"Standard\"\r\n  },\r\n  \"kind\": \"StorageV2\",\r\n  \"id\": \"/subscriptions/45b60d85-fd72-427a-a708-f994d26e593e/resourceGroups/pstestrg5674/providers/Microsoft.Storage/storageAccounts/stopstestrg5674src\",\r\n  \"name\": \"stopstestrg5674src\",\r\n  \"type\": \"Microsoft.Storage/storageAccounts\",\r\n  \"location\": \"eastus2euap\",\r\n  \"tags\": {},\r\n  \"properties\": {\r\n    \"privateEndpointConnections\": [],\r\n    \"networkAcls\": {\r\n      \"bypass\": \"AzureServices\",\r\n      \"virtualNetworkRules\": [],\r\n      \"ipRules\": [],\r\n      \"defaultAction\": \"Allow\"\r\n    },\r\n    \"supportsHttpsTrafficOnly\": true,\r\n    \"encryption\": {\r\n      \"services\": {\r\n        \"file\": {\r\n          \"keyType\": \"Account\",\r\n          \"enabled\": true,\r\n          \"lastEnabledTime\": \"2020-04-16T16:26:21.8776173Z\"\r\n        },\r\n        \"blob\": {\r\n          \"keyType\": \"Account\",\r\n          \"enabled\": true,\r\n          \"lastEnabledTime\": \"2020-04-16T16:26:21.8776173Z\"\r\n        }\r\n      },\r\n      \"keySource\": \"Microsoft.Storage\"\r\n    },\r\n    \"accessTier\": \"Hot\",\r\n    \"provisioningState\": \"Succeeded\",\r\n    \"creationTime\": \"2020-04-16T16:26:21.8150913Z\",\r\n    \"primaryEndpoints\": {\r\n      \"dfs\": \"https://stopstestrg5674src.dfs.core.windows.net/\",\r\n      \"web\": \"https://stopstestrg5674src.z3.web.core.windows.net/\",\r\n      \"blob\": \"https://stopstestrg5674src.blob.core.windows.net/\",\r\n      \"queue\": \"https://stopstestrg5674src.queue.core.windows.net/\",\r\n      \"table\": \"https://stopstestrg5674src.table.core.windows.net/\",\r\n      \"file\": \"https://stopstestrg5674src.file.core.windows.net/\"\r\n    },\r\n    \"primaryLocation\": \"eastus2euap\",\r\n    \"statusOfPrimary\": \"available\"\r\n  }\r\n}",
+      "StatusCode": 200
+    },
+    {
+      "RequestUri": "/subscriptions/45b60d85-fd72-427a-a708-f994d26e593e/resourceGroups/pstestrg5674/providers/Microsoft.Storage/storageAccounts/stopstestrg5674dest?api-version=2021-01-01",
+      "EncodedRequestUri": "L3N1YnNjcmlwdGlvbnMvNDViNjBkODUtZmQ3Mi00MjdhLWE3MDgtZjk5NGQyNmU1OTNlL3Jlc291cmNlR3JvdXBzL3BzdGVzdHJnNTY3NC9wcm92aWRlcnMvTWljcm9zb2Z0LlN0b3JhZ2Uvc3RvcmFnZUFjY291bnRzL3N0b3BzdGVzdHJnNTY3NGRlc3Q/YXBpLXZlcnNpb249MjAyMS0wMS0wMQ==",
+      "RequestMethod": "PUT",
+      "RequestBody": "{\r\n  \"sku\": {\r\n    \"name\": \"Standard_LRS\"\r\n  },\r\n  \"kind\": \"StorageV2\",\r\n  \"location\": \"eastus2euap\"\r\n}",
+      "RequestHeaders": {
+        "x-ms-client-request-id": [
+          "f76ff927-aefd-4e87-ab26-5b99f4e45f54"
+        ],
+        "Accept-Language": [
+          "en-US"
+        ],
+        "User-Agent": [
+          "FxVersion/4.6.28207.03",
+          "OSName/Windows",
+          "OSVersion/Microsoft.Windows.10.0.18363.",
+          "Microsoft.Azure.Management.Storage.StorageManagementClient/15.1.0.0"
+        ],
+        "Content-Type": [
+          "application/json; charset=utf-8"
+        ],
+        "Content-Length": [
+          "103"
+        ]
+      },
+      "ResponseHeaders": {
+        "Cache-Control": [
+          "no-cache"
+        ],
+        "Pragma": [
+          "no-cache"
+        ],
+        "Location": [
+          "https://management.azure.com/subscriptions/45b60d85-fd72-427a-a708-f994d26e593e/providers/Microsoft.Storage/locations/eastus2euap/asyncoperations/a6e2fb68-d219-432d-a391-8ac6f8a04aed?monitor=true&api-version=2021-01-01"
+        ],
+        "Retry-After": [
+          "17"
+        ],
+        "x-ms-request-id": [
+          "a6e2fb68-d219-432d-a391-8ac6f8a04aed"
+        ],
+        "Strict-Transport-Security": [
+          "max-age=31536000; includeSubDomains"
+        ],
+        "Server": [
+          "Microsoft-Azure-Storage-Resource-Provider/1.0,Microsoft-HTTPAPI/2.0 Microsoft-HTTPAPI/2.0"
+        ],
+        "x-ms-ratelimit-remaining-subscription-writes": [
+          "1199"
+        ],
+        "x-ms-correlation-request-id": [
+          "db645522-3734-471c-b76a-824189cd041b"
+        ],
+        "x-ms-routing-request-id": [
+          "SOUTHEASTASIA:20200416T162707Z:db645522-3734-471c-b76a-824189cd041b"
+        ],
+        "X-Content-Type-Options": [
+          "nosniff"
+        ],
+        "Date": [
+          "Thu, 16 Apr 2020 16:27:06 GMT"
+        ],
+        "Content-Type": [
+          "text/plain; charset=utf-8"
+        ],
+        "Expires": [
+          "-1"
+        ],
+        "Content-Length": [
+          "0"
+        ]
+      },
+      "ResponseBody": "",
+      "StatusCode": 202
+    },
+    {
+      "RequestUri": "/subscriptions/45b60d85-fd72-427a-a708-f994d26e593e/providers/Microsoft.Storage/locations/eastus2euap/asyncoperations/a6e2fb68-d219-432d-a391-8ac6f8a04aed?monitor=true&api-version=2021-01-01",
+      "EncodedRequestUri": "L3N1YnNjcmlwdGlvbnMvNDViNjBkODUtZmQ3Mi00MjdhLWE3MDgtZjk5NGQyNmU1OTNlL3Byb3ZpZGVycy9NaWNyb3NvZnQuU3RvcmFnZS9sb2NhdGlvbnMvZWFzdHVzMmV1YXAvYXN5bmNvcGVyYXRpb25zL2E2ZTJmYjY4LWQyMTktNDMyZC1hMzkxLThhYzZmOGEwNGFlZD9tb25pdG9yPXRydWUmYXBpLXZlcnNpb249MjAyMS0wMS0wMQ==",
+      "RequestMethod": "GET",
+      "RequestBody": "",
+      "RequestHeaders": {
+        "User-Agent": [
+          "FxVersion/4.6.28207.03",
+          "OSName/Windows",
+          "OSVersion/Microsoft.Windows.10.0.18363.",
+          "Microsoft.Azure.Management.Storage.StorageManagementClient/15.1.0.0"
+        ]
+      },
+      "ResponseHeaders": {
+        "Cache-Control": [
+          "no-cache"
+        ],
+        "Pragma": [
+          "no-cache"
+        ],
+        "x-ms-request-id": [
+          "99b2573a-58b2-454f-bbe5-930bf93d8409"
+        ],
+        "Strict-Transport-Security": [
+          "max-age=31536000; includeSubDomains"
+        ],
+        "Server": [
+          "Microsoft-Azure-Storage-Resource-Provider/1.0,Microsoft-HTTPAPI/2.0 Microsoft-HTTPAPI/2.0"
+        ],
+        "x-ms-ratelimit-remaining-subscription-reads": [
+          "11996"
+        ],
+        "x-ms-correlation-request-id": [
+          "cc63ad8b-4548-410f-acf9-a0c0ca7e738a"
+        ],
+        "x-ms-routing-request-id": [
+          "SOUTHEASTASIA:20200416T162724Z:cc63ad8b-4548-410f-acf9-a0c0ca7e738a"
+        ],
+        "X-Content-Type-Options": [
+          "nosniff"
+        ],
+        "Date": [
+          "Thu, 16 Apr 2020 16:27:24 GMT"
+        ],
+        "Content-Length": [
+          "1297"
+        ],
+        "Content-Type": [
+          "application/json"
+        ],
+        "Expires": [
+          "-1"
+        ]
+      },
+      "ResponseBody": "{\r\n  \"sku\": {\r\n    \"name\": \"Standard_LRS\",\r\n    \"tier\": \"Standard\"\r\n  },\r\n  \"kind\": \"StorageV2\",\r\n  \"id\": \"/subscriptions/45b60d85-fd72-427a-a708-f994d26e593e/resourceGroups/pstestrg5674/providers/Microsoft.Storage/storageAccounts/stopstestrg5674dest\",\r\n  \"name\": \"stopstestrg5674dest\",\r\n  \"type\": \"Microsoft.Storage/storageAccounts\",\r\n  \"location\": \"eastus2euap\",\r\n  \"tags\": {},\r\n  \"properties\": {\r\n    \"privateEndpointConnections\": [],\r\n    \"networkAcls\": {\r\n      \"bypass\": \"AzureServices\",\r\n      \"virtualNetworkRules\": [],\r\n      \"ipRules\": [],\r\n      \"defaultAction\": \"Allow\"\r\n    },\r\n    \"supportsHttpsTrafficOnly\": true,\r\n    \"encryption\": {\r\n      \"services\": {\r\n        \"file\": {\r\n          \"keyType\": \"Account\",\r\n          \"enabled\": true,\r\n          \"lastEnabledTime\": \"2020-04-16T16:27:07.1003359Z\"\r\n        },\r\n        \"blob\": {\r\n          \"keyType\": \"Account\",\r\n          \"enabled\": true,\r\n          \"lastEnabledTime\": \"2020-04-16T16:27:07.1003359Z\"\r\n        }\r\n      },\r\n      \"keySource\": \"Microsoft.Storage\"\r\n    },\r\n    \"accessTier\": \"Hot\",\r\n    \"provisioningState\": \"Succeeded\",\r\n    \"creationTime\": \"2020-04-16T16:27:07.0378092Z\",\r\n    \"primaryEndpoints\": {\r\n      \"dfs\": \"https://stopstestrg5674dest.dfs.core.windows.net/\",\r\n      \"web\": \"https://stopstestrg5674dest.z3.web.core.windows.net/\",\r\n      \"blob\": \"https://stopstestrg5674dest.blob.core.windows.net/\",\r\n      \"queue\": \"https://stopstestrg5674dest.queue.core.windows.net/\",\r\n      \"table\": \"https://stopstestrg5674dest.table.core.windows.net/\",\r\n      \"file\": \"https://stopstestrg5674dest.file.core.windows.net/\"\r\n    },\r\n    \"primaryLocation\": \"eastus2euap\",\r\n    \"statusOfPrimary\": \"available\"\r\n  }\r\n}",
+      "StatusCode": 200
+    },
+    {
+      "RequestUri": "/subscriptions/45b60d85-fd72-427a-a708-f994d26e593e/resourceGroups/pstestrg5674/providers/Microsoft.Storage/storageAccounts/stopstestrg5674dest?api-version=2021-01-01",
+      "EncodedRequestUri": "L3N1YnNjcmlwdGlvbnMvNDViNjBkODUtZmQ3Mi00MjdhLWE3MDgtZjk5NGQyNmU1OTNlL3Jlc291cmNlR3JvdXBzL3BzdGVzdHJnNTY3NC9wcm92aWRlcnMvTWljcm9zb2Z0LlN0b3JhZ2Uvc3RvcmFnZUFjY291bnRzL3N0b3BzdGVzdHJnNTY3NGRlc3Q/YXBpLXZlcnNpb249MjAyMS0wMS0wMQ==",
+      "RequestMethod": "GET",
+      "RequestBody": "",
+      "RequestHeaders": {
+        "x-ms-client-request-id": [
+          "a3d022fe-3691-409d-9d9c-9f852e1550eb"
+        ],
+        "Accept-Language": [
+          "en-US"
+        ],
+        "User-Agent": [
+          "FxVersion/4.6.28207.03",
+          "OSName/Windows",
+          "OSVersion/Microsoft.Windows.10.0.18363.",
+          "Microsoft.Azure.Management.Storage.StorageManagementClient/15.1.0.0"
+        ]
+      },
+      "ResponseHeaders": {
+        "Cache-Control": [
+          "no-cache"
+        ],
+        "Pragma": [
+          "no-cache"
+        ],
+        "x-ms-request-id": [
+          "7d695cdc-5c35-43b6-9a8c-4b0091095548"
+        ],
+        "Strict-Transport-Security": [
+          "max-age=31536000; includeSubDomains"
+        ],
+        "Server": [
+          "Microsoft-Azure-Storage-Resource-Provider/1.0,Microsoft-HTTPAPI/2.0 Microsoft-HTTPAPI/2.0"
+        ],
+        "x-ms-ratelimit-remaining-subscription-reads": [
+          "11995"
+        ],
+        "x-ms-correlation-request-id": [
+          "f5c69f20-c751-4c36-8a8a-6b5779f8861b"
+        ],
+        "x-ms-routing-request-id": [
+          "SOUTHEASTASIA:20200416T162725Z:f5c69f20-c751-4c36-8a8a-6b5779f8861b"
+        ],
+        "X-Content-Type-Options": [
+          "nosniff"
+        ],
+        "Date": [
+          "Thu, 16 Apr 2020 16:27:25 GMT"
+        ],
+        "Content-Length": [
+          "1297"
+        ],
+        "Content-Type": [
+          "application/json"
+        ],
+        "Expires": [
+          "-1"
+        ]
+      },
+      "ResponseBody": "{\r\n  \"sku\": {\r\n    \"name\": \"Standard_LRS\",\r\n    \"tier\": \"Standard\"\r\n  },\r\n  \"kind\": \"StorageV2\",\r\n  \"id\": \"/subscriptions/45b60d85-fd72-427a-a708-f994d26e593e/resourceGroups/pstestrg5674/providers/Microsoft.Storage/storageAccounts/stopstestrg5674dest\",\r\n  \"name\": \"stopstestrg5674dest\",\r\n  \"type\": \"Microsoft.Storage/storageAccounts\",\r\n  \"location\": \"eastus2euap\",\r\n  \"tags\": {},\r\n  \"properties\": {\r\n    \"privateEndpointConnections\": [],\r\n    \"networkAcls\": {\r\n      \"bypass\": \"AzureServices\",\r\n      \"virtualNetworkRules\": [],\r\n      \"ipRules\": [],\r\n      \"defaultAction\": \"Allow\"\r\n    },\r\n    \"supportsHttpsTrafficOnly\": true,\r\n    \"encryption\": {\r\n      \"services\": {\r\n        \"file\": {\r\n          \"keyType\": \"Account\",\r\n          \"enabled\": true,\r\n          \"lastEnabledTime\": \"2020-04-16T16:27:07.1003359Z\"\r\n        },\r\n        \"blob\": {\r\n          \"keyType\": \"Account\",\r\n          \"enabled\": true,\r\n          \"lastEnabledTime\": \"2020-04-16T16:27:07.1003359Z\"\r\n        }\r\n      },\r\n      \"keySource\": \"Microsoft.Storage\"\r\n    },\r\n    \"accessTier\": \"Hot\",\r\n    \"provisioningState\": \"Succeeded\",\r\n    \"creationTime\": \"2020-04-16T16:27:07.0378092Z\",\r\n    \"primaryEndpoints\": {\r\n      \"dfs\": \"https://stopstestrg5674dest.dfs.core.windows.net/\",\r\n      \"web\": \"https://stopstestrg5674dest.z3.web.core.windows.net/\",\r\n      \"blob\": \"https://stopstestrg5674dest.blob.core.windows.net/\",\r\n      \"queue\": \"https://stopstestrg5674dest.queue.core.windows.net/\",\r\n      \"table\": \"https://stopstestrg5674dest.table.core.windows.net/\",\r\n      \"file\": \"https://stopstestrg5674dest.file.core.windows.net/\"\r\n    },\r\n    \"primaryLocation\": \"eastus2euap\",\r\n    \"statusOfPrimary\": \"available\"\r\n  }\r\n}",
+      "StatusCode": 200
+    },
+    {
+      "RequestUri": "/subscriptions/45b60d85-fd72-427a-a708-f994d26e593e/resourceGroups/pstestrg5674/providers/Microsoft.Storage/storageAccounts/stopstestrg5674dest?api-version=2021-01-01",
+      "EncodedRequestUri": "L3N1YnNjcmlwdGlvbnMvNDViNjBkODUtZmQ3Mi00MjdhLWE3MDgtZjk5NGQyNmU1OTNlL3Jlc291cmNlR3JvdXBzL3BzdGVzdHJnNTY3NC9wcm92aWRlcnMvTWljcm9zb2Z0LlN0b3JhZ2Uvc3RvcmFnZUFjY291bnRzL3N0b3BzdGVzdHJnNTY3NGRlc3Q/YXBpLXZlcnNpb249MjAyMS0wMS0wMQ==",
+      "RequestMethod": "GET",
+      "RequestBody": "",
+      "RequestHeaders": {
+        "x-ms-client-request-id": [
+          "32fcfe42-ba9d-42f1-8243-ad9d500b8ab2"
+        ],
+        "Accept-Language": [
+          "en-US"
+        ],
+        "User-Agent": [
+          "FxVersion/4.6.28207.03",
+          "OSName/Windows",
+          "OSVersion/Microsoft.Windows.10.0.18363.",
+          "Microsoft.Azure.Management.Storage.StorageManagementClient/15.1.0.0"
+        ]
+      },
+      "ResponseHeaders": {
+        "Cache-Control": [
+          "no-cache"
+        ],
+        "Pragma": [
+          "no-cache"
+        ],
+        "x-ms-request-id": [
+          "31b1b53b-5b55-4182-bd60-a9c14f595875"
+        ],
+        "Strict-Transport-Security": [
+          "max-age=31536000; includeSubDomains"
+        ],
+        "Server": [
+          "Microsoft-Azure-Storage-Resource-Provider/1.0,Microsoft-HTTPAPI/2.0 Microsoft-HTTPAPI/2.0"
+        ],
+        "x-ms-ratelimit-remaining-subscription-reads": [
+          "11989"
+        ],
+        "x-ms-correlation-request-id": [
+          "7040df36-284a-4115-b75d-d03aed105fc7"
+        ],
+        "x-ms-routing-request-id": [
+          "SOUTHEASTASIA:20200416T162732Z:7040df36-284a-4115-b75d-d03aed105fc7"
+        ],
+        "X-Content-Type-Options": [
+          "nosniff"
+        ],
+        "Date": [
+          "Thu, 16 Apr 2020 16:27:32 GMT"
+        ],
+        "Content-Length": [
+          "1297"
+        ],
+        "Content-Type": [
+          "application/json"
+        ],
+        "Expires": [
+          "-1"
+        ]
+      },
+      "ResponseBody": "{\r\n  \"sku\": {\r\n    \"name\": \"Standard_LRS\",\r\n    \"tier\": \"Standard\"\r\n  },\r\n  \"kind\": \"StorageV2\",\r\n  \"id\": \"/subscriptions/45b60d85-fd72-427a-a708-f994d26e593e/resourceGroups/pstestrg5674/providers/Microsoft.Storage/storageAccounts/stopstestrg5674dest\",\r\n  \"name\": \"stopstestrg5674dest\",\r\n  \"type\": \"Microsoft.Storage/storageAccounts\",\r\n  \"location\": \"eastus2euap\",\r\n  \"tags\": {},\r\n  \"properties\": {\r\n    \"privateEndpointConnections\": [],\r\n    \"networkAcls\": {\r\n      \"bypass\": \"AzureServices\",\r\n      \"virtualNetworkRules\": [],\r\n      \"ipRules\": [],\r\n      \"defaultAction\": \"Allow\"\r\n    },\r\n    \"supportsHttpsTrafficOnly\": true,\r\n    \"encryption\": {\r\n      \"services\": {\r\n        \"file\": {\r\n          \"keyType\": \"Account\",\r\n          \"enabled\": true,\r\n          \"lastEnabledTime\": \"2020-04-16T16:27:07.1003359Z\"\r\n        },\r\n        \"blob\": {\r\n          \"keyType\": \"Account\",\r\n          \"enabled\": true,\r\n          \"lastEnabledTime\": \"2020-04-16T16:27:07.1003359Z\"\r\n        }\r\n      },\r\n      \"keySource\": \"Microsoft.Storage\"\r\n    },\r\n    \"accessTier\": \"Hot\",\r\n    \"provisioningState\": \"Succeeded\",\r\n    \"creationTime\": \"2020-04-16T16:27:07.0378092Z\",\r\n    \"primaryEndpoints\": {\r\n      \"dfs\": \"https://stopstestrg5674dest.dfs.core.windows.net/\",\r\n      \"web\": \"https://stopstestrg5674dest.z3.web.core.windows.net/\",\r\n      \"blob\": \"https://stopstestrg5674dest.blob.core.windows.net/\",\r\n      \"queue\": \"https://stopstestrg5674dest.queue.core.windows.net/\",\r\n      \"table\": \"https://stopstestrg5674dest.table.core.windows.net/\",\r\n      \"file\": \"https://stopstestrg5674dest.file.core.windows.net/\"\r\n    },\r\n    \"primaryLocation\": \"eastus2euap\",\r\n    \"statusOfPrimary\": \"available\"\r\n  }\r\n}",
+      "StatusCode": 200
+    },
+    {
+      "RequestUri": "/subscriptions/45b60d85-fd72-427a-a708-f994d26e593e/resourceGroups/pstestrg5674/providers/Microsoft.Storage/storageAccounts/stopstestrg5674dest?api-version=2021-01-01",
+      "EncodedRequestUri": "L3N1YnNjcmlwdGlvbnMvNDViNjBkODUtZmQ3Mi00MjdhLWE3MDgtZjk5NGQyNmU1OTNlL3Jlc291cmNlR3JvdXBzL3BzdGVzdHJnNTY3NC9wcm92aWRlcnMvTWljcm9zb2Z0LlN0b3JhZ2Uvc3RvcmFnZUFjY291bnRzL3N0b3BzdGVzdHJnNTY3NGRlc3Q/YXBpLXZlcnNpb249MjAyMS0wMS0wMQ==",
+      "RequestMethod": "GET",
+      "RequestBody": "",
+      "RequestHeaders": {
+        "x-ms-client-request-id": [
+          "16c6890b-9885-4d96-815f-bc21a5cba7fe"
+        ],
+        "Accept-Language": [
+          "en-US"
+        ],
+        "User-Agent": [
+          "FxVersion/4.6.28207.03",
+          "OSName/Windows",
+          "OSVersion/Microsoft.Windows.10.0.18363.",
+          "Microsoft.Azure.Management.Storage.StorageManagementClient/15.1.0.0"
+        ]
+      },
+      "ResponseHeaders": {
+        "Cache-Control": [
+          "no-cache"
+        ],
+        "Pragma": [
+          "no-cache"
+        ],
+        "x-ms-request-id": [
+          "58e38acc-1e2e-4d61-936a-a08ab0f1cdd6"
+        ],
+        "Strict-Transport-Security": [
+          "max-age=31536000; includeSubDomains"
+        ],
+        "Server": [
+          "Microsoft-Azure-Storage-Resource-Provider/1.0,Microsoft-HTTPAPI/2.0 Microsoft-HTTPAPI/2.0"
         ],
         "x-ms-ratelimit-remaining-subscription-reads": [
           "11987"
         ],
-        "x-ms-request-id": [
-          "a512bc87-5f18-4396-a20e-a99c9528b5a6"
-        ],
-        "x-ms-correlation-request-id": [
-          "a512bc87-5f18-4396-a20e-a99c9528b5a6"
-        ],
-        "x-ms-routing-request-id": [
-          "SOUTHEASTASIA:20201019T103213Z:a512bc87-5f18-4396-a20e-a99c9528b5a6"
-        ],
-        "Strict-Transport-Security": [
-          "max-age=31536000; includeSubDomains"
-        ],
-        "X-Content-Type-Options": [
-          "nosniff"
-        ],
-        "Date": [
-          "Mon, 19 Oct 2020 10:32:12 GMT"
-        ],
-        "Content-Type": [
-          "application/json; charset=utf-8"
-        ],
-        "Expires": [
-          "-1"
-        ],
-        "Content-Length": [
-          "14380"
-        ]
-      },
-      "ResponseBody": "{\r\n  \"id\": \"/subscriptions/45b60d85-fd72-427a-a708-f994d26e593e/providers/Microsoft.Storage\",\r\n  \"namespace\": \"Microsoft.Storage\",\r\n  \"authorizations\": [\r\n    {\r\n      \"applicationId\": \"a6aa9161-5291-40bb-8c5c-923b567bee3b\",\r\n      \"roleDefinitionId\": \"070ab87f-0efc-4423-b18b-756f3bdb0236\"\r\n    },\r\n    {\r\n      \"applicationId\": \"e406a681-f3d4-42a8-90b6-c2b029497af1\"\r\n    }\r\n  ],\r\n  \"resourceTypes\": [\r\n    {\r\n      \"resourceType\": \"deletedAccounts\",\r\n      \"locations\": [\r\n        \"East US\",\r\n        \"East US 2\",\r\n        \"West US\",\r\n        \"West Europe\",\r\n        \"East Asia\",\r\n        \"Southeast Asia\",\r\n        \"Japan East\",\r\n        \"Japan West\",\r\n        \"North Central US\",\r\n        \"South Central US\",\r\n        \"Central US\",\r\n        \"North Europe\",\r\n        \"Brazil South\",\r\n        \"Australia East\",\r\n        \"Australia Southeast\",\r\n        \"South India\",\r\n        \"Central India\",\r\n        \"West India\",\r\n        \"Canada East\",\r\n        \"Canada Central\",\r\n        \"West US 2\",\r\n        \"West Central US\",\r\n        \"UK South\",\r\n        \"UK West\",\r\n        \"Korea Central\",\r\n        \"Korea South\",\r\n        \"France Central\",\r\n        \"Australia Central\",\r\n        \"South Africa North\",\r\n        \"UAE North\",\r\n        \"Switzerland North\",\r\n        \"Germany West Central\",\r\n        \"Norway East\",\r\n        \"East US 2 (Stage)\",\r\n        \"East US 2 EUAP\",\r\n        \"Central US EUAP\"\r\n      ],\r\n      \"apiVersions\": [\r\n        \"2019-06-01\"\r\n      ]\r\n    },\r\n    {\r\n      \"resourceType\": \"locations/deletedAccounts\",\r\n      \"locations\": [\r\n        \"East US\",\r\n        \"East US 2\",\r\n        \"West US\",\r\n        \"West Europe\",\r\n        \"East Asia\",\r\n        \"Southeast Asia\",\r\n        \"Japan East\",\r\n        \"Japan West\",\r\n        \"North Central US\",\r\n        \"South Central US\",\r\n        \"Central US\",\r\n        \"North Europe\",\r\n        \"Brazil South\",\r\n        \"Australia East\",\r\n        \"Australia Southeast\",\r\n        \"South India\",\r\n        \"Central India\",\r\n        \"West India\",\r\n        \"Canada East\",\r\n        \"Canada Central\",\r\n        \"West US 2\",\r\n        \"West Central US\",\r\n        \"UK South\",\r\n        \"UK West\",\r\n        \"Korea Central\",\r\n        \"Korea South\",\r\n        \"France Central\",\r\n        \"Australia Central\",\r\n        \"South Africa North\",\r\n        \"UAE North\",\r\n        \"Switzerland North\",\r\n        \"Germany West Central\",\r\n        \"Norway East\",\r\n        \"East US 2 (Stage)\",\r\n        \"East US 2 EUAP\",\r\n        \"Central US EUAP\"\r\n      ],\r\n      \"apiVersions\": [\r\n        \"2019-06-01\"\r\n      ]\r\n    },\r\n    {\r\n      \"resourceType\": \"storageAccounts\",\r\n      \"locations\": [\r\n        \"East US\",\r\n        \"East US 2\",\r\n        \"West US\",\r\n        \"West Europe\",\r\n        \"East Asia\",\r\n        \"Southeast Asia\",\r\n        \"Japan East\",\r\n        \"Japan West\",\r\n        \"North Central US\",\r\n        \"South Central US\",\r\n        \"Central US\",\r\n        \"North Europe\",\r\n        \"Brazil South\",\r\n        \"Australia East\",\r\n        \"Australia Southeast\",\r\n        \"South India\",\r\n        \"Central India\",\r\n        \"West India\",\r\n        \"Canada East\",\r\n        \"Canada Central\",\r\n        \"West US 2\",\r\n        \"West Central US\",\r\n        \"UK South\",\r\n        \"UK West\",\r\n        \"Korea Central\",\r\n        \"Korea South\",\r\n        \"France Central\",\r\n        \"Australia Central\",\r\n        \"South Africa North\",\r\n        \"UAE North\",\r\n        \"Switzerland North\",\r\n        \"Germany West Central\",\r\n        \"Norway East\",\r\n        \"East US 2 (Stage)\",\r\n        \"East US 2 EUAP\",\r\n        \"Central US EUAP\"\r\n      ],\r\n      \"apiVersions\": [\r\n        \"2019-06-01\",\r\n        \"2019-04-01\",\r\n        \"2018-11-01\",\r\n        \"2018-07-01\",\r\n        \"2018-03-01-preview\",\r\n        \"2018-02-01\",\r\n        \"2017-10-01\",\r\n        \"2017-06-01\",\r\n        \"2016-12-01\",\r\n        \"2016-05-01\",\r\n        \"2016-01-01\",\r\n        \"2015-06-15\",\r\n        \"2015-05-01-preview\"\r\n      ],\r\n      \"zoneMappings\": [\r\n        {\r\n          \"location\": \"East US 2\",\r\n          \"zones\": []\r\n        },\r\n        {\r\n          \"location\": \"Central US\",\r\n          \"zones\": []\r\n        },\r\n        {\r\n          \"location\": \"West Europe\",\r\n          \"zones\": []\r\n        },\r\n        {\r\n          \"location\": \"East US 2 EUAP\",\r\n          \"zones\": [\r\n            \"1\",\r\n            \"2\",\r\n            \"3\"\r\n          ]\r\n        },\r\n        {\r\n          \"location\": \"Central US EUAP\",\r\n          \"zones\": []\r\n        },\r\n        {\r\n          \"location\": \"France Central\",\r\n          \"zones\": []\r\n        },\r\n        {\r\n          \"location\": \"Southeast Asia\",\r\n          \"zones\": []\r\n        },\r\n        {\r\n          \"location\": \"West US 2\",\r\n          \"zones\": []\r\n        },\r\n        {\r\n          \"location\": \"North Europe\",\r\n          \"zones\": []\r\n        },\r\n        {\r\n          \"location\": \"East US\",\r\n          \"zones\": []\r\n        },\r\n        {\r\n          \"location\": \"UK South\",\r\n          \"zones\": []\r\n        },\r\n        {\r\n          \"location\": \"Japan East\",\r\n          \"zones\": []\r\n        },\r\n        {\r\n          \"location\": \"Australia East\",\r\n          \"zones\": []\r\n        },\r\n        {\r\n          \"location\": \"South Africa North\",\r\n          \"zones\": []\r\n        },\r\n        {\r\n          \"location\": \"South Central US\",\r\n          \"zones\": []\r\n        },\r\n        {\r\n          \"location\": \"Canada Central\",\r\n          \"zones\": []\r\n        },\r\n        {\r\n          \"location\": \"Germany West Central\",\r\n          \"zones\": []\r\n        },\r\n        {\r\n          \"location\": \"Brazil South\",\r\n          \"zones\": []\r\n        }\r\n      ],\r\n      \"capabilities\": \"CrossResourceGroupResourceMove, CrossSubscriptionResourceMove, SystemAssignedResourceIdentity\"\r\n    },\r\n    {\r\n      \"resourceType\": \"operations\",\r\n      \"locations\": [\r\n        \"East US\",\r\n        \"East US 2\",\r\n        \"West US\",\r\n        \"West Europe\",\r\n        \"East Asia\",\r\n        \"Southeast Asia\",\r\n        \"Japan East\",\r\n        \"Japan West\",\r\n        \"North Central US\",\r\n        \"South Central US\",\r\n        \"Central US\",\r\n        \"North Europe\",\r\n        \"Brazil South\",\r\n        \"Australia East\",\r\n        \"Australia Southeast\",\r\n        \"South India\",\r\n        \"Central India\",\r\n        \"West India\",\r\n        \"Canada East\",\r\n        \"Canada Central\",\r\n        \"West US 2\",\r\n        \"West Central US\",\r\n        \"UK South\",\r\n        \"UK West\",\r\n        \"Korea Central\",\r\n        \"Korea South\",\r\n        \"France Central\",\r\n        \"Australia Central\",\r\n        \"South Africa North\",\r\n        \"UAE North\",\r\n        \"Switzerland North\",\r\n        \"Germany West Central\",\r\n        \"East US 2 (Stage)\",\r\n        \"East US 2 EUAP\",\r\n        \"Central US EUAP\"\r\n      ],\r\n      \"apiVersions\": [\r\n        \"2019-06-01\",\r\n        \"2019-04-01\",\r\n        \"2018-11-01\",\r\n        \"2018-07-01\",\r\n        \"2018-03-01-preview\",\r\n        \"2018-02-01\",\r\n        \"2017-10-01\",\r\n        \"2017-06-01\",\r\n        \"2016-12-01\",\r\n        \"2016-05-01\",\r\n        \"2016-01-01\",\r\n        \"2015-06-15\",\r\n        \"2015-05-01-preview\"\r\n      ]\r\n    },\r\n    {\r\n      \"resourceType\": \"locations/asyncoperations\",\r\n      \"locations\": [\r\n        \"East US\",\r\n        \"East US 2\",\r\n        \"West US\",\r\n        \"West Europe\",\r\n        \"East Asia\",\r\n        \"Southeast Asia\",\r\n        \"Japan East\",\r\n        \"Japan West\",\r\n        \"North Central US\",\r\n        \"South Central US\",\r\n        \"Central US\",\r\n        \"North Europe\",\r\n        \"Brazil South\",\r\n        \"Australia East\",\r\n        \"Australia Southeast\",\r\n        \"South India\",\r\n        \"Central India\",\r\n        \"West India\",\r\n        \"Canada East\",\r\n        \"Canada Central\",\r\n        \"West US 2\",\r\n        \"West Central US\",\r\n        \"UK South\",\r\n        \"UK West\",\r\n        \"Korea Central\",\r\n        \"Korea South\",\r\n        \"France Central\",\r\n        \"Australia Central\",\r\n        \"South Africa North\",\r\n        \"UAE North\",\r\n        \"Switzerland North\",\r\n        \"Germany West Central\",\r\n        \"Norway East\",\r\n        \"East US 2 (Stage)\",\r\n        \"East US 2 EUAP\",\r\n        \"Central US EUAP\"\r\n      ],\r\n      \"apiVersions\": [\r\n        \"2019-06-01\",\r\n        \"2019-04-01\",\r\n        \"2018-11-01\",\r\n        \"2018-07-01\",\r\n        \"2018-03-01-preview\",\r\n        \"2018-02-01\",\r\n        \"2017-10-01\",\r\n        \"2017-06-01\",\r\n        \"2016-12-01\",\r\n        \"2016-05-01\",\r\n        \"2016-01-01\",\r\n        \"2015-06-15\",\r\n        \"2015-05-01-preview\"\r\n      ]\r\n    },\r\n    {\r\n      \"resourceType\": \"storageAccounts/listAccountSas\",\r\n      \"locations\": [\r\n        \"East US\",\r\n        \"East US 2\",\r\n        \"West US\",\r\n        \"West Europe\",\r\n        \"East Asia\",\r\n        \"Southeast Asia\",\r\n        \"Japan East\",\r\n        \"Japan West\",\r\n        \"North Central US\",\r\n        \"South Central US\",\r\n        \"Central US\",\r\n        \"North Europe\",\r\n        \"Brazil South\",\r\n        \"Australia East\",\r\n        \"Australia Southeast\",\r\n        \"South India\",\r\n        \"Central India\",\r\n        \"West India\",\r\n        \"Canada East\",\r\n        \"Canada Central\",\r\n        \"West US 2\",\r\n        \"West Central US\",\r\n        \"UK South\",\r\n        \"UK West\",\r\n        \"Korea Central\",\r\n        \"Korea South\",\r\n        \"France Central\",\r\n        \"Australia Central\",\r\n        \"South Africa North\",\r\n        \"UAE North\",\r\n        \"Switzerland North\",\r\n        \"Germany West Central\",\r\n        \"Norway East\",\r\n        \"East US 2 (Stage)\",\r\n        \"East US 2 EUAP\",\r\n        \"Central US EUAP\"\r\n      ],\r\n      \"apiVersions\": [\r\n        \"2019-06-01\",\r\n        \"2019-04-01\",\r\n        \"2018-11-01\",\r\n        \"2018-07-01\",\r\n        \"2018-03-01-preview\",\r\n        \"2018-02-01\",\r\n        \"2017-10-01\",\r\n        \"2017-06-01\",\r\n        \"2016-12-01\",\r\n        \"2016-05-01\"\r\n      ]\r\n    },\r\n    {\r\n      \"resourceType\": \"storageAccounts/listServiceSas\",\r\n      \"locations\": [\r\n        \"East US\",\r\n        \"East US 2\",\r\n        \"West US\",\r\n        \"West Europe\",\r\n        \"East Asia\",\r\n        \"Southeast Asia\",\r\n        \"Japan East\",\r\n        \"Japan West\",\r\n        \"North Central US\",\r\n        \"South Central US\",\r\n        \"Central US\",\r\n        \"North Europe\",\r\n        \"Brazil South\",\r\n        \"Australia East\",\r\n        \"Australia Southeast\",\r\n        \"South India\",\r\n        \"Central India\",\r\n        \"West India\",\r\n        \"Canada East\",\r\n        \"Canada Central\",\r\n        \"West US 2\",\r\n        \"West Central US\",\r\n        \"UK South\",\r\n        \"UK West\",\r\n        \"Korea Central\",\r\n        \"Korea South\",\r\n        \"France Central\",\r\n        \"Australia Central\",\r\n        \"South Africa North\",\r\n        \"UAE North\",\r\n        \"Switzerland North\",\r\n        \"Germany West Central\",\r\n        \"Norway East\",\r\n        \"East US 2 (Stage)\",\r\n        \"East US 2 EUAP\",\r\n        \"Central US EUAP\"\r\n      ],\r\n      \"apiVersions\": [\r\n        \"2019-06-01\",\r\n        \"2019-04-01\",\r\n        \"2018-11-01\",\r\n        \"2018-07-01\",\r\n        \"2018-03-01-preview\",\r\n        \"2018-02-01\",\r\n        \"2017-10-01\",\r\n        \"2017-06-01\",\r\n        \"2016-12-01\",\r\n        \"2016-05-01\"\r\n      ]\r\n    },\r\n    {\r\n      \"resourceType\": \"storageAccounts/blobServices\",\r\n      \"locations\": [\r\n        \"East US\",\r\n        \"East US 2\",\r\n        \"West US\",\r\n        \"West Europe\",\r\n        \"East Asia\",\r\n        \"Southeast Asia\",\r\n        \"Japan East\",\r\n        \"Japan West\",\r\n        \"North Central US\",\r\n        \"South Central US\",\r\n        \"Central US\",\r\n        \"North Europe\",\r\n        \"Brazil South\",\r\n        \"Australia East\",\r\n        \"Australia Southeast\",\r\n        \"South India\",\r\n        \"Central India\",\r\n        \"West India\",\r\n        \"Canada East\",\r\n        \"Canada Central\",\r\n        \"West US 2\",\r\n        \"West Central US\",\r\n        \"UK South\",\r\n        \"UK West\",\r\n        \"Korea Central\",\r\n        \"Korea South\",\r\n        \"France Central\",\r\n        \"Australia Central\",\r\n        \"South Africa North\",\r\n        \"UAE North\",\r\n        \"Switzerland North\",\r\n        \"Germany West Central\",\r\n        \"Norway East\",\r\n        \"East US 2 (Stage)\",\r\n        \"East US 2 EUAP\",\r\n        \"Central US EUAP\"\r\n      ],\r\n      \"apiVersions\": [\r\n        \"2019-06-01\",\r\n        \"2019-04-01\",\r\n        \"2018-11-01\",\r\n        \"2018-07-01\",\r\n        \"2018-03-01-preview\",\r\n        \"2018-02-01\",\r\n        \"2017-10-01\",\r\n        \"2017-06-01\",\r\n        \"2016-12-01\",\r\n        \"2016-05-01\"\r\n      ]\r\n    },\r\n    {\r\n      \"resourceType\": \"storageAccounts/tableServices\",\r\n      \"locations\": [\r\n        \"East US\",\r\n        \"East US 2\",\r\n        \"West US\",\r\n        \"West Europe\",\r\n        \"East Asia\",\r\n        \"Southeast Asia\",\r\n        \"Japan East\",\r\n        \"Japan West\",\r\n        \"North Central US\",\r\n        \"South Central US\",\r\n        \"Central US\",\r\n        \"North Europe\",\r\n        \"Brazil South\",\r\n        \"Australia East\",\r\n        \"Australia Southeast\",\r\n        \"South India\",\r\n        \"Central India\",\r\n        \"West India\",\r\n        \"Canada East\",\r\n        \"Canada Central\",\r\n        \"West US 2\",\r\n        \"West Central US\",\r\n        \"UK South\",\r\n        \"UK West\",\r\n        \"Korea Central\",\r\n        \"Korea South\",\r\n        \"France Central\",\r\n        \"Australia Central\",\r\n        \"South Africa North\",\r\n        \"UAE North\",\r\n        \"Switzerland North\",\r\n        \"Germany West Central\",\r\n        \"Norway East\",\r\n        \"East US 2 (Stage)\",\r\n        \"East US 2 EUAP\",\r\n        \"Central US EUAP\"\r\n      ],\r\n      \"apiVersions\": [\r\n        \"2019-06-01\",\r\n        \"2019-04-01\",\r\n        \"2018-11-01\",\r\n        \"2018-07-01\",\r\n        \"2018-03-01-preview\",\r\n        \"2018-02-01\",\r\n        \"2017-10-01\",\r\n        \"2017-06-01\",\r\n        \"2016-12-01\",\r\n        \"2016-05-01\"\r\n      ]\r\n    },\r\n    {\r\n      \"resourceType\": \"storageAccounts/queueServices\",\r\n      \"locations\": [\r\n        \"East US\",\r\n        \"East US 2\",\r\n        \"West US\",\r\n        \"West Europe\",\r\n        \"East Asia\",\r\n        \"Southeast Asia\",\r\n        \"Japan East\",\r\n        \"Japan West\",\r\n        \"North Central US\",\r\n        \"South Central US\",\r\n        \"Central US\",\r\n        \"North Europe\",\r\n        \"Brazil South\",\r\n        \"Australia East\",\r\n        \"Australia Southeast\",\r\n        \"South India\",\r\n        \"Central India\",\r\n        \"West India\",\r\n        \"Canada East\",\r\n        \"Canada Central\",\r\n        \"West US 2\",\r\n        \"West Central US\",\r\n        \"UK South\",\r\n        \"UK West\",\r\n        \"Korea Central\",\r\n        \"Korea South\",\r\n        \"France Central\",\r\n        \"Australia Central\",\r\n        \"South Africa North\",\r\n        \"UAE North\",\r\n        \"Switzerland North\",\r\n        \"Germany West Central\",\r\n        \"Norway East\",\r\n        \"East US 2 (Stage)\",\r\n        \"East US 2 EUAP\",\r\n        \"Central US EUAP\"\r\n      ],\r\n      \"apiVersions\": [\r\n        \"2019-06-01\",\r\n        \"2019-04-01\",\r\n        \"2018-11-01\",\r\n        \"2018-07-01\",\r\n        \"2018-03-01-preview\",\r\n        \"2018-02-01\",\r\n        \"2017-10-01\",\r\n        \"2017-06-01\",\r\n        \"2016-12-01\",\r\n        \"2016-05-01\"\r\n      ]\r\n    },\r\n    {\r\n      \"resourceType\": \"storageAccounts/fileServices\",\r\n      \"locations\": [\r\n        \"East US\",\r\n        \"East US 2\",\r\n        \"West US\",\r\n        \"West Europe\",\r\n        \"East Asia\",\r\n        \"Southeast Asia\",\r\n        \"Japan East\",\r\n        \"Japan West\",\r\n        \"North Central US\",\r\n        \"South Central US\",\r\n        \"Central US\",\r\n        \"North Europe\",\r\n        \"Brazil South\",\r\n        \"Australia East\",\r\n        \"Australia Southeast\",\r\n        \"South India\",\r\n        \"Central India\",\r\n        \"West India\",\r\n        \"Canada East\",\r\n        \"Canada Central\",\r\n        \"West US 2\",\r\n        \"West Central US\",\r\n        \"UK South\",\r\n        \"UK West\",\r\n        \"Korea Central\",\r\n        \"Korea South\",\r\n        \"France Central\",\r\n        \"Australia Central\",\r\n        \"South Africa North\",\r\n        \"UAE North\",\r\n        \"Switzerland North\",\r\n        \"Germany West Central\",\r\n        \"Norway East\",\r\n        \"East US 2 (Stage)\",\r\n        \"East US 2 EUAP\",\r\n        \"Central US EUAP\"\r\n      ],\r\n      \"apiVersions\": [\r\n        \"2019-06-01\",\r\n        \"2019-04-01\",\r\n        \"2018-11-01\",\r\n        \"2018-07-01\",\r\n        \"2018-03-01-preview\",\r\n        \"2018-02-01\",\r\n        \"2017-10-01\",\r\n        \"2017-06-01\",\r\n        \"2016-12-01\",\r\n        \"2016-05-01\"\r\n      ]\r\n    },\r\n    {\r\n      \"resourceType\": \"locations\",\r\n      \"locations\": [],\r\n      \"apiVersions\": [\r\n        \"2019-06-01\",\r\n        \"2019-04-01\",\r\n        \"2018-11-01\",\r\n        \"2018-07-01\",\r\n        \"2018-03-01-preview\",\r\n        \"2018-02-01\",\r\n        \"2017-10-01\",\r\n        \"2017-06-01\",\r\n        \"2016-12-01\",\r\n        \"2016-07-01\",\r\n        \"2016-01-01\"\r\n      ]\r\n    },\r\n    {\r\n      \"resourceType\": \"locations/usages\",\r\n      \"locations\": [\r\n        \"East US\",\r\n        \"East US 2\",\r\n        \"West US\",\r\n        \"West Europe\",\r\n        \"East Asia\",\r\n        \"Southeast Asia\",\r\n        \"Japan East\",\r\n        \"Japan West\",\r\n        \"North Central US\",\r\n        \"South Central US\",\r\n        \"Central US\",\r\n        \"North Europe\",\r\n        \"Brazil South\",\r\n        \"Australia East\",\r\n        \"Australia Southeast\",\r\n        \"South India\",\r\n        \"Central India\",\r\n        \"West India\",\r\n        \"Canada East\",\r\n        \"Canada Central\",\r\n        \"West US 2\",\r\n        \"West Central US\",\r\n        \"UK South\",\r\n        \"UK West\",\r\n        \"Korea Central\",\r\n        \"Korea South\",\r\n        \"France Central\",\r\n        \"Australia Central\",\r\n        \"South Africa North\",\r\n        \"UAE North\",\r\n        \"Switzerland North\",\r\n        \"Germany West Central\",\r\n        \"Norway East\",\r\n        \"East US 2 (Stage)\",\r\n        \"East US 2 EUAP\",\r\n        \"Central US EUAP\"\r\n      ],\r\n      \"apiVersions\": [\r\n        \"2019-06-01\",\r\n        \"2019-04-01\",\r\n        \"2018-11-01\",\r\n        \"2018-07-01\",\r\n        \"2018-03-01-preview\",\r\n        \"2018-02-01\",\r\n        \"2017-10-01\",\r\n        \"2017-06-01\",\r\n        \"2016-12-01\"\r\n      ]\r\n    },\r\n    {\r\n      \"resourceType\": \"locations/deleteVirtualNetworkOrSubnets\",\r\n      \"locations\": [\r\n        \"East US\",\r\n        \"East US 2\",\r\n        \"West US\",\r\n        \"West Europe\",\r\n        \"East Asia\",\r\n        \"Southeast Asia\",\r\n        \"Japan East\",\r\n        \"Japan West\",\r\n        \"North Central US\",\r\n        \"South Central US\",\r\n        \"Central US\",\r\n        \"North Europe\",\r\n        \"Brazil South\",\r\n        \"Australia East\",\r\n        \"Australia Southeast\",\r\n        \"South India\",\r\n        \"Central India\",\r\n        \"West India\",\r\n        \"Canada East\",\r\n        \"Canada Central\",\r\n        \"West US 2\",\r\n        \"West Central US\",\r\n        \"UK South\",\r\n        \"UK West\",\r\n        \"Korea Central\",\r\n        \"Korea South\",\r\n        \"France Central\",\r\n        \"Australia Central\",\r\n        \"South Africa North\",\r\n        \"UAE North\",\r\n        \"Switzerland North\",\r\n        \"Germany West Central\",\r\n        \"Norway East\",\r\n        \"East US 2 (Stage)\",\r\n        \"East US 2 EUAP\",\r\n        \"Central US EUAP\"\r\n      ],\r\n      \"apiVersions\": [\r\n        \"2019-06-01\",\r\n        \"2019-04-01\",\r\n        \"2018-11-01\",\r\n        \"2018-07-01\",\r\n        \"2018-03-01-preview\",\r\n        \"2018-02-01\",\r\n        \"2017-10-01\",\r\n        \"2017-06-01\",\r\n        \"2016-12-01\",\r\n        \"2016-07-01\"\r\n      ]\r\n    },\r\n    {\r\n      \"resourceType\": \"usages\",\r\n      \"locations\": [],\r\n      \"apiVersions\": [\r\n        \"2020-08-01-preview\",\r\n        \"2019-06-01\",\r\n        \"2019-04-01\",\r\n        \"2018-11-01\",\r\n        \"2018-07-01\",\r\n        \"2018-03-01-preview\",\r\n        \"2018-02-01\",\r\n        \"2017-10-01\",\r\n        \"2017-06-01\",\r\n        \"2016-12-01\",\r\n        \"2016-05-01\",\r\n        \"2016-01-01\",\r\n        \"2015-06-15\",\r\n        \"2015-05-01-preview\"\r\n      ]\r\n    },\r\n    {\r\n      \"resourceType\": \"checkNameAvailability\",\r\n      \"locations\": [\r\n        \"East US\",\r\n        \"East US 2\",\r\n        \"West US\",\r\n        \"West Europe\",\r\n        \"East Asia\",\r\n        \"Southeast Asia\",\r\n        \"Japan East\",\r\n        \"Japan West\",\r\n        \"North Central US\",\r\n        \"South Central US\",\r\n        \"Central US\",\r\n        \"North Europe\",\r\n        \"Brazil South\",\r\n        \"Australia East\",\r\n        \"Australia Southeast\",\r\n        \"South India\",\r\n        \"Central India\",\r\n        \"West India\",\r\n        \"Canada East\",\r\n        \"Canada Central\",\r\n        \"West US 2\",\r\n        \"West Central US\",\r\n        \"UK South\",\r\n        \"UK West\",\r\n        \"Korea Central\",\r\n        \"Korea South\",\r\n        \"France Central\",\r\n        \"Australia Central\",\r\n        \"South Africa North\",\r\n        \"UAE North\",\r\n        \"Switzerland North\",\r\n        \"Germany West Central\",\r\n        \"East US 2 (Stage)\",\r\n        \"East US 2 EUAP\",\r\n        \"Central US EUAP\"\r\n      ],\r\n      \"apiVersions\": [\r\n        \"2019-06-01\",\r\n        \"2019-04-01\",\r\n        \"2018-11-01\",\r\n        \"2018-07-01\",\r\n        \"2018-03-01-preview\",\r\n        \"2018-02-01\",\r\n        \"2017-10-01\",\r\n        \"2017-06-01\",\r\n        \"2016-12-01\",\r\n        \"2016-05-01\",\r\n        \"2016-01-01\",\r\n        \"2015-06-15\",\r\n        \"2015-05-01-preview\"\r\n      ]\r\n    },\r\n    {\r\n      \"resourceType\": \"locations/checkNameAvailability\",\r\n      \"locations\": [\r\n        \"East US\",\r\n        \"East US 2\",\r\n        \"West US\",\r\n        \"West Europe\",\r\n        \"East Asia\",\r\n        \"Southeast Asia\",\r\n        \"Japan East\",\r\n        \"Japan West\",\r\n        \"North Central US\",\r\n        \"South Central US\",\r\n        \"Central US\",\r\n        \"North Europe\",\r\n        \"Brazil South\",\r\n        \"Australia East\",\r\n        \"Australia Southeast\",\r\n        \"South India\",\r\n        \"Central India\",\r\n        \"West India\",\r\n        \"Canada East\",\r\n        \"Canada Central\",\r\n        \"West US 2\",\r\n        \"West Central US\",\r\n        \"UK South\",\r\n        \"UK West\",\r\n        \"Korea Central\",\r\n        \"Korea South\",\r\n        \"France Central\",\r\n        \"Australia Central\",\r\n        \"South Africa North\",\r\n        \"UAE North\",\r\n        \"Switzerland North\",\r\n        \"Germany West Central\",\r\n        \"Norway East\",\r\n        \"East US 2 (Stage)\",\r\n        \"East US 2 EUAP\",\r\n        \"Central US EUAP\"\r\n      ],\r\n      \"apiVersions\": [\r\n        \"2019-06-01\",\r\n        \"2019-04-01\",\r\n        \"2018-11-01\",\r\n        \"2018-07-01\",\r\n        \"2018-02-01\",\r\n        \"2017-10-01\",\r\n        \"2017-06-01\",\r\n        \"2016-12-01\"\r\n      ]\r\n    },\r\n    {\r\n      \"resourceType\": \"storageAccounts/services\",\r\n      \"locations\": [\r\n        \"East US\",\r\n        \"West US\",\r\n        \"East US 2 (Stage)\",\r\n        \"West Europe\",\r\n        \"North Europe\",\r\n        \"East Asia\",\r\n        \"Southeast Asia\",\r\n        \"Japan East\",\r\n        \"Japan West\",\r\n        \"North Central US\",\r\n        \"South Central US\",\r\n        \"East US 2\",\r\n        \"Central US\",\r\n        \"Australia East\",\r\n        \"Australia Southeast\",\r\n        \"Brazil South\",\r\n        \"South India\",\r\n        \"Central India\",\r\n        \"West India\",\r\n        \"Canada East\",\r\n        \"Canada Central\",\r\n        \"West US 2\",\r\n        \"West Central US\",\r\n        \"UK South\",\r\n        \"UK West\",\r\n        \"Korea Central\",\r\n        \"Korea South\",\r\n        \"France Central\",\r\n        \"South Africa North\",\r\n        \"UAE North\",\r\n        \"Switzerland North\",\r\n        \"Germany West Central\",\r\n        \"Norway East\",\r\n        \"East US 2 EUAP\",\r\n        \"Central US EUAP\"\r\n      ],\r\n      \"apiVersions\": [\r\n        \"2014-04-01\"\r\n      ]\r\n    },\r\n    {\r\n      \"resourceType\": \"storageAccounts/services/metricDefinitions\",\r\n      \"locations\": [\r\n        \"East US\",\r\n        \"West US\",\r\n        \"East US 2 (Stage)\",\r\n        \"West Europe\",\r\n        \"North Europe\",\r\n        \"East Asia\",\r\n        \"Southeast Asia\",\r\n        \"Japan East\",\r\n        \"Japan West\",\r\n        \"North Central US\",\r\n        \"South Central US\",\r\n        \"East US 2\",\r\n        \"Central US\",\r\n        \"Australia East\",\r\n        \"Australia Southeast\",\r\n        \"Brazil South\",\r\n        \"South India\",\r\n        \"Central India\",\r\n        \"West India\",\r\n        \"Canada East\",\r\n        \"Canada Central\",\r\n        \"West US 2\",\r\n        \"West Central US\",\r\n        \"UK South\",\r\n        \"UK West\",\r\n        \"Korea Central\",\r\n        \"Korea South\",\r\n        \"France Central\",\r\n        \"South Africa North\",\r\n        \"UAE North\",\r\n        \"Switzerland North\",\r\n        \"Germany West Central\",\r\n        \"Norway East\",\r\n        \"East US 2 EUAP\",\r\n        \"Central US EUAP\"\r\n      ],\r\n      \"apiVersions\": [\r\n        \"2014-04-01\"\r\n      ]\r\n    }\r\n  ],\r\n  \"registrationState\": \"Registered\"\r\n}",
-      "StatusCode": 200
-    },
-    {
-      "RequestUri": "/subscriptions/45b60d85-fd72-427a-a708-f994d26e593e/resourcegroups/pstestrg8876?api-version=2016-09-01",
-      "EncodedRequestUri": "L3N1YnNjcmlwdGlvbnMvNDViNjBkODUtZmQ3Mi00MjdhLWE3MDgtZjk5NGQyNmU1OTNlL3Jlc291cmNlZ3JvdXBzL3BzdGVzdHJnODg3Nj9hcGktdmVyc2lvbj0yMDE2LTA5LTAx",
-      "RequestMethod": "PUT",
-      "RequestBody": "{\r\n  \"location\": \"West US\"\r\n}",
-      "RequestHeaders": {
-        "x-ms-client-request-id": [
-          "aef1821b-b7e0-46c3-8a84-dc6b18afa0be"
-        ],
-        "Accept-Language": [
-          "en-US"
-        ],
-        "User-Agent": [
-          "FxVersion/4.6.29220.03",
-          "OSName/Windows",
-          "OSVersion/Microsoft.Windows.10.0.19042.",
-          "Microsoft.Azure.Management.Internal.Resources.ResourceManagementClient/1.3.24"
-        ],
-        "Content-Type": [
-          "application/json; charset=utf-8"
-        ],
-        "Content-Length": [
-          "29"
-        ]
-      },
-      "ResponseHeaders": {
-        "Cache-Control": [
-          "no-cache"
-        ],
-        "Pragma": [
-          "no-cache"
-        ],
-        "x-ms-ratelimit-remaining-subscription-writes": [
-          "1194"
-        ],
-        "x-ms-request-id": [
-          "f3479700-6e41-4ff8-88aa-4ac427ab4c14"
-        ],
-        "x-ms-correlation-request-id": [
-          "f3479700-6e41-4ff8-88aa-4ac427ab4c14"
-        ],
-        "x-ms-routing-request-id": [
-          "SOUTHEASTASIA:20201019T103215Z:f3479700-6e41-4ff8-88aa-4ac427ab4c14"
-        ],
-        "Strict-Transport-Security": [
-          "max-age=31536000; includeSubDomains"
-        ],
-        "X-Content-Type-Options": [
-          "nosniff"
-        ],
-        "Date": [
-          "Mon, 19 Oct 2020 10:32:15 GMT"
-        ],
-        "Content-Length": [
-          "177"
-        ],
-        "Content-Type": [
-          "application/json; charset=utf-8"
-        ],
-        "Expires": [
-          "-1"
-        ]
-      },
-      "ResponseBody": "{\r\n  \"id\": \"/subscriptions/45b60d85-fd72-427a-a708-f994d26e593e/resourceGroups/pstestrg8876\",\r\n  \"name\": \"pstestrg8876\",\r\n  \"location\": \"westus\",\r\n  \"properties\": {\r\n    \"provisioningState\": \"Succeeded\"\r\n  }\r\n}",
-      "StatusCode": 201
-    },
-    {
-<<<<<<< HEAD
-      "RequestUri": "/subscriptions/45b60d85-fd72-427a-a708-f994d26e593e/providers/Microsoft.Storage/checkNameAvailability?api-version=2020-08-01-preview",
-      "EncodedRequestUri": "L3N1YnNjcmlwdGlvbnMvNDViNjBkODUtZmQ3Mi00MjdhLWE3MDgtZjk5NGQyNmU1OTNlL3Byb3ZpZGVycy9NaWNyb3NvZnQuU3RvcmFnZS9jaGVja05hbWVBdmFpbGFiaWxpdHk/YXBpLXZlcnNpb249MjAyMC0wOC0wMS1wcmV2aWV3",
-=======
-      "RequestUri": "/subscriptions/45b60d85-fd72-427a-a708-f994d26e593e/providers/Microsoft.Storage/checkNameAvailability?api-version=2021-01-01",
-      "EncodedRequestUri": "L3N1YnNjcmlwdGlvbnMvNDViNjBkODUtZmQ3Mi00MjdhLWE3MDgtZjk5NGQyNmU1OTNlL3Byb3ZpZGVycy9NaWNyb3NvZnQuU3RvcmFnZS9jaGVja05hbWVBdmFpbGFiaWxpdHk/YXBpLXZlcnNpb249MjAyMS0wMS0wMQ==",
->>>>>>> 16e4c121
-      "RequestMethod": "POST",
-      "RequestBody": "{\r\n  \"name\": \"stopstestrg8876src\",\r\n  \"type\": \"Microsoft.Storage/storageAccounts\"\r\n}",
-      "RequestHeaders": {
-        "x-ms-client-request-id": [
-          "119c3e9f-2057-40cf-903f-7e2dc2b45730"
-        ],
-        "Accept-Language": [
-          "en-US"
-        ],
-        "User-Agent": [
-          "FxVersion/4.6.29220.03",
-          "OSName/Windows",
-          "OSVersion/Microsoft.Windows.10.0.19042.",
-          "Microsoft.Azure.Management.Storage.StorageManagementClient/18.0.0.0"
-        ],
-        "Content-Type": [
-          "application/json; charset=utf-8"
-        ],
-        "Content-Length": [
-          "84"
-        ]
-      },
-      "ResponseHeaders": {
-        "Cache-Control": [
-          "no-cache"
-        ],
-        "Pragma": [
-          "no-cache"
-        ],
-        "x-ms-request-id": [
-          "8e87264e-6324-4235-b492-b995213ec4fd"
-        ],
-        "Strict-Transport-Security": [
-          "max-age=31536000; includeSubDomains"
-        ],
-        "Server": [
-          "Microsoft-Azure-Storage-Resource-Provider/1.0,Microsoft-HTTPAPI/2.0 Microsoft-HTTPAPI/2.0"
-        ],
-        "x-ms-ratelimit-remaining-subscription-reads": [
-          "11985"
-        ],
-        "x-ms-correlation-request-id": [
-          "334d0a5d-0dd5-4f02-bf96-2d817e1d8a3f"
-        ],
-        "x-ms-routing-request-id": [
-          "SOUTHEASTASIA:20201019T103216Z:334d0a5d-0dd5-4f02-bf96-2d817e1d8a3f"
-        ],
-        "X-Content-Type-Options": [
-          "nosniff"
-        ],
-        "Date": [
-          "Mon, 19 Oct 2020 10:32:15 GMT"
-        ],
-        "Content-Length": [
-          "22"
+        "x-ms-correlation-request-id": [
+          "b027aba8-08c6-47c3-8471-de96ecec3aaa"
+        ],
+        "x-ms-routing-request-id": [
+          "SOUTHEASTASIA:20200416T162735Z:b027aba8-08c6-47c3-8471-de96ecec3aaa"
+        ],
+        "X-Content-Type-Options": [
+          "nosniff"
+        ],
+        "Date": [
+          "Thu, 16 Apr 2020 16:27:34 GMT"
+        ],
+        "Content-Length": [
+          "1297"
         ],
         "Content-Type": [
           "application/json"
@@ -197,848 +903,61 @@
           "-1"
         ]
       },
-      "ResponseBody": "{\r\n  \"nameAvailable\": true\r\n}",
-      "StatusCode": 200
-    },
-    {
-<<<<<<< HEAD
-      "RequestUri": "/subscriptions/45b60d85-fd72-427a-a708-f994d26e593e/providers/Microsoft.Storage/checkNameAvailability?api-version=2020-08-01-preview",
-      "EncodedRequestUri": "L3N1YnNjcmlwdGlvbnMvNDViNjBkODUtZmQ3Mi00MjdhLWE3MDgtZjk5NGQyNmU1OTNlL3Byb3ZpZGVycy9NaWNyb3NvZnQuU3RvcmFnZS9jaGVja05hbWVBdmFpbGFiaWxpdHk/YXBpLXZlcnNpb249MjAyMC0wOC0wMS1wcmV2aWV3",
-=======
-      "RequestUri": "/subscriptions/45b60d85-fd72-427a-a708-f994d26e593e/providers/Microsoft.Storage/checkNameAvailability?api-version=2021-01-01",
-      "EncodedRequestUri": "L3N1YnNjcmlwdGlvbnMvNDViNjBkODUtZmQ3Mi00MjdhLWE3MDgtZjk5NGQyNmU1OTNlL3Byb3ZpZGVycy9NaWNyb3NvZnQuU3RvcmFnZS9jaGVja05hbWVBdmFpbGFiaWxpdHk/YXBpLXZlcnNpb249MjAyMS0wMS0wMQ==",
->>>>>>> 16e4c121
-      "RequestMethod": "POST",
-      "RequestBody": "{\r\n  \"name\": \"stopstestrg8876dest\",\r\n  \"type\": \"Microsoft.Storage/storageAccounts\"\r\n}",
-      "RequestHeaders": {
-        "x-ms-client-request-id": [
-          "f6622964-e61d-4448-9909-93787e122b81"
-        ],
-        "Accept-Language": [
-          "en-US"
-        ],
-        "User-Agent": [
-          "FxVersion/4.6.29220.03",
-          "OSName/Windows",
-          "OSVersion/Microsoft.Windows.10.0.19042.",
-          "Microsoft.Azure.Management.Storage.StorageManagementClient/18.0.0.0"
-        ],
-        "Content-Type": [
-          "application/json; charset=utf-8"
-        ],
-        "Content-Length": [
-          "85"
-        ]
-      },
-      "ResponseHeaders": {
-        "Cache-Control": [
-          "no-cache"
-        ],
-        "Pragma": [
-          "no-cache"
-        ],
-        "x-ms-request-id": [
-          "26b4dc94-66b2-43aa-b93d-57a7ccc6466e"
-        ],
-        "Strict-Transport-Security": [
-          "max-age=31536000; includeSubDomains"
-        ],
-        "Server": [
-          "Microsoft-Azure-Storage-Resource-Provider/1.0,Microsoft-HTTPAPI/2.0 Microsoft-HTTPAPI/2.0"
-        ],
-        "x-ms-ratelimit-remaining-subscription-reads": [
-          "11982"
-        ],
-        "x-ms-correlation-request-id": [
-          "b6c19b2a-ad8f-4860-af03-ad857ac03af7"
-        ],
-        "x-ms-routing-request-id": [
-          "SOUTHEASTASIA:20201019T103241Z:b6c19b2a-ad8f-4860-af03-ad857ac03af7"
-        ],
-        "X-Content-Type-Options": [
-          "nosniff"
-        ],
-        "Date": [
-          "Mon, 19 Oct 2020 10:32:40 GMT"
-        ],
-        "Content-Length": [
-          "22"
-        ],
-        "Content-Type": [
-          "application/json"
-        ],
-        "Expires": [
-          "-1"
-        ]
-      },
-      "ResponseBody": "{\r\n  \"nameAvailable\": true\r\n}",
-      "StatusCode": 200
-    },
-    {
-<<<<<<< HEAD
-      "RequestUri": "/subscriptions/45b60d85-fd72-427a-a708-f994d26e593e/resourceGroups/pstestrg8876/providers/Microsoft.Storage/storageAccounts/stopstestrg8876src?api-version=2020-08-01-preview",
-      "EncodedRequestUri": "L3N1YnNjcmlwdGlvbnMvNDViNjBkODUtZmQ3Mi00MjdhLWE3MDgtZjk5NGQyNmU1OTNlL3Jlc291cmNlR3JvdXBzL3BzdGVzdHJnODg3Ni9wcm92aWRlcnMvTWljcm9zb2Z0LlN0b3JhZ2Uvc3RvcmFnZUFjY291bnRzL3N0b3BzdGVzdHJnODg3NnNyYz9hcGktdmVyc2lvbj0yMDIwLTA4LTAxLXByZXZpZXc=",
-=======
-      "RequestUri": "/subscriptions/45b60d85-fd72-427a-a708-f994d26e593e/resourceGroups/pstestrg5674/providers/Microsoft.Storage/storageAccounts/stopstestrg5674src?api-version=2021-01-01",
-      "EncodedRequestUri": "L3N1YnNjcmlwdGlvbnMvNDViNjBkODUtZmQ3Mi00MjdhLWE3MDgtZjk5NGQyNmU1OTNlL3Jlc291cmNlR3JvdXBzL3BzdGVzdHJnNTY3NC9wcm92aWRlcnMvTWljcm9zb2Z0LlN0b3JhZ2Uvc3RvcmFnZUFjY291bnRzL3N0b3BzdGVzdHJnNTY3NHNyYz9hcGktdmVyc2lvbj0yMDIxLTAxLTAx",
->>>>>>> 16e4c121
-      "RequestMethod": "PUT",
-      "RequestBody": "{\r\n  \"sku\": {\r\n    \"name\": \"Standard_LRS\"\r\n  },\r\n  \"kind\": \"StorageV2\",\r\n  \"location\": \"eastus2euap\"\r\n}",
-      "RequestHeaders": {
-        "x-ms-client-request-id": [
-          "7cad82ee-cfb9-4659-90c5-4078e80446ea"
-        ],
-        "Accept-Language": [
-          "en-US"
-        ],
-        "User-Agent": [
-          "FxVersion/4.6.29220.03",
-          "OSName/Windows",
-          "OSVersion/Microsoft.Windows.10.0.19042.",
-          "Microsoft.Azure.Management.Storage.StorageManagementClient/18.0.0.0"
-        ],
-        "Content-Type": [
-          "application/json; charset=utf-8"
-        ],
-        "Content-Length": [
-          "103"
-        ]
-      },
-      "ResponseHeaders": {
-        "Cache-Control": [
-          "no-cache"
-        ],
-        "Pragma": [
-          "no-cache"
-        ],
-        "Location": [
-<<<<<<< HEAD
-          "https://management.azure.com/subscriptions/45b60d85-fd72-427a-a708-f994d26e593e/providers/Microsoft.Storage/locations/eastus2euap/asyncoperations/dd60d179-f219-479d-8219-eb687973f2e3?monitor=true&api-version=2020-08-01-preview"
-=======
-          "https://management.azure.com/subscriptions/45b60d85-fd72-427a-a708-f994d26e593e/providers/Microsoft.Storage/locations/eastus2euap/asyncoperations/762d8b62-bf4a-481a-a629-abe46298dd18?monitor=true&api-version=2021-01-01"
->>>>>>> 16e4c121
-        ],
-        "Retry-After": [
-          "17"
-        ],
-        "x-ms-request-id": [
-          "dd60d179-f219-479d-8219-eb687973f2e3"
-        ],
-        "Strict-Transport-Security": [
-          "max-age=31536000; includeSubDomains"
-        ],
-        "Server": [
-          "Microsoft-Azure-Storage-Resource-Provider/1.0,Microsoft-HTTPAPI/2.0 Microsoft-HTTPAPI/2.0"
-        ],
-        "x-ms-ratelimit-remaining-subscription-writes": [
-          "1194"
-        ],
-        "x-ms-correlation-request-id": [
-          "01469cd5-ab57-4f31-89ba-3a7efa0b82ba"
-        ],
-        "x-ms-routing-request-id": [
-          "SOUTHEASTASIA:20201019T103223Z:01469cd5-ab57-4f31-89ba-3a7efa0b82ba"
-        ],
-        "X-Content-Type-Options": [
-          "nosniff"
-        ],
-        "Date": [
-          "Mon, 19 Oct 2020 10:32:22 GMT"
-        ],
-        "Content-Type": [
-          "text/plain; charset=utf-8"
-        ],
-        "Expires": [
-          "-1"
-        ],
-        "Content-Length": [
-          "0"
-        ]
-      },
-      "ResponseBody": "",
-      "StatusCode": 202
-    },
-    {
-<<<<<<< HEAD
-      "RequestUri": "/subscriptions/45b60d85-fd72-427a-a708-f994d26e593e/providers/Microsoft.Storage/locations/eastus2euap/asyncoperations/dd60d179-f219-479d-8219-eb687973f2e3?monitor=true&api-version=2020-08-01-preview",
-      "EncodedRequestUri": "L3N1YnNjcmlwdGlvbnMvNDViNjBkODUtZmQ3Mi00MjdhLWE3MDgtZjk5NGQyNmU1OTNlL3Byb3ZpZGVycy9NaWNyb3NvZnQuU3RvcmFnZS9sb2NhdGlvbnMvZWFzdHVzMmV1YXAvYXN5bmNvcGVyYXRpb25zL2RkNjBkMTc5LWYyMTktNDc5ZC04MjE5LWViNjg3OTczZjJlMz9tb25pdG9yPXRydWUmYXBpLXZlcnNpb249MjAyMC0wOC0wMS1wcmV2aWV3",
-=======
-      "RequestUri": "/subscriptions/45b60d85-fd72-427a-a708-f994d26e593e/providers/Microsoft.Storage/locations/eastus2euap/asyncoperations/762d8b62-bf4a-481a-a629-abe46298dd18?monitor=true&api-version=2021-01-01",
-      "EncodedRequestUri": "L3N1YnNjcmlwdGlvbnMvNDViNjBkODUtZmQ3Mi00MjdhLWE3MDgtZjk5NGQyNmU1OTNlL3Byb3ZpZGVycy9NaWNyb3NvZnQuU3RvcmFnZS9sb2NhdGlvbnMvZWFzdHVzMmV1YXAvYXN5bmNvcGVyYXRpb25zLzc2MmQ4YjYyLWJmNGEtNDgxYS1hNjI5LWFiZTQ2Mjk4ZGQxOD9tb25pdG9yPXRydWUmYXBpLXZlcnNpb249MjAyMS0wMS0wMQ==",
->>>>>>> 16e4c121
-      "RequestMethod": "GET",
-      "RequestBody": "",
-      "RequestHeaders": {
-        "User-Agent": [
-          "FxVersion/4.6.29220.03",
-          "OSName/Windows",
-          "OSVersion/Microsoft.Windows.10.0.19042.",
-          "Microsoft.Azure.Management.Storage.StorageManagementClient/18.0.0.0"
-        ]
-      },
-      "ResponseHeaders": {
-        "Cache-Control": [
-          "no-cache"
-        ],
-        "Pragma": [
-          "no-cache"
-        ],
-        "x-ms-request-id": [
-          "9a4e0b9c-c1fc-4681-9166-8181c432b13d"
-        ],
-        "Strict-Transport-Security": [
-          "max-age=31536000; includeSubDomains"
-        ],
-        "Server": [
-          "Microsoft-Azure-Storage-Resource-Provider/1.0,Microsoft-HTTPAPI/2.0 Microsoft-HTTPAPI/2.0"
-        ],
-        "x-ms-ratelimit-remaining-subscription-reads": [
-          "11984"
-        ],
-        "x-ms-correlation-request-id": [
-          "8534c5be-4416-4e8b-982d-34ecbcfb65e8"
-        ],
-        "x-ms-routing-request-id": [
-          "SOUTHEASTASIA:20201019T103240Z:8534c5be-4416-4e8b-982d-34ecbcfb65e8"
-        ],
-        "X-Content-Type-Options": [
-          "nosniff"
-        ],
-        "Date": [
-          "Mon, 19 Oct 2020 10:32:40 GMT"
-        ],
-        "Content-Length": [
-          "1289"
-        ],
-        "Content-Type": [
-          "application/json"
-        ],
-        "Expires": [
-          "-1"
-        ]
-      },
-      "ResponseBody": "{\r\n  \"sku\": {\r\n    \"name\": \"Standard_LRS\",\r\n    \"tier\": \"Standard\"\r\n  },\r\n  \"kind\": \"StorageV2\",\r\n  \"id\": \"/subscriptions/45b60d85-fd72-427a-a708-f994d26e593e/resourceGroups/pstestrg8876/providers/Microsoft.Storage/storageAccounts/stopstestrg8876src\",\r\n  \"name\": \"stopstestrg8876src\",\r\n  \"type\": \"Microsoft.Storage/storageAccounts\",\r\n  \"location\": \"eastus2euap\",\r\n  \"tags\": {},\r\n  \"properties\": {\r\n    \"privateEndpointConnections\": [],\r\n    \"networkAcls\": {\r\n      \"bypass\": \"AzureServices\",\r\n      \"virtualNetworkRules\": [],\r\n      \"ipRules\": [],\r\n      \"defaultAction\": \"Allow\"\r\n    },\r\n    \"supportsHttpsTrafficOnly\": true,\r\n    \"encryption\": {\r\n      \"services\": {\r\n        \"file\": {\r\n          \"keyType\": \"Account\",\r\n          \"enabled\": true,\r\n          \"lastEnabledTime\": \"2020-10-19T10:32:22.5277679Z\"\r\n        },\r\n        \"blob\": {\r\n          \"keyType\": \"Account\",\r\n          \"enabled\": true,\r\n          \"lastEnabledTime\": \"2020-10-19T10:32:22.5277679Z\"\r\n        }\r\n      },\r\n      \"keySource\": \"Microsoft.Storage\"\r\n    },\r\n    \"accessTier\": \"Hot\",\r\n    \"provisioningState\": \"Succeeded\",\r\n    \"creationTime\": \"2020-10-19T10:32:22.4577913Z\",\r\n    \"primaryEndpoints\": {\r\n      \"dfs\": \"https://stopstestrg8876src.dfs.core.windows.net/\",\r\n      \"web\": \"https://stopstestrg8876src.z3.web.core.windows.net/\",\r\n      \"blob\": \"https://stopstestrg8876src.blob.core.windows.net/\",\r\n      \"queue\": \"https://stopstestrg8876src.queue.core.windows.net/\",\r\n      \"table\": \"https://stopstestrg8876src.table.core.windows.net/\",\r\n      \"file\": \"https://stopstestrg8876src.file.core.windows.net/\"\r\n    },\r\n    \"primaryLocation\": \"eastus2euap\",\r\n    \"statusOfPrimary\": \"available\"\r\n  }\r\n}",
-      "StatusCode": 200
-    },
-    {
-<<<<<<< HEAD
-      "RequestUri": "/subscriptions/45b60d85-fd72-427a-a708-f994d26e593e/resourceGroups/pstestrg8876/providers/Microsoft.Storage/storageAccounts/stopstestrg8876src?api-version=2020-08-01-preview",
-      "EncodedRequestUri": "L3N1YnNjcmlwdGlvbnMvNDViNjBkODUtZmQ3Mi00MjdhLWE3MDgtZjk5NGQyNmU1OTNlL3Jlc291cmNlR3JvdXBzL3BzdGVzdHJnODg3Ni9wcm92aWRlcnMvTWljcm9zb2Z0LlN0b3JhZ2Uvc3RvcmFnZUFjY291bnRzL3N0b3BzdGVzdHJnODg3NnNyYz9hcGktdmVyc2lvbj0yMDIwLTA4LTAxLXByZXZpZXc=",
-=======
-      "RequestUri": "/subscriptions/45b60d85-fd72-427a-a708-f994d26e593e/resourceGroups/pstestrg5674/providers/Microsoft.Storage/storageAccounts/stopstestrg5674src?api-version=2021-01-01",
-      "EncodedRequestUri": "L3N1YnNjcmlwdGlvbnMvNDViNjBkODUtZmQ3Mi00MjdhLWE3MDgtZjk5NGQyNmU1OTNlL3Jlc291cmNlR3JvdXBzL3BzdGVzdHJnNTY3NC9wcm92aWRlcnMvTWljcm9zb2Z0LlN0b3JhZ2Uvc3RvcmFnZUFjY291bnRzL3N0b3BzdGVzdHJnNTY3NHNyYz9hcGktdmVyc2lvbj0yMDIxLTAxLTAx",
->>>>>>> 16e4c121
-      "RequestMethod": "GET",
-      "RequestBody": "",
-      "RequestHeaders": {
-        "x-ms-client-request-id": [
-          "cabe930a-95e6-43d4-ba41-64a3bef2c55d"
-        ],
-        "Accept-Language": [
-          "en-US"
-        ],
-        "User-Agent": [
-          "FxVersion/4.6.29220.03",
-          "OSName/Windows",
-          "OSVersion/Microsoft.Windows.10.0.19042.",
-          "Microsoft.Azure.Management.Storage.StorageManagementClient/18.0.0.0"
-        ]
-      },
-      "ResponseHeaders": {
-        "Cache-Control": [
-          "no-cache"
-        ],
-        "Pragma": [
-          "no-cache"
-        ],
-        "x-ms-request-id": [
-          "20e51b5e-8a76-4a1d-86ba-c8bef5e8fd33"
-        ],
-        "Strict-Transport-Security": [
-          "max-age=31536000; includeSubDomains"
-        ],
-        "Server": [
-          "Microsoft-Azure-Storage-Resource-Provider/1.0,Microsoft-HTTPAPI/2.0 Microsoft-HTTPAPI/2.0"
-        ],
-        "x-ms-ratelimit-remaining-subscription-reads": [
-          "11983"
-        ],
-        "x-ms-correlation-request-id": [
-          "f7102cf2-5699-4530-8164-a895cb757c28"
-        ],
-        "x-ms-routing-request-id": [
-          "SOUTHEASTASIA:20201019T103240Z:f7102cf2-5699-4530-8164-a895cb757c28"
-        ],
-        "X-Content-Type-Options": [
-          "nosniff"
-        ],
-        "Date": [
-          "Mon, 19 Oct 2020 10:32:40 GMT"
-        ],
-        "Content-Length": [
-          "1289"
-        ],
-        "Content-Type": [
-          "application/json"
-        ],
-        "Expires": [
-          "-1"
-        ]
-      },
-      "ResponseBody": "{\r\n  \"sku\": {\r\n    \"name\": \"Standard_LRS\",\r\n    \"tier\": \"Standard\"\r\n  },\r\n  \"kind\": \"StorageV2\",\r\n  \"id\": \"/subscriptions/45b60d85-fd72-427a-a708-f994d26e593e/resourceGroups/pstestrg8876/providers/Microsoft.Storage/storageAccounts/stopstestrg8876src\",\r\n  \"name\": \"stopstestrg8876src\",\r\n  \"type\": \"Microsoft.Storage/storageAccounts\",\r\n  \"location\": \"eastus2euap\",\r\n  \"tags\": {},\r\n  \"properties\": {\r\n    \"privateEndpointConnections\": [],\r\n    \"networkAcls\": {\r\n      \"bypass\": \"AzureServices\",\r\n      \"virtualNetworkRules\": [],\r\n      \"ipRules\": [],\r\n      \"defaultAction\": \"Allow\"\r\n    },\r\n    \"supportsHttpsTrafficOnly\": true,\r\n    \"encryption\": {\r\n      \"services\": {\r\n        \"file\": {\r\n          \"keyType\": \"Account\",\r\n          \"enabled\": true,\r\n          \"lastEnabledTime\": \"2020-10-19T10:32:22.5277679Z\"\r\n        },\r\n        \"blob\": {\r\n          \"keyType\": \"Account\",\r\n          \"enabled\": true,\r\n          \"lastEnabledTime\": \"2020-10-19T10:32:22.5277679Z\"\r\n        }\r\n      },\r\n      \"keySource\": \"Microsoft.Storage\"\r\n    },\r\n    \"accessTier\": \"Hot\",\r\n    \"provisioningState\": \"Succeeded\",\r\n    \"creationTime\": \"2020-10-19T10:32:22.4577913Z\",\r\n    \"primaryEndpoints\": {\r\n      \"dfs\": \"https://stopstestrg8876src.dfs.core.windows.net/\",\r\n      \"web\": \"https://stopstestrg8876src.z3.web.core.windows.net/\",\r\n      \"blob\": \"https://stopstestrg8876src.blob.core.windows.net/\",\r\n      \"queue\": \"https://stopstestrg8876src.queue.core.windows.net/\",\r\n      \"table\": \"https://stopstestrg8876src.table.core.windows.net/\",\r\n      \"file\": \"https://stopstestrg8876src.file.core.windows.net/\"\r\n    },\r\n    \"primaryLocation\": \"eastus2euap\",\r\n    \"statusOfPrimary\": \"available\"\r\n  }\r\n}",
-      "StatusCode": 200
-    },
-    {
-<<<<<<< HEAD
-      "RequestUri": "/subscriptions/45b60d85-fd72-427a-a708-f994d26e593e/resourceGroups/pstestrg8876/providers/Microsoft.Storage/storageAccounts/stopstestrg8876src?api-version=2020-08-01-preview",
-      "EncodedRequestUri": "L3N1YnNjcmlwdGlvbnMvNDViNjBkODUtZmQ3Mi00MjdhLWE3MDgtZjk5NGQyNmU1OTNlL3Jlc291cmNlR3JvdXBzL3BzdGVzdHJnODg3Ni9wcm92aWRlcnMvTWljcm9zb2Z0LlN0b3JhZ2Uvc3RvcmFnZUFjY291bnRzL3N0b3BzdGVzdHJnODg3NnNyYz9hcGktdmVyc2lvbj0yMDIwLTA4LTAxLXByZXZpZXc=",
-=======
-      "RequestUri": "/subscriptions/45b60d85-fd72-427a-a708-f994d26e593e/resourceGroups/pstestrg5674/providers/Microsoft.Storage/storageAccounts/stopstestrg5674src?api-version=2021-01-01",
-      "EncodedRequestUri": "L3N1YnNjcmlwdGlvbnMvNDViNjBkODUtZmQ3Mi00MjdhLWE3MDgtZjk5NGQyNmU1OTNlL3Jlc291cmNlR3JvdXBzL3BzdGVzdHJnNTY3NC9wcm92aWRlcnMvTWljcm9zb2Z0LlN0b3JhZ2Uvc3RvcmFnZUFjY291bnRzL3N0b3BzdGVzdHJnNTY3NHNyYz9hcGktdmVyc2lvbj0yMDIxLTAxLTAx",
->>>>>>> 16e4c121
-      "RequestMethod": "GET",
-      "RequestBody": "",
-      "RequestHeaders": {
-        "x-ms-client-request-id": [
-          "28663a42-5680-4637-9187-c2d0312a15ab"
-        ],
-        "Accept-Language": [
-          "en-US"
-        ],
-        "User-Agent": [
-          "FxVersion/4.6.29220.03",
-          "OSName/Windows",
-          "OSVersion/Microsoft.Windows.10.0.19042.",
-          "Microsoft.Azure.Management.Storage.StorageManagementClient/18.0.0.0"
-        ]
-      },
-      "ResponseHeaders": {
-        "Cache-Control": [
-          "no-cache"
-        ],
-        "Pragma": [
-          "no-cache"
-        ],
-        "x-ms-request-id": [
-          "f5d2168e-4514-4dda-a13f-a1242cd42855"
-        ],
-        "Strict-Transport-Security": [
-          "max-age=31536000; includeSubDomains"
-        ],
-        "Server": [
-          "Microsoft-Azure-Storage-Resource-Provider/1.0,Microsoft-HTTPAPI/2.0 Microsoft-HTTPAPI/2.0"
-        ],
-        "x-ms-ratelimit-remaining-subscription-reads": [
-          "11975"
-        ],
-        "x-ms-correlation-request-id": [
-          "072f5090-75e1-44f3-ab07-c4d46410fc7d"
-        ],
-        "x-ms-routing-request-id": [
-          "SOUTHEASTASIA:20201019T103304Z:072f5090-75e1-44f3-ab07-c4d46410fc7d"
-        ],
-        "X-Content-Type-Options": [
-          "nosniff"
-        ],
-        "Date": [
-          "Mon, 19 Oct 2020 10:33:04 GMT"
-        ],
-        "Content-Length": [
-          "1289"
-        ],
-        "Content-Type": [
-          "application/json"
-        ],
-        "Expires": [
-          "-1"
-        ]
-      },
-      "ResponseBody": "{\r\n  \"sku\": {\r\n    \"name\": \"Standard_LRS\",\r\n    \"tier\": \"Standard\"\r\n  },\r\n  \"kind\": \"StorageV2\",\r\n  \"id\": \"/subscriptions/45b60d85-fd72-427a-a708-f994d26e593e/resourceGroups/pstestrg8876/providers/Microsoft.Storage/storageAccounts/stopstestrg8876src\",\r\n  \"name\": \"stopstestrg8876src\",\r\n  \"type\": \"Microsoft.Storage/storageAccounts\",\r\n  \"location\": \"eastus2euap\",\r\n  \"tags\": {},\r\n  \"properties\": {\r\n    \"privateEndpointConnections\": [],\r\n    \"networkAcls\": {\r\n      \"bypass\": \"AzureServices\",\r\n      \"virtualNetworkRules\": [],\r\n      \"ipRules\": [],\r\n      \"defaultAction\": \"Allow\"\r\n    },\r\n    \"supportsHttpsTrafficOnly\": true,\r\n    \"encryption\": {\r\n      \"services\": {\r\n        \"file\": {\r\n          \"keyType\": \"Account\",\r\n          \"enabled\": true,\r\n          \"lastEnabledTime\": \"2020-10-19T10:32:22.5277679Z\"\r\n        },\r\n        \"blob\": {\r\n          \"keyType\": \"Account\",\r\n          \"enabled\": true,\r\n          \"lastEnabledTime\": \"2020-10-19T10:32:22.5277679Z\"\r\n        }\r\n      },\r\n      \"keySource\": \"Microsoft.Storage\"\r\n    },\r\n    \"accessTier\": \"Hot\",\r\n    \"provisioningState\": \"Succeeded\",\r\n    \"creationTime\": \"2020-10-19T10:32:22.4577913Z\",\r\n    \"primaryEndpoints\": {\r\n      \"dfs\": \"https://stopstestrg8876src.dfs.core.windows.net/\",\r\n      \"web\": \"https://stopstestrg8876src.z3.web.core.windows.net/\",\r\n      \"blob\": \"https://stopstestrg8876src.blob.core.windows.net/\",\r\n      \"queue\": \"https://stopstestrg8876src.queue.core.windows.net/\",\r\n      \"table\": \"https://stopstestrg8876src.table.core.windows.net/\",\r\n      \"file\": \"https://stopstestrg8876src.file.core.windows.net/\"\r\n    },\r\n    \"primaryLocation\": \"eastus2euap\",\r\n    \"statusOfPrimary\": \"available\"\r\n  }\r\n}",
-      "StatusCode": 200
-    },
-    {
-<<<<<<< HEAD
-      "RequestUri": "/subscriptions/45b60d85-fd72-427a-a708-f994d26e593e/resourceGroups/pstestrg8876/providers/Microsoft.Storage/storageAccounts/stopstestrg8876src?api-version=2020-08-01-preview",
-      "EncodedRequestUri": "L3N1YnNjcmlwdGlvbnMvNDViNjBkODUtZmQ3Mi00MjdhLWE3MDgtZjk5NGQyNmU1OTNlL3Jlc291cmNlR3JvdXBzL3BzdGVzdHJnODg3Ni9wcm92aWRlcnMvTWljcm9zb2Z0LlN0b3JhZ2Uvc3RvcmFnZUFjY291bnRzL3N0b3BzdGVzdHJnODg3NnNyYz9hcGktdmVyc2lvbj0yMDIwLTA4LTAxLXByZXZpZXc=",
-=======
-      "RequestUri": "/subscriptions/45b60d85-fd72-427a-a708-f994d26e593e/resourceGroups/pstestrg5674/providers/Microsoft.Storage/storageAccounts/stopstestrg5674src?api-version=2021-01-01",
-      "EncodedRequestUri": "L3N1YnNjcmlwdGlvbnMvNDViNjBkODUtZmQ3Mi00MjdhLWE3MDgtZjk5NGQyNmU1OTNlL3Jlc291cmNlR3JvdXBzL3BzdGVzdHJnNTY3NC9wcm92aWRlcnMvTWljcm9zb2Z0LlN0b3JhZ2Uvc3RvcmFnZUFjY291bnRzL3N0b3BzdGVzdHJnNTY3NHNyYz9hcGktdmVyc2lvbj0yMDIxLTAxLTAx",
->>>>>>> 16e4c121
-      "RequestMethod": "GET",
-      "RequestBody": "",
-      "RequestHeaders": {
-        "x-ms-client-request-id": [
-          "b4994f94-d53d-47cb-9c1d-6929369b1e97"
-        ],
-        "Accept-Language": [
-          "en-US"
-        ],
-        "User-Agent": [
-          "FxVersion/4.6.29220.03",
-          "OSName/Windows",
-          "OSVersion/Microsoft.Windows.10.0.19042.",
-          "Microsoft.Azure.Management.Storage.StorageManagementClient/18.0.0.0"
-        ]
-      },
-      "ResponseHeaders": {
-        "Cache-Control": [
-          "no-cache"
-        ],
-        "Pragma": [
-          "no-cache"
-        ],
-        "x-ms-request-id": [
-          "f401c892-437e-4dee-893a-1d13dfb8e800"
-        ],
-        "Strict-Transport-Security": [
-          "max-age=31536000; includeSubDomains"
-        ],
-        "Server": [
-          "Microsoft-Azure-Storage-Resource-Provider/1.0,Microsoft-HTTPAPI/2.0 Microsoft-HTTPAPI/2.0"
-        ],
-        "x-ms-ratelimit-remaining-subscription-reads": [
-          "11973"
-        ],
-        "x-ms-correlation-request-id": [
-          "a56a6666-42e5-4e61-ab96-3612b53d3ac5"
-        ],
-        "x-ms-routing-request-id": [
-          "SOUTHEASTASIA:20201019T103306Z:a56a6666-42e5-4e61-ab96-3612b53d3ac5"
-        ],
-        "X-Content-Type-Options": [
-          "nosniff"
-        ],
-        "Date": [
-          "Mon, 19 Oct 2020 10:33:06 GMT"
-        ],
-        "Content-Length": [
-          "1289"
-        ],
-        "Content-Type": [
-          "application/json"
-        ],
-        "Expires": [
-          "-1"
-        ]
-      },
-      "ResponseBody": "{\r\n  \"sku\": {\r\n    \"name\": \"Standard_LRS\",\r\n    \"tier\": \"Standard\"\r\n  },\r\n  \"kind\": \"StorageV2\",\r\n  \"id\": \"/subscriptions/45b60d85-fd72-427a-a708-f994d26e593e/resourceGroups/pstestrg8876/providers/Microsoft.Storage/storageAccounts/stopstestrg8876src\",\r\n  \"name\": \"stopstestrg8876src\",\r\n  \"type\": \"Microsoft.Storage/storageAccounts\",\r\n  \"location\": \"eastus2euap\",\r\n  \"tags\": {},\r\n  \"properties\": {\r\n    \"privateEndpointConnections\": [],\r\n    \"networkAcls\": {\r\n      \"bypass\": \"AzureServices\",\r\n      \"virtualNetworkRules\": [],\r\n      \"ipRules\": [],\r\n      \"defaultAction\": \"Allow\"\r\n    },\r\n    \"supportsHttpsTrafficOnly\": true,\r\n    \"encryption\": {\r\n      \"services\": {\r\n        \"file\": {\r\n          \"keyType\": \"Account\",\r\n          \"enabled\": true,\r\n          \"lastEnabledTime\": \"2020-10-19T10:32:22.5277679Z\"\r\n        },\r\n        \"blob\": {\r\n          \"keyType\": \"Account\",\r\n          \"enabled\": true,\r\n          \"lastEnabledTime\": \"2020-10-19T10:32:22.5277679Z\"\r\n        }\r\n      },\r\n      \"keySource\": \"Microsoft.Storage\"\r\n    },\r\n    \"accessTier\": \"Hot\",\r\n    \"provisioningState\": \"Succeeded\",\r\n    \"creationTime\": \"2020-10-19T10:32:22.4577913Z\",\r\n    \"primaryEndpoints\": {\r\n      \"dfs\": \"https://stopstestrg8876src.dfs.core.windows.net/\",\r\n      \"web\": \"https://stopstestrg8876src.z3.web.core.windows.net/\",\r\n      \"blob\": \"https://stopstestrg8876src.blob.core.windows.net/\",\r\n      \"queue\": \"https://stopstestrg8876src.queue.core.windows.net/\",\r\n      \"table\": \"https://stopstestrg8876src.table.core.windows.net/\",\r\n      \"file\": \"https://stopstestrg8876src.file.core.windows.net/\"\r\n    },\r\n    \"primaryLocation\": \"eastus2euap\",\r\n    \"statusOfPrimary\": \"available\"\r\n  }\r\n}",
-      "StatusCode": 200
-    },
-    {
-<<<<<<< HEAD
-      "RequestUri": "/subscriptions/45b60d85-fd72-427a-a708-f994d26e593e/resourceGroups/pstestrg8876/providers/Microsoft.Storage/storageAccounts/stopstestrg8876dest?api-version=2020-08-01-preview",
-      "EncodedRequestUri": "L3N1YnNjcmlwdGlvbnMvNDViNjBkODUtZmQ3Mi00MjdhLWE3MDgtZjk5NGQyNmU1OTNlL3Jlc291cmNlR3JvdXBzL3BzdGVzdHJnODg3Ni9wcm92aWRlcnMvTWljcm9zb2Z0LlN0b3JhZ2Uvc3RvcmFnZUFjY291bnRzL3N0b3BzdGVzdHJnODg3NmRlc3Q/YXBpLXZlcnNpb249MjAyMC0wOC0wMS1wcmV2aWV3",
-=======
-      "RequestUri": "/subscriptions/45b60d85-fd72-427a-a708-f994d26e593e/resourceGroups/pstestrg5674/providers/Microsoft.Storage/storageAccounts/stopstestrg5674dest?api-version=2021-01-01",
-      "EncodedRequestUri": "L3N1YnNjcmlwdGlvbnMvNDViNjBkODUtZmQ3Mi00MjdhLWE3MDgtZjk5NGQyNmU1OTNlL3Jlc291cmNlR3JvdXBzL3BzdGVzdHJnNTY3NC9wcm92aWRlcnMvTWljcm9zb2Z0LlN0b3JhZ2Uvc3RvcmFnZUFjY291bnRzL3N0b3BzdGVzdHJnNTY3NGRlc3Q/YXBpLXZlcnNpb249MjAyMS0wMS0wMQ==",
->>>>>>> 16e4c121
-      "RequestMethod": "PUT",
-      "RequestBody": "{\r\n  \"sku\": {\r\n    \"name\": \"Standard_LRS\"\r\n  },\r\n  \"kind\": \"StorageV2\",\r\n  \"location\": \"eastus2euap\"\r\n}",
-      "RequestHeaders": {
-        "x-ms-client-request-id": [
-          "de221641-8cba-42de-911f-0d289ec4702f"
-        ],
-        "Accept-Language": [
-          "en-US"
-        ],
-        "User-Agent": [
-          "FxVersion/4.6.29220.03",
-          "OSName/Windows",
-          "OSVersion/Microsoft.Windows.10.0.19042.",
-          "Microsoft.Azure.Management.Storage.StorageManagementClient/18.0.0.0"
-        ],
-        "Content-Type": [
-          "application/json; charset=utf-8"
-        ],
-        "Content-Length": [
-          "103"
-        ]
-      },
-      "ResponseHeaders": {
-        "Cache-Control": [
-          "no-cache"
-        ],
-        "Pragma": [
-          "no-cache"
-        ],
-        "Location": [
-<<<<<<< HEAD
-          "https://management.azure.com/subscriptions/45b60d85-fd72-427a-a708-f994d26e593e/providers/Microsoft.Storage/locations/eastus2euap/asyncoperations/c1d1838d-1b23-4a0e-99ab-dbccf0ad4db3?monitor=true&api-version=2020-08-01-preview"
-=======
-          "https://management.azure.com/subscriptions/45b60d85-fd72-427a-a708-f994d26e593e/providers/Microsoft.Storage/locations/eastus2euap/asyncoperations/a6e2fb68-d219-432d-a391-8ac6f8a04aed?monitor=true&api-version=2021-01-01"
->>>>>>> 16e4c121
-        ],
-        "Retry-After": [
-          "17"
-        ],
-        "x-ms-request-id": [
-          "c1d1838d-1b23-4a0e-99ab-dbccf0ad4db3"
-        ],
-        "Strict-Transport-Security": [
-          "max-age=31536000; includeSubDomains"
-        ],
-        "Server": [
-          "Microsoft-Azure-Storage-Resource-Provider/1.0,Microsoft-HTTPAPI/2.0 Microsoft-HTTPAPI/2.0"
-        ],
-        "x-ms-ratelimit-remaining-subscription-writes": [
-          "1193"
-        ],
-        "x-ms-correlation-request-id": [
-          "0ae62b9f-8aa5-449a-b056-93d8d567c975"
-        ],
-        "x-ms-routing-request-id": [
-          "SOUTHEASTASIA:20201019T103244Z:0ae62b9f-8aa5-449a-b056-93d8d567c975"
-        ],
-        "X-Content-Type-Options": [
-          "nosniff"
-        ],
-        "Date": [
-          "Mon, 19 Oct 2020 10:32:43 GMT"
-        ],
-        "Content-Type": [
-          "text/plain; charset=utf-8"
-        ],
-        "Expires": [
-          "-1"
-        ],
-        "Content-Length": [
-          "0"
-        ]
-      },
-      "ResponseBody": "",
-      "StatusCode": 202
-    },
-    {
-<<<<<<< HEAD
-      "RequestUri": "/subscriptions/45b60d85-fd72-427a-a708-f994d26e593e/providers/Microsoft.Storage/locations/eastus2euap/asyncoperations/c1d1838d-1b23-4a0e-99ab-dbccf0ad4db3?monitor=true&api-version=2020-08-01-preview",
-      "EncodedRequestUri": "L3N1YnNjcmlwdGlvbnMvNDViNjBkODUtZmQ3Mi00MjdhLWE3MDgtZjk5NGQyNmU1OTNlL3Byb3ZpZGVycy9NaWNyb3NvZnQuU3RvcmFnZS9sb2NhdGlvbnMvZWFzdHVzMmV1YXAvYXN5bmNvcGVyYXRpb25zL2MxZDE4MzhkLTFiMjMtNGEwZS05OWFiLWRiY2NmMGFkNGRiMz9tb25pdG9yPXRydWUmYXBpLXZlcnNpb249MjAyMC0wOC0wMS1wcmV2aWV3",
-=======
-      "RequestUri": "/subscriptions/45b60d85-fd72-427a-a708-f994d26e593e/providers/Microsoft.Storage/locations/eastus2euap/asyncoperations/a6e2fb68-d219-432d-a391-8ac6f8a04aed?monitor=true&api-version=2021-01-01",
-      "EncodedRequestUri": "L3N1YnNjcmlwdGlvbnMvNDViNjBkODUtZmQ3Mi00MjdhLWE3MDgtZjk5NGQyNmU1OTNlL3Byb3ZpZGVycy9NaWNyb3NvZnQuU3RvcmFnZS9sb2NhdGlvbnMvZWFzdHVzMmV1YXAvYXN5bmNvcGVyYXRpb25zL2E2ZTJmYjY4LWQyMTktNDMyZC1hMzkxLThhYzZmOGEwNGFlZD9tb25pdG9yPXRydWUmYXBpLXZlcnNpb249MjAyMS0wMS0wMQ==",
->>>>>>> 16e4c121
-      "RequestMethod": "GET",
-      "RequestBody": "",
-      "RequestHeaders": {
-        "User-Agent": [
-          "FxVersion/4.6.29220.03",
-          "OSName/Windows",
-          "OSVersion/Microsoft.Windows.10.0.19042.",
-          "Microsoft.Azure.Management.Storage.StorageManagementClient/18.0.0.0"
-        ]
-      },
-      "ResponseHeaders": {
-        "Cache-Control": [
-          "no-cache"
-        ],
-        "Pragma": [
-          "no-cache"
-        ],
-        "x-ms-request-id": [
-          "b7d8e661-91b1-4a39-b7d1-8df38476e16b"
-        ],
-        "Strict-Transport-Security": [
-          "max-age=31536000; includeSubDomains"
-        ],
-        "Server": [
-          "Microsoft-Azure-Storage-Resource-Provider/1.0,Microsoft-HTTPAPI/2.0 Microsoft-HTTPAPI/2.0"
-        ],
-        "x-ms-ratelimit-remaining-subscription-reads": [
-          "11981"
-        ],
-        "x-ms-correlation-request-id": [
-          "fb04c424-e48f-4c50-b2d4-aaaa35120da4"
-        ],
-        "x-ms-routing-request-id": [
-          "SOUTHEASTASIA:20201019T103301Z:fb04c424-e48f-4c50-b2d4-aaaa35120da4"
-        ],
-        "X-Content-Type-Options": [
-          "nosniff"
-        ],
-        "Date": [
-          "Mon, 19 Oct 2020 10:33:01 GMT"
-        ],
-        "Content-Length": [
-          "1297"
-        ],
-        "Content-Type": [
-          "application/json"
-        ],
-        "Expires": [
-          "-1"
-        ]
-      },
-      "ResponseBody": "{\r\n  \"sku\": {\r\n    \"name\": \"Standard_LRS\",\r\n    \"tier\": \"Standard\"\r\n  },\r\n  \"kind\": \"StorageV2\",\r\n  \"id\": \"/subscriptions/45b60d85-fd72-427a-a708-f994d26e593e/resourceGroups/pstestrg8876/providers/Microsoft.Storage/storageAccounts/stopstestrg8876dest\",\r\n  \"name\": \"stopstestrg8876dest\",\r\n  \"type\": \"Microsoft.Storage/storageAccounts\",\r\n  \"location\": \"eastus2euap\",\r\n  \"tags\": {},\r\n  \"properties\": {\r\n    \"privateEndpointConnections\": [],\r\n    \"networkAcls\": {\r\n      \"bypass\": \"AzureServices\",\r\n      \"virtualNetworkRules\": [],\r\n      \"ipRules\": [],\r\n      \"defaultAction\": \"Allow\"\r\n    },\r\n    \"supportsHttpsTrafficOnly\": true,\r\n    \"encryption\": {\r\n      \"services\": {\r\n        \"file\": {\r\n          \"keyType\": \"Account\",\r\n          \"enabled\": true,\r\n          \"lastEnabledTime\": \"2020-10-19T10:32:43.6692014Z\"\r\n        },\r\n        \"blob\": {\r\n          \"keyType\": \"Account\",\r\n          \"enabled\": true,\r\n          \"lastEnabledTime\": \"2020-10-19T10:32:43.6692014Z\"\r\n        }\r\n      },\r\n      \"keySource\": \"Microsoft.Storage\"\r\n    },\r\n    \"accessTier\": \"Hot\",\r\n    \"provisioningState\": \"Succeeded\",\r\n    \"creationTime\": \"2020-10-19T10:32:43.5841629Z\",\r\n    \"primaryEndpoints\": {\r\n      \"dfs\": \"https://stopstestrg8876dest.dfs.core.windows.net/\",\r\n      \"web\": \"https://stopstestrg8876dest.z3.web.core.windows.net/\",\r\n      \"blob\": \"https://stopstestrg8876dest.blob.core.windows.net/\",\r\n      \"queue\": \"https://stopstestrg8876dest.queue.core.windows.net/\",\r\n      \"table\": \"https://stopstestrg8876dest.table.core.windows.net/\",\r\n      \"file\": \"https://stopstestrg8876dest.file.core.windows.net/\"\r\n    },\r\n    \"primaryLocation\": \"eastus2euap\",\r\n    \"statusOfPrimary\": \"available\"\r\n  }\r\n}",
-      "StatusCode": 200
-    },
-    {
-<<<<<<< HEAD
-      "RequestUri": "/subscriptions/45b60d85-fd72-427a-a708-f994d26e593e/resourceGroups/pstestrg8876/providers/Microsoft.Storage/storageAccounts/stopstestrg8876dest?api-version=2020-08-01-preview",
-      "EncodedRequestUri": "L3N1YnNjcmlwdGlvbnMvNDViNjBkODUtZmQ3Mi00MjdhLWE3MDgtZjk5NGQyNmU1OTNlL3Jlc291cmNlR3JvdXBzL3BzdGVzdHJnODg3Ni9wcm92aWRlcnMvTWljcm9zb2Z0LlN0b3JhZ2Uvc3RvcmFnZUFjY291bnRzL3N0b3BzdGVzdHJnODg3NmRlc3Q/YXBpLXZlcnNpb249MjAyMC0wOC0wMS1wcmV2aWV3",
-=======
-      "RequestUri": "/subscriptions/45b60d85-fd72-427a-a708-f994d26e593e/resourceGroups/pstestrg5674/providers/Microsoft.Storage/storageAccounts/stopstestrg5674dest?api-version=2021-01-01",
-      "EncodedRequestUri": "L3N1YnNjcmlwdGlvbnMvNDViNjBkODUtZmQ3Mi00MjdhLWE3MDgtZjk5NGQyNmU1OTNlL3Jlc291cmNlR3JvdXBzL3BzdGVzdHJnNTY3NC9wcm92aWRlcnMvTWljcm9zb2Z0LlN0b3JhZ2Uvc3RvcmFnZUFjY291bnRzL3N0b3BzdGVzdHJnNTY3NGRlc3Q/YXBpLXZlcnNpb249MjAyMS0wMS0wMQ==",
->>>>>>> 16e4c121
-      "RequestMethod": "GET",
-      "RequestBody": "",
-      "RequestHeaders": {
-        "x-ms-client-request-id": [
-          "5daaa22e-b247-4412-a2b4-a2b016acb6f0"
-        ],
-        "Accept-Language": [
-          "en-US"
-        ],
-        "User-Agent": [
-          "FxVersion/4.6.29220.03",
-          "OSName/Windows",
-          "OSVersion/Microsoft.Windows.10.0.19042.",
-          "Microsoft.Azure.Management.Storage.StorageManagementClient/18.0.0.0"
-        ]
-      },
-      "ResponseHeaders": {
-        "Cache-Control": [
-          "no-cache"
-        ],
-        "Pragma": [
-          "no-cache"
-        ],
-        "x-ms-request-id": [
-          "ee1ef32b-13a3-401e-aafc-871f5e52d782"
-        ],
-        "Strict-Transport-Security": [
-          "max-age=31536000; includeSubDomains"
-        ],
-        "Server": [
-          "Microsoft-Azure-Storage-Resource-Provider/1.0,Microsoft-HTTPAPI/2.0 Microsoft-HTTPAPI/2.0"
-        ],
-        "x-ms-ratelimit-remaining-subscription-reads": [
-          "11980"
-        ],
-        "x-ms-correlation-request-id": [
-          "05b3ce86-c649-4398-9628-b6f18e0386eb"
-        ],
-        "x-ms-routing-request-id": [
-          "SOUTHEASTASIA:20201019T103301Z:05b3ce86-c649-4398-9628-b6f18e0386eb"
-        ],
-        "X-Content-Type-Options": [
-          "nosniff"
-        ],
-        "Date": [
-          "Mon, 19 Oct 2020 10:33:01 GMT"
-        ],
-        "Content-Length": [
-          "1297"
-        ],
-        "Content-Type": [
-          "application/json"
-        ],
-        "Expires": [
-          "-1"
-        ]
-      },
-      "ResponseBody": "{\r\n  \"sku\": {\r\n    \"name\": \"Standard_LRS\",\r\n    \"tier\": \"Standard\"\r\n  },\r\n  \"kind\": \"StorageV2\",\r\n  \"id\": \"/subscriptions/45b60d85-fd72-427a-a708-f994d26e593e/resourceGroups/pstestrg8876/providers/Microsoft.Storage/storageAccounts/stopstestrg8876dest\",\r\n  \"name\": \"stopstestrg8876dest\",\r\n  \"type\": \"Microsoft.Storage/storageAccounts\",\r\n  \"location\": \"eastus2euap\",\r\n  \"tags\": {},\r\n  \"properties\": {\r\n    \"privateEndpointConnections\": [],\r\n    \"networkAcls\": {\r\n      \"bypass\": \"AzureServices\",\r\n      \"virtualNetworkRules\": [],\r\n      \"ipRules\": [],\r\n      \"defaultAction\": \"Allow\"\r\n    },\r\n    \"supportsHttpsTrafficOnly\": true,\r\n    \"encryption\": {\r\n      \"services\": {\r\n        \"file\": {\r\n          \"keyType\": \"Account\",\r\n          \"enabled\": true,\r\n          \"lastEnabledTime\": \"2020-10-19T10:32:43.6692014Z\"\r\n        },\r\n        \"blob\": {\r\n          \"keyType\": \"Account\",\r\n          \"enabled\": true,\r\n          \"lastEnabledTime\": \"2020-10-19T10:32:43.6692014Z\"\r\n        }\r\n      },\r\n      \"keySource\": \"Microsoft.Storage\"\r\n    },\r\n    \"accessTier\": \"Hot\",\r\n    \"provisioningState\": \"Succeeded\",\r\n    \"creationTime\": \"2020-10-19T10:32:43.5841629Z\",\r\n    \"primaryEndpoints\": {\r\n      \"dfs\": \"https://stopstestrg8876dest.dfs.core.windows.net/\",\r\n      \"web\": \"https://stopstestrg8876dest.z3.web.core.windows.net/\",\r\n      \"blob\": \"https://stopstestrg8876dest.blob.core.windows.net/\",\r\n      \"queue\": \"https://stopstestrg8876dest.queue.core.windows.net/\",\r\n      \"table\": \"https://stopstestrg8876dest.table.core.windows.net/\",\r\n      \"file\": \"https://stopstestrg8876dest.file.core.windows.net/\"\r\n    },\r\n    \"primaryLocation\": \"eastus2euap\",\r\n    \"statusOfPrimary\": \"available\"\r\n  }\r\n}",
-      "StatusCode": 200
-    },
-    {
-<<<<<<< HEAD
-      "RequestUri": "/subscriptions/45b60d85-fd72-427a-a708-f994d26e593e/resourceGroups/pstestrg8876/providers/Microsoft.Storage/storageAccounts/stopstestrg8876dest?api-version=2020-08-01-preview",
-      "EncodedRequestUri": "L3N1YnNjcmlwdGlvbnMvNDViNjBkODUtZmQ3Mi00MjdhLWE3MDgtZjk5NGQyNmU1OTNlL3Jlc291cmNlR3JvdXBzL3BzdGVzdHJnODg3Ni9wcm92aWRlcnMvTWljcm9zb2Z0LlN0b3JhZ2Uvc3RvcmFnZUFjY291bnRzL3N0b3BzdGVzdHJnODg3NmRlc3Q/YXBpLXZlcnNpb249MjAyMC0wOC0wMS1wcmV2aWV3",
-=======
-      "RequestUri": "/subscriptions/45b60d85-fd72-427a-a708-f994d26e593e/resourceGroups/pstestrg5674/providers/Microsoft.Storage/storageAccounts/stopstestrg5674dest?api-version=2021-01-01",
-      "EncodedRequestUri": "L3N1YnNjcmlwdGlvbnMvNDViNjBkODUtZmQ3Mi00MjdhLWE3MDgtZjk5NGQyNmU1OTNlL3Jlc291cmNlR3JvdXBzL3BzdGVzdHJnNTY3NC9wcm92aWRlcnMvTWljcm9zb2Z0LlN0b3JhZ2Uvc3RvcmFnZUFjY291bnRzL3N0b3BzdGVzdHJnNTY3NGRlc3Q/YXBpLXZlcnNpb249MjAyMS0wMS0wMQ==",
->>>>>>> 16e4c121
-      "RequestMethod": "GET",
-      "RequestBody": "",
-      "RequestHeaders": {
-        "x-ms-client-request-id": [
-          "1078b8da-7317-4fdb-99a1-bb36e79fc087"
-        ],
-        "Accept-Language": [
-          "en-US"
-        ],
-        "User-Agent": [
-          "FxVersion/4.6.29220.03",
-          "OSName/Windows",
-          "OSVersion/Microsoft.Windows.10.0.19042.",
-          "Microsoft.Azure.Management.Storage.StorageManagementClient/18.0.0.0"
-        ]
-      },
-      "ResponseHeaders": {
-        "Cache-Control": [
-          "no-cache"
-        ],
-        "Pragma": [
-          "no-cache"
-        ],
-        "x-ms-request-id": [
-          "b48ca3b4-9688-40fd-9320-99bc4cb66212"
-        ],
-        "Strict-Transport-Security": [
-          "max-age=31536000; includeSubDomains"
-        ],
-        "Server": [
-          "Microsoft-Azure-Storage-Resource-Provider/1.0,Microsoft-HTTPAPI/2.0 Microsoft-HTTPAPI/2.0"
-        ],
-        "x-ms-ratelimit-remaining-subscription-reads": [
-          "11974"
-        ],
-        "x-ms-correlation-request-id": [
-          "e6aea981-3a3e-4720-84e1-7e1de04da351"
-        ],
-        "x-ms-routing-request-id": [
-          "SOUTHEASTASIA:20201019T103305Z:e6aea981-3a3e-4720-84e1-7e1de04da351"
-        ],
-        "X-Content-Type-Options": [
-          "nosniff"
-        ],
-        "Date": [
-          "Mon, 19 Oct 2020 10:33:05 GMT"
-        ],
-        "Content-Length": [
-          "1297"
-        ],
-        "Content-Type": [
-          "application/json"
-        ],
-        "Expires": [
-          "-1"
-        ]
-      },
-      "ResponseBody": "{\r\n  \"sku\": {\r\n    \"name\": \"Standard_LRS\",\r\n    \"tier\": \"Standard\"\r\n  },\r\n  \"kind\": \"StorageV2\",\r\n  \"id\": \"/subscriptions/45b60d85-fd72-427a-a708-f994d26e593e/resourceGroups/pstestrg8876/providers/Microsoft.Storage/storageAccounts/stopstestrg8876dest\",\r\n  \"name\": \"stopstestrg8876dest\",\r\n  \"type\": \"Microsoft.Storage/storageAccounts\",\r\n  \"location\": \"eastus2euap\",\r\n  \"tags\": {},\r\n  \"properties\": {\r\n    \"privateEndpointConnections\": [],\r\n    \"networkAcls\": {\r\n      \"bypass\": \"AzureServices\",\r\n      \"virtualNetworkRules\": [],\r\n      \"ipRules\": [],\r\n      \"defaultAction\": \"Allow\"\r\n    },\r\n    \"supportsHttpsTrafficOnly\": true,\r\n    \"encryption\": {\r\n      \"services\": {\r\n        \"file\": {\r\n          \"keyType\": \"Account\",\r\n          \"enabled\": true,\r\n          \"lastEnabledTime\": \"2020-10-19T10:32:43.6692014Z\"\r\n        },\r\n        \"blob\": {\r\n          \"keyType\": \"Account\",\r\n          \"enabled\": true,\r\n          \"lastEnabledTime\": \"2020-10-19T10:32:43.6692014Z\"\r\n        }\r\n      },\r\n      \"keySource\": \"Microsoft.Storage\"\r\n    },\r\n    \"accessTier\": \"Hot\",\r\n    \"provisioningState\": \"Succeeded\",\r\n    \"creationTime\": \"2020-10-19T10:32:43.5841629Z\",\r\n    \"primaryEndpoints\": {\r\n      \"dfs\": \"https://stopstestrg8876dest.dfs.core.windows.net/\",\r\n      \"web\": \"https://stopstestrg8876dest.z3.web.core.windows.net/\",\r\n      \"blob\": \"https://stopstestrg8876dest.blob.core.windows.net/\",\r\n      \"queue\": \"https://stopstestrg8876dest.queue.core.windows.net/\",\r\n      \"table\": \"https://stopstestrg8876dest.table.core.windows.net/\",\r\n      \"file\": \"https://stopstestrg8876dest.file.core.windows.net/\"\r\n    },\r\n    \"primaryLocation\": \"eastus2euap\",\r\n    \"statusOfPrimary\": \"available\"\r\n  }\r\n}",
-      "StatusCode": 200
-    },
-    {
-<<<<<<< HEAD
-      "RequestUri": "/subscriptions/45b60d85-fd72-427a-a708-f994d26e593e/resourceGroups/pstestrg8876/providers/Microsoft.Storage/storageAccounts/stopstestrg8876dest?api-version=2020-08-01-preview",
-      "EncodedRequestUri": "L3N1YnNjcmlwdGlvbnMvNDViNjBkODUtZmQ3Mi00MjdhLWE3MDgtZjk5NGQyNmU1OTNlL3Jlc291cmNlR3JvdXBzL3BzdGVzdHJnODg3Ni9wcm92aWRlcnMvTWljcm9zb2Z0LlN0b3JhZ2Uvc3RvcmFnZUFjY291bnRzL3N0b3BzdGVzdHJnODg3NmRlc3Q/YXBpLXZlcnNpb249MjAyMC0wOC0wMS1wcmV2aWV3",
-=======
-      "RequestUri": "/subscriptions/45b60d85-fd72-427a-a708-f994d26e593e/resourceGroups/pstestrg5674/providers/Microsoft.Storage/storageAccounts/stopstestrg5674dest?api-version=2021-01-01",
-      "EncodedRequestUri": "L3N1YnNjcmlwdGlvbnMvNDViNjBkODUtZmQ3Mi00MjdhLWE3MDgtZjk5NGQyNmU1OTNlL3Jlc291cmNlR3JvdXBzL3BzdGVzdHJnNTY3NC9wcm92aWRlcnMvTWljcm9zb2Z0LlN0b3JhZ2Uvc3RvcmFnZUFjY291bnRzL3N0b3BzdGVzdHJnNTY3NGRlc3Q/YXBpLXZlcnNpb249MjAyMS0wMS0wMQ==",
->>>>>>> 16e4c121
-      "RequestMethod": "GET",
-      "RequestBody": "",
-      "RequestHeaders": {
-        "x-ms-client-request-id": [
-          "b8dbb6ab-839f-4aee-922b-cf17597551a4"
-        ],
-        "Accept-Language": [
-          "en-US"
-        ],
-        "User-Agent": [
-          "FxVersion/4.6.29220.03",
-          "OSName/Windows",
-          "OSVersion/Microsoft.Windows.10.0.19042.",
-          "Microsoft.Azure.Management.Storage.StorageManagementClient/18.0.0.0"
-        ]
-      },
-      "ResponseHeaders": {
-        "Cache-Control": [
-          "no-cache"
-        ],
-        "Pragma": [
-          "no-cache"
-        ],
-        "x-ms-request-id": [
-          "35693d9d-43e6-4971-8ba1-0aedaf1fdcdc"
-        ],
-        "Strict-Transport-Security": [
-          "max-age=31536000; includeSubDomains"
-        ],
-        "Server": [
-          "Microsoft-Azure-Storage-Resource-Provider/1.0,Microsoft-HTTPAPI/2.0 Microsoft-HTTPAPI/2.0"
-        ],
-        "x-ms-ratelimit-remaining-subscription-reads": [
-          "11972"
-        ],
-        "x-ms-correlation-request-id": [
-          "75a48608-04fc-4070-ba5e-52dded50ba43"
-        ],
-        "x-ms-routing-request-id": [
-          "SOUTHEASTASIA:20201019T103308Z:75a48608-04fc-4070-ba5e-52dded50ba43"
-        ],
-        "X-Content-Type-Options": [
-          "nosniff"
-        ],
-        "Date": [
-          "Mon, 19 Oct 2020 10:33:07 GMT"
-        ],
-        "Content-Length": [
-          "1297"
-        ],
-        "Content-Type": [
-          "application/json"
-        ],
-        "Expires": [
-          "-1"
-        ]
-      },
-      "ResponseBody": "{\r\n  \"sku\": {\r\n    \"name\": \"Standard_LRS\",\r\n    \"tier\": \"Standard\"\r\n  },\r\n  \"kind\": \"StorageV2\",\r\n  \"id\": \"/subscriptions/45b60d85-fd72-427a-a708-f994d26e593e/resourceGroups/pstestrg8876/providers/Microsoft.Storage/storageAccounts/stopstestrg8876dest\",\r\n  \"name\": \"stopstestrg8876dest\",\r\n  \"type\": \"Microsoft.Storage/storageAccounts\",\r\n  \"location\": \"eastus2euap\",\r\n  \"tags\": {},\r\n  \"properties\": {\r\n    \"privateEndpointConnections\": [],\r\n    \"networkAcls\": {\r\n      \"bypass\": \"AzureServices\",\r\n      \"virtualNetworkRules\": [],\r\n      \"ipRules\": [],\r\n      \"defaultAction\": \"Allow\"\r\n    },\r\n    \"supportsHttpsTrafficOnly\": true,\r\n    \"encryption\": {\r\n      \"services\": {\r\n        \"file\": {\r\n          \"keyType\": \"Account\",\r\n          \"enabled\": true,\r\n          \"lastEnabledTime\": \"2020-10-19T10:32:43.6692014Z\"\r\n        },\r\n        \"blob\": {\r\n          \"keyType\": \"Account\",\r\n          \"enabled\": true,\r\n          \"lastEnabledTime\": \"2020-10-19T10:32:43.6692014Z\"\r\n        }\r\n      },\r\n      \"keySource\": \"Microsoft.Storage\"\r\n    },\r\n    \"accessTier\": \"Hot\",\r\n    \"provisioningState\": \"Succeeded\",\r\n    \"creationTime\": \"2020-10-19T10:32:43.5841629Z\",\r\n    \"primaryEndpoints\": {\r\n      \"dfs\": \"https://stopstestrg8876dest.dfs.core.windows.net/\",\r\n      \"web\": \"https://stopstestrg8876dest.z3.web.core.windows.net/\",\r\n      \"blob\": \"https://stopstestrg8876dest.blob.core.windows.net/\",\r\n      \"queue\": \"https://stopstestrg8876dest.queue.core.windows.net/\",\r\n      \"table\": \"https://stopstestrg8876dest.table.core.windows.net/\",\r\n      \"file\": \"https://stopstestrg8876dest.file.core.windows.net/\"\r\n    },\r\n    \"primaryLocation\": \"eastus2euap\",\r\n    \"statusOfPrimary\": \"available\"\r\n  }\r\n}",
-      "StatusCode": 200
-    },
-    {
-<<<<<<< HEAD
-      "RequestUri": "/subscriptions/45b60d85-fd72-427a-a708-f994d26e593e/resourceGroups/pstestrg8876/providers/Microsoft.Storage/storageAccounts/stopstestrg8876src/blobServices/default?api-version=2020-08-01-preview",
-      "EncodedRequestUri": "L3N1YnNjcmlwdGlvbnMvNDViNjBkODUtZmQ3Mi00MjdhLWE3MDgtZjk5NGQyNmU1OTNlL3Jlc291cmNlR3JvdXBzL3BzdGVzdHJnODg3Ni9wcm92aWRlcnMvTWljcm9zb2Z0LlN0b3JhZ2Uvc3RvcmFnZUFjY291bnRzL3N0b3BzdGVzdHJnODg3NnNyYy9ibG9iU2VydmljZXMvZGVmYXVsdD9hcGktdmVyc2lvbj0yMDIwLTA4LTAxLXByZXZpZXc=",
-      "RequestMethod": "PUT",
-      "RequestBody": "{\r\n  \"properties\": {\r\n    \"isVersioningEnabled\": true,\r\n    \"changeFeed\": {\r\n      \"enabled\": true\r\n    }\r\n  }\r\n}",
-=======
+      "ResponseBody": "{\r\n  \"sku\": {\r\n    \"name\": \"Standard_LRS\",\r\n    \"tier\": \"Standard\"\r\n  },\r\n  \"kind\": \"StorageV2\",\r\n  \"id\": \"/subscriptions/45b60d85-fd72-427a-a708-f994d26e593e/resourceGroups/pstestrg5674/providers/Microsoft.Storage/storageAccounts/stopstestrg5674dest\",\r\n  \"name\": \"stopstestrg5674dest\",\r\n  \"type\": \"Microsoft.Storage/storageAccounts\",\r\n  \"location\": \"eastus2euap\",\r\n  \"tags\": {},\r\n  \"properties\": {\r\n    \"privateEndpointConnections\": [],\r\n    \"networkAcls\": {\r\n      \"bypass\": \"AzureServices\",\r\n      \"virtualNetworkRules\": [],\r\n      \"ipRules\": [],\r\n      \"defaultAction\": \"Allow\"\r\n    },\r\n    \"supportsHttpsTrafficOnly\": true,\r\n    \"encryption\": {\r\n      \"services\": {\r\n        \"file\": {\r\n          \"keyType\": \"Account\",\r\n          \"enabled\": true,\r\n          \"lastEnabledTime\": \"2020-04-16T16:27:07.1003359Z\"\r\n        },\r\n        \"blob\": {\r\n          \"keyType\": \"Account\",\r\n          \"enabled\": true,\r\n          \"lastEnabledTime\": \"2020-04-16T16:27:07.1003359Z\"\r\n        }\r\n      },\r\n      \"keySource\": \"Microsoft.Storage\"\r\n    },\r\n    \"accessTier\": \"Hot\",\r\n    \"provisioningState\": \"Succeeded\",\r\n    \"creationTime\": \"2020-04-16T16:27:07.0378092Z\",\r\n    \"primaryEndpoints\": {\r\n      \"dfs\": \"https://stopstestrg5674dest.dfs.core.windows.net/\",\r\n      \"web\": \"https://stopstestrg5674dest.z3.web.core.windows.net/\",\r\n      \"blob\": \"https://stopstestrg5674dest.blob.core.windows.net/\",\r\n      \"queue\": \"https://stopstestrg5674dest.queue.core.windows.net/\",\r\n      \"table\": \"https://stopstestrg5674dest.table.core.windows.net/\",\r\n      \"file\": \"https://stopstestrg5674dest.file.core.windows.net/\"\r\n    },\r\n    \"primaryLocation\": \"eastus2euap\",\r\n    \"statusOfPrimary\": \"available\"\r\n  }\r\n}",
+      "StatusCode": 200
+    },
+    {
       "RequestUri": "/subscriptions/45b60d85-fd72-427a-a708-f994d26e593e/resourceGroups/pstestrg5674/providers/Microsoft.Storage/storageAccounts/stopstestrg5674src/blobServices/default?api-version=2021-01-01",
       "EncodedRequestUri": "L3N1YnNjcmlwdGlvbnMvNDViNjBkODUtZmQ3Mi00MjdhLWE3MDgtZjk5NGQyNmU1OTNlL3Jlc291cmNlR3JvdXBzL3BzdGVzdHJnNTY3NC9wcm92aWRlcnMvTWljcm9zb2Z0LlN0b3JhZ2Uvc3RvcmFnZUFjY291bnRzL3N0b3BzdGVzdHJnNTY3NHNyYy9ibG9iU2VydmljZXMvZGVmYXVsdD9hcGktdmVyc2lvbj0yMDIxLTAxLTAx",
       "RequestMethod": "GET",
       "RequestBody": "",
->>>>>>> 16e4c121
-      "RequestHeaders": {
-        "x-ms-client-request-id": [
-          "372d6443-1d80-4ce0-b2d3-88a762a88f93"
-        ],
-        "Accept-Language": [
-          "en-US"
-        ],
-        "User-Agent": [
-          "FxVersion/4.6.29220.03",
-          "OSName/Windows",
-          "OSVersion/Microsoft.Windows.10.0.19042.",
-          "Microsoft.Azure.Management.Storage.StorageManagementClient/18.0.0.0"
-        ],
-        "Content-Type": [
-          "application/json; charset=utf-8"
-        ],
-        "Content-Length": [
-          "113"
-        ]
-      },
-      "ResponseHeaders": {
-        "Cache-Control": [
-          "no-cache"
-        ],
-        "Pragma": [
-          "no-cache"
-        ],
-        "x-ms-request-id": [
-          "cb0370ae-bdc6-425e-9fee-66c26399e095"
-        ],
-        "Strict-Transport-Security": [
-          "max-age=31536000; includeSubDomains"
-        ],
-        "Server": [
-          "Microsoft-Azure-Storage-Resource-Provider/1.0,Microsoft-HTTPAPI/2.0 Microsoft-HTTPAPI/2.0"
-        ],
-        "x-ms-ratelimit-remaining-subscription-writes": [
-          "1192"
-        ],
-        "x-ms-correlation-request-id": [
-          "3cb02f8a-d25f-4d9d-ba89-9e043b298d1a"
-        ],
-        "x-ms-routing-request-id": [
-          "SOUTHEASTASIA:20201019T103302Z:3cb02f8a-d25f-4d9d-ba89-9e043b298d1a"
-        ],
-        "X-Content-Type-Options": [
-          "nosniff"
-        ],
-        "Date": [
-          "Mon, 19 Oct 2020 10:33:01 GMT"
-        ],
-        "Content-Length": [
-          "317"
+      "RequestHeaders": {
+        "x-ms-client-request-id": [
+          "af2b6470-c83e-4e26-8f5d-87c87ecf08e5"
+        ],
+        "Accept-Language": [
+          "en-US"
+        ],
+        "User-Agent": [
+          "FxVersion/4.6.28207.03",
+          "OSName/Windows",
+          "OSVersion/Microsoft.Windows.10.0.18363.",
+          "Microsoft.Azure.Management.Storage.StorageManagementClient/15.1.0.0"
+        ]
+      },
+      "ResponseHeaders": {
+        "Cache-Control": [
+          "no-cache"
+        ],
+        "Pragma": [
+          "no-cache"
+        ],
+        "x-ms-request-id": [
+          "1836fc61-2537-4894-aa4c-767fb606d4f0"
+        ],
+        "Strict-Transport-Security": [
+          "max-age=31536000; includeSubDomains"
+        ],
+        "Server": [
+          "Microsoft-Azure-Storage-Resource-Provider/1.0,Microsoft-HTTPAPI/2.0 Microsoft-HTTPAPI/2.0"
+        ],
+        "x-ms-ratelimit-remaining-subscription-reads": [
+          "11994"
+        ],
+        "x-ms-correlation-request-id": [
+          "128d296b-6639-4bc3-8be8-2ab606b2c66a"
+        ],
+        "x-ms-routing-request-id": [
+          "SOUTHEASTASIA:20200416T162725Z:128d296b-6639-4bc3-8be8-2ab606b2c66a"
+        ],
+        "X-Content-Type-Options": [
+          "nosniff"
+        ],
+        "Date": [
+          "Thu, 16 Apr 2020 16:27:25 GMT"
+        ],
+        "Content-Length": [
+          "374"
         ],
         "Content-Type": [
           "application/json"
@@ -1047,42 +966,37 @@
           "-1"
         ]
       },
-      "ResponseBody": "{\r\n  \"id\": \"/subscriptions/45b60d85-fd72-427a-a708-f994d26e593e/resourceGroups/pstestrg8876/providers/Microsoft.Storage/storageAccounts/stopstestrg8876src/blobServices/default\",\r\n  \"name\": \"default\",\r\n  \"type\": \"Microsoft.Storage/storageAccounts/blobServices\",\r\n  \"properties\": {\r\n    \"changeFeed\": {\r\n      \"enabled\": true\r\n    },\r\n    \"isVersioningEnabled\": true\r\n  }\r\n}",
-      "StatusCode": 200
-    },
-    {
-<<<<<<< HEAD
-      "RequestUri": "/subscriptions/45b60d85-fd72-427a-a708-f994d26e593e/resourceGroups/pstestrg8876/providers/Microsoft.Storage/storageAccounts/stopstestrg8876src/blobServices/default?api-version=2020-08-01-preview",
-      "EncodedRequestUri": "L3N1YnNjcmlwdGlvbnMvNDViNjBkODUtZmQ3Mi00MjdhLWE3MDgtZjk5NGQyNmU1OTNlL3Jlc291cmNlR3JvdXBzL3BzdGVzdHJnODg3Ni9wcm92aWRlcnMvTWljcm9zb2Z0LlN0b3JhZ2Uvc3RvcmFnZUFjY291bnRzL3N0b3BzdGVzdHJnODg3NnNyYy9ibG9iU2VydmljZXMvZGVmYXVsdD9hcGktdmVyc2lvbj0yMDIwLTA4LTAxLXByZXZpZXc=",
-=======
+      "ResponseBody": "{\r\n  \"sku\": {\r\n    \"name\": \"Standard_LRS\",\r\n    \"tier\": \"Standard\"\r\n  },\r\n  \"id\": \"/subscriptions/45b60d85-fd72-427a-a708-f994d26e593e/resourceGroups/pstestrg5674/providers/Microsoft.Storage/storageAccounts/stopstestrg5674src/blobServices/default\",\r\n  \"name\": \"default\",\r\n  \"type\": \"Microsoft.Storage/storageAccounts/blobServices\",\r\n  \"properties\": {\r\n    \"cors\": {\r\n      \"corsRules\": []\r\n    },\r\n    \"deleteRetentionPolicy\": {\r\n      \"enabled\": false\r\n    }\r\n  }\r\n}",
+      "StatusCode": 200
+    },
+    {
       "RequestUri": "/subscriptions/45b60d85-fd72-427a-a708-f994d26e593e/resourceGroups/pstestrg5674/providers/Microsoft.Storage/storageAccounts/stopstestrg5674src/blobServices/default?api-version=2021-01-01",
       "EncodedRequestUri": "L3N1YnNjcmlwdGlvbnMvNDViNjBkODUtZmQ3Mi00MjdhLWE3MDgtZjk5NGQyNmU1OTNlL3Jlc291cmNlR3JvdXBzL3BzdGVzdHJnNTY3NC9wcm92aWRlcnMvTWljcm9zb2Z0LlN0b3JhZ2Uvc3RvcmFnZUFjY291bnRzL3N0b3BzdGVzdHJnNTY3NHNyYy9ibG9iU2VydmljZXMvZGVmYXVsdD9hcGktdmVyc2lvbj0yMDIxLTAxLTAx",
->>>>>>> 16e4c121
       "RequestMethod": "GET",
       "RequestBody": "",
       "RequestHeaders": {
         "x-ms-client-request-id": [
-          "f50049c8-2e6c-480e-a3e6-61987081f7c6"
-        ],
-        "Accept-Language": [
-          "en-US"
-        ],
-        "User-Agent": [
-          "FxVersion/4.6.29220.03",
-          "OSName/Windows",
-          "OSVersion/Microsoft.Windows.10.0.19042.",
-          "Microsoft.Azure.Management.Storage.StorageManagementClient/18.0.0.0"
-        ]
-      },
-      "ResponseHeaders": {
-        "Cache-Control": [
-          "no-cache"
-        ],
-        "Pragma": [
-          "no-cache"
-        ],
-        "x-ms-request-id": [
-          "ad758d23-c1c1-4f30-b2ab-9a910239c52d"
+          "169c1a97-e04c-487a-87cb-ba5f59c944d3"
+        ],
+        "Accept-Language": [
+          "en-US"
+        ],
+        "User-Agent": [
+          "FxVersion/4.6.28207.03",
+          "OSName/Windows",
+          "OSVersion/Microsoft.Windows.10.0.18363.",
+          "Microsoft.Azure.Management.Storage.StorageManagementClient/15.1.0.0"
+        ]
+      },
+      "ResponseHeaders": {
+        "Cache-Control": [
+          "no-cache"
+        ],
+        "Pragma": [
+          "no-cache"
+        ],
+        "x-ms-request-id": [
+          "8f53d22c-dd96-44cb-8939-803032e8ebbb"
         ],
         "Strict-Transport-Security": [
           "max-age=31536000; includeSubDomains"
@@ -1091,19 +1005,19 @@
           "Microsoft-Azure-Storage-Resource-Provider/1.0,Microsoft-HTTPAPI/2.0 Microsoft-HTTPAPI/2.0"
         ],
         "x-ms-ratelimit-remaining-subscription-reads": [
-          "11979"
-        ],
-        "x-ms-correlation-request-id": [
-          "c5f72078-f0ee-4e96-b58d-4612bfbb52f6"
-        ],
-        "x-ms-routing-request-id": [
-          "SOUTHEASTASIA:20201019T103302Z:c5f72078-f0ee-4e96-b58d-4612bfbb52f6"
-        ],
-        "X-Content-Type-Options": [
-          "nosniff"
-        ],
-        "Date": [
-          "Mon, 19 Oct 2020 10:33:02 GMT"
+          "11992"
+        ],
+        "x-ms-correlation-request-id": [
+          "a5d64664-67f6-4f0d-a43a-3e095fdb10f8"
+        ],
+        "x-ms-routing-request-id": [
+          "SOUTHEASTASIA:20200416T162730Z:a5d64664-67f6-4f0d-a43a-3e095fdb10f8"
+        ],
+        "X-Content-Type-Options": [
+          "nosniff"
+        ],
+        "Date": [
+          "Thu, 16 Apr 2020 16:27:30 GMT"
         ],
         "Content-Length": [
           "431"
@@ -1115,68 +1029,67 @@
           "-1"
         ]
       },
-      "ResponseBody": "{\r\n  \"sku\": {\r\n    \"name\": \"Standard_LRS\",\r\n    \"tier\": \"Standard\"\r\n  },\r\n  \"id\": \"/subscriptions/45b60d85-fd72-427a-a708-f994d26e593e/resourceGroups/pstestrg8876/providers/Microsoft.Storage/storageAccounts/stopstestrg8876src/blobServices/default\",\r\n  \"name\": \"default\",\r\n  \"type\": \"Microsoft.Storage/storageAccounts/blobServices\",\r\n  \"properties\": {\r\n    \"changeFeed\": {\r\n      \"enabled\": true\r\n    },\r\n    \"cors\": {\r\n      \"corsRules\": []\r\n    },\r\n    \"deleteRetentionPolicy\": {\r\n      \"enabled\": false\r\n    },\r\n    \"isVersioningEnabled\": true\r\n  }\r\n}",
-      "StatusCode": 200
-    },
-    {
-<<<<<<< HEAD
-      "RequestUri": "/subscriptions/45b60d85-fd72-427a-a708-f994d26e593e/resourceGroups/pstestrg8876/providers/Microsoft.Storage/storageAccounts/stopstestrg8876src/blobServices/default?api-version=2020-08-01-preview",
-      "EncodedRequestUri": "L3N1YnNjcmlwdGlvbnMvNDViNjBkODUtZmQ3Mi00MjdhLWE3MDgtZjk5NGQyNmU1OTNlL3Jlc291cmNlR3JvdXBzL3BzdGVzdHJnODg3Ni9wcm92aWRlcnMvTWljcm9zb2Z0LlN0b3JhZ2Uvc3RvcmFnZUFjY291bnRzL3N0b3BzdGVzdHJnODg3NnNyYy9ibG9iU2VydmljZXMvZGVmYXVsdD9hcGktdmVyc2lvbj0yMDIwLTA4LTAxLXByZXZpZXc=",
-      "RequestMethod": "GET",
-      "RequestBody": "",
-=======
+      "ResponseBody": "{\r\n  \"sku\": {\r\n    \"name\": \"Standard_LRS\",\r\n    \"tier\": \"Standard\"\r\n  },\r\n  \"id\": \"/subscriptions/45b60d85-fd72-427a-a708-f994d26e593e/resourceGroups/pstestrg5674/providers/Microsoft.Storage/storageAccounts/stopstestrg5674src/blobServices/default\",\r\n  \"name\": \"default\",\r\n  \"type\": \"Microsoft.Storage/storageAccounts/blobServices\",\r\n  \"properties\": {\r\n    \"changeFeed\": {\r\n      \"enabled\": true\r\n    },\r\n    \"cors\": {\r\n      \"corsRules\": []\r\n    },\r\n    \"deleteRetentionPolicy\": {\r\n      \"enabled\": false\r\n    },\r\n    \"isVersioningEnabled\": true\r\n  }\r\n}",
+      "StatusCode": 200
+    },
+    {
       "RequestUri": "/subscriptions/45b60d85-fd72-427a-a708-f994d26e593e/resourceGroups/pstestrg5674/providers/Microsoft.Storage/storageAccounts/stopstestrg5674src/blobServices/default?api-version=2021-01-01",
       "EncodedRequestUri": "L3N1YnNjcmlwdGlvbnMvNDViNjBkODUtZmQ3Mi00MjdhLWE3MDgtZjk5NGQyNmU1OTNlL3Jlc291cmNlR3JvdXBzL3BzdGVzdHJnNTY3NC9wcm92aWRlcnMvTWljcm9zb2Z0LlN0b3JhZ2Uvc3RvcmFnZUFjY291bnRzL3N0b3BzdGVzdHJnNTY3NHNyYy9ibG9iU2VydmljZXMvZGVmYXVsdD9hcGktdmVyc2lvbj0yMDIxLTAxLTAx",
       "RequestMethod": "PUT",
       "RequestBody": "{\r\n  \"properties\": {\r\n    \"cors\": {\r\n      \"corsRules\": []\r\n    },\r\n    \"deleteRetentionPolicy\": {\r\n      \"enabled\": false\r\n    },\r\n    \"isVersioningEnabled\": true,\r\n    \"changeFeed\": {\r\n      \"enabled\": true\r\n    }\r\n  }\r\n}",
->>>>>>> 16e4c121
-      "RequestHeaders": {
-        "x-ms-client-request-id": [
-          "f12c09da-6d4f-431d-9abf-62dae4810daa"
-        ],
-        "Accept-Language": [
-          "en-US"
-        ],
-        "User-Agent": [
-          "FxVersion/4.6.29220.03",
-          "OSName/Windows",
-          "OSVersion/Microsoft.Windows.10.0.19042.",
-          "Microsoft.Azure.Management.Storage.StorageManagementClient/18.0.0.0"
-        ]
-      },
-      "ResponseHeaders": {
-        "Cache-Control": [
-          "no-cache"
-        ],
-        "Pragma": [
-          "no-cache"
-        ],
-        "x-ms-request-id": [
-          "5199c78c-62dd-40e4-8898-b213f6276ab3"
-        ],
-        "Strict-Transport-Security": [
-          "max-age=31536000; includeSubDomains"
-        ],
-        "Server": [
-          "Microsoft-Azure-Storage-Resource-Provider/1.0,Microsoft-HTTPAPI/2.0 Microsoft-HTTPAPI/2.0"
-        ],
-        "x-ms-ratelimit-remaining-subscription-reads": [
-          "11977"
-        ],
-        "x-ms-correlation-request-id": [
-          "52bbd628-ed2b-43e4-8e57-c005d0bd339e"
-        ],
-        "x-ms-routing-request-id": [
-          "SOUTHEASTASIA:20201019T103304Z:52bbd628-ed2b-43e4-8e57-c005d0bd339e"
-        ],
-        "X-Content-Type-Options": [
-          "nosniff"
-        ],
-        "Date": [
-          "Mon, 19 Oct 2020 10:33:03 GMT"
-        ],
-        "Content-Length": [
-          "431"
+      "RequestHeaders": {
+        "x-ms-client-request-id": [
+          "f5abe4b0-4181-4aa5-9fe1-90d64f653311"
+        ],
+        "Accept-Language": [
+          "en-US"
+        ],
+        "User-Agent": [
+          "FxVersion/4.6.28207.03",
+          "OSName/Windows",
+          "OSVersion/Microsoft.Windows.10.0.18363.",
+          "Microsoft.Azure.Management.Storage.StorageManagementClient/15.1.0.0"
+        ],
+        "Content-Type": [
+          "application/json; charset=utf-8"
+        ],
+        "Content-Length": [
+          "223"
+        ]
+      },
+      "ResponseHeaders": {
+        "Cache-Control": [
+          "no-cache"
+        ],
+        "Pragma": [
+          "no-cache"
+        ],
+        "x-ms-request-id": [
+          "9bd32473-7b7b-405a-a8ec-e8664aefb612"
+        ],
+        "Strict-Transport-Security": [
+          "max-age=31536000; includeSubDomains"
+        ],
+        "Server": [
+          "Microsoft-Azure-Storage-Resource-Provider/1.0,Microsoft-HTTPAPI/2.0 Microsoft-HTTPAPI/2.0"
+        ],
+        "x-ms-ratelimit-remaining-subscription-writes": [
+          "1198"
+        ],
+        "x-ms-correlation-request-id": [
+          "508614a0-a8f6-459b-ad3b-15ff5ee47a0c"
+        ],
+        "x-ms-routing-request-id": [
+          "SOUTHEASTASIA:20200416T162728Z:508614a0-a8f6-459b-ad3b-15ff5ee47a0c"
+        ],
+        "X-Content-Type-Options": [
+          "nosniff"
+        ],
+        "Date": [
+          "Thu, 16 Apr 2020 16:27:28 GMT"
+        ],
+        "Content-Length": [
+          "383"
         ],
         "Content-Type": [
           "application/json"
@@ -1185,74 +1098,61 @@
           "-1"
         ]
       },
-      "ResponseBody": "{\r\n  \"sku\": {\r\n    \"name\": \"Standard_LRS\",\r\n    \"tier\": \"Standard\"\r\n  },\r\n  \"id\": \"/subscriptions/45b60d85-fd72-427a-a708-f994d26e593e/resourceGroups/pstestrg8876/providers/Microsoft.Storage/storageAccounts/stopstestrg8876src/blobServices/default\",\r\n  \"name\": \"default\",\r\n  \"type\": \"Microsoft.Storage/storageAccounts/blobServices\",\r\n  \"properties\": {\r\n    \"changeFeed\": {\r\n      \"enabled\": true\r\n    },\r\n    \"cors\": {\r\n      \"corsRules\": []\r\n    },\r\n    \"deleteRetentionPolicy\": {\r\n      \"enabled\": false\r\n    },\r\n    \"isVersioningEnabled\": true\r\n  }\r\n}",
-      "StatusCode": 200
-    },
-    {
-<<<<<<< HEAD
-      "RequestUri": "/subscriptions/45b60d85-fd72-427a-a708-f994d26e593e/resourceGroups/pstestrg8876/providers/Microsoft.Storage/storageAccounts/stopstestrg8876dest/blobServices/default?api-version=2020-08-01-preview",
-      "EncodedRequestUri": "L3N1YnNjcmlwdGlvbnMvNDViNjBkODUtZmQ3Mi00MjdhLWE3MDgtZjk5NGQyNmU1OTNlL3Jlc291cmNlR3JvdXBzL3BzdGVzdHJnODg3Ni9wcm92aWRlcnMvTWljcm9zb2Z0LlN0b3JhZ2Uvc3RvcmFnZUFjY291bnRzL3N0b3BzdGVzdHJnODg3NmRlc3QvYmxvYlNlcnZpY2VzL2RlZmF1bHQ/YXBpLXZlcnNpb249MjAyMC0wOC0wMS1wcmV2aWV3",
-      "RequestMethod": "PUT",
-      "RequestBody": "{\r\n  \"properties\": {\r\n    \"isVersioningEnabled\": true,\r\n    \"changeFeed\": {\r\n      \"enabled\": true\r\n    }\r\n  }\r\n}",
-=======
+      "ResponseBody": "{\r\n  \"id\": \"/subscriptions/45b60d85-fd72-427a-a708-f994d26e593e/resourceGroups/pstestrg5674/providers/Microsoft.Storage/storageAccounts/stopstestrg5674src/blobServices/default\",\r\n  \"name\": \"default\",\r\n  \"type\": \"Microsoft.Storage/storageAccounts/blobServices\",\r\n  \"properties\": {\r\n    \"changeFeed\": {\r\n      \"enabled\": true\r\n    },\r\n    \"cors\": {\r\n      \"corsRules\": []\r\n    },\r\n    \"deleteRetentionPolicy\": {\r\n      \"enabled\": false\r\n    },\r\n    \"isVersioningEnabled\": true\r\n  }\r\n}",
+      "StatusCode": 200
+    },
+    {
       "RequestUri": "/subscriptions/45b60d85-fd72-427a-a708-f994d26e593e/resourceGroups/pstestrg5674/providers/Microsoft.Storage/storageAccounts/stopstestrg5674dest/blobServices/default?api-version=2021-01-01",
       "EncodedRequestUri": "L3N1YnNjcmlwdGlvbnMvNDViNjBkODUtZmQ3Mi00MjdhLWE3MDgtZjk5NGQyNmU1OTNlL3Jlc291cmNlR3JvdXBzL3BzdGVzdHJnNTY3NC9wcm92aWRlcnMvTWljcm9zb2Z0LlN0b3JhZ2Uvc3RvcmFnZUFjY291bnRzL3N0b3BzdGVzdHJnNTY3NGRlc3QvYmxvYlNlcnZpY2VzL2RlZmF1bHQ/YXBpLXZlcnNpb249MjAyMS0wMS0wMQ==",
       "RequestMethod": "GET",
       "RequestBody": "",
->>>>>>> 16e4c121
-      "RequestHeaders": {
-        "x-ms-client-request-id": [
-          "2d29fcbc-cfbd-415d-b4e3-4b7fa01328b9"
-        ],
-        "Accept-Language": [
-          "en-US"
-        ],
-        "User-Agent": [
-          "FxVersion/4.6.29220.03",
-          "OSName/Windows",
-          "OSVersion/Microsoft.Windows.10.0.19042.",
-          "Microsoft.Azure.Management.Storage.StorageManagementClient/18.0.0.0"
-        ],
-        "Content-Type": [
-          "application/json; charset=utf-8"
-        ],
-        "Content-Length": [
-          "113"
-        ]
-      },
-      "ResponseHeaders": {
-        "Cache-Control": [
-          "no-cache"
-        ],
-        "Pragma": [
-          "no-cache"
-        ],
-        "x-ms-request-id": [
-          "6d77fe3c-4f2d-4ea1-a969-da74e8fc9894"
-        ],
-        "Strict-Transport-Security": [
-          "max-age=31536000; includeSubDomains"
-        ],
-        "Server": [
-          "Microsoft-Azure-Storage-Resource-Provider/1.0,Microsoft-HTTPAPI/2.0 Microsoft-HTTPAPI/2.0"
-        ],
-        "x-ms-ratelimit-remaining-subscription-writes": [
-          "1191"
-        ],
-        "x-ms-correlation-request-id": [
-          "4a5bde69-c15e-4157-9758-21159cbaaca8"
-        ],
-        "x-ms-routing-request-id": [
-          "SOUTHEASTASIA:20201019T103303Z:4a5bde69-c15e-4157-9758-21159cbaaca8"
-        ],
-        "X-Content-Type-Options": [
-          "nosniff"
-        ],
-        "Date": [
-          "Mon, 19 Oct 2020 10:33:03 GMT"
-        ],
-        "Content-Length": [
-          "318"
+      "RequestHeaders": {
+        "x-ms-client-request-id": [
+          "b602f833-ff80-4e11-bd96-00d2e3726fde"
+        ],
+        "Accept-Language": [
+          "en-US"
+        ],
+        "User-Agent": [
+          "FxVersion/4.6.28207.03",
+          "OSName/Windows",
+          "OSVersion/Microsoft.Windows.10.0.18363.",
+          "Microsoft.Azure.Management.Storage.StorageManagementClient/15.1.0.0"
+        ]
+      },
+      "ResponseHeaders": {
+        "Cache-Control": [
+          "no-cache"
+        ],
+        "Pragma": [
+          "no-cache"
+        ],
+        "x-ms-request-id": [
+          "20b2d285-58c7-4645-a887-134ea2bffb3d"
+        ],
+        "Strict-Transport-Security": [
+          "max-age=31536000; includeSubDomains"
+        ],
+        "Server": [
+          "Microsoft-Azure-Storage-Resource-Provider/1.0,Microsoft-HTTPAPI/2.0 Microsoft-HTTPAPI/2.0"
+        ],
+        "x-ms-ratelimit-remaining-subscription-reads": [
+          "11993"
+        ],
+        "x-ms-correlation-request-id": [
+          "05553532-d162-4a65-b7dd-c1b7a7dde27e"
+        ],
+        "x-ms-routing-request-id": [
+          "SOUTHEASTASIA:20200416T162729Z:05553532-d162-4a65-b7dd-c1b7a7dde27e"
+        ],
+        "X-Content-Type-Options": [
+          "nosniff"
+        ],
+        "Date": [
+          "Thu, 16 Apr 2020 16:27:28 GMT"
+        ],
+        "Content-Length": [
+          "375"
         ],
         "Content-Type": [
           "application/json"
@@ -1261,42 +1161,37 @@
           "-1"
         ]
       },
-      "ResponseBody": "{\r\n  \"id\": \"/subscriptions/45b60d85-fd72-427a-a708-f994d26e593e/resourceGroups/pstestrg8876/providers/Microsoft.Storage/storageAccounts/stopstestrg8876dest/blobServices/default\",\r\n  \"name\": \"default\",\r\n  \"type\": \"Microsoft.Storage/storageAccounts/blobServices\",\r\n  \"properties\": {\r\n    \"changeFeed\": {\r\n      \"enabled\": true\r\n    },\r\n    \"isVersioningEnabled\": true\r\n  }\r\n}",
-      "StatusCode": 200
-    },
-    {
-<<<<<<< HEAD
-      "RequestUri": "/subscriptions/45b60d85-fd72-427a-a708-f994d26e593e/resourceGroups/pstestrg8876/providers/Microsoft.Storage/storageAccounts/stopstestrg8876dest/blobServices/default?api-version=2020-08-01-preview",
-      "EncodedRequestUri": "L3N1YnNjcmlwdGlvbnMvNDViNjBkODUtZmQ3Mi00MjdhLWE3MDgtZjk5NGQyNmU1OTNlL3Jlc291cmNlR3JvdXBzL3BzdGVzdHJnODg3Ni9wcm92aWRlcnMvTWljcm9zb2Z0LlN0b3JhZ2Uvc3RvcmFnZUFjY291bnRzL3N0b3BzdGVzdHJnODg3NmRlc3QvYmxvYlNlcnZpY2VzL2RlZmF1bHQ/YXBpLXZlcnNpb249MjAyMC0wOC0wMS1wcmV2aWV3",
-=======
+      "ResponseBody": "{\r\n  \"sku\": {\r\n    \"name\": \"Standard_LRS\",\r\n    \"tier\": \"Standard\"\r\n  },\r\n  \"id\": \"/subscriptions/45b60d85-fd72-427a-a708-f994d26e593e/resourceGroups/pstestrg5674/providers/Microsoft.Storage/storageAccounts/stopstestrg5674dest/blobServices/default\",\r\n  \"name\": \"default\",\r\n  \"type\": \"Microsoft.Storage/storageAccounts/blobServices\",\r\n  \"properties\": {\r\n    \"cors\": {\r\n      \"corsRules\": []\r\n    },\r\n    \"deleteRetentionPolicy\": {\r\n      \"enabled\": false\r\n    }\r\n  }\r\n}",
+      "StatusCode": 200
+    },
+    {
       "RequestUri": "/subscriptions/45b60d85-fd72-427a-a708-f994d26e593e/resourceGroups/pstestrg5674/providers/Microsoft.Storage/storageAccounts/stopstestrg5674dest/blobServices/default?api-version=2021-01-01",
       "EncodedRequestUri": "L3N1YnNjcmlwdGlvbnMvNDViNjBkODUtZmQ3Mi00MjdhLWE3MDgtZjk5NGQyNmU1OTNlL3Jlc291cmNlR3JvdXBzL3BzdGVzdHJnNTY3NC9wcm92aWRlcnMvTWljcm9zb2Z0LlN0b3JhZ2Uvc3RvcmFnZUFjY291bnRzL3N0b3BzdGVzdHJnNTY3NGRlc3QvYmxvYlNlcnZpY2VzL2RlZmF1bHQ/YXBpLXZlcnNpb249MjAyMS0wMS0wMQ==",
->>>>>>> 16e4c121
       "RequestMethod": "GET",
       "RequestBody": "",
       "RequestHeaders": {
         "x-ms-client-request-id": [
-          "183566d8-e6fe-46a8-b0e1-58ad58ba7335"
-        ],
-        "Accept-Language": [
-          "en-US"
-        ],
-        "User-Agent": [
-          "FxVersion/4.6.29220.03",
-          "OSName/Windows",
-          "OSVersion/Microsoft.Windows.10.0.19042.",
-          "Microsoft.Azure.Management.Storage.StorageManagementClient/18.0.0.0"
-        ]
-      },
-      "ResponseHeaders": {
-        "Cache-Control": [
-          "no-cache"
-        ],
-        "Pragma": [
-          "no-cache"
-        ],
-        "x-ms-request-id": [
-          "ffa75564-23ca-452d-ad1a-207f749f603e"
+          "aa55aae6-ca90-4b08-9add-012004e2a9d0"
+        ],
+        "Accept-Language": [
+          "en-US"
+        ],
+        "User-Agent": [
+          "FxVersion/4.6.28207.03",
+          "OSName/Windows",
+          "OSVersion/Microsoft.Windows.10.0.18363.",
+          "Microsoft.Azure.Management.Storage.StorageManagementClient/15.1.0.0"
+        ]
+      },
+      "ResponseHeaders": {
+        "Cache-Control": [
+          "no-cache"
+        ],
+        "Pragma": [
+          "no-cache"
+        ],
+        "x-ms-request-id": [
+          "c90334e8-6c3f-4040-9ca9-e28e1a3f8be4"
         ],
         "Strict-Transport-Security": [
           "max-age=31536000; includeSubDomains"
@@ -1305,19 +1200,19 @@
           "Microsoft-Azure-Storage-Resource-Provider/1.0,Microsoft-HTTPAPI/2.0 Microsoft-HTTPAPI/2.0"
         ],
         "x-ms-ratelimit-remaining-subscription-reads": [
-          "11978"
-        ],
-        "x-ms-correlation-request-id": [
-          "d90adf70-4fff-4de4-bc8a-c58f0a5f13f1"
-        ],
-        "x-ms-routing-request-id": [
-          "SOUTHEASTASIA:20201019T103303Z:d90adf70-4fff-4de4-bc8a-c58f0a5f13f1"
-        ],
-        "X-Content-Type-Options": [
-          "nosniff"
-        ],
-        "Date": [
-          "Mon, 19 Oct 2020 10:33:03 GMT"
+          "11991"
+        ],
+        "x-ms-correlation-request-id": [
+          "5bc8a131-c963-4597-8364-25be3135d804"
+        ],
+        "x-ms-routing-request-id": [
+          "SOUTHEASTASIA:20200416T162731Z:5bc8a131-c963-4597-8364-25be3135d804"
+        ],
+        "X-Content-Type-Options": [
+          "nosniff"
+        ],
+        "Date": [
+          "Thu, 16 Apr 2020 16:27:31 GMT"
         ],
         "Content-Length": [
           "432"
@@ -1329,68 +1224,67 @@
           "-1"
         ]
       },
-      "ResponseBody": "{\r\n  \"sku\": {\r\n    \"name\": \"Standard_LRS\",\r\n    \"tier\": \"Standard\"\r\n  },\r\n  \"id\": \"/subscriptions/45b60d85-fd72-427a-a708-f994d26e593e/resourceGroups/pstestrg8876/providers/Microsoft.Storage/storageAccounts/stopstestrg8876dest/blobServices/default\",\r\n  \"name\": \"default\",\r\n  \"type\": \"Microsoft.Storage/storageAccounts/blobServices\",\r\n  \"properties\": {\r\n    \"changeFeed\": {\r\n      \"enabled\": true\r\n    },\r\n    \"cors\": {\r\n      \"corsRules\": []\r\n    },\r\n    \"deleteRetentionPolicy\": {\r\n      \"enabled\": false\r\n    },\r\n    \"isVersioningEnabled\": true\r\n  }\r\n}",
-      "StatusCode": 200
-    },
-    {
-<<<<<<< HEAD
-      "RequestUri": "/subscriptions/45b60d85-fd72-427a-a708-f994d26e593e/resourceGroups/pstestrg8876/providers/Microsoft.Storage/storageAccounts/stopstestrg8876dest/blobServices/default?api-version=2020-08-01-preview",
-      "EncodedRequestUri": "L3N1YnNjcmlwdGlvbnMvNDViNjBkODUtZmQ3Mi00MjdhLWE3MDgtZjk5NGQyNmU1OTNlL3Jlc291cmNlR3JvdXBzL3BzdGVzdHJnODg3Ni9wcm92aWRlcnMvTWljcm9zb2Z0LlN0b3JhZ2Uvc3RvcmFnZUFjY291bnRzL3N0b3BzdGVzdHJnODg3NmRlc3QvYmxvYlNlcnZpY2VzL2RlZmF1bHQ/YXBpLXZlcnNpb249MjAyMC0wOC0wMS1wcmV2aWV3",
-      "RequestMethod": "GET",
-      "RequestBody": "",
-=======
+      "ResponseBody": "{\r\n  \"sku\": {\r\n    \"name\": \"Standard_LRS\",\r\n    \"tier\": \"Standard\"\r\n  },\r\n  \"id\": \"/subscriptions/45b60d85-fd72-427a-a708-f994d26e593e/resourceGroups/pstestrg5674/providers/Microsoft.Storage/storageAccounts/stopstestrg5674dest/blobServices/default\",\r\n  \"name\": \"default\",\r\n  \"type\": \"Microsoft.Storage/storageAccounts/blobServices\",\r\n  \"properties\": {\r\n    \"changeFeed\": {\r\n      \"enabled\": true\r\n    },\r\n    \"cors\": {\r\n      \"corsRules\": []\r\n    },\r\n    \"deleteRetentionPolicy\": {\r\n      \"enabled\": false\r\n    },\r\n    \"isVersioningEnabled\": true\r\n  }\r\n}",
+      "StatusCode": 200
+    },
+    {
       "RequestUri": "/subscriptions/45b60d85-fd72-427a-a708-f994d26e593e/resourceGroups/pstestrg5674/providers/Microsoft.Storage/storageAccounts/stopstestrg5674dest/blobServices/default?api-version=2021-01-01",
       "EncodedRequestUri": "L3N1YnNjcmlwdGlvbnMvNDViNjBkODUtZmQ3Mi00MjdhLWE3MDgtZjk5NGQyNmU1OTNlL3Jlc291cmNlR3JvdXBzL3BzdGVzdHJnNTY3NC9wcm92aWRlcnMvTWljcm9zb2Z0LlN0b3JhZ2Uvc3RvcmFnZUFjY291bnRzL3N0b3BzdGVzdHJnNTY3NGRlc3QvYmxvYlNlcnZpY2VzL2RlZmF1bHQ/YXBpLXZlcnNpb249MjAyMS0wMS0wMQ==",
       "RequestMethod": "PUT",
       "RequestBody": "{\r\n  \"properties\": {\r\n    \"cors\": {\r\n      \"corsRules\": []\r\n    },\r\n    \"deleteRetentionPolicy\": {\r\n      \"enabled\": false\r\n    },\r\n    \"isVersioningEnabled\": true,\r\n    \"changeFeed\": {\r\n      \"enabled\": true\r\n    }\r\n  }\r\n}",
->>>>>>> 16e4c121
-      "RequestHeaders": {
-        "x-ms-client-request-id": [
-          "599931d6-8a02-4f6a-bf35-8dded2ec75ec"
-        ],
-        "Accept-Language": [
-          "en-US"
-        ],
-        "User-Agent": [
-          "FxVersion/4.6.29220.03",
-          "OSName/Windows",
-          "OSVersion/Microsoft.Windows.10.0.19042.",
-          "Microsoft.Azure.Management.Storage.StorageManagementClient/18.0.0.0"
-        ]
-      },
-      "ResponseHeaders": {
-        "Cache-Control": [
-          "no-cache"
-        ],
-        "Pragma": [
-          "no-cache"
-        ],
-        "x-ms-request-id": [
-          "6924220d-8d67-4701-96f7-5d66da17dbab"
-        ],
-        "Strict-Transport-Security": [
-          "max-age=31536000; includeSubDomains"
-        ],
-        "Server": [
-          "Microsoft-Azure-Storage-Resource-Provider/1.0,Microsoft-HTTPAPI/2.0 Microsoft-HTTPAPI/2.0"
-        ],
-        "x-ms-ratelimit-remaining-subscription-reads": [
-          "11976"
-        ],
-        "x-ms-correlation-request-id": [
-          "2f752c37-dc62-4974-a4a5-565858fdf5b1"
-        ],
-        "x-ms-routing-request-id": [
-          "SOUTHEASTASIA:20201019T103304Z:2f752c37-dc62-4974-a4a5-565858fdf5b1"
-        ],
-        "X-Content-Type-Options": [
-          "nosniff"
-        ],
-        "Date": [
-          "Mon, 19 Oct 2020 10:33:04 GMT"
-        ],
-        "Content-Length": [
-          "432"
+      "RequestHeaders": {
+        "x-ms-client-request-id": [
+          "a6a8db15-dfc1-49f5-b644-7e06ef0b67d4"
+        ],
+        "Accept-Language": [
+          "en-US"
+        ],
+        "User-Agent": [
+          "FxVersion/4.6.28207.03",
+          "OSName/Windows",
+          "OSVersion/Microsoft.Windows.10.0.18363.",
+          "Microsoft.Azure.Management.Storage.StorageManagementClient/15.1.0.0"
+        ],
+        "Content-Type": [
+          "application/json; charset=utf-8"
+        ],
+        "Content-Length": [
+          "223"
+        ]
+      },
+      "ResponseHeaders": {
+        "Cache-Control": [
+          "no-cache"
+        ],
+        "Pragma": [
+          "no-cache"
+        ],
+        "x-ms-request-id": [
+          "2a522296-f779-4d9e-a8cc-9bf56442d424"
+        ],
+        "Strict-Transport-Security": [
+          "max-age=31536000; includeSubDomains"
+        ],
+        "Server": [
+          "Microsoft-Azure-Storage-Resource-Provider/1.0,Microsoft-HTTPAPI/2.0 Microsoft-HTTPAPI/2.0"
+        ],
+        "x-ms-ratelimit-remaining-subscription-writes": [
+          "1197"
+        ],
+        "x-ms-correlation-request-id": [
+          "ca17cf22-f04c-4345-b917-9e07c6efdd55"
+        ],
+        "x-ms-routing-request-id": [
+          "SOUTHEASTASIA:20200416T162730Z:ca17cf22-f04c-4345-b917-9e07c6efdd55"
+        ],
+        "X-Content-Type-Options": [
+          "nosniff"
+        ],
+        "Date": [
+          "Thu, 16 Apr 2020 16:27:30 GMT"
+        ],
+        "Content-Length": [
+          "384"
         ],
         "Content-Type": [
           "application/json"
@@ -1399,31 +1293,26 @@
           "-1"
         ]
       },
-      "ResponseBody": "{\r\n  \"sku\": {\r\n    \"name\": \"Standard_LRS\",\r\n    \"tier\": \"Standard\"\r\n  },\r\n  \"id\": \"/subscriptions/45b60d85-fd72-427a-a708-f994d26e593e/resourceGroups/pstestrg8876/providers/Microsoft.Storage/storageAccounts/stopstestrg8876dest/blobServices/default\",\r\n  \"name\": \"default\",\r\n  \"type\": \"Microsoft.Storage/storageAccounts/blobServices\",\r\n  \"properties\": {\r\n    \"changeFeed\": {\r\n      \"enabled\": true\r\n    },\r\n    \"cors\": {\r\n      \"corsRules\": []\r\n    },\r\n    \"deleteRetentionPolicy\": {\r\n      \"enabled\": false\r\n    },\r\n    \"isVersioningEnabled\": true\r\n  }\r\n}",
-      "StatusCode": 200
-    },
-    {
-<<<<<<< HEAD
-      "RequestUri": "/subscriptions/45b60d85-fd72-427a-a708-f994d26e593e/resourceGroups/pstestrg8876/providers/Microsoft.Storage/storageAccounts/stopstestrg8876src/blobServices/default/containers/src?api-version=2020-08-01-preview",
-      "EncodedRequestUri": "L3N1YnNjcmlwdGlvbnMvNDViNjBkODUtZmQ3Mi00MjdhLWE3MDgtZjk5NGQyNmU1OTNlL3Jlc291cmNlR3JvdXBzL3BzdGVzdHJnODg3Ni9wcm92aWRlcnMvTWljcm9zb2Z0LlN0b3JhZ2Uvc3RvcmFnZUFjY291bnRzL3N0b3BzdGVzdHJnODg3NnNyYy9ibG9iU2VydmljZXMvZGVmYXVsdC9jb250YWluZXJzL3NyYz9hcGktdmVyc2lvbj0yMDIwLTA4LTAxLXByZXZpZXc=",
-=======
+      "ResponseBody": "{\r\n  \"id\": \"/subscriptions/45b60d85-fd72-427a-a708-f994d26e593e/resourceGroups/pstestrg5674/providers/Microsoft.Storage/storageAccounts/stopstestrg5674dest/blobServices/default\",\r\n  \"name\": \"default\",\r\n  \"type\": \"Microsoft.Storage/storageAccounts/blobServices\",\r\n  \"properties\": {\r\n    \"changeFeed\": {\r\n      \"enabled\": true\r\n    },\r\n    \"cors\": {\r\n      \"corsRules\": []\r\n    },\r\n    \"deleteRetentionPolicy\": {\r\n      \"enabled\": false\r\n    },\r\n    \"isVersioningEnabled\": true\r\n  }\r\n}",
+      "StatusCode": 200
+    },
+    {
       "RequestUri": "/subscriptions/45b60d85-fd72-427a-a708-f994d26e593e/resourceGroups/pstestrg5674/providers/Microsoft.Storage/storageAccounts/stopstestrg5674src/blobServices/default/containers/src?api-version=2021-01-01",
       "EncodedRequestUri": "L3N1YnNjcmlwdGlvbnMvNDViNjBkODUtZmQ3Mi00MjdhLWE3MDgtZjk5NGQyNmU1OTNlL3Jlc291cmNlR3JvdXBzL3BzdGVzdHJnNTY3NC9wcm92aWRlcnMvTWljcm9zb2Z0LlN0b3JhZ2Uvc3RvcmFnZUFjY291bnRzL3N0b3BzdGVzdHJnNTY3NHNyYy9ibG9iU2VydmljZXMvZGVmYXVsdC9jb250YWluZXJzL3NyYz9hcGktdmVyc2lvbj0yMDIxLTAxLTAx",
->>>>>>> 16e4c121
       "RequestMethod": "PUT",
       "RequestBody": "{}",
       "RequestHeaders": {
         "x-ms-client-request-id": [
-          "cd39ec58-fb4d-4ec4-b166-1892f1716168"
-        ],
-        "Accept-Language": [
-          "en-US"
-        ],
-        "User-Agent": [
-          "FxVersion/4.6.29220.03",
-          "OSName/Windows",
-          "OSVersion/Microsoft.Windows.10.0.19042.",
-          "Microsoft.Azure.Management.Storage.StorageManagementClient/18.0.0.0"
+          "6782dba3-63de-4948-bd6d-7caa4aaaef48"
+        ],
+        "Accept-Language": [
+          "en-US"
+        ],
+        "User-Agent": [
+          "FxVersion/4.6.28207.03",
+          "OSName/Windows",
+          "OSVersion/Microsoft.Windows.10.0.18363.",
+          "Microsoft.Azure.Management.Storage.StorageManagementClient/15.1.0.0"
         ],
         "Content-Type": [
           "application/json; charset=utf-8"
@@ -1440,10 +1329,10 @@
           "no-cache"
         ],
         "ETag": [
-          "\"0x8D8741A5D2FBC5D\""
-        ],
-        "x-ms-request-id": [
-          "d5ece1f5-b2ae-4aa3-bdb6-e86feda83421"
+          "\"0x8D7E223105DDFF8\""
+        ],
+        "x-ms-request-id": [
+          "4599fe92-bdf2-4e1c-9fdf-b43d82463f32"
         ],
         "Strict-Transport-Security": [
           "max-age=31536000; includeSubDomains"
@@ -1452,19 +1341,19 @@
           "Microsoft-Azure-Storage-Resource-Provider/1.0,Microsoft-HTTPAPI/2.0 Microsoft-HTTPAPI/2.0"
         ],
         "x-ms-ratelimit-remaining-subscription-writes": [
-          "1190"
-        ],
-        "x-ms-correlation-request-id": [
-          "19d80687-7711-4dbc-8d32-89c81fbd3a9d"
-        ],
-        "x-ms-routing-request-id": [
-          "SOUTHEASTASIA:20201019T103305Z:19d80687-7711-4dbc-8d32-89c81fbd3a9d"
-        ],
-        "X-Content-Type-Options": [
-          "nosniff"
-        ],
-        "Date": [
-          "Mon, 19 Oct 2020 10:33:05 GMT"
+          "1196"
+        ],
+        "x-ms-correlation-request-id": [
+          "cd0ba3d4-11c9-4fb1-a6ff-dc702d3cd76d"
+        ],
+        "x-ms-routing-request-id": [
+          "SOUTHEASTASIA:20200416T162732Z:cd0ba3d4-11c9-4fb1-a6ff-dc702d3cd76d"
+        ],
+        "X-Content-Type-Options": [
+          "nosniff"
+        ],
+        "Date": [
+          "Thu, 16 Apr 2020 16:27:32 GMT"
         ],
         "Content-Length": [
           "267"
@@ -1476,31 +1365,26 @@
           "-1"
         ]
       },
-      "ResponseBody": "{\r\n  \"id\": \"/subscriptions/45b60d85-fd72-427a-a708-f994d26e593e/resourceGroups/pstestrg8876/providers/Microsoft.Storage/storageAccounts/stopstestrg8876src/blobServices/default/containers/src\",\r\n  \"name\": \"src\",\r\n  \"type\": \"Microsoft.Storage/storageAccounts/blobServices/containers\"\r\n}",
+      "ResponseBody": "{\r\n  \"id\": \"/subscriptions/45b60d85-fd72-427a-a708-f994d26e593e/resourceGroups/pstestrg5674/providers/Microsoft.Storage/storageAccounts/stopstestrg5674src/blobServices/default/containers/src\",\r\n  \"name\": \"src\",\r\n  \"type\": \"Microsoft.Storage/storageAccounts/blobServices/containers\"\r\n}",
       "StatusCode": 201
     },
     {
-<<<<<<< HEAD
-      "RequestUri": "/subscriptions/45b60d85-fd72-427a-a708-f994d26e593e/resourceGroups/pstestrg8876/providers/Microsoft.Storage/storageAccounts/stopstestrg8876dest/blobServices/default/containers/dest?api-version=2020-08-01-preview",
-      "EncodedRequestUri": "L3N1YnNjcmlwdGlvbnMvNDViNjBkODUtZmQ3Mi00MjdhLWE3MDgtZjk5NGQyNmU1OTNlL3Jlc291cmNlR3JvdXBzL3BzdGVzdHJnODg3Ni9wcm92aWRlcnMvTWljcm9zb2Z0LlN0b3JhZ2Uvc3RvcmFnZUFjY291bnRzL3N0b3BzdGVzdHJnODg3NmRlc3QvYmxvYlNlcnZpY2VzL2RlZmF1bHQvY29udGFpbmVycy9kZXN0P2FwaS12ZXJzaW9uPTIwMjAtMDgtMDEtcHJldmlldw==",
-=======
       "RequestUri": "/subscriptions/45b60d85-fd72-427a-a708-f994d26e593e/resourceGroups/pstestrg5674/providers/Microsoft.Storage/storageAccounts/stopstestrg5674dest/blobServices/default/containers/dest?api-version=2021-01-01",
       "EncodedRequestUri": "L3N1YnNjcmlwdGlvbnMvNDViNjBkODUtZmQ3Mi00MjdhLWE3MDgtZjk5NGQyNmU1OTNlL3Jlc291cmNlR3JvdXBzL3BzdGVzdHJnNTY3NC9wcm92aWRlcnMvTWljcm9zb2Z0LlN0b3JhZ2Uvc3RvcmFnZUFjY291bnRzL3N0b3BzdGVzdHJnNTY3NGRlc3QvYmxvYlNlcnZpY2VzL2RlZmF1bHQvY29udGFpbmVycy9kZXN0P2FwaS12ZXJzaW9uPTIwMjEtMDEtMDE=",
->>>>>>> 16e4c121
       "RequestMethod": "PUT",
       "RequestBody": "{}",
       "RequestHeaders": {
         "x-ms-client-request-id": [
-          "60d60b10-d7ae-4092-8b4a-851ca44462e7"
-        ],
-        "Accept-Language": [
-          "en-US"
-        ],
-        "User-Agent": [
-          "FxVersion/4.6.29220.03",
-          "OSName/Windows",
-          "OSVersion/Microsoft.Windows.10.0.19042.",
-          "Microsoft.Azure.Management.Storage.StorageManagementClient/18.0.0.0"
+          "7e33f0cf-d8cd-4398-8c53-5ca4fd534323"
+        ],
+        "Accept-Language": [
+          "en-US"
+        ],
+        "User-Agent": [
+          "FxVersion/4.6.28207.03",
+          "OSName/Windows",
+          "OSVersion/Microsoft.Windows.10.0.18363.",
+          "Microsoft.Azure.Management.Storage.StorageManagementClient/15.1.0.0"
         ],
         "Content-Type": [
           "application/json; charset=utf-8"
@@ -1517,10 +1401,10 @@
           "no-cache"
         ],
         "ETag": [
-          "\"0x8D8741A5DC3DFCF\""
-        ],
-        "x-ms-request-id": [
-          "b80dd2f9-2fe4-4ee8-96fb-3363fdd294f7"
+          "\"0x8D7E223110A60C7\""
+        ],
+        "x-ms-request-id": [
+          "a41ca2df-3074-4b06-851c-19e63fc6eabb"
         ],
         "Strict-Transport-Security": [
           "max-age=31536000; includeSubDomains"
@@ -1529,19 +1413,19 @@
           "Microsoft-Azure-Storage-Resource-Provider/1.0,Microsoft-HTTPAPI/2.0 Microsoft-HTTPAPI/2.0"
         ],
         "x-ms-ratelimit-remaining-subscription-writes": [
-          "1189"
-        ],
-        "x-ms-correlation-request-id": [
-          "3a8f7929-2395-4e74-a13b-9175f711b211"
-        ],
-        "x-ms-routing-request-id": [
-          "SOUTHEASTASIA:20201019T103306Z:3a8f7929-2395-4e74-a13b-9175f711b211"
-        ],
-        "X-Content-Type-Options": [
-          "nosniff"
-        ],
-        "Date": [
-          "Mon, 19 Oct 2020 10:33:06 GMT"
+          "1195"
+        ],
+        "x-ms-correlation-request-id": [
+          "cb4b9719-e303-4131-b5c7-5e3e426f2aec"
+        ],
+        "x-ms-routing-request-id": [
+          "SOUTHEASTASIA:20200416T162733Z:cb4b9719-e303-4131-b5c7-5e3e426f2aec"
+        ],
+        "X-Content-Type-Options": [
+          "nosniff"
+        ],
+        "Date": [
+          "Thu, 16 Apr 2020 16:27:33 GMT"
         ],
         "Content-Length": [
           "270"
@@ -1553,31 +1437,26 @@
           "-1"
         ]
       },
-      "ResponseBody": "{\r\n  \"id\": \"/subscriptions/45b60d85-fd72-427a-a708-f994d26e593e/resourceGroups/pstestrg8876/providers/Microsoft.Storage/storageAccounts/stopstestrg8876dest/blobServices/default/containers/dest\",\r\n  \"name\": \"dest\",\r\n  \"type\": \"Microsoft.Storage/storageAccounts/blobServices/containers\"\r\n}",
+      "ResponseBody": "{\r\n  \"id\": \"/subscriptions/45b60d85-fd72-427a-a708-f994d26e593e/resourceGroups/pstestrg5674/providers/Microsoft.Storage/storageAccounts/stopstestrg5674dest/blobServices/default/containers/dest\",\r\n  \"name\": \"dest\",\r\n  \"type\": \"Microsoft.Storage/storageAccounts/blobServices/containers\"\r\n}",
       "StatusCode": 201
     },
     {
-<<<<<<< HEAD
-      "RequestUri": "/subscriptions/45b60d85-fd72-427a-a708-f994d26e593e/resourceGroups/pstestrg8876/providers/Microsoft.Storage/storageAccounts/stopstestrg8876src/blobServices/default/containers/src1?api-version=2020-08-01-preview",
-      "EncodedRequestUri": "L3N1YnNjcmlwdGlvbnMvNDViNjBkODUtZmQ3Mi00MjdhLWE3MDgtZjk5NGQyNmU1OTNlL3Jlc291cmNlR3JvdXBzL3BzdGVzdHJnODg3Ni9wcm92aWRlcnMvTWljcm9zb2Z0LlN0b3JhZ2Uvc3RvcmFnZUFjY291bnRzL3N0b3BzdGVzdHJnODg3NnNyYy9ibG9iU2VydmljZXMvZGVmYXVsdC9jb250YWluZXJzL3NyYzE/YXBpLXZlcnNpb249MjAyMC0wOC0wMS1wcmV2aWV3",
-=======
       "RequestUri": "/subscriptions/45b60d85-fd72-427a-a708-f994d26e593e/resourceGroups/pstestrg5674/providers/Microsoft.Storage/storageAccounts/stopstestrg5674src/blobServices/default/containers/src1?api-version=2021-01-01",
       "EncodedRequestUri": "L3N1YnNjcmlwdGlvbnMvNDViNjBkODUtZmQ3Mi00MjdhLWE3MDgtZjk5NGQyNmU1OTNlL3Jlc291cmNlR3JvdXBzL3BzdGVzdHJnNTY3NC9wcm92aWRlcnMvTWljcm9zb2Z0LlN0b3JhZ2Uvc3RvcmFnZUFjY291bnRzL3N0b3BzdGVzdHJnNTY3NHNyYy9ibG9iU2VydmljZXMvZGVmYXVsdC9jb250YWluZXJzL3NyYzE/YXBpLXZlcnNpb249MjAyMS0wMS0wMQ==",
->>>>>>> 16e4c121
       "RequestMethod": "PUT",
       "RequestBody": "{}",
       "RequestHeaders": {
         "x-ms-client-request-id": [
-          "c6912c64-0e82-498b-b8a6-95cc4cc5086f"
-        ],
-        "Accept-Language": [
-          "en-US"
-        ],
-        "User-Agent": [
-          "FxVersion/4.6.29220.03",
-          "OSName/Windows",
-          "OSVersion/Microsoft.Windows.10.0.19042.",
-          "Microsoft.Azure.Management.Storage.StorageManagementClient/18.0.0.0"
+          "e311d129-6d58-4bcc-8412-ff74e3c832d6"
+        ],
+        "Accept-Language": [
+          "en-US"
+        ],
+        "User-Agent": [
+          "FxVersion/4.6.28207.03",
+          "OSName/Windows",
+          "OSVersion/Microsoft.Windows.10.0.18363.",
+          "Microsoft.Azure.Management.Storage.StorageManagementClient/15.1.0.0"
         ],
         "Content-Type": [
           "application/json; charset=utf-8"
@@ -1594,10 +1473,10 @@
           "no-cache"
         ],
         "ETag": [
-          "\"0x8D8741A5E643EFD\""
-        ],
-        "x-ms-request-id": [
-          "3ad4f3ec-e507-47cd-b958-35f52d47ed7c"
+          "\"0x8D7E22311BEEA7F\""
+        ],
+        "x-ms-request-id": [
+          "37296174-053e-4812-92a5-0145f39bf9d6"
         ],
         "Strict-Transport-Security": [
           "max-age=31536000; includeSubDomains"
@@ -1606,19 +1485,19 @@
           "Microsoft-Azure-Storage-Resource-Provider/1.0,Microsoft-HTTPAPI/2.0 Microsoft-HTTPAPI/2.0"
         ],
         "x-ms-ratelimit-remaining-subscription-writes": [
-          "1188"
-        ],
-        "x-ms-correlation-request-id": [
-          "bf17f738-0d10-4a8f-9744-8ef182c3a61f"
-        ],
-        "x-ms-routing-request-id": [
-          "SOUTHEASTASIA:20201019T103307Z:bf17f738-0d10-4a8f-9744-8ef182c3a61f"
-        ],
-        "X-Content-Type-Options": [
-          "nosniff"
-        ],
-        "Date": [
-          "Mon, 19 Oct 2020 10:33:07 GMT"
+          "1194"
+        ],
+        "x-ms-correlation-request-id": [
+          "9e53d563-ee0e-4b38-be60-1e72a0550fd1"
+        ],
+        "x-ms-routing-request-id": [
+          "SOUTHEASTASIA:20200416T162734Z:9e53d563-ee0e-4b38-be60-1e72a0550fd1"
+        ],
+        "X-Content-Type-Options": [
+          "nosniff"
+        ],
+        "Date": [
+          "Thu, 16 Apr 2020 16:27:34 GMT"
         ],
         "Content-Length": [
           "269"
@@ -1630,31 +1509,26 @@
           "-1"
         ]
       },
-      "ResponseBody": "{\r\n  \"id\": \"/subscriptions/45b60d85-fd72-427a-a708-f994d26e593e/resourceGroups/pstestrg8876/providers/Microsoft.Storage/storageAccounts/stopstestrg8876src/blobServices/default/containers/src1\",\r\n  \"name\": \"src1\",\r\n  \"type\": \"Microsoft.Storage/storageAccounts/blobServices/containers\"\r\n}",
+      "ResponseBody": "{\r\n  \"id\": \"/subscriptions/45b60d85-fd72-427a-a708-f994d26e593e/resourceGroups/pstestrg5674/providers/Microsoft.Storage/storageAccounts/stopstestrg5674src/blobServices/default/containers/src1\",\r\n  \"name\": \"src1\",\r\n  \"type\": \"Microsoft.Storage/storageAccounts/blobServices/containers\"\r\n}",
       "StatusCode": 201
     },
     {
-<<<<<<< HEAD
-      "RequestUri": "/subscriptions/45b60d85-fd72-427a-a708-f994d26e593e/resourceGroups/pstestrg8876/providers/Microsoft.Storage/storageAccounts/stopstestrg8876dest/blobServices/default/containers/dest1?api-version=2020-08-01-preview",
-      "EncodedRequestUri": "L3N1YnNjcmlwdGlvbnMvNDViNjBkODUtZmQ3Mi00MjdhLWE3MDgtZjk5NGQyNmU1OTNlL3Jlc291cmNlR3JvdXBzL3BzdGVzdHJnODg3Ni9wcm92aWRlcnMvTWljcm9zb2Z0LlN0b3JhZ2Uvc3RvcmFnZUFjY291bnRzL3N0b3BzdGVzdHJnODg3NmRlc3QvYmxvYlNlcnZpY2VzL2RlZmF1bHQvY29udGFpbmVycy9kZXN0MT9hcGktdmVyc2lvbj0yMDIwLTA4LTAxLXByZXZpZXc=",
-=======
       "RequestUri": "/subscriptions/45b60d85-fd72-427a-a708-f994d26e593e/resourceGroups/pstestrg5674/providers/Microsoft.Storage/storageAccounts/stopstestrg5674dest/blobServices/default/containers/dest1?api-version=2021-01-01",
       "EncodedRequestUri": "L3N1YnNjcmlwdGlvbnMvNDViNjBkODUtZmQ3Mi00MjdhLWE3MDgtZjk5NGQyNmU1OTNlL3Jlc291cmNlR3JvdXBzL3BzdGVzdHJnNTY3NC9wcm92aWRlcnMvTWljcm9zb2Z0LlN0b3JhZ2Uvc3RvcmFnZUFjY291bnRzL3N0b3BzdGVzdHJnNTY3NGRlc3QvYmxvYlNlcnZpY2VzL2RlZmF1bHQvY29udGFpbmVycy9kZXN0MT9hcGktdmVyc2lvbj0yMDIxLTAxLTAx",
->>>>>>> 16e4c121
       "RequestMethod": "PUT",
       "RequestBody": "{}",
       "RequestHeaders": {
         "x-ms-client-request-id": [
-          "cc97a289-554e-48e3-9035-2b9951eb381d"
-        ],
-        "Accept-Language": [
-          "en-US"
-        ],
-        "User-Agent": [
-          "FxVersion/4.6.29220.03",
-          "OSName/Windows",
-          "OSVersion/Microsoft.Windows.10.0.19042.",
-          "Microsoft.Azure.Management.Storage.StorageManagementClient/18.0.0.0"
+          "8b7138b6-c8b4-469a-9b2f-d54cdbbb6865"
+        ],
+        "Accept-Language": [
+          "en-US"
+        ],
+        "User-Agent": [
+          "FxVersion/4.6.28207.03",
+          "OSName/Windows",
+          "OSVersion/Microsoft.Windows.10.0.18363.",
+          "Microsoft.Azure.Management.Storage.StorageManagementClient/15.1.0.0"
         ],
         "Content-Type": [
           "application/json; charset=utf-8"
@@ -1671,10 +1545,10 @@
           "no-cache"
         ],
         "ETag": [
-          "\"0x8D8741A5EF81705\""
-        ],
-        "x-ms-request-id": [
-          "13d5b373-0108-4c20-bdbd-73c926361a1e"
+          "\"0x8D7E223127DAB7B\""
+        ],
+        "x-ms-request-id": [
+          "0933beca-e95e-4a5a-932e-5c5018aa3c44"
         ],
         "Strict-Transport-Security": [
           "max-age=31536000; includeSubDomains"
@@ -1683,19 +1557,19 @@
           "Microsoft-Azure-Storage-Resource-Provider/1.0,Microsoft-HTTPAPI/2.0 Microsoft-HTTPAPI/2.0"
         ],
         "x-ms-ratelimit-remaining-subscription-writes": [
-          "1187"
-        ],
-        "x-ms-correlation-request-id": [
-          "583c92ae-8fcd-4cdd-b810-27ff5cac328d"
-        ],
-        "x-ms-routing-request-id": [
-          "SOUTHEASTASIA:20201019T103308Z:583c92ae-8fcd-4cdd-b810-27ff5cac328d"
-        ],
-        "X-Content-Type-Options": [
-          "nosniff"
-        ],
-        "Date": [
-          "Mon, 19 Oct 2020 10:33:08 GMT"
+          "1193"
+        ],
+        "x-ms-correlation-request-id": [
+          "219fbcb2-b0b7-4dab-8b6a-63e248b70d67"
+        ],
+        "x-ms-routing-request-id": [
+          "SOUTHEASTASIA:20200416T162735Z:219fbcb2-b0b7-4dab-8b6a-63e248b70d67"
+        ],
+        "X-Content-Type-Options": [
+          "nosniff"
+        ],
+        "Date": [
+          "Thu, 16 Apr 2020 16:27:35 GMT"
         ],
         "Content-Length": [
           "272"
@@ -1707,31 +1581,26 @@
           "-1"
         ]
       },
-      "ResponseBody": "{\r\n  \"id\": \"/subscriptions/45b60d85-fd72-427a-a708-f994d26e593e/resourceGroups/pstestrg8876/providers/Microsoft.Storage/storageAccounts/stopstestrg8876dest/blobServices/default/containers/dest1\",\r\n  \"name\": \"dest1\",\r\n  \"type\": \"Microsoft.Storage/storageAccounts/blobServices/containers\"\r\n}",
+      "ResponseBody": "{\r\n  \"id\": \"/subscriptions/45b60d85-fd72-427a-a708-f994d26e593e/resourceGroups/pstestrg5674/providers/Microsoft.Storage/storageAccounts/stopstestrg5674dest/blobServices/default/containers/dest1\",\r\n  \"name\": \"dest1\",\r\n  \"type\": \"Microsoft.Storage/storageAccounts/blobServices/containers\"\r\n}",
       "StatusCode": 201
     },
     {
-<<<<<<< HEAD
-      "RequestUri": "/subscriptions/45b60d85-fd72-427a-a708-f994d26e593e/resourceGroups/pstestrg8876/providers/Microsoft.Storage/storageAccounts/stopstestrg8876dest/objectReplicationPolicies/default?api-version=2020-08-01-preview",
-      "EncodedRequestUri": "L3N1YnNjcmlwdGlvbnMvNDViNjBkODUtZmQ3Mi00MjdhLWE3MDgtZjk5NGQyNmU1OTNlL3Jlc291cmNlR3JvdXBzL3BzdGVzdHJnODg3Ni9wcm92aWRlcnMvTWljcm9zb2Z0LlN0b3JhZ2Uvc3RvcmFnZUFjY291bnRzL3N0b3BzdGVzdHJnODg3NmRlc3Qvb2JqZWN0UmVwbGljYXRpb25Qb2xpY2llcy9kZWZhdWx0P2FwaS12ZXJzaW9uPTIwMjAtMDgtMDEtcHJldmlldw==",
-=======
       "RequestUri": "/subscriptions/45b60d85-fd72-427a-a708-f994d26e593e/resourceGroups/pstestrg5674/providers/Microsoft.Storage/storageAccounts/stopstestrg5674dest/objectReplicationPolicies/default?api-version=2021-01-01",
       "EncodedRequestUri": "L3N1YnNjcmlwdGlvbnMvNDViNjBkODUtZmQ3Mi00MjdhLWE3MDgtZjk5NGQyNmU1OTNlL3Jlc291cmNlR3JvdXBzL3BzdGVzdHJnNTY3NC9wcm92aWRlcnMvTWljcm9zb2Z0LlN0b3JhZ2Uvc3RvcmFnZUFjY291bnRzL3N0b3BzdGVzdHJnNTY3NGRlc3Qvb2JqZWN0UmVwbGljYXRpb25Qb2xpY2llcy9kZWZhdWx0P2FwaS12ZXJzaW9uPTIwMjEtMDEtMDE=",
->>>>>>> 16e4c121
       "RequestMethod": "PUT",
-      "RequestBody": "{\r\n  \"properties\": {\r\n    \"sourceAccount\": \"stopstestrg8876src\",\r\n    \"destinationAccount\": \"stopstestrg8876dest\",\r\n    \"rules\": [\r\n      {\r\n        \"sourceContainer\": \"src1\",\r\n        \"destinationContainer\": \"dest1\"\r\n      },\r\n      {\r\n        \"sourceContainer\": \"src\",\r\n        \"destinationContainer\": \"dest\",\r\n        \"filters\": {\r\n          \"prefixMatch\": [\r\n            \"a\",\r\n            \"abc\",\r\n            \"dd\"\r\n          ],\r\n          \"minCreationTime\": \"2019-01-01T16:00:00Z\"\r\n        }\r\n      }\r\n    ]\r\n  }\r\n}",
-      "RequestHeaders": {
-        "x-ms-client-request-id": [
-          "cd07ac81-7d64-49a4-b6c0-0485bbc85546"
-        ],
-        "Accept-Language": [
-          "en-US"
-        ],
-        "User-Agent": [
-          "FxVersion/4.6.29220.03",
-          "OSName/Windows",
-          "OSVersion/Microsoft.Windows.10.0.19042.",
-          "Microsoft.Azure.Management.Storage.StorageManagementClient/18.0.0.0"
+      "RequestBody": "{\r\n  \"properties\": {\r\n    \"sourceAccount\": \"stopstestrg5674src\",\r\n    \"destinationAccount\": \"stopstestrg5674dest\",\r\n    \"rules\": [\r\n      {\r\n        \"sourceContainer\": \"src1\",\r\n        \"destinationContainer\": \"dest1\"\r\n      },\r\n      {\r\n        \"sourceContainer\": \"src\",\r\n        \"destinationContainer\": \"dest\",\r\n        \"filters\": {\r\n          \"prefixMatch\": [\r\n            \"a\",\r\n            \"abc\",\r\n            \"dd\"\r\n          ],\r\n          \"minCreationTime\": \"2019-01-01T16:00:00Z\"\r\n        }\r\n      }\r\n    ]\r\n  }\r\n}",
+      "RequestHeaders": {
+        "x-ms-client-request-id": [
+          "c0278272-f397-4270-a116-2f068cac8a19"
+        ],
+        "Accept-Language": [
+          "en-US"
+        ],
+        "User-Agent": [
+          "FxVersion/4.6.28207.03",
+          "OSName/Windows",
+          "OSVersion/Microsoft.Windows.10.0.18363.",
+          "Microsoft.Azure.Management.Storage.StorageManagementClient/15.1.0.0"
         ],
         "Content-Type": [
           "application/json; charset=utf-8"
@@ -1748,7 +1617,7 @@
           "no-cache"
         ],
         "x-ms-request-id": [
-          "8323564a-758d-4604-bf1c-d52b941cf931"
+          "741e9854-626c-4a37-8f36-5240b1d70941"
         ],
         "Strict-Transport-Security": [
           "max-age=31536000; includeSubDomains"
@@ -1757,19 +1626,19 @@
           "Microsoft-Azure-Storage-Resource-Provider/1.0,Microsoft-HTTPAPI/2.0 Microsoft-HTTPAPI/2.0"
         ],
         "x-ms-ratelimit-remaining-subscription-writes": [
-          "1186"
-        ],
-        "x-ms-correlation-request-id": [
-          "b346aecd-fdf7-4682-bedb-a1991ce972cc"
-        ],
-        "x-ms-routing-request-id": [
-          "SOUTHEASTASIA:20201019T103319Z:b346aecd-fdf7-4682-bedb-a1991ce972cc"
-        ],
-        "X-Content-Type-Options": [
-          "nosniff"
-        ],
-        "Date": [
-          "Mon, 19 Oct 2020 10:33:18 GMT"
+          "1192"
+        ],
+        "x-ms-correlation-request-id": [
+          "afe98c9d-22cf-43e3-8b4f-71897d835bf5"
+        ],
+        "x-ms-routing-request-id": [
+          "SOUTHEASTASIA:20200416T162737Z:afe98c9d-22cf-43e3-8b4f-71897d835bf5"
+        ],
+        "X-Content-Type-Options": [
+          "nosniff"
+        ],
+        "Date": [
+          "Thu, 16 Apr 2020 16:27:37 GMT"
         ],
         "Content-Length": [
           "779"
@@ -1781,42 +1650,37 @@
           "-1"
         ]
       },
-      "ResponseBody": "{\r\n  \"id\": \"/subscriptions/45b60d85-fd72-427a-a708-f994d26e593e/resourceGroups/pstestrg8876/providers/Microsoft.Storage/storageAccounts/stopstestrg8876dest/objectReplicationPolicies/3904077d-1334-4f80-8937-02914246cb78\",\r\n  \"name\": \"3904077d-1334-4f80-8937-02914246cb78\",\r\n  \"type\": \"Microsoft.Storage/storageAccounts/objectReplicationPolicies\",\r\n  \"properties\": {\r\n    \"policyId\": \"3904077d-1334-4f80-8937-02914246cb78\",\r\n    \"sourceAccount\": \"stopstestrg8876src\",\r\n    \"destinationAccount\": \"stopstestrg8876dest\",\r\n    \"rules\": [\r\n      {\r\n        \"ruleId\": \"ec56265b-7d05-42e3-9881-b41efa876bca\",\r\n        \"sourceContainer\": \"src1\",\r\n        \"destinationContainer\": \"dest1\"\r\n      },\r\n      {\r\n        \"ruleId\": \"53f0978e-8050-4264-808c-d942574cb204\",\r\n        \"sourceContainer\": \"src\",\r\n        \"destinationContainer\": \"dest\",\r\n        \"filters\": {\r\n          \"prefixMatch\": [\r\n            \"a\",\r\n            \"abc\",\r\n            \"dd\"\r\n          ],\r\n          \"minCreationTime\": \"2019-01-01T16:00:00Z\"\r\n        }\r\n      }\r\n    ]\r\n  }\r\n}",
-      "StatusCode": 200
-    },
-    {
-<<<<<<< HEAD
-      "RequestUri": "/subscriptions/45b60d85-fd72-427a-a708-f994d26e593e/resourceGroups/pstestrg8876/providers/Microsoft.Storage/storageAccounts/stopstestrg8876dest/objectReplicationPolicies/3904077d-1334-4f80-8937-02914246cb78?api-version=2020-08-01-preview",
-      "EncodedRequestUri": "L3N1YnNjcmlwdGlvbnMvNDViNjBkODUtZmQ3Mi00MjdhLWE3MDgtZjk5NGQyNmU1OTNlL3Jlc291cmNlR3JvdXBzL3BzdGVzdHJnODg3Ni9wcm92aWRlcnMvTWljcm9zb2Z0LlN0b3JhZ2Uvc3RvcmFnZUFjY291bnRzL3N0b3BzdGVzdHJnODg3NmRlc3Qvb2JqZWN0UmVwbGljYXRpb25Qb2xpY2llcy8zOTA0MDc3ZC0xMzM0LTRmODAtODkzNy0wMjkxNDI0NmNiNzg/YXBpLXZlcnNpb249MjAyMC0wOC0wMS1wcmV2aWV3",
-=======
+      "ResponseBody": "{\r\n  \"id\": \"/subscriptions/45b60d85-fd72-427a-a708-f994d26e593e/resourceGroups/pstestrg5674/providers/Microsoft.Storage/storageAccounts/stopstestrg5674dest/objectReplicationPolicies/d17efd0d-1865-4ec8-ab52-3f39f5e69bd0\",\r\n  \"name\": \"d17efd0d-1865-4ec8-ab52-3f39f5e69bd0\",\r\n  \"type\": \"Microsoft.Storage/storageAccounts/objectReplicationPolicies\",\r\n  \"properties\": {\r\n    \"policyId\": \"d17efd0d-1865-4ec8-ab52-3f39f5e69bd0\",\r\n    \"sourceAccount\": \"stopstestrg5674src\",\r\n    \"destinationAccount\": \"stopstestrg5674dest\",\r\n    \"rules\": [\r\n      {\r\n        \"ruleId\": \"beb872c8-c001-469c-a70b-208d121eb829\",\r\n        \"sourceContainer\": \"src1\",\r\n        \"destinationContainer\": \"dest1\"\r\n      },\r\n      {\r\n        \"ruleId\": \"4736b8a5-1cf4-4e03-85ad-b8589fc2caaf\",\r\n        \"sourceContainer\": \"src\",\r\n        \"destinationContainer\": \"dest\",\r\n        \"filters\": {\r\n          \"prefixMatch\": [\r\n            \"a\",\r\n            \"abc\",\r\n            \"dd\"\r\n          ],\r\n          \"minCreationTime\": \"2019-01-01T16:00:00Z\"\r\n        }\r\n      }\r\n    ]\r\n  }\r\n}",
+      "StatusCode": 200
+    },
+    {
       "RequestUri": "/subscriptions/45b60d85-fd72-427a-a708-f994d26e593e/resourceGroups/pstestrg5674/providers/Microsoft.Storage/storageAccounts/stopstestrg5674dest/objectReplicationPolicies/d17efd0d-1865-4ec8-ab52-3f39f5e69bd0?api-version=2021-01-01",
       "EncodedRequestUri": "L3N1YnNjcmlwdGlvbnMvNDViNjBkODUtZmQ3Mi00MjdhLWE3MDgtZjk5NGQyNmU1OTNlL3Jlc291cmNlR3JvdXBzL3BzdGVzdHJnNTY3NC9wcm92aWRlcnMvTWljcm9zb2Z0LlN0b3JhZ2Uvc3RvcmFnZUFjY291bnRzL3N0b3BzdGVzdHJnNTY3NGRlc3Qvb2JqZWN0UmVwbGljYXRpb25Qb2xpY2llcy9kMTdlZmQwZC0xODY1LTRlYzgtYWI1Mi0zZjM5ZjVlNjliZDA/YXBpLXZlcnNpb249MjAyMS0wMS0wMQ==",
->>>>>>> 16e4c121
       "RequestMethod": "GET",
       "RequestBody": "",
       "RequestHeaders": {
         "x-ms-client-request-id": [
-          "08bb30f6-e6ef-4da6-bde2-97b6ea0ff5fd"
-        ],
-        "Accept-Language": [
-          "en-US"
-        ],
-        "User-Agent": [
-          "FxVersion/4.6.29220.03",
-          "OSName/Windows",
-          "OSVersion/Microsoft.Windows.10.0.19042.",
-          "Microsoft.Azure.Management.Storage.StorageManagementClient/18.0.0.0"
-        ]
-      },
-      "ResponseHeaders": {
-        "Cache-Control": [
-          "no-cache"
-        ],
-        "Pragma": [
-          "no-cache"
-        ],
-        "x-ms-request-id": [
-          "954fd56c-cd93-44ca-bdf8-2b86ac7e2c1b"
+          "d6382073-d0f7-45b2-9363-5b5d9f56444c"
+        ],
+        "Accept-Language": [
+          "en-US"
+        ],
+        "User-Agent": [
+          "FxVersion/4.6.28207.03",
+          "OSName/Windows",
+          "OSVersion/Microsoft.Windows.10.0.18363.",
+          "Microsoft.Azure.Management.Storage.StorageManagementClient/15.1.0.0"
+        ]
+      },
+      "ResponseHeaders": {
+        "Cache-Control": [
+          "no-cache"
+        ],
+        "Pragma": [
+          "no-cache"
+        ],
+        "x-ms-request-id": [
+          "d75f4433-9ecc-4f3b-ba10-a42b1ed3c001"
         ],
         "Strict-Transport-Security": [
           "max-age=31536000; includeSubDomains"
@@ -1825,19 +1689,19 @@
           "Microsoft-Azure-Storage-Resource-Provider/1.0,Microsoft-HTTPAPI/2.0 Microsoft-HTTPAPI/2.0"
         ],
         "x-ms-ratelimit-remaining-subscription-reads": [
-          "11971"
-        ],
-        "x-ms-correlation-request-id": [
-          "4a5b0ebe-d3e2-42ef-9978-27dd6ad3df49"
-        ],
-        "x-ms-routing-request-id": [
-          "SOUTHEASTASIA:20201019T103319Z:4a5b0ebe-d3e2-42ef-9978-27dd6ad3df49"
-        ],
-        "X-Content-Type-Options": [
-          "nosniff"
-        ],
-        "Date": [
-          "Mon, 19 Oct 2020 10:33:19 GMT"
+          "11986"
+        ],
+        "x-ms-correlation-request-id": [
+          "aea95e55-b671-4f41-b32c-cfd029245311"
+        ],
+        "x-ms-routing-request-id": [
+          "SOUTHEASTASIA:20200416T162737Z:aea95e55-b671-4f41-b32c-cfd029245311"
+        ],
+        "X-Content-Type-Options": [
+          "nosniff"
+        ],
+        "Date": [
+          "Thu, 16 Apr 2020 16:27:37 GMT"
         ],
         "Content-Length": [
           "779"
@@ -1849,31 +1713,26 @@
           "-1"
         ]
       },
-      "ResponseBody": "{\r\n  \"id\": \"/subscriptions/45b60d85-fd72-427a-a708-f994d26e593e/resourceGroups/pstestrg8876/providers/Microsoft.Storage/storageAccounts/stopstestrg8876dest/objectReplicationPolicies/3904077d-1334-4f80-8937-02914246cb78\",\r\n  \"name\": \"3904077d-1334-4f80-8937-02914246cb78\",\r\n  \"type\": \"Microsoft.Storage/storageAccounts/objectReplicationPolicies\",\r\n  \"properties\": {\r\n    \"policyId\": \"3904077d-1334-4f80-8937-02914246cb78\",\r\n    \"sourceAccount\": \"stopstestrg8876src\",\r\n    \"destinationAccount\": \"stopstestrg8876dest\",\r\n    \"rules\": [\r\n      {\r\n        \"ruleId\": \"ec56265b-7d05-42e3-9881-b41efa876bca\",\r\n        \"sourceContainer\": \"src1\",\r\n        \"destinationContainer\": \"dest1\"\r\n      },\r\n      {\r\n        \"ruleId\": \"53f0978e-8050-4264-808c-d942574cb204\",\r\n        \"sourceContainer\": \"src\",\r\n        \"destinationContainer\": \"dest\",\r\n        \"filters\": {\r\n          \"prefixMatch\": [\r\n            \"a\",\r\n            \"abc\",\r\n            \"dd\"\r\n          ],\r\n          \"minCreationTime\": \"2019-01-01T16:00:00Z\"\r\n        }\r\n      }\r\n    ]\r\n  }\r\n}",
-      "StatusCode": 200
-    },
-    {
-<<<<<<< HEAD
-      "RequestUri": "/subscriptions/45b60d85-fd72-427a-a708-f994d26e593e/resourceGroups/pstestrg8876/providers/Microsoft.Storage/storageAccounts/stopstestrg8876src/objectReplicationPolicies/3904077d-1334-4f80-8937-02914246cb78?api-version=2020-08-01-preview",
-      "EncodedRequestUri": "L3N1YnNjcmlwdGlvbnMvNDViNjBkODUtZmQ3Mi00MjdhLWE3MDgtZjk5NGQyNmU1OTNlL3Jlc291cmNlR3JvdXBzL3BzdGVzdHJnODg3Ni9wcm92aWRlcnMvTWljcm9zb2Z0LlN0b3JhZ2Uvc3RvcmFnZUFjY291bnRzL3N0b3BzdGVzdHJnODg3NnNyYy9vYmplY3RSZXBsaWNhdGlvblBvbGljaWVzLzM5MDQwNzdkLTEzMzQtNGY4MC04OTM3LTAyOTE0MjQ2Y2I3OD9hcGktdmVyc2lvbj0yMDIwLTA4LTAxLXByZXZpZXc=",
-=======
+      "ResponseBody": "{\r\n  \"id\": \"/subscriptions/45b60d85-fd72-427a-a708-f994d26e593e/resourceGroups/pstestrg5674/providers/Microsoft.Storage/storageAccounts/stopstestrg5674dest/objectReplicationPolicies/d17efd0d-1865-4ec8-ab52-3f39f5e69bd0\",\r\n  \"name\": \"d17efd0d-1865-4ec8-ab52-3f39f5e69bd0\",\r\n  \"type\": \"Microsoft.Storage/storageAccounts/objectReplicationPolicies\",\r\n  \"properties\": {\r\n    \"policyId\": \"d17efd0d-1865-4ec8-ab52-3f39f5e69bd0\",\r\n    \"sourceAccount\": \"stopstestrg5674src\",\r\n    \"destinationAccount\": \"stopstestrg5674dest\",\r\n    \"rules\": [\r\n      {\r\n        \"ruleId\": \"beb872c8-c001-469c-a70b-208d121eb829\",\r\n        \"sourceContainer\": \"src1\",\r\n        \"destinationContainer\": \"dest1\"\r\n      },\r\n      {\r\n        \"ruleId\": \"4736b8a5-1cf4-4e03-85ad-b8589fc2caaf\",\r\n        \"sourceContainer\": \"src\",\r\n        \"destinationContainer\": \"dest\",\r\n        \"filters\": {\r\n          \"prefixMatch\": [\r\n            \"a\",\r\n            \"abc\",\r\n            \"dd\"\r\n          ],\r\n          \"minCreationTime\": \"2019-01-01T16:00:00Z\"\r\n        }\r\n      }\r\n    ]\r\n  }\r\n}",
+      "StatusCode": 200
+    },
+    {
       "RequestUri": "/subscriptions/45b60d85-fd72-427a-a708-f994d26e593e/resourceGroups/pstestrg5674/providers/Microsoft.Storage/storageAccounts/stopstestrg5674src/objectReplicationPolicies/d17efd0d-1865-4ec8-ab52-3f39f5e69bd0?api-version=2021-01-01",
       "EncodedRequestUri": "L3N1YnNjcmlwdGlvbnMvNDViNjBkODUtZmQ3Mi00MjdhLWE3MDgtZjk5NGQyNmU1OTNlL3Jlc291cmNlR3JvdXBzL3BzdGVzdHJnNTY3NC9wcm92aWRlcnMvTWljcm9zb2Z0LlN0b3JhZ2Uvc3RvcmFnZUFjY291bnRzL3N0b3BzdGVzdHJnNTY3NHNyYy9vYmplY3RSZXBsaWNhdGlvblBvbGljaWVzL2QxN2VmZDBkLTE4NjUtNGVjOC1hYjUyLTNmMzlmNWU2OWJkMD9hcGktdmVyc2lvbj0yMDIxLTAxLTAx",
->>>>>>> 16e4c121
       "RequestMethod": "PUT",
-      "RequestBody": "{\r\n  \"properties\": {\r\n    \"sourceAccount\": \"stopstestrg8876src\",\r\n    \"destinationAccount\": \"stopstestrg8876dest\",\r\n    \"rules\": [\r\n      {\r\n        \"ruleId\": \"ec56265b-7d05-42e3-9881-b41efa876bca\",\r\n        \"sourceContainer\": \"src1\",\r\n        \"destinationContainer\": \"dest1\"\r\n      },\r\n      {\r\n        \"ruleId\": \"53f0978e-8050-4264-808c-d942574cb204\",\r\n        \"sourceContainer\": \"src\",\r\n        \"destinationContainer\": \"dest\",\r\n        \"filters\": {\r\n          \"prefixMatch\": [\r\n            \"a\",\r\n            \"abc\",\r\n            \"dd\"\r\n          ],\r\n          \"minCreationTime\": \"2019-01-01T16:00:00Z\"\r\n        }\r\n      }\r\n    ]\r\n  }\r\n}",
-      "RequestHeaders": {
-        "x-ms-client-request-id": [
-          "aed10245-d1cb-43da-892c-043f065e7d4d"
-        ],
-        "Accept-Language": [
-          "en-US"
-        ],
-        "User-Agent": [
-          "FxVersion/4.6.29220.03",
-          "OSName/Windows",
-          "OSVersion/Microsoft.Windows.10.0.19042.",
-          "Microsoft.Azure.Management.Storage.StorageManagementClient/18.0.0.0"
+      "RequestBody": "{\r\n  \"properties\": {\r\n    \"sourceAccount\": \"stopstestrg5674src\",\r\n    \"destinationAccount\": \"stopstestrg5674dest\",\r\n    \"rules\": [\r\n      {\r\n        \"ruleId\": \"beb872c8-c001-469c-a70b-208d121eb829\",\r\n        \"sourceContainer\": \"src1\",\r\n        \"destinationContainer\": \"dest1\"\r\n      },\r\n      {\r\n        \"ruleId\": \"4736b8a5-1cf4-4e03-85ad-b8589fc2caaf\",\r\n        \"sourceContainer\": \"src\",\r\n        \"destinationContainer\": \"dest\",\r\n        \"filters\": {\r\n          \"prefixMatch\": [\r\n            \"a\",\r\n            \"abc\",\r\n            \"dd\"\r\n          ],\r\n          \"minCreationTime\": \"2019-01-01T16:00:00Z\"\r\n        }\r\n      }\r\n    ]\r\n  }\r\n}",
+      "RequestHeaders": {
+        "x-ms-client-request-id": [
+          "0a4dd69a-def8-47d9-a89f-ebb3d186c265"
+        ],
+        "Accept-Language": [
+          "en-US"
+        ],
+        "User-Agent": [
+          "FxVersion/4.6.28207.03",
+          "OSName/Windows",
+          "OSVersion/Microsoft.Windows.10.0.18363.",
+          "Microsoft.Azure.Management.Storage.StorageManagementClient/15.1.0.0"
         ],
         "Content-Type": [
           "application/json; charset=utf-8"
@@ -1890,7 +1749,7 @@
           "no-cache"
         ],
         "x-ms-request-id": [
-          "7d8e8edd-c817-4199-8aa9-5f90d81f12ab"
+          "f136d202-5712-4a84-bc75-25aee84f618d"
         ],
         "Strict-Transport-Security": [
           "max-age=31536000; includeSubDomains"
@@ -1899,19 +1758,19 @@
           "Microsoft-Azure-Storage-Resource-Provider/1.0,Microsoft-HTTPAPI/2.0 Microsoft-HTTPAPI/2.0"
         ],
         "x-ms-ratelimit-remaining-subscription-writes": [
-          "1185"
-        ],
-        "x-ms-correlation-request-id": [
-          "abdba35a-1747-4845-9e39-2d8bfd920388"
-        ],
-        "x-ms-routing-request-id": [
-          "SOUTHEASTASIA:20201019T103320Z:abdba35a-1747-4845-9e39-2d8bfd920388"
-        ],
-        "X-Content-Type-Options": [
-          "nosniff"
-        ],
-        "Date": [
-          "Mon, 19 Oct 2020 10:33:20 GMT"
+          "1191"
+        ],
+        "x-ms-correlation-request-id": [
+          "4697bbb2-7bbf-4bf7-8433-fc867a1a6f39"
+        ],
+        "x-ms-routing-request-id": [
+          "SOUTHEASTASIA:20200416T162739Z:4697bbb2-7bbf-4bf7-8433-fc867a1a6f39"
+        ],
+        "X-Content-Type-Options": [
+          "nosniff"
+        ],
+        "Date": [
+          "Thu, 16 Apr 2020 16:27:38 GMT"
         ],
         "Content-Length": [
           "823"
@@ -1923,42 +1782,37 @@
           "-1"
         ]
       },
-      "ResponseBody": "{\r\n  \"id\": \"/subscriptions/45b60d85-fd72-427a-a708-f994d26e593e/resourceGroups/pstestrg8876/providers/Microsoft.Storage/storageAccounts/stopstestrg8876src/objectReplicationPolicies/3904077d-1334-4f80-8937-02914246cb78\",\r\n  \"name\": \"3904077d-1334-4f80-8937-02914246cb78\",\r\n  \"type\": \"Microsoft.Storage/storageAccounts/objectReplicationPolicies\",\r\n  \"properties\": {\r\n    \"policyId\": \"3904077d-1334-4f80-8937-02914246cb78\",\r\n    \"enabledTime\": \"2020-10-19T10:33:20.5112541Z\",\r\n    \"sourceAccount\": \"stopstestrg8876src\",\r\n    \"destinationAccount\": \"stopstestrg8876dest\",\r\n    \"rules\": [\r\n      {\r\n        \"ruleId\": \"ec56265b-7d05-42e3-9881-b41efa876bca\",\r\n        \"sourceContainer\": \"src1\",\r\n        \"destinationContainer\": \"dest1\"\r\n      },\r\n      {\r\n        \"ruleId\": \"53f0978e-8050-4264-808c-d942574cb204\",\r\n        \"sourceContainer\": \"src\",\r\n        \"destinationContainer\": \"dest\",\r\n        \"filters\": {\r\n          \"prefixMatch\": [\r\n            \"a\",\r\n            \"abc\",\r\n            \"dd\"\r\n          ],\r\n          \"minCreationTime\": \"2019-01-01T16:00:00Z\"\r\n        }\r\n      }\r\n    ]\r\n  }\r\n}",
-      "StatusCode": 200
-    },
-    {
-<<<<<<< HEAD
-      "RequestUri": "/subscriptions/45b60d85-fd72-427a-a708-f994d26e593e/resourceGroups/pstestrg8876/providers/Microsoft.Storage/storageAccounts/stopstestrg8876src/objectReplicationPolicies?api-version=2020-08-01-preview",
-      "EncodedRequestUri": "L3N1YnNjcmlwdGlvbnMvNDViNjBkODUtZmQ3Mi00MjdhLWE3MDgtZjk5NGQyNmU1OTNlL3Jlc291cmNlR3JvdXBzL3BzdGVzdHJnODg3Ni9wcm92aWRlcnMvTWljcm9zb2Z0LlN0b3JhZ2Uvc3RvcmFnZUFjY291bnRzL3N0b3BzdGVzdHJnODg3NnNyYy9vYmplY3RSZXBsaWNhdGlvblBvbGljaWVzP2FwaS12ZXJzaW9uPTIwMjAtMDgtMDEtcHJldmlldw==",
-=======
+      "ResponseBody": "{\r\n  \"id\": \"/subscriptions/45b60d85-fd72-427a-a708-f994d26e593e/resourceGroups/pstestrg5674/providers/Microsoft.Storage/storageAccounts/stopstestrg5674src/objectReplicationPolicies/d17efd0d-1865-4ec8-ab52-3f39f5e69bd0\",\r\n  \"name\": \"d17efd0d-1865-4ec8-ab52-3f39f5e69bd0\",\r\n  \"type\": \"Microsoft.Storage/storageAccounts/objectReplicationPolicies\",\r\n  \"properties\": {\r\n    \"policyId\": \"d17efd0d-1865-4ec8-ab52-3f39f5e69bd0\",\r\n    \"enabledTime\": \"2020-04-16T16:27:39.0443111Z\",\r\n    \"sourceAccount\": \"stopstestrg5674src\",\r\n    \"destinationAccount\": \"stopstestrg5674dest\",\r\n    \"rules\": [\r\n      {\r\n        \"ruleId\": \"beb872c8-c001-469c-a70b-208d121eb829\",\r\n        \"sourceContainer\": \"src1\",\r\n        \"destinationContainer\": \"dest1\"\r\n      },\r\n      {\r\n        \"ruleId\": \"4736b8a5-1cf4-4e03-85ad-b8589fc2caaf\",\r\n        \"sourceContainer\": \"src\",\r\n        \"destinationContainer\": \"dest\",\r\n        \"filters\": {\r\n          \"prefixMatch\": [\r\n            \"a\",\r\n            \"abc\",\r\n            \"dd\"\r\n          ],\r\n          \"minCreationTime\": \"2019-01-01T16:00:00Z\"\r\n        }\r\n      }\r\n    ]\r\n  }\r\n}",
+      "StatusCode": 200
+    },
+    {
       "RequestUri": "/subscriptions/45b60d85-fd72-427a-a708-f994d26e593e/resourceGroups/pstestrg5674/providers/Microsoft.Storage/storageAccounts/stopstestrg5674src/objectReplicationPolicies?api-version=2021-01-01",
       "EncodedRequestUri": "L3N1YnNjcmlwdGlvbnMvNDViNjBkODUtZmQ3Mi00MjdhLWE3MDgtZjk5NGQyNmU1OTNlL3Jlc291cmNlR3JvdXBzL3BzdGVzdHJnNTY3NC9wcm92aWRlcnMvTWljcm9zb2Z0LlN0b3JhZ2Uvc3RvcmFnZUFjY291bnRzL3N0b3BzdGVzdHJnNTY3NHNyYy9vYmplY3RSZXBsaWNhdGlvblBvbGljaWVzP2FwaS12ZXJzaW9uPTIwMjEtMDEtMDE=",
->>>>>>> 16e4c121
       "RequestMethod": "GET",
       "RequestBody": "",
       "RequestHeaders": {
         "x-ms-client-request-id": [
-          "29d1ef35-b773-4842-bdc7-37896cf154be"
-        ],
-        "Accept-Language": [
-          "en-US"
-        ],
-        "User-Agent": [
-          "FxVersion/4.6.29220.03",
-          "OSName/Windows",
-          "OSVersion/Microsoft.Windows.10.0.19042.",
-          "Microsoft.Azure.Management.Storage.StorageManagementClient/18.0.0.0"
-        ]
-      },
-      "ResponseHeaders": {
-        "Cache-Control": [
-          "no-cache"
-        ],
-        "Pragma": [
-          "no-cache"
-        ],
-        "x-ms-request-id": [
-          "5f58405e-0aa9-47f0-9459-0cad96d8f237"
+          "fe104be5-7410-4017-adfb-7871c4c5afda"
+        ],
+        "Accept-Language": [
+          "en-US"
+        ],
+        "User-Agent": [
+          "FxVersion/4.6.28207.03",
+          "OSName/Windows",
+          "OSVersion/Microsoft.Windows.10.0.18363.",
+          "Microsoft.Azure.Management.Storage.StorageManagementClient/15.1.0.0"
+        ]
+      },
+      "ResponseHeaders": {
+        "Cache-Control": [
+          "no-cache"
+        ],
+        "Pragma": [
+          "no-cache"
+        ],
+        "x-ms-request-id": [
+          "0c0286cd-f27f-4070-bafc-6fe087e842f2"
         ],
         "Strict-Transport-Security": [
           "max-age=31536000; includeSubDomains"
@@ -1967,19 +1821,19 @@
           "Microsoft-Azure-Storage-Resource-Provider/1.0,Microsoft-HTTPAPI/2.0 Microsoft-HTTPAPI/2.0"
         ],
         "x-ms-ratelimit-remaining-subscription-reads": [
-          "11970"
-        ],
-        "x-ms-correlation-request-id": [
-          "28343cb7-ac0d-4e3a-83ec-981bdf02e927"
-        ],
-        "x-ms-routing-request-id": [
-          "SOUTHEASTASIA:20201019T103321Z:28343cb7-ac0d-4e3a-83ec-981bdf02e927"
-        ],
-        "X-Content-Type-Options": [
-          "nosniff"
-        ],
-        "Date": [
-          "Mon, 19 Oct 2020 10:33:20 GMT"
+          "11985"
+        ],
+        "x-ms-correlation-request-id": [
+          "8eb58644-ea9b-46d4-9223-16ca6631d438"
+        ],
+        "x-ms-routing-request-id": [
+          "SOUTHEASTASIA:20200416T162739Z:8eb58644-ea9b-46d4-9223-16ca6631d438"
+        ],
+        "X-Content-Type-Options": [
+          "nosniff"
+        ],
+        "Date": [
+          "Thu, 16 Apr 2020 16:27:39 GMT"
         ],
         "Content-Length": [
           "462"
@@ -1991,42 +1845,37 @@
           "-1"
         ]
       },
-      "ResponseBody": "{\r\n  \"value\": [\r\n    {\r\n      \"properties\": {\r\n        \"policyId\": \"3904077d-1334-4f80-8937-02914246cb78\",\r\n        \"sourceAccount\": \"stopstestrg8876src\",\r\n        \"destinationAccount\": \"stopstestrg8876dest\",\r\n        \"rules\": [\r\n          {\r\n            \"ruleId\": \"ec56265b-7d05-42e3-9881-b41efa876bca\",\r\n            \"sourceContainer\": \"src1\",\r\n            \"destinationContainer\": \"dest1\"\r\n          },\r\n          {\r\n            \"ruleId\": \"53f0978e-8050-4264-808c-d942574cb204\",\r\n            \"sourceContainer\": \"src\",\r\n            \"destinationContainer\": \"dest\",\r\n            \"filters\": {\r\n              \"prefixMatch\": [\r\n                \"a\",\r\n                \"abc\",\r\n                \"dd\"\r\n              ],\r\n              \"minCreationTime\": \"2019-01-01T16:00:00Z\"\r\n            }\r\n          }\r\n        ]\r\n      }\r\n    }\r\n  ]\r\n}",
-      "StatusCode": 200
-    },
-    {
-<<<<<<< HEAD
-      "RequestUri": "/subscriptions/45b60d85-fd72-427a-a708-f994d26e593e/resourceGroups/pstestrg8876/providers/Microsoft.Storage/storageAccounts/stopstestrg8876dest/objectReplicationPolicies/3904077d-1334-4f80-8937-02914246cb78?api-version=2020-08-01-preview",
-      "EncodedRequestUri": "L3N1YnNjcmlwdGlvbnMvNDViNjBkODUtZmQ3Mi00MjdhLWE3MDgtZjk5NGQyNmU1OTNlL3Jlc291cmNlR3JvdXBzL3BzdGVzdHJnODg3Ni9wcm92aWRlcnMvTWljcm9zb2Z0LlN0b3JhZ2Uvc3RvcmFnZUFjY291bnRzL3N0b3BzdGVzdHJnODg3NmRlc3Qvb2JqZWN0UmVwbGljYXRpb25Qb2xpY2llcy8zOTA0MDc3ZC0xMzM0LTRmODAtODkzNy0wMjkxNDI0NmNiNzg/YXBpLXZlcnNpb249MjAyMC0wOC0wMS1wcmV2aWV3",
-=======
+      "ResponseBody": "{\r\n  \"value\": [\r\n    {\r\n      \"properties\": {\r\n        \"policyId\": \"d17efd0d-1865-4ec8-ab52-3f39f5e69bd0\",\r\n        \"sourceAccount\": \"stopstestrg5674src\",\r\n        \"destinationAccount\": \"stopstestrg5674dest\",\r\n        \"rules\": [\r\n          {\r\n            \"ruleId\": \"beb872c8-c001-469c-a70b-208d121eb829\",\r\n            \"sourceContainer\": \"src1\",\r\n            \"destinationContainer\": \"dest1\"\r\n          },\r\n          {\r\n            \"ruleId\": \"4736b8a5-1cf4-4e03-85ad-b8589fc2caaf\",\r\n            \"sourceContainer\": \"src\",\r\n            \"destinationContainer\": \"dest\",\r\n            \"filters\": {\r\n              \"prefixMatch\": [\r\n                \"a\",\r\n                \"abc\",\r\n                \"dd\"\r\n              ],\r\n              \"minCreationTime\": \"2019-01-01T16:00:00Z\"\r\n            }\r\n          }\r\n        ]\r\n      }\r\n    }\r\n  ]\r\n}",
+      "StatusCode": 200
+    },
+    {
       "RequestUri": "/subscriptions/45b60d85-fd72-427a-a708-f994d26e593e/resourceGroups/pstestrg5674/providers/Microsoft.Storage/storageAccounts/stopstestrg5674dest/objectReplicationPolicies/d17efd0d-1865-4ec8-ab52-3f39f5e69bd0?api-version=2021-01-01",
       "EncodedRequestUri": "L3N1YnNjcmlwdGlvbnMvNDViNjBkODUtZmQ3Mi00MjdhLWE3MDgtZjk5NGQyNmU1OTNlL3Jlc291cmNlR3JvdXBzL3BzdGVzdHJnNTY3NC9wcm92aWRlcnMvTWljcm9zb2Z0LlN0b3JhZ2Uvc3RvcmFnZUFjY291bnRzL3N0b3BzdGVzdHJnNTY3NGRlc3Qvb2JqZWN0UmVwbGljYXRpb25Qb2xpY2llcy9kMTdlZmQwZC0xODY1LTRlYzgtYWI1Mi0zZjM5ZjVlNjliZDA/YXBpLXZlcnNpb249MjAyMS0wMS0wMQ==",
->>>>>>> 16e4c121
       "RequestMethod": "DELETE",
       "RequestBody": "",
       "RequestHeaders": {
         "x-ms-client-request-id": [
-          "64326df4-3837-4e48-9649-0a1ada4b8a6e"
-        ],
-        "Accept-Language": [
-          "en-US"
-        ],
-        "User-Agent": [
-          "FxVersion/4.6.29220.03",
-          "OSName/Windows",
-          "OSVersion/Microsoft.Windows.10.0.19042.",
-          "Microsoft.Azure.Management.Storage.StorageManagementClient/18.0.0.0"
-        ]
-      },
-      "ResponseHeaders": {
-        "Cache-Control": [
-          "no-cache"
-        ],
-        "Pragma": [
-          "no-cache"
-        ],
-        "x-ms-request-id": [
-          "60fffbfd-b62b-44e2-8b2c-466c474913ef"
+          "f81eb768-b310-4f32-b1de-cc7daa609b3f"
+        ],
+        "Accept-Language": [
+          "en-US"
+        ],
+        "User-Agent": [
+          "FxVersion/4.6.28207.03",
+          "OSName/Windows",
+          "OSVersion/Microsoft.Windows.10.0.18363.",
+          "Microsoft.Azure.Management.Storage.StorageManagementClient/15.1.0.0"
+        ]
+      },
+      "ResponseHeaders": {
+        "Cache-Control": [
+          "no-cache"
+        ],
+        "Pragma": [
+          "no-cache"
+        ],
+        "x-ms-request-id": [
+          "10c9f8ff-5720-4abf-8246-6020ba1c8a96"
         ],
         "Strict-Transport-Security": [
           "max-age=31536000; includeSubDomains"
@@ -2035,19 +1884,19 @@
           "Microsoft-Azure-Storage-Resource-Provider/1.0,Microsoft-HTTPAPI/2.0 Microsoft-HTTPAPI/2.0"
         ],
         "x-ms-ratelimit-remaining-subscription-deletes": [
-          "14993"
-        ],
-        "x-ms-correlation-request-id": [
-          "2c668eec-b7d0-479a-aeca-aa18cca8ce4f"
-        ],
-        "x-ms-routing-request-id": [
-          "SOUTHEASTASIA:20201019T103321Z:2c668eec-b7d0-479a-aeca-aa18cca8ce4f"
-        ],
-        "X-Content-Type-Options": [
-          "nosniff"
-        ],
-        "Date": [
-          "Mon, 19 Oct 2020 10:33:21 GMT"
+          "14999"
+        ],
+        "x-ms-correlation-request-id": [
+          "054b8710-722b-435e-a55a-ee16f3c780d6"
+        ],
+        "x-ms-routing-request-id": [
+          "SOUTHEASTASIA:20200416T162740Z:054b8710-722b-435e-a55a-ee16f3c780d6"
+        ],
+        "X-Content-Type-Options": [
+          "nosniff"
+        ],
+        "Date": [
+          "Thu, 16 Apr 2020 16:27:40 GMT"
         ],
         "Content-Type": [
           "text/plain; charset=utf-8"
@@ -2063,38 +1912,33 @@
       "StatusCode": 200
     },
     {
-<<<<<<< HEAD
-      "RequestUri": "/subscriptions/45b60d85-fd72-427a-a708-f994d26e593e/resourceGroups/pstestrg8876/providers/Microsoft.Storage/storageAccounts/stopstestrg8876src/objectReplicationPolicies/3904077d-1334-4f80-8937-02914246cb78?api-version=2020-08-01-preview",
-      "EncodedRequestUri": "L3N1YnNjcmlwdGlvbnMvNDViNjBkODUtZmQ3Mi00MjdhLWE3MDgtZjk5NGQyNmU1OTNlL3Jlc291cmNlR3JvdXBzL3BzdGVzdHJnODg3Ni9wcm92aWRlcnMvTWljcm9zb2Z0LlN0b3JhZ2Uvc3RvcmFnZUFjY291bnRzL3N0b3BzdGVzdHJnODg3NnNyYy9vYmplY3RSZXBsaWNhdGlvblBvbGljaWVzLzM5MDQwNzdkLTEzMzQtNGY4MC04OTM3LTAyOTE0MjQ2Y2I3OD9hcGktdmVyc2lvbj0yMDIwLTA4LTAxLXByZXZpZXc=",
-=======
       "RequestUri": "/subscriptions/45b60d85-fd72-427a-a708-f994d26e593e/resourceGroups/pstestrg5674/providers/Microsoft.Storage/storageAccounts/stopstestrg5674src/objectReplicationPolicies/d17efd0d-1865-4ec8-ab52-3f39f5e69bd0?api-version=2021-01-01",
       "EncodedRequestUri": "L3N1YnNjcmlwdGlvbnMvNDViNjBkODUtZmQ3Mi00MjdhLWE3MDgtZjk5NGQyNmU1OTNlL3Jlc291cmNlR3JvdXBzL3BzdGVzdHJnNTY3NC9wcm92aWRlcnMvTWljcm9zb2Z0LlN0b3JhZ2Uvc3RvcmFnZUFjY291bnRzL3N0b3BzdGVzdHJnNTY3NHNyYy9vYmplY3RSZXBsaWNhdGlvblBvbGljaWVzL2QxN2VmZDBkLTE4NjUtNGVjOC1hYjUyLTNmMzlmNWU2OWJkMD9hcGktdmVyc2lvbj0yMDIxLTAxLTAx",
->>>>>>> 16e4c121
       "RequestMethod": "DELETE",
       "RequestBody": "",
       "RequestHeaders": {
         "x-ms-client-request-id": [
-          "cfe070c4-ee5c-4ebe-800f-49b29ae0b3fa"
-        ],
-        "Accept-Language": [
-          "en-US"
-        ],
-        "User-Agent": [
-          "FxVersion/4.6.29220.03",
-          "OSName/Windows",
-          "OSVersion/Microsoft.Windows.10.0.19042.",
-          "Microsoft.Azure.Management.Storage.StorageManagementClient/18.0.0.0"
-        ]
-      },
-      "ResponseHeaders": {
-        "Cache-Control": [
-          "no-cache"
-        ],
-        "Pragma": [
-          "no-cache"
-        ],
-        "x-ms-request-id": [
-          "381fe796-dd4b-454a-8de4-bf998ea480e5"
+          "935d10ac-5850-4cc4-af81-43ecf5e91add"
+        ],
+        "Accept-Language": [
+          "en-US"
+        ],
+        "User-Agent": [
+          "FxVersion/4.6.28207.03",
+          "OSName/Windows",
+          "OSVersion/Microsoft.Windows.10.0.18363.",
+          "Microsoft.Azure.Management.Storage.StorageManagementClient/15.1.0.0"
+        ]
+      },
+      "ResponseHeaders": {
+        "Cache-Control": [
+          "no-cache"
+        ],
+        "Pragma": [
+          "no-cache"
+        ],
+        "x-ms-request-id": [
+          "b118bbba-c0bd-4fac-87c3-c53b4f18bc7a"
         ],
         "Strict-Transport-Security": [
           "max-age=31536000; includeSubDomains"
@@ -2103,19 +1947,19 @@
           "Microsoft-Azure-Storage-Resource-Provider/1.0,Microsoft-HTTPAPI/2.0 Microsoft-HTTPAPI/2.0"
         ],
         "x-ms-ratelimit-remaining-subscription-deletes": [
-          "14992"
-        ],
-        "x-ms-correlation-request-id": [
-          "f9763607-c0cb-467a-85ec-2bca69035757"
-        ],
-        "x-ms-routing-request-id": [
-          "SOUTHEASTASIA:20201019T103322Z:f9763607-c0cb-467a-85ec-2bca69035757"
-        ],
-        "X-Content-Type-Options": [
-          "nosniff"
-        ],
-        "Date": [
-          "Mon, 19 Oct 2020 10:33:21 GMT"
+          "14998"
+        ],
+        "x-ms-correlation-request-id": [
+          "b2276130-666e-4070-bb7b-f39b689fbe97"
+        ],
+        "x-ms-routing-request-id": [
+          "SOUTHEASTASIA:20200416T162740Z:b2276130-666e-4070-bb7b-f39b689fbe97"
+        ],
+        "X-Content-Type-Options": [
+          "nosniff"
+        ],
+        "Date": [
+          "Thu, 16 Apr 2020 16:27:40 GMT"
         ],
         "Content-Type": [
           "text/plain; charset=utf-8"
@@ -2131,38 +1975,33 @@
       "StatusCode": 200
     },
     {
-<<<<<<< HEAD
-      "RequestUri": "/subscriptions/45b60d85-fd72-427a-a708-f994d26e593e/resourceGroups/pstestrg8876/providers/Microsoft.Storage/storageAccounts/stopstestrg8876src?api-version=2020-08-01-preview",
-      "EncodedRequestUri": "L3N1YnNjcmlwdGlvbnMvNDViNjBkODUtZmQ3Mi00MjdhLWE3MDgtZjk5NGQyNmU1OTNlL3Jlc291cmNlR3JvdXBzL3BzdGVzdHJnODg3Ni9wcm92aWRlcnMvTWljcm9zb2Z0LlN0b3JhZ2Uvc3RvcmFnZUFjY291bnRzL3N0b3BzdGVzdHJnODg3NnNyYz9hcGktdmVyc2lvbj0yMDIwLTA4LTAxLXByZXZpZXc=",
-=======
       "RequestUri": "/subscriptions/45b60d85-fd72-427a-a708-f994d26e593e/resourceGroups/pstestrg5674/providers/Microsoft.Storage/storageAccounts/stopstestrg5674src?api-version=2021-01-01",
       "EncodedRequestUri": "L3N1YnNjcmlwdGlvbnMvNDViNjBkODUtZmQ3Mi00MjdhLWE3MDgtZjk5NGQyNmU1OTNlL3Jlc291cmNlR3JvdXBzL3BzdGVzdHJnNTY3NC9wcm92aWRlcnMvTWljcm9zb2Z0LlN0b3JhZ2Uvc3RvcmFnZUFjY291bnRzL3N0b3BzdGVzdHJnNTY3NHNyYz9hcGktdmVyc2lvbj0yMDIxLTAxLTAx",
->>>>>>> 16e4c121
       "RequestMethod": "DELETE",
       "RequestBody": "",
       "RequestHeaders": {
         "x-ms-client-request-id": [
-          "408b38ef-c5d3-4b77-ba30-902ca4d97425"
-        ],
-        "Accept-Language": [
-          "en-US"
-        ],
-        "User-Agent": [
-          "FxVersion/4.6.29220.03",
-          "OSName/Windows",
-          "OSVersion/Microsoft.Windows.10.0.19042.",
-          "Microsoft.Azure.Management.Storage.StorageManagementClient/18.0.0.0"
-        ]
-      },
-      "ResponseHeaders": {
-        "Cache-Control": [
-          "no-cache"
-        ],
-        "Pragma": [
-          "no-cache"
-        ],
-        "x-ms-request-id": [
-          "0bbeeb39-14a7-497c-91d2-ad46a412af86"
+          "223483fd-35cc-4701-bef8-7bff30541e21"
+        ],
+        "Accept-Language": [
+          "en-US"
+        ],
+        "User-Agent": [
+          "FxVersion/4.6.28207.03",
+          "OSName/Windows",
+          "OSVersion/Microsoft.Windows.10.0.18363.",
+          "Microsoft.Azure.Management.Storage.StorageManagementClient/15.1.0.0"
+        ]
+      },
+      "ResponseHeaders": {
+        "Cache-Control": [
+          "no-cache"
+        ],
+        "Pragma": [
+          "no-cache"
+        ],
+        "x-ms-request-id": [
+          "7bc3aeb4-6445-4523-aa4a-e3cc97fac32c"
         ],
         "Strict-Transport-Security": [
           "max-age=31536000; includeSubDomains"
@@ -2171,19 +2010,19 @@
           "Microsoft-Azure-Storage-Resource-Provider/1.0,Microsoft-HTTPAPI/2.0 Microsoft-HTTPAPI/2.0"
         ],
         "x-ms-ratelimit-remaining-subscription-deletes": [
-          "14991"
-        ],
-        "x-ms-correlation-request-id": [
-          "b8158289-6949-4e57-9cec-a2a7c56b9ed1"
-        ],
-        "x-ms-routing-request-id": [
-          "SOUTHEASTASIA:20201019T103327Z:b8158289-6949-4e57-9cec-a2a7c56b9ed1"
-        ],
-        "X-Content-Type-Options": [
-          "nosniff"
-        ],
-        "Date": [
-          "Mon, 19 Oct 2020 10:33:27 GMT"
+          "14997"
+        ],
+        "x-ms-correlation-request-id": [
+          "12edba0d-5fea-492a-b7c7-c0e2b97c9602"
+        ],
+        "x-ms-routing-request-id": [
+          "SOUTHEASTASIA:20200416T162744Z:12edba0d-5fea-492a-b7c7-c0e2b97c9602"
+        ],
+        "X-Content-Type-Options": [
+          "nosniff"
+        ],
+        "Date": [
+          "Thu, 16 Apr 2020 16:27:44 GMT"
         ],
         "Content-Type": [
           "text/plain; charset=utf-8"
@@ -2199,38 +2038,33 @@
       "StatusCode": 200
     },
     {
-<<<<<<< HEAD
-      "RequestUri": "/subscriptions/45b60d85-fd72-427a-a708-f994d26e593e/resourceGroups/pstestrg8876/providers/Microsoft.Storage/storageAccounts/stopstestrg8876dest?api-version=2020-08-01-preview",
-      "EncodedRequestUri": "L3N1YnNjcmlwdGlvbnMvNDViNjBkODUtZmQ3Mi00MjdhLWE3MDgtZjk5NGQyNmU1OTNlL3Jlc291cmNlR3JvdXBzL3BzdGVzdHJnODg3Ni9wcm92aWRlcnMvTWljcm9zb2Z0LlN0b3JhZ2Uvc3RvcmFnZUFjY291bnRzL3N0b3BzdGVzdHJnODg3NmRlc3Q/YXBpLXZlcnNpb249MjAyMC0wOC0wMS1wcmV2aWV3",
-=======
       "RequestUri": "/subscriptions/45b60d85-fd72-427a-a708-f994d26e593e/resourceGroups/pstestrg5674/providers/Microsoft.Storage/storageAccounts/stopstestrg5674dest?api-version=2021-01-01",
       "EncodedRequestUri": "L3N1YnNjcmlwdGlvbnMvNDViNjBkODUtZmQ3Mi00MjdhLWE3MDgtZjk5NGQyNmU1OTNlL3Jlc291cmNlR3JvdXBzL3BzdGVzdHJnNTY3NC9wcm92aWRlcnMvTWljcm9zb2Z0LlN0b3JhZ2Uvc3RvcmFnZUFjY291bnRzL3N0b3BzdGVzdHJnNTY3NGRlc3Q/YXBpLXZlcnNpb249MjAyMS0wMS0wMQ==",
->>>>>>> 16e4c121
       "RequestMethod": "DELETE",
       "RequestBody": "",
       "RequestHeaders": {
         "x-ms-client-request-id": [
-          "0f4c2b15-e636-46b1-a010-460f63e4ac90"
-        ],
-        "Accept-Language": [
-          "en-US"
-        ],
-        "User-Agent": [
-          "FxVersion/4.6.29220.03",
-          "OSName/Windows",
-          "OSVersion/Microsoft.Windows.10.0.19042.",
-          "Microsoft.Azure.Management.Storage.StorageManagementClient/18.0.0.0"
-        ]
-      },
-      "ResponseHeaders": {
-        "Cache-Control": [
-          "no-cache"
-        ],
-        "Pragma": [
-          "no-cache"
-        ],
-        "x-ms-request-id": [
-          "8c07bd44-472d-4bc0-8c1d-8d0e2bbbd949"
+          "1f4ea72a-b784-4c9d-a3de-25131658adcb"
+        ],
+        "Accept-Language": [
+          "en-US"
+        ],
+        "User-Agent": [
+          "FxVersion/4.6.28207.03",
+          "OSName/Windows",
+          "OSVersion/Microsoft.Windows.10.0.18363.",
+          "Microsoft.Azure.Management.Storage.StorageManagementClient/15.1.0.0"
+        ]
+      },
+      "ResponseHeaders": {
+        "Cache-Control": [
+          "no-cache"
+        ],
+        "Pragma": [
+          "no-cache"
+        ],
+        "x-ms-request-id": [
+          "c0da44f6-9888-4d00-b68d-881f48cfb6e9"
         ],
         "Strict-Transport-Security": [
           "max-age=31536000; includeSubDomains"
@@ -2239,19 +2073,19 @@
           "Microsoft-Azure-Storage-Resource-Provider/1.0,Microsoft-HTTPAPI/2.0 Microsoft-HTTPAPI/2.0"
         ],
         "x-ms-ratelimit-remaining-subscription-deletes": [
-          "14990"
-        ],
-        "x-ms-correlation-request-id": [
-          "fd89467e-8e68-400a-8064-b4b3d566e1d6"
-        ],
-        "x-ms-routing-request-id": [
-          "SOUTHEASTASIA:20201019T103332Z:fd89467e-8e68-400a-8064-b4b3d566e1d6"
-        ],
-        "X-Content-Type-Options": [
-          "nosniff"
-        ],
-        "Date": [
-          "Mon, 19 Oct 2020 10:33:31 GMT"
+          "14996"
+        ],
+        "x-ms-correlation-request-id": [
+          "96afc49e-bb2d-439e-bf95-b3b1e1ce7eaf"
+        ],
+        "x-ms-routing-request-id": [
+          "SOUTHEASTASIA:20200416T162747Z:96afc49e-bb2d-439e-bf95-b3b1e1ce7eaf"
+        ],
+        "X-Content-Type-Options": [
+          "nosniff"
+        ],
+        "Date": [
+          "Thu, 16 Apr 2020 16:27:46 GMT"
         ],
         "Content-Type": [
           "text/plain; charset=utf-8"
@@ -2267,22 +2101,22 @@
       "StatusCode": 200
     },
     {
-      "RequestUri": "/subscriptions/45b60d85-fd72-427a-a708-f994d26e593e/resourcegroups/pstestrg8876?api-version=2016-09-01",
-      "EncodedRequestUri": "L3N1YnNjcmlwdGlvbnMvNDViNjBkODUtZmQ3Mi00MjdhLWE3MDgtZjk5NGQyNmU1OTNlL3Jlc291cmNlZ3JvdXBzL3BzdGVzdHJnODg3Nj9hcGktdmVyc2lvbj0yMDE2LTA5LTAx",
+      "RequestUri": "/subscriptions/45b60d85-fd72-427a-a708-f994d26e593e/resourcegroups/pstestrg5674?api-version=2016-09-01",
+      "EncodedRequestUri": "L3N1YnNjcmlwdGlvbnMvNDViNjBkODUtZmQ3Mi00MjdhLWE3MDgtZjk5NGQyNmU1OTNlL3Jlc291cmNlZ3JvdXBzL3BzdGVzdHJnNTY3ND9hcGktdmVyc2lvbj0yMDE2LTA5LTAx",
       "RequestMethod": "DELETE",
       "RequestBody": "",
       "RequestHeaders": {
         "x-ms-client-request-id": [
-          "aa463f31-2ca8-4aec-bc92-4ea144e3e92c"
-        ],
-        "Accept-Language": [
-          "en-US"
-        ],
-        "User-Agent": [
-          "FxVersion/4.6.29220.03",
-          "OSName/Windows",
-          "OSVersion/Microsoft.Windows.10.0.19042.",
-          "Microsoft.Azure.Management.Internal.Resources.ResourceManagementClient/1.3.24"
+          "c5f42160-ecc5-4fd8-a979-1aeec1ad01d9"
+        ],
+        "Accept-Language": [
+          "en-US"
+        ],
+        "User-Agent": [
+          "FxVersion/4.6.28207.03",
+          "OSName/Windows",
+          "OSVersion/Microsoft.Windows.10.0.18363.",
+          "Microsoft.Azure.Management.Internal.Resources.ResourceManagementClient/1.3.11"
         ]
       },
       "ResponseHeaders": {
@@ -2293,31 +2127,31 @@
           "no-cache"
         ],
         "Location": [
-          "https://management.azure.com/subscriptions/45b60d85-fd72-427a-a708-f994d26e593e/operationresults/eyJqb2JJZCI6IlJFU09VUkNFR1JPVVBERUxFVElPTkpPQi1QU1RFU1RSRzg4NzYtV0VTVFVTIiwiam9iTG9jYXRpb24iOiJ3ZXN0dXMifQ?api-version=2016-09-01"
+          "https://management.azure.com/subscriptions/45b60d85-fd72-427a-a708-f994d26e593e/operationresults/eyJqb2JJZCI6IlJFU09VUkNFR1JPVVBERUxFVElPTkpPQi1QU1RFU1RSRzU2NzQtV0VTVFVTIiwiam9iTG9jYXRpb24iOiJ3ZXN0dXMifQ?api-version=2016-09-01"
         ],
         "Retry-After": [
           "15"
         ],
         "x-ms-ratelimit-remaining-subscription-deletes": [
-          "14997"
-        ],
-        "x-ms-request-id": [
-          "72cf08df-aeee-4d3a-bb9c-4027a004d2ec"
-        ],
-        "x-ms-correlation-request-id": [
-          "72cf08df-aeee-4d3a-bb9c-4027a004d2ec"
-        ],
-        "x-ms-routing-request-id": [
-          "SOUTHEASTASIA:20201019T103336Z:72cf08df-aeee-4d3a-bb9c-4027a004d2ec"
-        ],
-        "Strict-Transport-Security": [
-          "max-age=31536000; includeSubDomains"
-        ],
-        "X-Content-Type-Options": [
-          "nosniff"
-        ],
-        "Date": [
-          "Mon, 19 Oct 2020 10:33:35 GMT"
+          "14999"
+        ],
+        "x-ms-request-id": [
+          "0c6abbd8-5035-4924-902e-5d849739cea8"
+        ],
+        "x-ms-correlation-request-id": [
+          "0c6abbd8-5035-4924-902e-5d849739cea8"
+        ],
+        "x-ms-routing-request-id": [
+          "SOUTHEASTASIA:20200416T162752Z:0c6abbd8-5035-4924-902e-5d849739cea8"
+        ],
+        "Strict-Transport-Security": [
+          "max-age=31536000; includeSubDomains"
+        ],
+        "X-Content-Type-Options": [
+          "nosniff"
+        ],
+        "Date": [
+          "Thu, 16 Apr 2020 16:27:51 GMT"
         ],
         "Expires": [
           "-1"
@@ -2330,16 +2164,16 @@
       "StatusCode": 202
     },
     {
-      "RequestUri": "/subscriptions/45b60d85-fd72-427a-a708-f994d26e593e/operationresults/eyJqb2JJZCI6IlJFU09VUkNFR1JPVVBERUxFVElPTkpPQi1QU1RFU1RSRzg4NzYtV0VTVFVTIiwiam9iTG9jYXRpb24iOiJ3ZXN0dXMifQ?api-version=2016-09-01",
-      "EncodedRequestUri": "L3N1YnNjcmlwdGlvbnMvNDViNjBkODUtZmQ3Mi00MjdhLWE3MDgtZjk5NGQyNmU1OTNlL29wZXJhdGlvbnJlc3VsdHMvZXlKcWIySkpaQ0k2SWxKRlUwOVZVa05GUjFKUFZWQkVSVXhGVkVsUFRrcFBRaTFRVTFSRlUxUlNSemc0TnpZdFYwVlRWRlZUSWl3aWFtOWlURzlqWVhScGIyNGlPaUozWlhOMGRYTWlmUT9hcGktdmVyc2lvbj0yMDE2LTA5LTAx",
+      "RequestUri": "/subscriptions/45b60d85-fd72-427a-a708-f994d26e593e/operationresults/eyJqb2JJZCI6IlJFU09VUkNFR1JPVVBERUxFVElPTkpPQi1QU1RFU1RSRzU2NzQtV0VTVFVTIiwiam9iTG9jYXRpb24iOiJ3ZXN0dXMifQ?api-version=2016-09-01",
+      "EncodedRequestUri": "L3N1YnNjcmlwdGlvbnMvNDViNjBkODUtZmQ3Mi00MjdhLWE3MDgtZjk5NGQyNmU1OTNlL29wZXJhdGlvbnJlc3VsdHMvZXlKcWIySkpaQ0k2SWxKRlUwOVZVa05GUjFKUFZWQkVSVXhGVkVsUFRrcFBRaTFRVTFSRlUxUlNSelUyTnpRdFYwVlRWRlZUSWl3aWFtOWlURzlqWVhScGIyNGlPaUozWlhOMGRYTWlmUT9hcGktdmVyc2lvbj0yMDE2LTA5LTAx",
       "RequestMethod": "GET",
       "RequestBody": "",
       "RequestHeaders": {
         "User-Agent": [
-          "FxVersion/4.6.29220.03",
-          "OSName/Windows",
-          "OSVersion/Microsoft.Windows.10.0.19042.",
-          "Microsoft.Azure.Management.Internal.Resources.ResourceManagementClient/1.3.24"
+          "FxVersion/4.6.28207.03",
+          "OSName/Windows",
+          "OSVersion/Microsoft.Windows.10.0.18363.",
+          "Microsoft.Azure.Management.Internal.Resources.ResourceManagementClient/1.3.11"
         ]
       },
       "ResponseHeaders": {
@@ -2350,31 +2184,31 @@
           "no-cache"
         ],
         "Location": [
-          "https://management.azure.com/subscriptions/45b60d85-fd72-427a-a708-f994d26e593e/operationresults/eyJqb2JJZCI6IlJFU09VUkNFR1JPVVBERUxFVElPTkpPQi1QU1RFU1RSRzg4NzYtV0VTVFVTIiwiam9iTG9jYXRpb24iOiJ3ZXN0dXMifQ?api-version=2016-09-01"
+          "https://management.azure.com/subscriptions/45b60d85-fd72-427a-a708-f994d26e593e/operationresults/eyJqb2JJZCI6IlJFU09VUkNFR1JPVVBERUxFVElPTkpPQi1QU1RFU1RSRzU2NzQtV0VTVFVTIiwiam9iTG9jYXRpb24iOiJ3ZXN0dXMifQ?api-version=2016-09-01"
         ],
         "Retry-After": [
           "15"
         ],
         "x-ms-ratelimit-remaining-subscription-reads": [
-          "11986"
-        ],
-        "x-ms-request-id": [
-          "f261a3eb-31ca-46f7-871f-595948e7d170"
-        ],
-        "x-ms-correlation-request-id": [
-          "f261a3eb-31ca-46f7-871f-595948e7d170"
-        ],
-        "x-ms-routing-request-id": [
-          "SOUTHEASTASIA:20201019T103351Z:f261a3eb-31ca-46f7-871f-595948e7d170"
-        ],
-        "Strict-Transport-Security": [
-          "max-age=31536000; includeSubDomains"
-        ],
-        "X-Content-Type-Options": [
-          "nosniff"
-        ],
-        "Date": [
-          "Mon, 19 Oct 2020 10:33:50 GMT"
+          "11998"
+        ],
+        "x-ms-request-id": [
+          "89458cbd-5b2f-4952-8690-88e4f39bde2f"
+        ],
+        "x-ms-correlation-request-id": [
+          "89458cbd-5b2f-4952-8690-88e4f39bde2f"
+        ],
+        "x-ms-routing-request-id": [
+          "SOUTHEASTASIA:20200416T162808Z:89458cbd-5b2f-4952-8690-88e4f39bde2f"
+        ],
+        "Strict-Transport-Security": [
+          "max-age=31536000; includeSubDomains"
+        ],
+        "X-Content-Type-Options": [
+          "nosniff"
+        ],
+        "Date": [
+          "Thu, 16 Apr 2020 16:28:07 GMT"
         ],
         "Expires": [
           "-1"
@@ -2387,16 +2221,16 @@
       "StatusCode": 202
     },
     {
-      "RequestUri": "/subscriptions/45b60d85-fd72-427a-a708-f994d26e593e/operationresults/eyJqb2JJZCI6IlJFU09VUkNFR1JPVVBERUxFVElPTkpPQi1QU1RFU1RSRzg4NzYtV0VTVFVTIiwiam9iTG9jYXRpb24iOiJ3ZXN0dXMifQ?api-version=2016-09-01",
-      "EncodedRequestUri": "L3N1YnNjcmlwdGlvbnMvNDViNjBkODUtZmQ3Mi00MjdhLWE3MDgtZjk5NGQyNmU1OTNlL29wZXJhdGlvbnJlc3VsdHMvZXlKcWIySkpaQ0k2SWxKRlUwOVZVa05GUjFKUFZWQkVSVXhGVkVsUFRrcFBRaTFRVTFSRlUxUlNSemc0TnpZdFYwVlRWRlZUSWl3aWFtOWlURzlqWVhScGIyNGlPaUozWlhOMGRYTWlmUT9hcGktdmVyc2lvbj0yMDE2LTA5LTAx",
+      "RequestUri": "/subscriptions/45b60d85-fd72-427a-a708-f994d26e593e/operationresults/eyJqb2JJZCI6IlJFU09VUkNFR1JPVVBERUxFVElPTkpPQi1QU1RFU1RSRzU2NzQtV0VTVFVTIiwiam9iTG9jYXRpb24iOiJ3ZXN0dXMifQ?api-version=2016-09-01",
+      "EncodedRequestUri": "L3N1YnNjcmlwdGlvbnMvNDViNjBkODUtZmQ3Mi00MjdhLWE3MDgtZjk5NGQyNmU1OTNlL29wZXJhdGlvbnJlc3VsdHMvZXlKcWIySkpaQ0k2SWxKRlUwOVZVa05GUjFKUFZWQkVSVXhGVkVsUFRrcFBRaTFRVTFSRlUxUlNSelUyTnpRdFYwVlRWRlZUSWl3aWFtOWlURzlqWVhScGIyNGlPaUozWlhOMGRYTWlmUT9hcGktdmVyc2lvbj0yMDE2LTA5LTAx",
       "RequestMethod": "GET",
       "RequestBody": "",
       "RequestHeaders": {
         "User-Agent": [
-          "FxVersion/4.6.29220.03",
-          "OSName/Windows",
-          "OSVersion/Microsoft.Windows.10.0.19042.",
-          "Microsoft.Azure.Management.Internal.Resources.ResourceManagementClient/1.3.24"
+          "FxVersion/4.6.28207.03",
+          "OSName/Windows",
+          "OSVersion/Microsoft.Windows.10.0.18363.",
+          "Microsoft.Azure.Management.Internal.Resources.ResourceManagementClient/1.3.11"
         ]
       },
       "ResponseHeaders": {
@@ -2407,31 +2241,31 @@
           "no-cache"
         ],
         "Location": [
-          "https://management.azure.com/subscriptions/45b60d85-fd72-427a-a708-f994d26e593e/operationresults/eyJqb2JJZCI6IlJFU09VUkNFR1JPVVBERUxFVElPTkpPQi1QU1RFU1RSRzg4NzYtV0VTVFVTIiwiam9iTG9jYXRpb24iOiJ3ZXN0dXMifQ?api-version=2016-09-01"
+          "https://management.azure.com/subscriptions/45b60d85-fd72-427a-a708-f994d26e593e/operationresults/eyJqb2JJZCI6IlJFU09VUkNFR1JPVVBERUxFVElPTkpPQi1QU1RFU1RSRzU2NzQtV0VTVFVTIiwiam9iTG9jYXRpb24iOiJ3ZXN0dXMifQ?api-version=2016-09-01"
         ],
         "Retry-After": [
           "15"
         ],
         "x-ms-ratelimit-remaining-subscription-reads": [
-          "11985"
-        ],
-        "x-ms-request-id": [
-          "e5ec8bd6-e507-449a-93c3-b0b7c7161490"
-        ],
-        "x-ms-correlation-request-id": [
-          "e5ec8bd6-e507-449a-93c3-b0b7c7161490"
-        ],
-        "x-ms-routing-request-id": [
-          "SOUTHEASTASIA:20201019T103407Z:e5ec8bd6-e507-449a-93c3-b0b7c7161490"
-        ],
-        "Strict-Transport-Security": [
-          "max-age=31536000; includeSubDomains"
-        ],
-        "X-Content-Type-Options": [
-          "nosniff"
-        ],
-        "Date": [
-          "Mon, 19 Oct 2020 10:34:06 GMT"
+          "11997"
+        ],
+        "x-ms-request-id": [
+          "a1fbc5c6-d821-408b-b894-3d2ae0b172f5"
+        ],
+        "x-ms-correlation-request-id": [
+          "a1fbc5c6-d821-408b-b894-3d2ae0b172f5"
+        ],
+        "x-ms-routing-request-id": [
+          "SOUTHEASTASIA:20200416T162823Z:a1fbc5c6-d821-408b-b894-3d2ae0b172f5"
+        ],
+        "Strict-Transport-Security": [
+          "max-age=31536000; includeSubDomains"
+        ],
+        "X-Content-Type-Options": [
+          "nosniff"
+        ],
+        "Date": [
+          "Thu, 16 Apr 2020 16:28:22 GMT"
         ],
         "Expires": [
           "-1"
@@ -2444,16 +2278,16 @@
       "StatusCode": 202
     },
     {
-      "RequestUri": "/subscriptions/45b60d85-fd72-427a-a708-f994d26e593e/operationresults/eyJqb2JJZCI6IlJFU09VUkNFR1JPVVBERUxFVElPTkpPQi1QU1RFU1RSRzg4NzYtV0VTVFVTIiwiam9iTG9jYXRpb24iOiJ3ZXN0dXMifQ?api-version=2016-09-01",
-      "EncodedRequestUri": "L3N1YnNjcmlwdGlvbnMvNDViNjBkODUtZmQ3Mi00MjdhLWE3MDgtZjk5NGQyNmU1OTNlL29wZXJhdGlvbnJlc3VsdHMvZXlKcWIySkpaQ0k2SWxKRlUwOVZVa05GUjFKUFZWQkVSVXhGVkVsUFRrcFBRaTFRVTFSRlUxUlNSemc0TnpZdFYwVlRWRlZUSWl3aWFtOWlURzlqWVhScGIyNGlPaUozWlhOMGRYTWlmUT9hcGktdmVyc2lvbj0yMDE2LTA5LTAx",
+      "RequestUri": "/subscriptions/45b60d85-fd72-427a-a708-f994d26e593e/operationresults/eyJqb2JJZCI6IlJFU09VUkNFR1JPVVBERUxFVElPTkpPQi1QU1RFU1RSRzU2NzQtV0VTVFVTIiwiam9iTG9jYXRpb24iOiJ3ZXN0dXMifQ?api-version=2016-09-01",
+      "EncodedRequestUri": "L3N1YnNjcmlwdGlvbnMvNDViNjBkODUtZmQ3Mi00MjdhLWE3MDgtZjk5NGQyNmU1OTNlL29wZXJhdGlvbnJlc3VsdHMvZXlKcWIySkpaQ0k2SWxKRlUwOVZVa05GUjFKUFZWQkVSVXhGVkVsUFRrcFBRaTFRVTFSRlUxUlNSelUyTnpRdFYwVlRWRlZUSWl3aWFtOWlURzlqWVhScGIyNGlPaUozWlhOMGRYTWlmUT9hcGktdmVyc2lvbj0yMDE2LTA5LTAx",
       "RequestMethod": "GET",
       "RequestBody": "",
       "RequestHeaders": {
         "User-Agent": [
-          "FxVersion/4.6.29220.03",
-          "OSName/Windows",
-          "OSVersion/Microsoft.Windows.10.0.19042.",
-          "Microsoft.Azure.Management.Internal.Resources.ResourceManagementClient/1.3.24"
+          "FxVersion/4.6.28207.03",
+          "OSName/Windows",
+          "OSVersion/Microsoft.Windows.10.0.18363.",
+          "Microsoft.Azure.Management.Internal.Resources.ResourceManagementClient/1.3.11"
         ]
       },
       "ResponseHeaders": {
@@ -2464,25 +2298,25 @@
           "no-cache"
         ],
         "x-ms-ratelimit-remaining-subscription-reads": [
-          "11984"
-        ],
-        "x-ms-request-id": [
-          "e6d930e8-ffa4-40c5-8297-e0b2f1ff22dd"
-        ],
-        "x-ms-correlation-request-id": [
-          "e6d930e8-ffa4-40c5-8297-e0b2f1ff22dd"
-        ],
-        "x-ms-routing-request-id": [
-          "SOUTHEASTASIA:20201019T103422Z:e6d930e8-ffa4-40c5-8297-e0b2f1ff22dd"
-        ],
-        "Strict-Transport-Security": [
-          "max-age=31536000; includeSubDomains"
-        ],
-        "X-Content-Type-Options": [
-          "nosniff"
-        ],
-        "Date": [
-          "Mon, 19 Oct 2020 10:34:22 GMT"
+          "11996"
+        ],
+        "x-ms-request-id": [
+          "2182c825-dbb8-43fa-bc43-cb9f3837e441"
+        ],
+        "x-ms-correlation-request-id": [
+          "2182c825-dbb8-43fa-bc43-cb9f3837e441"
+        ],
+        "x-ms-routing-request-id": [
+          "SOUTHEASTASIA:20200416T162838Z:2182c825-dbb8-43fa-bc43-cb9f3837e441"
+        ],
+        "Strict-Transport-Security": [
+          "max-age=31536000; includeSubDomains"
+        ],
+        "X-Content-Type-Options": [
+          "nosniff"
+        ],
+        "Date": [
+          "Thu, 16 Apr 2020 16:28:38 GMT"
         ],
         "Expires": [
           "-1"
@@ -2495,16 +2329,16 @@
       "StatusCode": 200
     },
     {
-      "RequestUri": "/subscriptions/45b60d85-fd72-427a-a708-f994d26e593e/operationresults/eyJqb2JJZCI6IlJFU09VUkNFR1JPVVBERUxFVElPTkpPQi1QU1RFU1RSRzg4NzYtV0VTVFVTIiwiam9iTG9jYXRpb24iOiJ3ZXN0dXMifQ?api-version=2016-09-01",
-      "EncodedRequestUri": "L3N1YnNjcmlwdGlvbnMvNDViNjBkODUtZmQ3Mi00MjdhLWE3MDgtZjk5NGQyNmU1OTNlL29wZXJhdGlvbnJlc3VsdHMvZXlKcWIySkpaQ0k2SWxKRlUwOVZVa05GUjFKUFZWQkVSVXhGVkVsUFRrcFBRaTFRVTFSRlUxUlNSemc0TnpZdFYwVlRWRlZUSWl3aWFtOWlURzlqWVhScGIyNGlPaUozWlhOMGRYTWlmUT9hcGktdmVyc2lvbj0yMDE2LTA5LTAx",
+      "RequestUri": "/subscriptions/45b60d85-fd72-427a-a708-f994d26e593e/operationresults/eyJqb2JJZCI6IlJFU09VUkNFR1JPVVBERUxFVElPTkpPQi1QU1RFU1RSRzU2NzQtV0VTVFVTIiwiam9iTG9jYXRpb24iOiJ3ZXN0dXMifQ?api-version=2016-09-01",
+      "EncodedRequestUri": "L3N1YnNjcmlwdGlvbnMvNDViNjBkODUtZmQ3Mi00MjdhLWE3MDgtZjk5NGQyNmU1OTNlL29wZXJhdGlvbnJlc3VsdHMvZXlKcWIySkpaQ0k2SWxKRlUwOVZVa05GUjFKUFZWQkVSVXhGVkVsUFRrcFBRaTFRVTFSRlUxUlNSelUyTnpRdFYwVlRWRlZUSWl3aWFtOWlURzlqWVhScGIyNGlPaUozWlhOMGRYTWlmUT9hcGktdmVyc2lvbj0yMDE2LTA5LTAx",
       "RequestMethod": "GET",
       "RequestBody": "",
       "RequestHeaders": {
         "User-Agent": [
-          "FxVersion/4.6.29220.03",
-          "OSName/Windows",
-          "OSVersion/Microsoft.Windows.10.0.19042.",
-          "Microsoft.Azure.Management.Internal.Resources.ResourceManagementClient/1.3.24"
+          "FxVersion/4.6.28207.03",
+          "OSName/Windows",
+          "OSVersion/Microsoft.Windows.10.0.18363.",
+          "Microsoft.Azure.Management.Internal.Resources.ResourceManagementClient/1.3.11"
         ]
       },
       "ResponseHeaders": {
@@ -2515,25 +2349,25 @@
           "no-cache"
         ],
         "x-ms-ratelimit-remaining-subscription-reads": [
-          "11983"
-        ],
-        "x-ms-request-id": [
-          "911ab75e-eb88-4fe8-aa92-e180edcf36c8"
-        ],
-        "x-ms-correlation-request-id": [
-          "911ab75e-eb88-4fe8-aa92-e180edcf36c8"
-        ],
-        "x-ms-routing-request-id": [
-          "SOUTHEASTASIA:20201019T103422Z:911ab75e-eb88-4fe8-aa92-e180edcf36c8"
-        ],
-        "Strict-Transport-Security": [
-          "max-age=31536000; includeSubDomains"
-        ],
-        "X-Content-Type-Options": [
-          "nosniff"
-        ],
-        "Date": [
-          "Mon, 19 Oct 2020 10:34:22 GMT"
+          "11995"
+        ],
+        "x-ms-request-id": [
+          "9b66c544-460c-4f61-9a7a-f5d028c51b02"
+        ],
+        "x-ms-correlation-request-id": [
+          "9b66c544-460c-4f61-9a7a-f5d028c51b02"
+        ],
+        "x-ms-routing-request-id": [
+          "SOUTHEASTASIA:20200416T162839Z:9b66c544-460c-4f61-9a7a-f5d028c51b02"
+        ],
+        "Strict-Transport-Security": [
+          "max-age=31536000; includeSubDomains"
+        ],
+        "X-Content-Type-Options": [
+          "nosniff"
+        ],
+        "Date": [
+          "Thu, 16 Apr 2020 16:28:39 GMT"
         ],
         "Expires": [
           "-1"
@@ -2548,7 +2382,7 @@
   ],
   "Names": {
     "Test-StorageBlobORS": [
-      "pstestrg8876"
+      "pstestrg5674"
     ]
   },
   "Variables": {
