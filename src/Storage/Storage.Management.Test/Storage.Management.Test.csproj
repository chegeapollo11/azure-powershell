<Project Sdk="Microsoft.NET.Sdk">

  <PropertyGroup>
    <PsModuleName>Management.Storage</PsModuleName>
  </PropertyGroup>

  <Import Project="$(MSBuildThisFileDirectory)..\..\Az.Test.props" />

  <PropertyGroup>
    <RootNamespace>$(LegacyAssemblyPrefix)$(PsModuleName)$(AzTestAssemblySuffix)</RootNamespace>
  </PropertyGroup>

  <ItemGroup>
    <PackageReference Include="Azure.Storage.Blobs" Version="12.4.0" />
    <PackageReference Include="Azure.Storage.Files.DataLake" Version="12.0.0" />
<<<<<<< HEAD
    <PackageReference Include="Microsoft.Azure.Management.Storage" Version="16.0.0" />
=======
    <PackageReference Include="Azure.Storage.Files.Shares" Version="12.2.0" />
    <PackageReference Include="Azure.Storage.Queues" Version="12.3.0" />
    <PackageReference Include="Microsoft.Azure.Management.Storage" Version="14.5.0" />
>>>>>>> 69b82ce8
  </ItemGroup>

</Project><|MERGE_RESOLUTION|>--- conflicted
+++ resolved
@@ -13,13 +13,9 @@
   <ItemGroup>
     <PackageReference Include="Azure.Storage.Blobs" Version="12.4.0" />
     <PackageReference Include="Azure.Storage.Files.DataLake" Version="12.0.0" />
-<<<<<<< HEAD
-    <PackageReference Include="Microsoft.Azure.Management.Storage" Version="16.0.0" />
-=======
     <PackageReference Include="Azure.Storage.Files.Shares" Version="12.2.0" />
     <PackageReference Include="Azure.Storage.Queues" Version="12.3.0" />
-    <PackageReference Include="Microsoft.Azure.Management.Storage" Version="14.5.0" />
->>>>>>> 69b82ce8
+    <PackageReference Include="Microsoft.Azure.Management.Storage" Version="16.0.0" />
   </ItemGroup>
 
 </Project>