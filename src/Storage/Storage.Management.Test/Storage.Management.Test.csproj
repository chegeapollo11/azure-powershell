--- conflicted
+++ resolved
@@ -11,11 +11,7 @@
   </PropertyGroup>
 
   <ItemGroup>
-<<<<<<< HEAD
-    <PackageReference Include="Microsoft.Azure.Management.Storage" Version="14.4.0" />
-=======
     <PackageReference Include="Microsoft.Azure.Management.Storage" Version="14.5.0" />
->>>>>>> 78826ce6
   </ItemGroup>
 
 </Project>