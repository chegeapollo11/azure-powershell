﻿// ----------------------------------------------------------------------------------
//
// Copyright Microsoft Corporation
// Licensed under the Apache License, Version 2.0 (the "License");
// you may not use this file except in compliance with the License.
// You may obtain a copy of the License at
// http://www.apache.org/licenses/LICENSE-2.0
// Unless required by applicable law or agreed to in writing, software
// distributed under the License is distributed on an "AS IS" BASIS,
// WITHOUT WARRANTIES OR CONDITIONS OF ANY KIND, either express or implied.
// See the License for the specific language governing permissions and
// limitations under the License.
// ----------------------------------------------------------------------------------

namespace Microsoft.WindowsAzure.Commands.Storage.Blob.Cmdlet
{
    using Commands.Common.Storage.ResourceModel;
    using global::Azure;
    using global::Azure.Storage.Blobs;
    using global::Azure.Storage.Blobs.Models;
    using Microsoft.Azure.Storage.Blob;
    using Microsoft.WindowsAzure.Commands.Storage.Common;
    using Microsoft.WindowsAzure.Commands.Storage.Model.Contract;
    using System;
    using System.Collections.Generic;
    using System.Management.Automation;
    using System.Security.Permissions;
<<<<<<< HEAD
    using System.Threading.Tasks;
    using global::Azure.Storage.Blobs;
    using global::Azure.Storage.Blobs.Models;
    using global::Azure;
=======
>>>>>>> eb271d80

    /// <summary>
    /// List azure storage container
    /// </summary>
    [Cmdlet("Get", Azure.Commands.ResourceManager.Common.AzureRMConstants.AzurePrefix + "StorageContainer", DefaultParameterSetName = NameParameterSet),OutputType(typeof(AzureStorageContainer))]
    [Alias("Get-" + Azure.Commands.ResourceManager.Common.AzureRMConstants.AzurePrefix + "StorageContainerAcl", "Get-" + Azure.Commands.ResourceManager.Common.AzureRMConstants.AzurePrefix + "DatalakeGen2FileSystem")]
    public class GetAzureStorageContainerCommand : StorageCloudBlobCmdletBase
    {
        /// <summary>
        /// Default parameter set name
        /// </summary>
        private const string NameParameterSet = "ContainerName";

        /// <summary>
        /// Prefix parameter set name
        /// </summary>
        private const string PrefixParameterSet = "ContainerPrefix";

        [Alias("N", "Container")]
        [Parameter(Position = 0, HelpMessage = "Container Name",
            ValueFromPipeline = true,
             ValueFromPipelineByPropertyName = true,
           ParameterSetName = NameParameterSet)]
        [SupportsWildcards()]
        public string Name { get; set; }

        [Parameter(HelpMessage = "Container Prefix",
            ParameterSetName = PrefixParameterSet, Mandatory = true)]
        [ValidateNotNullOrEmpty]
        public string Prefix { get; set; }

        [Parameter(Mandatory = false, HelpMessage = "The max count of the containers that can return.")]
        public int? MaxCount
        {
            get { return InternalMaxCount; }
            set
            {
                if (value.Value <= 0)
                {
                    InternalMaxCount = int.MaxValue;
                }
                else
                {
                    InternalMaxCount = value.Value;
                }
            }
        }

        private int InternalMaxCount = int.MaxValue;

        [Parameter(Mandatory = false, HelpMessage = "Continuation Token.")]
        public BlobContinuationToken ContinuationToken { get; set; }

        [Parameter(Mandatory = false, HelpMessage = "Include deleted containers, by default list containers won't include deleted containers")]
        [ValidateNotNullOrEmpty]
        public SwitchParameter IncludeDeleted { get; set; }

<<<<<<< HEAD
        // Overwrite the useless parameter
        public override string TagCondition { get; set; }

=======
>>>>>>> eb271d80
        /// <summary>
        /// Initializes a new instance of the GetAzureStorageContainerCommand class.
        /// </summary>
        public GetAzureStorageContainerCommand()
            : this(null)
        {
        }

        /// <summary>
        /// Initializes a new instance of the GetAzureStorageContainerCommand class.
        /// </summary>
        /// <param name="channel">IStorageBlobManagement channel</param>
        public GetAzureStorageContainerCommand(IStorageBlobManagement channel)
        {
            Channel = channel;
        }

        /// <summary>
        /// List containers by container name pattern.
        /// </summary>
        /// <param name="name">Container name pattern</param>
        /// <returns>An enumerable collection of cloudblob container</returns>
        internal IEnumerable<Tuple<AzureStorageContainer, BlobContinuationToken>> ListContainersByName(string name)
        {
            string prefix = string.Empty;

            if (String.IsNullOrEmpty(name) || WildcardPattern.ContainsWildcardCharacters(name))
            {
                prefix = NameUtil.GetNonWildcardPrefix(name);
                WildcardOptions options = WildcardOptions.IgnoreCase | WildcardOptions.Compiled;
                WildcardPattern wildcard = null;

                if (!string.IsNullOrEmpty(name))
                {
                    wildcard = new WildcardPattern(name, options);
                }

                Func<string, bool> containerFilter = (containerName) => null == wildcard || wildcard.IsMatch(containerName);

                IEnumerable<Tuple<AzureStorageContainer, BlobContinuationToken>> containerList = ListContainersByPrefix(prefix, containerFilter);

                foreach (var containerInfo in containerList)
                {
                    yield return containerInfo;
                }
            }
            else
            {
                if (!NameUtil.IsValidContainerName(name))
                {
                    throw new ArgumentException(String.Format(Resources.InvalidContainerName, name));
                }
                if (this.IncludeDeleted.IsPresent)
                {
                    WriteWarning("Can't get single deleted container, so -IncludeDeleted will be omit when get single container with -Name.");
                }

                CloudBlobContainer container = Channel.GetContainerReference(name);
                BlobContainerClient containerClient = AzureStorageContainer.GetTrack2BlobContainerClient(container, this.Channel.StorageContext, ClientOptions);
                global::Azure.Storage.Blobs.Models.BlobContainerProperties properties = null;

                try
                {
                    properties = containerClient.GetProperties(cancellationToken: this.CmdletCancellationToken);
                }
                catch (global::Azure.RequestFailedException e) when (e.Status == 404)
                { 
                    throw new ResourceNotFoundException(String.Format(Resources.ContainerNotFound, name));
                }
                yield return new Tuple<AzureStorageContainer, BlobContinuationToken>(new AzureStorageContainer(containerClient, Channel.StorageContext, properties), null);
            }
        }

        /// <summary>
        /// List containers by container name prefix
        /// </summary>
        /// <param name="prefix">Container name prefix</param>
        /// <returns>An enumerable collection of cloudblobcontainer</returns>
        internal IEnumerable<Tuple<AzureStorageContainer, BlobContinuationToken>> ListContainersByPrefix(string prefix, Func<string, bool> containerFilter = null)
        {
            BlobServiceClient blobServiceClient = Util.GetTrack2BlobServiceClient(this.Channel.StorageContext, ClientOptions);
            BlobContainerTraits traits = BlobContainerTraits.Metadata;
            BlobContainerStates states = BlobContainerStates.None;
            if (this.IncludeDeleted.IsPresent)
            {
                states = BlobContainerStates.Deleted;
            }
            if (!string.IsNullOrEmpty(prefix) && !NameUtil.IsValidContainerPrefix(prefix))
            {
                throw new ArgumentException(String.Format(Resources.InvalidContainerName, prefix));
            }

            int listCount = InternalMaxCount;
            int MaxListCount = 5000;
            int requestCount = MaxListCount;
            int realListCount = 0;
            string continuationToken = this.ContinuationToken is null ? null : this.ContinuationToken.NextMarker;

            do
            {
                requestCount = Math.Min(listCount, MaxListCount);
                realListCount = 0;

                IEnumerator<Page< BlobContainerItem >> enumerator = blobServiceClient.GetBlobContainers(traits, states, prefix, this.CmdletCancellationToken)
                    .AsPages(continuationToken, requestCount)
                    .GetEnumerator();
<<<<<<< HEAD

                Page<BlobContainerItem> page;
                enumerator.MoveNext();
                page = enumerator.Current;

=======

                Page<BlobContainerItem> page;
                enumerator.MoveNext();
                page = enumerator.Current;

>>>>>>> eb271d80
                foreach (BlobContainerItem item in page.Values)
                {
                    if (containerFilter == null || containerFilter(item.Name))
                    {
                        yield return new Tuple<AzureStorageContainer, BlobContinuationToken>(
                            new AzureStorageContainer(item, Channel.StorageContext, blobServiceClient),
                            string.IsNullOrEmpty(page.ContinuationToken) ? null : new BlobContinuationToken() {  NextMarker = page.ContinuationToken});
                        realListCount++;
                    }
                    realListCount++;
                }
                continuationToken = page.ContinuationToken;

                if (InternalMaxCount != int.MaxValue)
                {
                    listCount -= realListCount;
                }
            }
            while (listCount > 0 && !string.IsNullOrEmpty(continuationToken));
        }

        /// <summary>
        /// Pack CloudBlobContainer and it's permission to AzureStorageContainer object
        /// </summary>
        /// <param name="containerList">An enumerable collection of CloudBlobContainer</param>
        /// <returns>An enumerable collection of AzureStorageContainer</returns>
        internal void PackCloudBlobContainerWithAcl(IEnumerable<Tuple<AzureStorageContainer, BlobContinuationToken>> containerList)
        {
            if (null == containerList)
            {
                return;
            }

            // Only write warning for SAS when use cmdlet alias Get-AzStorageContainerAcl, since the cmdlets alias specified get container ACL
            if (this.MyInvocation.Line.ToLower().Contains("get-azstoragecontaineracl"))
            {
                // Write warning when user SAS credential since get container ACL will fail
                AzureStorageContext storageContext = this.GetCmdletStorageContext();
                if (storageContext != null && storageContext.StorageAccount != null && storageContext.StorageAccount.Credentials != null && storageContext.StorageAccount.Credentials.IsSAS)
                {
                    WriteWarning("Get container permission will fail with SAS token credentials, it needs storage Account key credentials.");
                }
            }

            IStorageBlobManagement localChannel = Channel;
            foreach (Tuple<AzureStorageContainer, BlobContinuationToken> containerInfo in containerList)
            {
                containerInfo.Item1.ContinuationToken = containerInfo.Item2;
                containerInfo.Item1.SetTrack2Permission();
                WriteObject(containerInfo.Item1);
            }
        }

        /// <summary>
        /// Execute command
        /// </summary>
        [PermissionSet(SecurityAction.Demand, Name = "FullTrust")]
        public override void ExecuteCmdlet()
        {
            IEnumerable<Tuple<AzureStorageContainer, BlobContinuationToken>> containerList = null;

            if (PrefixParameterSet == ParameterSetName)
            {
                containerList = ListContainersByPrefix(Prefix);
            }
            else
            {
                containerList = ListContainersByName(Name);
            }

            PackCloudBlobContainerWithAcl(containerList);
        }
    }
}<|MERGE_RESOLUTION|>--- conflicted
+++ resolved
@@ -25,13 +25,6 @@
     using System.Collections.Generic;
     using System.Management.Automation;
     using System.Security.Permissions;
-<<<<<<< HEAD
-    using System.Threading.Tasks;
-    using global::Azure.Storage.Blobs;
-    using global::Azure.Storage.Blobs.Models;
-    using global::Azure;
-=======
->>>>>>> eb271d80
 
     /// <summary>
     /// List azure storage container
@@ -89,12 +82,9 @@
         [ValidateNotNullOrEmpty]
         public SwitchParameter IncludeDeleted { get; set; }
 
-<<<<<<< HEAD
         // Overwrite the useless parameter
         public override string TagCondition { get; set; }
 
-=======
->>>>>>> eb271d80
         /// <summary>
         /// Initializes a new instance of the GetAzureStorageContainerCommand class.
         /// </summary>
@@ -201,19 +191,11 @@
                 IEnumerator<Page< BlobContainerItem >> enumerator = blobServiceClient.GetBlobContainers(traits, states, prefix, this.CmdletCancellationToken)
                     .AsPages(continuationToken, requestCount)
                     .GetEnumerator();
-<<<<<<< HEAD
 
                 Page<BlobContainerItem> page;
                 enumerator.MoveNext();
                 page = enumerator.Current;
 
-=======
-
-                Page<BlobContainerItem> page;
-                enumerator.MoveNext();
-                page = enumerator.Current;
-
->>>>>>> eb271d80
                 foreach (BlobContainerItem item in page.Values)
                 {
                     if (containerFilter == null || containerFilter(item.Name))
