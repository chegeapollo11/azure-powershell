--- conflicted
+++ resolved
@@ -716,16 +716,17 @@
             throw new NotImplementedException();
         }
 
-<<<<<<< HEAD
         public UserDelegationKey GetUserDelegationKey(DateTimeOffset? keyStart, DateTimeOffset? keyEnd, AccessCondition accessCondition = null, BlobRequestOptions options = null, OperationContext operationContext = null)
-=======
+        {
+            throw new NotImplementedException();
+        }
+        
         public Task SetStandardBlobTierAsync(CloudBlockBlob blob, AccessCondition accessCondition, StandardBlobTier tier, RehydratePriority? rehydratePriority, BlobRequestOptions options, OperationContext operationContext, CancellationToken cmdletCancellationToken)
         {
             throw new NotImplementedException();
         }
 
         public Task<string> StartCopyAsync(CloudBlob blob, Uri source, StandardBlobTier? standardBlobTier, RehydratePriority? rehydratePriority, AccessCondition sourceAccessCondition, AccessCondition destAccessCondition, BlobRequestOptions options, OperationContext operationContext, CancellationToken cancellationToken)
->>>>>>> 64ff17c6
         {
             throw new NotImplementedException();
         }
