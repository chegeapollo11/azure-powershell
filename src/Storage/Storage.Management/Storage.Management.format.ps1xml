﻿<?xml version="1.0"?>
<Configuration>
  <ViewDefinitions>
    <View>
      <Name>Microsoft.Azure.Commands.Management.Storage.Models.PSStorageAccount</Name>
      <ViewSelectedBy>
        <TypeName>Microsoft.Azure.Commands.Management.Storage.Models.PSStorageAccount</TypeName>
      </ViewSelectedBy>
      <TableControl>
        <TableHeaders>
          <TableColumnHeader>
            <Alignment>Left</Alignment>
            <Label>StorageAccountName</Label>
          </TableColumnHeader>
          <TableColumnHeader>
            <Alignment>Left</Alignment>
            <Label>ResourceGroupName</Label>
          </TableColumnHeader>
          <TableColumnHeader>
            <Alignment>Left</Alignment>
            <Label>PrimaryLocation</Label>
          </TableColumnHeader>
          <TableColumnHeader>
            <Alignment>Left</Alignment>
            <Label>SkuName</Label>
          </TableColumnHeader>
          <TableColumnHeader>
            <Alignment>Left</Alignment>
            <Label>Kind</Label>
          </TableColumnHeader>
          <TableColumnHeader>
            <Alignment>Left</Alignment>
            <Label>AccessTier</Label>
          </TableColumnHeader>
          <TableColumnHeader>
            <Alignment>Left</Alignment>
            <Label>CreationTime</Label>
          </TableColumnHeader>
          <TableColumnHeader>
            <Alignment>Left</Alignment>
            <Label>ProvisioningState</Label>
          </TableColumnHeader>
          <TableColumnHeader>
            <Alignment>Left</Alignment>
            <Label>EnableHttpsTrafficOnly</Label>
          </TableColumnHeader>
          <TableColumnHeader>
            <Alignment>Left</Alignment>
            <Label>LargeFileShares</Label>
          </TableColumnHeader>
        </TableHeaders>
        <TableRowEntries>
          <TableRowEntry>
            <TableColumnItems>
              <TableColumnItem>
                <Alignment>Left</Alignment>
                <PropertyName>StorageAccountName</PropertyName>
              </TableColumnItem>
              <TableColumnItem>
                <Alignment>Left</Alignment>
                <PropertyName>ResourceGroupName</PropertyName>
              </TableColumnItem>
              <TableColumnItem>
                <Alignment>Left</Alignment>
                <PropertyName>PrimaryLocation</PropertyName>
              </TableColumnItem>
              <TableColumnItem>
                <Alignment>Left</Alignment>
                <ScriptBlock>$_.Sku.Name</ScriptBlock>
              </TableColumnItem>
              <TableColumnItem>
                <Alignment>Left</Alignment>
                <PropertyName>Kind</PropertyName>
              </TableColumnItem>
              <TableColumnItem>
                <Alignment>Left</Alignment>
                <PropertyName>AccessTier</PropertyName>
              </TableColumnItem>
              <TableColumnItem>
                <Alignment>Left</Alignment>
                <PropertyName>CreationTime</PropertyName>
              </TableColumnItem>
              <TableColumnItem>
                <Alignment>Left</Alignment>
                <PropertyName>ProvisioningState</PropertyName>
              </TableColumnItem>
              <TableColumnItem>
                <Alignment>Left</Alignment>
                <PropertyName>EnableHttpsTrafficOnly</PropertyName>
              </TableColumnItem>
              <TableColumnItem>
                <Alignment>Left</Alignment>
                <PropertyName>LargeFileSharesState</PropertyName>
              </TableColumnItem>
            </TableColumnItems>
          </TableRowEntry>
        </TableRowEntries>
      </TableControl>
    </View>
    <View>
      <Name>Microsoft.Azure.Commands.Management.Storage.Models.PSNetworkRuleSet</Name>
      <ViewSelectedBy>
        <TypeName>Microsoft.Azure.Commands.Management.Storage.Models.PSNetworkRuleSet</TypeName>
      </ViewSelectedBy>
      <ListControl>
        <ListEntries>
          <ListEntry>
            <ListItems>
              <ListItem>
                <PropertyName>Bypass</PropertyName>
                <Label>Bypass</Label>
              </ListItem>
              <ListItem>
                <PropertyName>DefaultAction</PropertyName>
                <Label>DefaultAction</Label>
              </ListItem>
              <ListItem>
                <ScriptBlock>if (($_.ipRules -ne $null) -and ($_.ipRules.Count -ne 0)) {"[" + $_.ipRules[0].IPAddressOrRange + ",...]"} else {$null}</ScriptBlock>
                <Label>IpRules</Label>
              </ListItem>
              <ListItem>
                <ScriptBlock>if ($_.virtualNetworkRules[0] -ne $null) {"[" + $_.virtualNetworkRules[0].VirtualNetworkResourceId + ",...]"} else {$null}</ScriptBlock>
                <Label>VirtualNetworkRules</Label>
              </ListItem>
            </ListItems>
          </ListEntry>
        </ListEntries>
      </ListControl>
    </View>
    <View>
      <Name>Microsoft.Azure.Commands.Management.Storage.Models.PSContainer</Name>
      <ViewSelectedBy>
        <TypeName>Microsoft.Azure.Commands.Management.Storage.Models.PSContainer</TypeName>
      </ViewSelectedBy>
      <GroupBy>
        <ScriptBlock>$_.ResourceGroupName + ", StorageAccountName: " + $_.StorageAccountName</ScriptBlock>
        <Label>ResourceGroupName</Label>
      </GroupBy>
      <TableControl>
        <TableHeaders>
          <TableColumnHeader>
            <Label>Name</Label>
            <Alignment>Left</Alignment>
          </TableColumnHeader>
          <TableColumnHeader>
            <Label>PublicAccess</Label>
            <Alignment>Left</Alignment>
            <Width>20</Width>
          </TableColumnHeader>
          <TableColumnHeader>
            <Label>LastModified</Label>
            <Alignment>Left</Alignment>
          </TableColumnHeader>
          <TableColumnHeader>
            <Label>HasLegalHold</Label>
            <Alignment>Left</Alignment>
          </TableColumnHeader>
          <TableColumnHeader>
            <Label>HasImmutabilityPolicy</Label>
            <Alignment>Left</Alignment>
          </TableColumnHeader>
          <TableColumnHeader>
            <Label>Deleted</Label>
            <Alignment>Left</Alignment>
          </TableColumnHeader>
          <TableColumnHeader>
            <Label>VersionId</Label>
            <Alignment>Left</Alignment>
          </TableColumnHeader>
        </TableHeaders>
        <TableRowEntries>
          <TableRowEntry>
            <TableColumnItems>
              <TableColumnItem>
                <ScriptBlock>$_.Name</ScriptBlock>
              </TableColumnItem>
              <TableColumnItem>
                <ScriptBlock>$_.PublicAccess</ScriptBlock>
              </TableColumnItem>
              <TableColumnItem>
                <ScriptBlock>$_.LastModifiedTime.ToUniversalTime().ToString("u")</ScriptBlock>
              </TableColumnItem>
              <TableColumnItem>
                <ScriptBlock>$_.HasLegalHold</ScriptBlock>
              </TableColumnItem>
              <TableColumnItem>
                <ScriptBlock>$_.HasImmutabilityPolicy</ScriptBlock>
              </TableColumnItem>
              <TableColumnItem>
                <ScriptBlock>$_.Deleted</ScriptBlock>
              </TableColumnItem>
              <TableColumnItem>
                <ScriptBlock>$_.Version</ScriptBlock>
              </TableColumnItem>
            </TableColumnItems>
          </TableRowEntry>
        </TableRowEntries>
      </TableControl>
    </View>
    <View>
      <Name>Microsoft.Azure.Commands.Management.Storage.Models.PSManagementPolicy</Name>
      <ViewSelectedBy>
        <TypeName>Microsoft.Azure.Commands.Management.Storage.Models.PSManagementPolicy</TypeName>
      </ViewSelectedBy>
      <ListControl>
        <ListEntries>
          <ListEntry>
            <ListItems>
              <ListItem>
                <PropertyName>ResourceGroupName</PropertyName>
                <Label>ResourceGroupName</Label>
              </ListItem>
              <ListItem>
                <PropertyName>StorageAccountName</PropertyName>
                <Label>StorageAccountName</Label>
              </ListItem>
              <ListItem>
                <PropertyName>Id</PropertyName>
                <Label>Id</Label>
              </ListItem>
              <ListItem>
                <PropertyName>Type</PropertyName>
                <Label>Type</Label>
              </ListItem>
              <ListItem>
                <PropertyName>LastModifiedTime</PropertyName>
                <Label>LastModifiedTime</Label>
              </ListItem>
              <ListItem>
                <ScriptBlock>ConvertTo-Json $_.Rules -Depth 10</ScriptBlock>
                <Label>Rules</Label>
              </ListItem>
            </ListItems>
          </ListEntry>
        </ListEntries>
      </ListControl>
    </View>
    <View>
      <Name>Microsoft.Azure.Commands.Management.Storage.Models.PSManagementPolicyActionGroup</Name>
      <ViewSelectedBy>
        <TypeName>Microsoft.Azure.Commands.Management.Storage.Models.PSManagementPolicyActionGroup</TypeName>
      </ViewSelectedBy>
      <ListControl>
        <ListEntries>
          <ListEntry>
            <ListItems>
              <ListItem>
                <ScriptBlock>$_.BaseBlob.TierToCool.DaysAfterModificationGreaterThan</ScriptBlock>
                <Label>BaseBlob.TierToCool.DaysAfterModificationGreaterThan</Label>
              </ListItem>
              <ListItem>
                <ScriptBlock>$_.BaseBlob.TierToCool.DaysAfterLastAccessTimeGreaterThan</ScriptBlock>
                <Label>BaseBlob.TierToCool.DaysAfterLastAccessTimeGreaterThan</Label>
              </ListItem>
              <ListItem>
                <ScriptBlock>$_.BaseBlob.EnableAutoTierToHotFromCool</ScriptBlock>
                <Label>BaseBlob.EnableAutoTierToHotFromCool</Label>
              </ListItem>
              <ListItem>
                <ScriptBlock>$_.BaseBlob.TierToArchive.DaysAfterModificationGreaterThan</ScriptBlock>
                <Label>BaseBlob.TierToArchive.DaysAfterModificationGreaterThan</Label>
              </ListItem>
              <ListItem>
                <ScriptBlock>$_.BaseBlob.TierToArchive.DaysAfterLastAccessTimeGreaterThan</ScriptBlock>
                <Label>BaseBlob.TierToArchive.DaysAfterLastAccessTimeGreaterThan</Label>
              </ListItem>
              <ListItem>
                <ScriptBlock>$_.BaseBlob.Delete.DaysAfterModificationGreaterThan</ScriptBlock>
                <Label>BaseBlob.Delete.DaysAfterModificationGreaterThan</Label>
              </ListItem>
              <ListItem>
                <ScriptBlock>$_.BaseBlob.Delete.DaysAfterLastAccessTimeGreaterThan</ScriptBlock>
                <Label>BaseBlob.Delete.DaysAfterLastAccessTimeGreaterThan</Label>
              </ListItem>
              <ListItem>
                <ScriptBlock>$_.Snapshot.Delete.DaysAfterCreationGreaterThan</ScriptBlock>
                <Label>Snapshot.Delete.DaysAfterCreationGreaterThan</Label>
              </ListItem>    
            </ListItems>
          </ListEntry>
        </ListEntries>
      </ListControl>
    </View>
    <View>
      <Name>Microsoft.Azure.Commands.Management.Storage.Models.PSManagementPolicyRule</Name>
      <ViewSelectedBy>
        <TypeName>Microsoft.Azure.Commands.Management.Storage.Models.PSManagementPolicyRule</TypeName>
      </ViewSelectedBy>
      <ListControl>
        <ListEntries>
          <ListEntry>
            <ListItems>
              <ListItem>
                <PropertyName>Enabled</PropertyName>
                <Label>Enabled</Label>
              </ListItem>
              <ListItem>
                <PropertyName>Name</PropertyName>
                <Label>Name</Label>
              </ListItem>
              <ListItem>
                <ScriptBlock>ConvertTo-Json $_.Definition -Depth 10</ScriptBlock>
                <Label>Definition</Label>
              </ListItem>    
            </ListItems>
          </ListEntry>
        </ListEntries>
      </ListControl>
    </View>
    <View>
      <Name>Microsoft.Azure.Commands.Management.Storage.Models.PSFileServiceProperties</Name>
      <ViewSelectedBy>
        <TypeName>Microsoft.Azure.Commands.Management.Storage.Models.PSFileServiceProperties</TypeName>
      </ViewSelectedBy>
      <ListControl>
        <ListEntries>
          <ListEntry>
            <ListItems>
              <ListItem>
                <PropertyName>StorageAccountName</PropertyName>
                <Label>StorageAccountName</Label>
              </ListItem>
              <ListItem>
                <PropertyName>ResourceGroupName</PropertyName>
                <Label>ResourceGroupName</Label>
              </ListItem>
              <ListItem>
                <Label>ShareDeleteRetentionPolicy.Enabled</Label>
                <ScriptBlock>$_.ShareDeleteRetentionPolicy.Enabled</ScriptBlock>
              </ListItem>
              <ListItem>
                <Label>ShareDeleteRetentionPolicy.Days</Label>
                <ScriptBlock>$_.ShareDeleteRetentionPolicy.Days</ScriptBlock>
              </ListItem>
              <ListItem>
                <Label>ProtocolSettings.Smb.Multichannel.Enabled</Label>
                <ScriptBlock>$_.ProtocolSettings.Smb.Multichannel.Enabled</ScriptBlock>
              </ListItem>
            </ListItems>
          </ListEntry>
        </ListEntries>
      </ListControl>
    </View>
    <View>
      <Name>Microsoft.Azure.Commands.Management.Storage.Models.PSBlobServiceProperties</Name>
      <ViewSelectedBy>
        <TypeName>Microsoft.Azure.Commands.Management.Storage.Models.PSBlobServiceProperties</TypeName>
      </ViewSelectedBy>
      <ListControl>
        <ListEntries>
          <ListEntry>
            <ListItems>
              <ListItem>
                <PropertyName>StorageAccountName</PropertyName>
                <Label>StorageAccountName</Label>
              </ListItem>
              <ListItem>
                <PropertyName>ResourceGroupName</PropertyName>
                <Label>ResourceGroupName</Label>
              </ListItem>
              <ListItem>
                <PropertyName>DefaultServiceVersion</PropertyName>
                <Label>DefaultServiceVersion</Label>
              </ListItem>
              <ListItem>
                <Label>DeleteRetentionPolicy.Enabled</Label>
                <ScriptBlock>$_.DeleteRetentionPolicy.Enabled</ScriptBlock>
              </ListItem>
              <ListItem>
                <Label>DeleteRetentionPolicy.Days</Label>
                <ScriptBlock>$_.DeleteRetentionPolicy.Days</ScriptBlock>
              </ListItem>
              <ListItem>
                <Label>ContainerDeleteRetentionPolicy.Enabled</Label>
                <ScriptBlock>$_.ContainerDeleteRetentionPolicy.Enabled</ScriptBlock>
              </ListItem>
              <ListItem>
                <Label>ContainerDeleteRetentionPolicy.Days</Label>
                <ScriptBlock>$_.ContainerDeleteRetentionPolicy.Days</ScriptBlock>
              </ListItem>
              <ListItem>
                <Label>RestorePolicy.Enabled</Label>
                <ScriptBlock>$_.RestorePolicy.Enabled</ScriptBlock>
              </ListItem>
              <ListItem>
                <Label>RestorePolicy.Days</Label>
                <ScriptBlock>$_.RestorePolicy.Days</ScriptBlock>              
            </ListItem>
              <ListItem>
<<<<<<< HEAD
                <Label>RestorePolicy.LastEnabledTime</Label>
                <ScriptBlock>$_.RestorePolicy.LastEnabledTime</ScriptBlock>              
            </ListItem>
=======
                <Label>RestorePolicy.MinRestoreTime</Label>
                <ScriptBlock>$_.RestorePolicy.MinRestoreTime</ScriptBlock>
              </ListItem>
>>>>>>> 7368d820
              <ListItem>
                <Label>ChangeFeed</Label>
                <ScriptBlock>$_.ChangeFeed.Enabled</ScriptBlock>
              </ListItem>
              <ListItem>
                <PropertyName>IsVersioningEnabled</PropertyName>
                <Label>IsVersioningEnabled</Label>
              </ListItem>
              <ListItem>
                <Label>LastAccessTimeTrackingPolicy.Enable</Label>
                <ScriptBlock>$_.LastAccessTimeTrackingPolicy.Enable</ScriptBlock>
              </ListItem>
              <ListItem>
                <Label>LastAccessTimeTrackingPolicy.Name</Label>
                <ScriptBlock>$_.LastAccessTimeTrackingPolicy.Name</ScriptBlock>
              </ListItem>
              <ListItem>
                <Label>LastAccessTimeTrackingPolicy.TrackingGranularityInDays</Label>
                <ScriptBlock>$_.LastAccessTimeTrackingPolicy.TrackingGranularityInDays</ScriptBlock>
              </ListItem>
              <ListItem>
                <Label>LastAccessTimeTrackingPolicy.BlobType</Label>
                <ScriptBlock>$_.LastAccessTimeTrackingPolicy.BlobType</ScriptBlock>
              </ListItem>
            </ListItems>
          </ListEntry>
        </ListEntries>
      </ListControl>
    </View>
    <View>
      <Name>Microsoft.Azure.Commands.Management.Storage.Models.PSShare</Name>
      <ViewSelectedBy>
        <TypeName>Microsoft.Azure.Commands.Management.Storage.Models.PSShare</TypeName>
      </ViewSelectedBy>
      <GroupBy>
        <ScriptBlock>$_.ResourceGroupName + ", StorageAccountName: " + $_.StorageAccountName</ScriptBlock>
        <Label>ResourceGroupName</Label>
      </GroupBy>
      <TableControl>
        <TableHeaders>
          <TableColumnHeader>
            <Alignment>Left</Alignment>
            <Label>Name</Label>
          </TableColumnHeader>
          <TableColumnHeader>
            <Alignment>Left</Alignment>
            <Label>QuotaGiB</Label>
          </TableColumnHeader>
          <TableColumnHeader>
            <Alignment>Left</Alignment>
            <Label>EnabledProtocol</Label>
          </TableColumnHeader>
          <TableColumnHeader>
            <Alignment>Left</Alignment>
            <Label>AccessTier</Label>
          </TableColumnHeader>
          <TableColumnHeader>
            <Alignment>Left</Alignment>
            <Label>Deleted</Label>
          </TableColumnHeader>
          <TableColumnHeader>
            <Alignment>Left</Alignment>
            <Label>Version</Label>
          </TableColumnHeader>
          <TableColumnHeader>
            <Alignment>Left</Alignment>
            <Label>ShareUsageBytes</Label>
          </TableColumnHeader>
        </TableHeaders>
        <TableRowEntries>
          <TableRowEntry>
            <TableColumnItems>
              <TableColumnItem>
                <Alignment>Left</Alignment>
                <PropertyName>Name</PropertyName>
              </TableColumnItem>
              <TableColumnItem>
                <Alignment>Left</Alignment>
                <PropertyName>QuotaGiB</PropertyName>
              </TableColumnItem>
              <TableColumnItem>
                <Alignment>Left</Alignment>
                <PropertyName>EnabledProtocols</PropertyName>
              </TableColumnItem>
              <TableColumnItem>
                <Alignment>Left</Alignment>
                <PropertyName>AccessTier</PropertyName>
              </TableColumnItem>
              <TableColumnItem>
                <Alignment>Left</Alignment>
                <PropertyName>Deleted</PropertyName>
              </TableColumnItem>
              <TableColumnItem>
                <Alignment>Left</Alignment>
                <PropertyName>Version</PropertyName>
              </TableColumnItem>
              <TableColumnItem>
                <Alignment>Left</Alignment>
                <PropertyName>ShareUsageBytes</PropertyName>
              </TableColumnItem>
            </TableColumnItems>
          </TableRowEntry>
        </TableRowEntries>
      </TableControl>
    </View>
    <View>
      <Name>Microsoft.Azure.Commands.Management.Storage.Models.PSBlobRestoreStatus</Name>
      <ViewSelectedBy>
        <TypeName>Microsoft.Azure.Commands.Management.Storage.Models.PSBlobRestoreStatus</TypeName>
      </ViewSelectedBy>
      <TableControl>
        <TableHeaders>
          <TableColumnHeader>
            <Alignment>Left</Alignment>
            <Label>Status</Label>
          </TableColumnHeader>
          <TableColumnHeader>
            <Alignment>Left</Alignment>
            <Label>RestoreId</Label>
          </TableColumnHeader>
          <TableColumnHeader>
            <Alignment>Left</Alignment>
            <Label>FailureReason</Label>
          </TableColumnHeader>
          <TableColumnHeader>
            <Alignment>Left</Alignment>
            <Label>LastEnabledTime</Label>
          </TableColumnHeader>
          <TableColumnHeader>
            <Alignment>Left</Alignment>
            <Label>Parameters.TimeToRestore</Label>
          </TableColumnHeader>
          <TableColumnHeader>
            <Alignment>Left</Alignment>
            <Label>Parameters.BlobRanges</Label>
          </TableColumnHeader>
        </TableHeaders>
        <TableRowEntries>
          <TableRowEntry>
            <TableColumnItems>
              <TableColumnItem>
                <Alignment>Left</Alignment>
                <PropertyName>Status</PropertyName>
              </TableColumnItem>
              <TableColumnItem>
                <Alignment>Left</Alignment>
                <PropertyName>RestoreId</PropertyName>
              </TableColumnItem>
              <TableColumnItem>
                <Alignment>Left</Alignment>
                <PropertyName>FailureReason</PropertyName>
              </TableColumnItem>
              <TableColumnItem>
                <Alignment>Left</Alignment>
                <ScriptBlock>$_.RestorePolicy.LastEnabledTime</ScriptBlock>
              </TableColumnItem>
              <TableColumnItem>
                <Alignment>Left</Alignment>
                <ScriptBlock>$_.Parameters.TimeToRestore.ToString("o")</ScriptBlock>
              </TableColumnItem>
              <TableColumnItem>
                <Alignment>Left</Alignment>
                <ScriptBlock>if ($_.Parameters.BlobRanges[0] -ne $null) {if ($_.Parameters.BlobRanges[1] -ne $null) {'[' + $_.Parameters.BlobRanges[0].StartRange + ' -> ' + $_.Parameters.BlobRanges[0].EndRange  + ',...]'} else {'[' + $_.Parameters.BlobRanges[0].StartRange + ' -> ' + $_.Parameters.BlobRanges[0].EndRange  + ']'}} else {$null}</ScriptBlock>
              </TableColumnItem>
            </TableColumnItems>
          </TableRowEntry>
        </TableRowEntries>
      </TableControl>
    </View>
    <View>
      <Name>Microsoft.Azure.Commands.Management.Storage.Models.PSEncryptionScope</Name>
      <ViewSelectedBy>
        <TypeName>Microsoft.Azure.Commands.Management.Storage.Models.PSEncryptionScope</TypeName>
      </ViewSelectedBy>
      <GroupBy>
        <ScriptBlock>$_.ResourceGroupName + ", StorageAccountName: " + $_.StorageAccountName</ScriptBlock>
        <Label>ResourceGroupName</Label>
      </GroupBy>
      <TableControl>
        <TableHeaders>
          <TableColumnHeader>
            <Label>Name</Label>
            <Alignment>Left</Alignment>
          </TableColumnHeader>
          <TableColumnHeader>
            <Label>State</Label>
            <Alignment>Left</Alignment>
            <Width>20</Width>
          </TableColumnHeader>
          <TableColumnHeader>
            <Label>Source</Label>
            <Alignment>Left</Alignment>
          </TableColumnHeader>
          <TableColumnHeader>
            <Label>KeyVaultKeyUri</Label>
            <Alignment>Left</Alignment>
          </TableColumnHeader>
        </TableHeaders>
        <TableRowEntries>
          <TableRowEntry>
            <TableColumnItems>
              <TableColumnItem>
                <PropertyName>Name</PropertyName>
              </TableColumnItem>
              <TableColumnItem>
                <PropertyName>State</PropertyName>
              </TableColumnItem>
              <TableColumnItem>
                <PropertyName>Source</PropertyName>
              </TableColumnItem>
              <TableColumnItem>
                <ScriptBlock>$_.KeyVaultProperties.keyUri</ScriptBlock>
              </TableColumnItem>
            </TableColumnItems>
          </TableRowEntry>
        </TableRowEntries>
      </TableControl>
    </View>
    <View>
      <Name>Microsoft.Azure.Management.Storage.Models.Endpoints</Name>
      <ViewSelectedBy>
        <TypeName>Microsoft.Azure.Management.Storage.Models.Endpoints</TypeName>
      </ViewSelectedBy>
      <ListControl>
        <ListEntries>
          <ListEntry>
            <ListItems>
              <ListItem>
                <PropertyName>Blob</PropertyName>
                <Label>Blob</Label>
              </ListItem>
              <ListItem>
                <PropertyName>Queue</PropertyName>
                <Label>Queue</Label>
              </ListItem>
              <ListItem>
                <PropertyName>Table</PropertyName>
                <Label>Table</Label>
              </ListItem>
              <ListItem>
                <PropertyName>File</PropertyName>
                <Label>File</Label>
              </ListItem>
              <ListItem>
                <PropertyName>Web</PropertyName>
                <Label>Web</Label>
              </ListItem>
              <ListItem>
                <PropertyName>Dfs</PropertyName>
                <Label>Dfs</Label>
              </ListItem>
              <ListItem>
                <ScriptBlock>ConvertTo-Json $_.MicrosoftEndpoints -Compress</ScriptBlock>
                <Label>MicrosoftEndpoints</Label>
              </ListItem> 
              <ListItem>
                <ScriptBlock>ConvertTo-Json $_.InternetEndpoints -Compress</ScriptBlock>
                <Label>InternetEndpoints</Label>
              </ListItem>   
            </ListItems>
          </ListEntry>
        </ListEntries>
      </ListControl>
    </View>
    <View>
      <Name>Microsoft.Azure.Commands.Management.Storage.Models.PSObjectReplicationPolicy</Name>
      <ViewSelectedBy>
        <TypeName>Microsoft.Azure.Commands.Management.Storage.Models.PSObjectReplicationPolicy</TypeName>
      </ViewSelectedBy>
      <TableControl>
        <TableHeaders>
          <TableColumnHeader>
            <Alignment>Left</Alignment>
            <Label>ResourceGroupName</Label>
          </TableColumnHeader>
          <TableColumnHeader>
            <Alignment>Left</Alignment>
            <Label>StorageAccountName</Label>
          </TableColumnHeader>
          <TableColumnHeader>
            <Alignment>Left</Alignment>
            <Label>PolicyId</Label>
          </TableColumnHeader>
          <TableColumnHeader>
            <Alignment>Left</Alignment>
            <Label>EnabledTime</Label>
          </TableColumnHeader>
          <TableColumnHeader>
            <Alignment>Left</Alignment>
            <Label>SourceAccount</Label>
          </TableColumnHeader>
          <TableColumnHeader>
            <Alignment>Left</Alignment>
            <Label>DestinationAccount</Label>
          </TableColumnHeader>
          <TableColumnHeader>
            <Alignment>Left</Alignment>
            <Label>Rules</Label>
          </TableColumnHeader>
        </TableHeaders>
        <TableRowEntries>
          <TableRowEntry>
            <TableColumnItems>
              <TableColumnItem>
                <Alignment>Left</Alignment>
                <PropertyName>ResourceGroupName</PropertyName>
              </TableColumnItem>
              <TableColumnItem>
                <Alignment>Left</Alignment>
                <PropertyName>StorageAccountName</PropertyName>
              </TableColumnItem>
              <TableColumnItem>
                <Alignment>Left</Alignment>
                <PropertyName>PolicyId</PropertyName>
              </TableColumnItem>
              <TableColumnItem>
                <Alignment>Left</Alignment>
                <PropertyName>EnabledTime</PropertyName>
              </TableColumnItem>
              <TableColumnItem>
                <Alignment>Left</Alignment>
                <PropertyName>SourceAccount</PropertyName>
              </TableColumnItem>
              <TableColumnItem>
                <Alignment>Left</Alignment>
                <PropertyName>DestinationAccount</PropertyName>
              </TableColumnItem>
              <TableColumnItem>
                <Alignment>Left</Alignment>
                <ScriptBlock>if (($_.Rules -ne $null) -and ($_.Rules.Count -ne 0)) { if ($_.Rules.Count -eq 1) {'[' + $_.Rules[0].RuleId + ']'} else {'[' + $_.Rules[0].RuleId + ',...]'}} else {$null}</ScriptBlock>
              </TableColumnItem>
            </TableColumnItems>
          </TableRowEntry>
        </TableRowEntries>
      </TableControl>
    </View>
    <View>
      <Name>Microsoft.Azure.Commands.Management.Storage.Models.PSObjectReplicationPolicyRule</Name>
      <ViewSelectedBy>
        <TypeName>Microsoft.Azure.Commands.Management.Storage.Models.PSObjectReplicationPolicyRule</TypeName>
      </ViewSelectedBy>
      <TableControl>
        <TableHeaders>
          <TableColumnHeader>
            <Alignment>Left</Alignment>
            <Label>RuleId</Label>
          </TableColumnHeader>
          <TableColumnHeader>
            <Alignment>Left</Alignment>
            <Label>SourceContainer</Label>
          </TableColumnHeader>
          <TableColumnHeader>
            <Alignment>Left</Alignment>
            <Label>DestinationContainer</Label>
          </TableColumnHeader>
          <TableColumnHeader>
            <Alignment>Left</Alignment>
            <Label>Filters.PrefixMatch</Label>
          </TableColumnHeader>
          <TableColumnHeader>
            <Alignment>Left</Alignment>
            <Label>Filters.MinCreationTime</Label>
          </TableColumnHeader>
        </TableHeaders>
        <TableRowEntries>
          <TableRowEntry>
            <TableColumnItems>
              <TableColumnItem>
                <Alignment>Left</Alignment>
                <PropertyName>RuleId</PropertyName>
              </TableColumnItem>
              <TableColumnItem>
                <Alignment>Left</Alignment>
                <PropertyName>SourceContainer</PropertyName>
              </TableColumnItem>
              <TableColumnItem>
                <Alignment>Left</Alignment>
                <PropertyName>DestinationContainer</PropertyName>
              </TableColumnItem>
              <TableColumnItem>
                <Alignment>Left</Alignment>
                <ScriptBlock>'{' + ($_.Filters.PrefixMatch -join ', ') + '}'</ScriptBlock>
              </TableColumnItem>
              <TableColumnItem>
                <Alignment>Left</Alignment>
                <ScriptBlock>$_.Filters.MinCreationTime.ToUniversalTime().ToString("s")+"Z"</ScriptBlock>
              </TableColumnItem>
            </TableColumnItems>
          </TableRowEntry>
        </TableRowEntries>
      </TableControl>
    </View>
    <View>
      <Name>Microsoft.Azure.Commands.Management.Storage.Models.PSBlobRestoreStatus</Name>
      <ViewSelectedBy>
        <TypeName>Microsoft.Azure.Commands.Management.Storage.Models.PSBlobRestoreStatus</TypeName>
      </ViewSelectedBy>
      <TableControl>
        <TableHeaders>
          <TableColumnHeader>
            <Alignment>Left</Alignment>
            <Label>Status</Label>
          </TableColumnHeader>
          <TableColumnHeader>
            <Alignment>Left</Alignment>
            <Label>RestoreId</Label>
          </TableColumnHeader>
          <TableColumnHeader>
            <Alignment>Left</Alignment>
            <Label>FailureReason</Label>
          </TableColumnHeader>
          <TableColumnHeader>
            <Alignment>Left</Alignment>
            <Label>Parameters.TimeToRestore</Label>
          </TableColumnHeader>
          <TableColumnHeader>
            <Alignment>Left</Alignment>
            <Label>Parameters.BlobRanges</Label>
          </TableColumnHeader>
        </TableHeaders>
        <TableRowEntries>
          <TableRowEntry>
            <TableColumnItems>
              <TableColumnItem>
                <Alignment>Left</Alignment>
                <PropertyName>Status</PropertyName>
              </TableColumnItem>
              <TableColumnItem>
                <Alignment>Left</Alignment>
                <PropertyName>RestoreId</PropertyName>
              </TableColumnItem>
              <TableColumnItem>
                <Alignment>Left</Alignment>
                <PropertyName>FailureReason</PropertyName>
              </TableColumnItem>
              <TableColumnItem>
                <Alignment>Left</Alignment>
                <ScriptBlock>$_.Parameters.TimeToRestore.ToString("o")</ScriptBlock>
              </TableColumnItem>
              <TableColumnItem>
                <Alignment>Left</Alignment>
                <ScriptBlock>if ($_.Parameters.BlobRanges[0] -ne $null) {if ($_.Parameters.BlobRanges[1] -ne $null) {'["' + $_.Parameters.BlobRanges[0].StartRange + '" -> "' + $_.Parameters.BlobRanges[0].EndRange  + '",...]'} else {'["' + $_.Parameters.BlobRanges[0].StartRange + '" -> "' + $_.Parameters.BlobRanges[0].EndRange  + '"]'}} else {$null}</ScriptBlock>
              </TableColumnItem>
            </TableColumnItems>
          </TableRowEntry>
        </TableRowEntries>
      </TableControl>
    </View>
    <View>
      <Name>Microsoft.Azure.Commands.Management.Storage.Models.PSRestorePolicy</Name>
      <ViewSelectedBy>
        <TypeName>Microsoft.Azure.Commands.Management.Storage.Models.PSRestorePolicy</TypeName>
      </ViewSelectedBy>
      <TableControl>
        <TableHeaders>
          <TableColumnHeader>
            <Alignment>Left</Alignment>
            <Label>Enabled</Label>
          </TableColumnHeader>
          <TableColumnHeader>
            <Alignment>Left</Alignment>
            <Label>Days</Label>
          </TableColumnHeader>
          <TableColumnHeader>
            <Alignment>Left</Alignment>
            <Label>MinRestoreTime</Label>
          </TableColumnHeader>          
        </TableHeaders>
        <TableRowEntries>
          <TableRowEntry>
            <TableColumnItems>
              <TableColumnItem>
                <Alignment>Left</Alignment>
                <PropertyName>Enabled</PropertyName>
              </TableColumnItem>
              <TableColumnItem>
                <Alignment>Left</Alignment>
                <PropertyName>Days</PropertyName>
              </TableColumnItem>
              <TableColumnItem>
                <Alignment>Left</Alignment>
                <ScriptBlock>MinRestoreTime</ScriptBlock>
              </TableColumnItem>
            </TableColumnItems>
          </TableRowEntry>
        </TableRowEntries>
      </TableControl>
    </View>
  </ViewDefinitions>
</Configuration><|MERGE_RESOLUTION|>--- conflicted
+++ resolved
@@ -387,15 +387,9 @@
                 <ScriptBlock>$_.RestorePolicy.Days</ScriptBlock>              
             </ListItem>
               <ListItem>
-<<<<<<< HEAD
-                <Label>RestorePolicy.LastEnabledTime</Label>
-                <ScriptBlock>$_.RestorePolicy.LastEnabledTime</ScriptBlock>              
-            </ListItem>
-=======
                 <Label>RestorePolicy.MinRestoreTime</Label>
                 <ScriptBlock>$_.RestorePolicy.MinRestoreTime</ScriptBlock>
-              </ListItem>
->>>>>>> 7368d820
+            </ListItem>
               <ListItem>
                 <Label>ChangeFeed</Label>
                 <ScriptBlock>$_.ChangeFeed.Enabled</ScriptBlock>
