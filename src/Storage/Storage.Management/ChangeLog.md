--- conflicted
+++ resolved
@@ -18,7 +18,6 @@
         - Additional information about change #1
 -->
 ## Upcoming Release
-<<<<<<< HEAD
 * Support Point In Time Restore
     - Enable-AzStorageBlobRestorePolicy
     - Disable-AzStorageBlobRestorePolicy
@@ -26,14 +25,6 @@
     - Restore-AzStorageBlobRange
 * Support get blob restore status of Storage account by run get-AzureRMStorageAccount with parameter -IncludeBlobRestoreStatus 
     - Get-AzureRMStorageAccount
-    
-## Version 1.13.0
-* Support AllowProtectedAppendWrite in ImmutabilityPolicy
-    - Set-AzRmStorageContainerImmutabilityPolicy
-* Add breaking change warning message for AzureStorageTable type change in a future release
-    - New-AzStorageTable
-    - Get-AzStorageTable
-=======
 
 ## Version 1.13.0
 * Supported AllowProtectedAppendWrite in ImmutabilityPolicy
@@ -41,7 +32,6 @@
 * Added breaking change warning message for AzureStorageTable type change in a future release
     - `New-AzStorageTable`
     - `Get-AzStorageTable`
->>>>>>> d3ec79be
 
 ## Version 1.12.0
 * Support set Table/Queue Encryption Keytype in Create Storage Account
