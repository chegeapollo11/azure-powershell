<!--
    Please leave this section at the top of the change log.

    Changes for the upcoming release should go under the section titled "Upcoming Release", and should adhere to the following format:

    ## Upcoming Release
    * Overview of change #1
        - Additional information about change #1
    * Overview of change #2
        - Additional information about change #2
        - Additional information about change #2
    * Overview of change #3
    * Overview of change #4
        - Additional information about change #4

    ## YYYY.MM.DD - Version X.Y.Z (Previous Release)
    * Overview of change #1
        - Additional information about change #1
-->
## Upcoming Release
* Support Point In Time Restore
    - Enable-AzStorageBlobRestorePolicy
    - Disable-AzStorageBlobRestorePolicy
    - New-AzStorageBlobRangeToRestore
    - Restore-AzStorageBlobRange
* Support get blob restore status of Storage account by run get-AzureRMStorageAccount with parameter -IncludeBlobRestoreStatus 
    - Get-AzureRMStorageAccount
<<<<<<< HEAD
    
## Version 1.13.0
* Support AllowProtectedAppendWrite in ImmutabilityPolicy
    - Set-AzRmStorageContainerImmutabilityPolicy
* Add breaking change warning message for AzureStorageTable type change in a future release
    - New-AzStorageTable
    - Get-AzStorageTable
=======
* Integrate Azure.Storage.Blobs 12.3.0, to handle new storage features in the future.
    - Blob cmdlets output type "AzureStorageBlob" has 2 new properties: BlobClient, BlobProperties
    - Container cmdlets output type "AzureStorageContainer" has 2 new properties: BlobContainerClient, BlobContainerProperties
>>>>>>> d70e5f9e

## Version 1.12.0
* Support set Table/Queue Encryption Keytype in Create Storage Account
    - New-AzRmStorageAccount
* Show RequestId when StorageException don't have ExtendedErrorInformation
* Fix the Example 6 of cmdlet Start-AzStorageBlobCopy

## Version 1.11.1
* Support set Table/Queue Encyrption Keytype in Create Storage Account
    - New-AzRmStorageAccount
* Fix DataLake Gen2 Output AzureDataLakeGen2Item.Permissions display format
    - Get-AzDataLakeGen2Item
    - Get-AzDataLakeGen2ChildItem
* Show RequestId when StorageException don't have ExtendedErrorInformation
* Fix the Example 6 of cmdlet Start-AzStorageBlobCopy

## Version 1.11.0
* Add breaking change warning message for DefaultAction Value change in a future release
    - Update-AzStorageAccountNetworkRuleSet
* Support Get last sync time of Storage account by run get-AzureRMStorageAccount with parameter -IncludeGeoReplicationStats 
    - Get-AzureRMStorageAccount

## Version 1.10.0
* Update references in .psd1 to use relative path
* Support generate Blob/Constainer Idenity based SAS token with Storage Context based on Oauth authentication
    - New-AzStorageContainerSASToken
    - New-AzStorageBlobSASToken
* Support revoke Storage Account User Delegation Keys, so all Idenity SAS tokens are revoked
    - Revoke-AzStorageAccountUserDelegationKeys
* Upgrade to Microsoft.Azure.Management.Storage 14.2.0, to support new API version 2019-06-01.
* Support Share QuotaGiB more than 5120 in Management plane File Share cmdlets, and add parameter alias "Quota" to parameter "QuotaGiB" 
	- New-AzRmStorageShare
	- Update-AzRmStorageShare
* Add parameter alias "QuotaGiB" to parameter "Quota"
	- Set-AzStorageShareQuota
* Fix the issue that Set-AzStorageContainerAcl can clean up the stored Access Policy
	- Set-AzStorageContainerAcl

## Version 1.9.1
* Support DataLake Gen2 
    -  New-AzDataLakeGen2Item
    -  Get-AzDataLakeGen2Item
    -  Get-AzDataLakeGen2ChildItem
    -  Move-AzDataLakeGen2Item
    -  New-AzDataLakeGen2ItemAclObject
    -  Update-AzDataLakeGen2Item
    -  Get-AzDataLakeGen2ItemContent
    -  Remove-AzDataLakeGen2Item

## Version 1.9.0
* Support enable Large File share when create or update Storage account
    -  New-AzStorageAccount
    -  Set-AzStorageAccount
* When close/get File handle, skip check the input path is File directory or File, to avoid failure with object in DeletePending status
    -  Get-AzStorageFileHandle
    -  Close-AzStorageFileHandle

## Version 1.8.2
* Fix issue in enabled Azure Files Active Directory Domain Service Authentication, on a new Storage account which has never enable it.

## Version 1.8.1
* Support enable Large File share when create or update Storage account
    -  New-AzStorageAccount
    -  Set-AzStorageAccount
* When close/get File handle, skip check the input path is File directory or File, to avoid failure with object in DeletePending status
    -  Get-AzStorageFileHandle
    -  Close-AzStorageFileHandle
* Support enable/disable Changefeed on Blob Service of a Storage account
    -  Update-AzStorageBlobServiceProperty
* Support create or update Storage account with Azure Files Active Directory Domain Service Authentication
    -  New-AzStorageAccount
    -  Set-AzStorageAccount
* Support New or List Kerberos keys of Storage account
    -  New-AzStorageAccountKey
    -  Get-AzStorageAccountKey

## Version 1.8.0
* Upgrade Storage Client Library to 11.1.0
* List containers with Management plane API, will list with NextPageLink
    -  Get-AzRmStorageContainer
* List Storage accounts from subscription, will list with NextPageLink
    -  Get-AzStorageAccount

## Version 1.7.0
* Updated example in reference documentation for `Get-AzStorageAccountKey`
* In upload/Downalod Azure File,support perserve the source File SMB properties (File Attributtes, File Creation Time, File Last Write Time) in the destination file
    -  Set-AzStorageFileContent
    -  Get-AzStorageFileContent
* Fix Upload block blob with properties/metadate fail on container enabled ImmutabilityPolicy.
    -  Set-AzStorageBlobContent
* Support manage Azure File shares with Management plane API
    -  New-AzRmStorageShare
    -  Get-AzRmStorageShare
    -  Update-AzRmStorageShare
    -  Remove-AzRmStorageShare

## Version 1.6.0
* Fixed miscellaneous typos across module
* Update help for Get/Close-AzStorageFileHandle, by add more scenarios to cmdlet examples and update parameter descriptions
* Support StandardBlobTier in upload blob and copy blob
    -  Set-AzStorageBlobContent
    -  Start-AzStorageBlobCopy
* Support Rehydrate Priority in copy blob
    -  Start-AzStorageBlobCopy

## Version 1.5.1
* Update example in reference documentation for `Get-AzStorageAccount` to use correct parameter name

## Version 1.5.0
* Change 2 parameters "-IndexDocument" and "-ErrorDocument404Path" from required to optional  in cmdlet:
    -  Enable-AzStorageStaticWebsite
* Update help of Get-AzStorageBlobContent by add an example
* Show more error information when cmdlet failed with StorageException 
* Support create or update Storage account with Azure Files AAD DS Authentication
    -  New-AzStorageAccount
    -  Set-AzStorageAccount
* Support list or close file handles of a file share, file directory or a file
    - Get-AzStorageFileHandle
    - Close-AzStorageFileHandle

## Version 1.4.0
* Support Kind FileStorage and SkuName Premium_ZRS when create Storage account
    - New-AzStorageAccount
* Clarified description of blob immutability cmdlet
    -  Remove-AzRmStorageContainerImmutabilityPolicy

## Version 1.3.2
* Support new SkuName StandardGZRS, StandardRAGZRS when create/update Storage account
    - New-AzStorageAccount
    - Set-AzStorageAccount

## Version 1.3.1
* Support generate Blob/Constainer Idenity based SAS token with Storage Context based on Oauth authentication
    - New-AzStorageContainerSASToken
    - New-AzStorageBlobSASToken
* Support revoke Storage Account User Delegation Keys, so all Idenity SAS tokens are revoked
    - Revoke-AzStorageAccountUserDelegationKeys

## Version 1.3.0
* Upgrade to Storage Client Library 10.0.1 (the namespace of all objects from this SDK change from "Microsoft.WindowsAzure.Storage.*" to "Microsoft.Azure.Storage.*")
* Upgrade to Microsoft.Azure.Management.Storage 11.0.0, to support new API version 2019-04-01.
* The default Storage account Kind in Create Storage account change from 'Storage' to 'StorageV2'
    - New-AzStorageAccount
* Change the Storage account cmdlet output Sku.Name to be aligned with input SkuName by add '-', like "StandardLRS" change to "Standard_LRS"
    - New-AzStorageAccount
    - Get-AzStorageAccount
    - Set-AzStorageAccount

## Version 1.2.1
* Add a sub property "CanFailover" to Storage Account cmdlet output type PSStorageAccount.GeoReplicationStats
    - New/Get/Set-AzureRMStorageAccount

## Version 1.2.0
* Report detail error when create Storage context with parameter -UseConnectedAccount, but without login Azure account
    - New-AzStorageContext
* Support Manage Blob Service Properties of a specified Storage account with Management plane API
    - Update-AzStorageBlobServiceProperty
    - Get-AzStorageBlobServiceProperty
    - Enable-AzStorageBlobDeleteRetentionPolicy
    - Disable-AzStorageBlobDeleteRetentionPolicy
* -AsJob support for Blob and file upload and download cmdlets
    - Get-AzStorageBlobContent
    - Set-AzStorageBlobContent
    - Get-AzStorageFileContent
    - Set-AzStorageFileContent

## Version 1.1.0
* Support Get/Set/Remove Management Policy on a Storage account
    - Set-AzStorageAccountManagementPolicy
    - Get-AzStorageAccountManagementPolicy
    - Remove-AzStorageAccountManagementPolicy
    - Add-AzStorageAccountManagementPolicyAction
    - New-AzStorageAccountManagementPolicyFilter
    - New-AzStorageAccountManagementPolicyRule

## Version 1.0.4
* Upgrade to Storage Client Library 9.4.2 and Microsoft.Azure.Cosmos.Table 0.10.1-preview

## Version 1.0.3
* Support Kind BlockBlobStorage when create Storage account
       - New-AzStorageAccount

## Version 1.1.1
* Support failover Storage account
    - Invoke-AzureRmStorageAccountFailover
* Support Get last sync time of Storage account by run get-AzureRMStorageAccount with parameter -IncludeGeoReplicationStats
    - Get-AzureRMStorageAccount
    
## Version 1.0.2
* Update incorrect online help URLs
* Give detail error message when get/set classic Logging/Metric on Premium Storage Account, since Premium Storage Account not supoort classic Logging/Metric.
    - Get/Set-AzStorageServiceLoggingProperty
    - Get/Set-AzStorageServiceMetricsProperty

## Version 1.0.1
* Set the StorageAccountName of Storage context as the real Storage Account Name, when it's created with Sas Token, OAuth or Anonymous
    - New-AzStorageContext
* Create Sas Token of Blob Snapshot Object with '-FullUri' parameter, fix the returned Uri to be the sanpshot Uri
    - New-AzStorageBlobSASToken

## Version 1.0.0
* General availability of `Az.Storage` module<|MERGE_RESOLUTION|>--- conflicted
+++ resolved
@@ -25,7 +25,6 @@
     - Restore-AzStorageBlobRange
 * Support get blob restore status of Storage account by run get-AzureRMStorageAccount with parameter -IncludeBlobRestoreStatus 
     - Get-AzureRMStorageAccount
-<<<<<<< HEAD
     
 ## Version 1.13.0
 * Support AllowProtectedAppendWrite in ImmutabilityPolicy
@@ -33,11 +32,6 @@
 * Add breaking change warning message for AzureStorageTable type change in a future release
     - New-AzStorageTable
     - Get-AzStorageTable
-=======
-* Integrate Azure.Storage.Blobs 12.3.0, to handle new storage features in the future.
-    - Blob cmdlets output type "AzureStorageBlob" has 2 new properties: BlobClient, BlobProperties
-    - Container cmdlets output type "AzureStorageContainer" has 2 new properties: BlobContainerClient, BlobContainerProperties
->>>>>>> d70e5f9e
 
 ## Version 1.12.0
 * Support set Table/Queue Encryption Keytype in Create Storage Account
@@ -69,12 +63,12 @@
     - Revoke-AzStorageAccountUserDelegationKeys
 * Upgrade to Microsoft.Azure.Management.Storage 14.2.0, to support new API version 2019-06-01.
 * Support Share QuotaGiB more than 5120 in Management plane File Share cmdlets, and add parameter alias "Quota" to parameter "QuotaGiB" 
-	- New-AzRmStorageShare
-	- Update-AzRmStorageShare
+  - New-AzRmStorageShare
+  - Update-AzRmStorageShare
 * Add parameter alias "QuotaGiB" to parameter "Quota"
-	- Set-AzStorageShareQuota
+  - Set-AzStorageShareQuota
 * Fix the issue that Set-AzStorageContainerAcl can clean up the stored Access Policy
-	- Set-AzStorageContainerAcl
+  - Set-AzStorageContainerAcl
 
 ## Version 1.9.1
 * Support DataLake Gen2 
