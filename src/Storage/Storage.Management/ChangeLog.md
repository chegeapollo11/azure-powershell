--- conflicted
+++ resolved
@@ -18,15 +18,11 @@
         - Additional information about change #1
 -->
 ## Upcoming Release
-<<<<<<< HEAD
 * Supported create storage account with enable account level immutability with versioning, and create/udpate storage account with account level immutability policy.
     - `New-AzStorageAccount`
     - `Set-AzStorageAccount`
 
-=======
-
 ## Version 3.12.0
->>>>>>> c80ec9a2
 * Upgraded Azure.Storage.Blobs to 12.10.0
 * Upgraded Azure.Storage.Files.Shares to 12.8.0
 * Upgraded Azure.Storage.Files.DataLake to 12.8.0
