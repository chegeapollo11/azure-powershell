<!--
    Please leave this section at the top of the change log.

    Changes for the upcoming release should go under the section titled "Upcoming Release", and should adhere to the following format:

    ## Upcoming Release
    * Overview of change #1
        - Additional information about change #1
    * Overview of change #2
        - Additional information about change #2
        - Additional information about change #2
    * Overview of change #3
    * Overview of change #4
        - Additional information about change #4

    ## YYYY.MM.DD - Version X.Y.Z (Previous Release)
    * Overview of change #1
        - Additional information about change #1
-->
## Upcoming Release
<<<<<<< HEAD
* Fix DataLake Gen2 Output AzureDataLakeGen2Item.Permissions display format
    -  Get-AzDataLakeGen2Item
    -  Get-AzDataLakeGen2ChildItem

## Version 1.10.0
=======
* Add breaking change warning message for DefaultAction Value change in a future release
    - Update-AzStorageAccountNetworkRuleSet
* Support Get last sync time of Storage account by run get-AzureRMStorageAccount with parameter -IncludeGeoReplicationStats 
    - Get-AzureRMStorageAccount

## Version 1.10.0
* Update references in .psd1 to use relative path
>>>>>>> 5a7b2698
* Support generate Blob/Constainer Idenity based SAS token with Storage Context based on Oauth authentication
    - New-AzStorageContainerSASToken
    - New-AzStorageBlobSASToken
* Support revoke Storage Account User Delegation Keys, so all Idenity SAS tokens are revoked
    - Revoke-AzStorageAccountUserDelegationKeys
* Upgrade to Microsoft.Azure.Management.Storage 14.2.0, to support new API version 2019-06-01.
* Support Share QuotaGiB more than 5120 in Management plane File Share cmdlets, and add parameter alias "Quota" to parameter "QuotaGiB" 
	- New-AzRmStorageShare
	- Update-AzRmStorageShare
* Add parameter alias "QuotaGiB" to parameter "Quota"
	- Set-AzStorageShareQuota
* Fix the issue that Set-AzStorageContainerAcl can clean up the stored Access Policy
	- Set-AzStorageContainerAcl

## Version 1.9.0
* Support enable Large File share when create or update Storage account
    -  New-AzStorageAccount
    -  Set-AzStorageAccount
* When close/get File handle, skip check the input path is File directory or File, to avoid failure with object in DeletePending status
    -  Get-AzStorageFileHandle
    -  Close-AzStorageFileHandle

## Version 1.8.0
* Upgrade Storage Client Library to 11.1.0
* List containers with Management plane API, will list with NextPageLink
    -  Get-AzRmStorageContainer
* List Storage accounts from subscription, will list with NextPageLink
    -  Get-AzStorageAccount

## Version 1.7.0
* Updated example in reference documentation for `Get-AzStorageAccountKey`
* In upload/Downalod Azure File,support perserve the source File SMB properties (File Attributtes, File Creation Time, File Last Write Time) in the destination file
    -  Set-AzStorageFileContent
    -  Get-AzStorageFileContent
* Fix Upload block blob with properties/metadate fail on container enabled ImmutabilityPolicy.
    -  Set-AzStorageBlobContent
* Support manage Azure File shares with Management plane API
    -  New-AzRmStorageShare
    -  Get-AzRmStorageShare
    -  Update-AzRmStorageShare
    -  Remove-AzRmStorageShare

## Version 1.6.0
* Fixed miscellaneous typos across module
* Update help for Get/Close-AzStorageFileHandle, by add more scenarios to cmdlet examples and update parameter descriptions
* Support StandardBlobTier in upload blob and copy blob
    -  Set-AzStorageBlobContent
    -  Start-AzStorageBlobCopy
* Support Rehydrate Priority in copy blob
    -  Start-AzStorageBlobCopy

## Version 1.5.1
* Update example in reference documentation for `Get-AzStorageAccount` to use correct parameter name

## Version 1.5.0
* Change 2 parameters "-IndexDocument" and "-ErrorDocument404Path" from required to optional  in cmdlet:
    -  Enable-AzStorageStaticWebsite
* Update help of Get-AzStorageBlobContent by add an example
* Show more error information when cmdlet failed with StorageException 
* Support create or update Storage account with Azure Files AAD DS Authentication
    -  New-AzStorageAccount
    -  Set-AzStorageAccount
* Support list or close file handles of a file share, file directory or a file
    - Get-AzStorageFileHandle
    - Close-AzStorageFileHandle

## Version 1.4.0
* Support Kind FileStorage and SkuName Premium_ZRS when create Storage account
    - New-AzStorageAccount
* Clarified description of blob immutability cmdlet
    -  Remove-AzRmStorageContainerImmutabilityPolicy

## Version 1.3.0
* Upgrade to Storage Client Library 10.0.1 (the namespace of all objects from this SDK change from "Microsoft.WindowsAzure.Storage.*" to "Microsoft.Azure.Storage.*")
* Upgrade to Microsoft.Azure.Management.Storage 11.0.0, to support new API version 2019-04-01.
* The default Storage account Kind in Create Storage account change from 'Storage' to 'StorageV2'
    - New-AzStorageAccount
* Change the Storage account cmdlet output Sku.Name to be aligned with input SkuName by add '-', like "StandardLRS" change to "Standard_LRS"
    - New-AzStorageAccount
    - Get-AzStorageAccount
    - Set-AzStorageAccount

## Version 1.2.0
* Report detail error when create Storage context with parameter -UseConnectedAccount, but without login Azure account
    - New-AzStorageContext
* Support Manage Blob Service Properties of a specified Storage account with Management plane API
    - Update-AzStorageBlobServiceProperty
    - Get-AzStorageBlobServiceProperty
    - Enable-AzStorageBlobDeleteRetentionPolicy
    - Disable-AzStorageBlobDeleteRetentionPolicy
* -AsJob support for Blob and file upload and download cmdlets
    - Get-AzStorageBlobContent
    - Set-AzStorageBlobContent
    - Get-AzStorageFileContent
    - Set-AzStorageFileContent

## Version 1.1.0
* Support Get/Set/Remove Management Policy on a Storage account
    - Set-AzStorageAccountManagementPolicy
    - Get-AzStorageAccountManagementPolicy
    - Remove-AzStorageAccountManagementPolicy
    - Add-AzStorageAccountManagementPolicyAction
    - New-AzStorageAccountManagementPolicyFilter
    - New-AzStorageAccountManagementPolicyRule

## Version 1.0.4
* Upgrade to Storage Client Library 9.4.2 and Microsoft.Azure.Cosmos.Table 0.10.1-preview

## Version 1.0.3
* Support Kind BlockBlobStorage when create Storage account
       - New-AzStorageAccount

## Version 1.0.2
* Update incorrect online help URLs
* Give detail error message when get/set classic Logging/Metric on Premium Storage Account, since Premium Storage Account not supoort classic Logging/Metric.
    - Get/Set-AzStorageServiceLoggingProperty
    - Get/Set-AzStorageServiceMetricsProperty

## Version 1.0.1
* Set the StorageAccountName of Storage context as the real Storage Account Name, when it's created with Sas Token, OAuth or Anonymous
    - New-AzStorageContext
* Create Sas Token of Blob Snapshot Object with '-FullUri' parameter, fix the returned Uri to be the sanpshot Uri
    - New-AzStorageBlobSASToken

## Version 1.0.0
* General availability of `Az.Storage` module<|MERGE_RESOLUTION|>--- conflicted
+++ resolved
@@ -18,21 +18,14 @@
         - Additional information about change #1
 -->
 ## Upcoming Release
-<<<<<<< HEAD
 * Fix DataLake Gen2 Output AzureDataLakeGen2Item.Permissions display format
     -  Get-AzDataLakeGen2Item
     -  Get-AzDataLakeGen2ChildItem
-
-## Version 1.10.0
-=======
 * Add breaking change warning message for DefaultAction Value change in a future release
     - Update-AzStorageAccountNetworkRuleSet
-* Support Get last sync time of Storage account by run get-AzureRMStorageAccount with parameter -IncludeGeoReplicationStats 
-    - Get-AzureRMStorageAccount
 
 ## Version 1.10.0
 * Update references in .psd1 to use relative path
->>>>>>> 5a7b2698
 * Support generate Blob/Constainer Idenity based SAS token with Storage Context based on Oauth authentication
     - New-AzStorageContainerSASToken
     - New-AzStorageBlobSASToken
