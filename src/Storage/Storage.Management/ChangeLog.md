--- conflicted
+++ resolved
@@ -18,15 +18,12 @@
         - Additional information about change #1
 -->
 ## Upcoming Release
-<<<<<<< HEAD
 * update references in .psd1 to use relative path
-=======
 * Upgrade Storage Client Library to 11.1.0
 * List containers with Management plane API, will list with NextPageLink
     -  Get-AzRmStorageContainer
 * List Storage accounts from subscription, will list with NextPageLink
     -  Get-AzStorageAccount
->>>>>>> 3fdaf5ee
 
 ## Version 1.7.0
 * Updated example in reference documentation for `Get-AzStorageAccountKey`
