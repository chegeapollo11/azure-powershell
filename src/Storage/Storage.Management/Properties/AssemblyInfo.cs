--- conflicted
+++ resolved
@@ -46,10 +46,5 @@
 // You can specify all the values or you can default the Build and Revision Numbers 
 // by using the '*' as shown below:
 
-<<<<<<< HEAD
-[assembly: AssemblyVersion("4.3.1")]
-[assembly: AssemblyFileVersion("4.3.1")]
-=======
 [assembly: AssemblyVersion("4.4.0")]
-[assembly: AssemblyFileVersion("4.4.0")]
->>>>>>> a7ef00ff
+[assembly: AssemblyFileVersion("4.4.0")]