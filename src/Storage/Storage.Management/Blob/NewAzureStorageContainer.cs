--- conflicted
+++ resolved
@@ -155,10 +155,7 @@
             RootSquashType.RootSquash,
             RootSquashType.AllSquash,
             IgnoreCase = true)]
-        public string RootSquash { get; set; }
-        
-        [Parameter(HelpMessage = "Enable object level immutability at the container level.", Mandatory = false)]
-        public SwitchParameter EnableImmutableStorageWithVersioning { get; set; }        
+        public string RootSquash { get; set; }      
         
         public override void ExecuteCmdlet()
         {
@@ -206,7 +203,6 @@
                                 denyEncryptionScopeOverride: this.preventEncryptionScopeOverride,
                                 publicAccess: (PublicAccess?)this.publicAccess,
                                 metadata: MetadataDictionary,
-                                immutableStorageWithVersioning: this.EnableImmutableStorageWithVersioning.IsPresent ? new ImmutableStorageWithVersioning(true) : null,
                                 enableNfsV3RootSquash: enableNfsV3RootSquash,
                                 enableNfsV3AllSquash: enableNfsV3AllSquash,
                                 immutableStorageWithVersioning: this.EnableImmutableStorageWithVersioning.IsPresent ? new ImmutableStorageWithVersioning(true) : null));
@@ -217,15 +213,6 @@
                             this.StorageAccountName,
                             this.Name);
 
-<<<<<<< HEAD
-=======
-                container =
-                    this.StorageClient.BlobContainers.Get(
-                            this.ResourceGroupName,
-                            this.StorageAccountName,
-                            this.Name);
-
->>>>>>> f6b26cd7
                 WriteObject(new PSContainer(container));
             }
         }
