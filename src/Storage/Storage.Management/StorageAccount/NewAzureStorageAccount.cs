--- conflicted
+++ resolved
@@ -700,11 +700,11 @@
             {
                 createParameters.EnableNfsV3 = enableNfsV3;
             }
-<<<<<<< HEAD
-            if(this.EdgeZone != null)
-=======
+            if (enableNfsV3 != null)
+            {
+                createParameters.EnableNfsV3 = enableNfsV3;
+            }
             if (this.EdgeZone != null)
->>>>>>> eb271d80
             {
                 createParameters.ExtendedLocation = new ExtendedLocation()
                 {
