---
external help file: Microsoft.Azure.PowerShell.Cmdlets.Storage.Management.dll-Help.xml
Module Name: Az.Storage
ms.assetid: A3DA1205-B8FB-4B4C-9C40-AD303D038EDF
online version: https://docs.microsoft.com/powershell/module/az.storage/new-azstorageaccount
schema: 2.0.0
---

# New-AzStorageAccount

## SYNOPSIS
Creates a Storage account.

## SYNTAX

### AzureActiveDirectoryDomainServicesForFile (Default)
```
New-AzStorageAccount [-ResourceGroupName] <String> [-Name] <String> [-SkuName] <String> [-Location] <String>
 [-Kind <String>] [-AccessTier <String>] [-CustomDomainName <String>] [-UseSubDomain <Boolean>]
 [-Tag <Hashtable>] [-EnableHttpsTrafficOnly <Boolean>] [-AssignIdentity] [-NetworkRuleSet <PSNetworkRuleSet>]
 [-EnableHierarchicalNamespace <Boolean>] [-EnableAzureActiveDirectoryDomainServicesForFile <Boolean>]
 [-EnableLargeFileShare] [-PublishMicrosoftEndpoint <Boolean>] [-PublishInternetEndpoint <Boolean>] [-AsJob]
 [-EncryptionKeyTypeForTable <String>] [-EncryptionKeyTypeForQueue <String>] [-RequireInfrastructureEncryption]
<<<<<<< HEAD
 [-AllowBlobPublicAccess <Boolean>] [-MinimumTlsVersion <String>] [-DefaultProfile <IAzureContextContainer>]
 [-RoutingChoice <String>] [<CommonParameters>]
=======
 [-AllowBlobPublicAccess <Boolean>] [-MinimumTlsVersion <String>] [-AllowSharedKeyAccess <Boolean>]
 [-DefaultProfile <IAzureContextContainer>] [-RoutingChoice <String>] [<CommonParameters>]
>>>>>>> 16e4c121
```

### ActiveDirectoryDomainServicesForFile
```
New-AzStorageAccount [-ResourceGroupName] <String> [-Name] <String> [-SkuName] <String> [-Location] <String>
 [-Kind <String>] [-AccessTier <String>] [-CustomDomainName <String>] [-UseSubDomain <Boolean>]
 [-Tag <Hashtable>] [-EnableHttpsTrafficOnly <Boolean>] [-AssignIdentity] [-NetworkRuleSet <PSNetworkRuleSet>]
 [-EnableHierarchicalNamespace <Boolean>] [-EnableLargeFileShare] [-PublishMicrosoftEndpoint <Boolean>]
 [-PublishInternetEndpoint <Boolean>] [-EnableActiveDirectoryDomainServicesForFile <Boolean>]
 [-ActiveDirectoryDomainName <String>] [-ActiveDirectoryNetBiosDomainName <String>]
 [-ActiveDirectoryForestName <String>] [-ActiveDirectoryDomainGuid <String>]
 [-ActiveDirectoryDomainSid <String>] [-ActiveDirectoryAzureStorageSid <String>] [-AsJob]
 [-EncryptionKeyTypeForTable <String>] [-EncryptionKeyTypeForQueue <String>] [-RequireInfrastructureEncryption]
<<<<<<< HEAD
 [-AllowBlobPublicAccess <Boolean>] [-MinimumTlsVersion <String>] [-DefaultProfile <IAzureContextContainer>]
 [-RoutingChoice <String>] [<CommonParameters>]
=======
 [-AllowBlobPublicAccess <Boolean>] [-MinimumTlsVersion <String>] [-AllowSharedKeyAccess <Boolean>]
 [-DefaultProfile <IAzureContextContainer>] [-RoutingChoice <String>] [<CommonParameters>]
>>>>>>> 16e4c121
```

## DESCRIPTION
The **New-AzStorageAccount** cmdlet creates an Azure Storage account.

## EXAMPLES

### Example 1: Create a Storage account
```powershell
PS C:\>New-AzStorageAccount -ResourceGroupName MyResourceGroup -AccountName mystorageaccount -Location westus -SkuName Standard_GRS
```

This command creates a Storage account for the resource group name MyResourceGroup.

### Example 2: Create a Blob Storage account with BlobStorage Kind and hot AccessTier
```powershell
PS C:\>New-AzStorageAccount -ResourceGroupName MyResourceGroup -AccountName mystorageaccount -Location westus -SkuName Standard_GRS -Kind BlobStorage -AccessTier Hot
```

This command creates a Blob Storage account that with BlobStorage Kind and hot AccessTier

### Example 3: Create a Storage account with Kind StorageV2, and Generate and Assign an Identity for Azure KeyVault.
```powershell
PS C:\>New-AzStorageAccount -ResourceGroupName MyResourceGroup -AccountName mystorageaccount -Location westus -SkuName Standard_GRS -Kind StorageV2 -AssignIdentity
```

This command creates a Storage account with Kind StorageV2.  It also generates and assigns an identity that can be used to manage account keys through Azure KeyVault.

### Example 4: Create a Storage account with NetworkRuleSet from JSON
```powershell
PS C:\>New-AzStorageAccount -ResourceGroupName MyResourceGroup -AccountName mystorageaccount -Location westus -Type Standard_LRS -NetworkRuleSet (@{bypass="Logging,Metrics";
    ipRules=(@{IPAddressOrRange="20.11.0.0/16";Action="allow"},
            @{IPAddressOrRange="10.0.0.0/7";Action="allow"});
    virtualNetworkRules=(@{VirtualNetworkResourceId="/subscriptions/s1/resourceGroups/g1/providers/Microsoft.Network/virtualNetworks/vnet1/subnets/subnet1";Action="allow"},
                        @{VirtualNetworkResourceId="/subscriptions/s1/resourceGroups/g1/providers/Microsoft.Network/virtualNetworks/vnet2/subnets/subnet2";Action="allow"});
    defaultAction="Deny"})
```

This command creates a Storage account that has NetworkRuleSet property from JSON

### Example 5: Create a Storage account with Hierarchical Namespace enabled.
```powershell
PS C:\>New-AzStorageAccount -ResourceGroupName "MyResourceGroup" -AccountName "mystorageaccount" -Location "US West" -SkuName "Standard_GRS" -Kind StorageV2  -EnableHierarchicalNamespace $true
```

This command creates a Storage account with Hierarchical Namespace enabled.

### Example 6: Create a Storage account with Azure Files AAD DS Authentication, and enable large file share.
```powershell
PS C:\>New-AzStorageAccount -ResourceGroupName "MyResourceGroup" -AccountName "mystorageaccount" -Location "eastus2euap" -SkuName "Standard_LRS" -Kind StorageV2  -EnableAzureActiveDirectoryDomainServicesForFile $true -EnableLargeFileShare
```

This command creates a Storage account with Azure Files AAD DS Authentication, and enable large file share.

### Example 7: Create a Storage account with enable Files Active Directory Domain Service Authentication.
```
PS C:\>New-AzStorageAccount -ResourceGroupName "MyResourceGroup" -AccountName "mystorageaccount" -Location "eastus2euap" -SkuName "Standard_LRS" -Kind StorageV2  -EnableActiveDirectoryDomainServicesForFile $true `
        -ActiveDirectoryDomainName "mydomain.com" `
        -ActiveDirectoryNetBiosDomainName "mydomain.com" `
        -ActiveDirectoryForestName "mydomain.com" `
        -ActiveDirectoryDomainGuid "12345678-1234-1234-1234-123456789012" `
        -ActiveDirectoryDomainSid "S-1-5-21-1234567890-1234567890-1234567890" `
        -ActiveDirectoryAzureStorageSid "S-1-5-21-1234567890-1234567890-1234567890-1234"
```

This command creates a Storage account withenable Files Active Directory Domain Service Authentication.

### Example 8: Create a Storage account with Queue and Table Service use account-scoped encryption key, and Require Infrastructure Encryption.
```
PS C:\>New-AzStorageAccount -ResourceGroupName "MyResourceGroup" -AccountName "mystorageaccount" -Location "eastus2euap" -SkuName "Standard_LRS" -Kind StorageV2  -EncryptionKeyTypeForTable Account -EncryptionKeyTypeForQueue Account -RequireInfrastructureEncryption

PS C:\>$account = get-AzStorageAccount -ResourceGroupName $rgname -StorageAccountName $accountName

PS C:\>$account.Encryption.Services.Queue

Enabled LastEnabledTime     KeyType
------- ---------------     -------
   True 1/9/2020 6:09:11 AM Account

PS C:\>$account.Encryption.Services.Table

Enabled LastEnabledTime     KeyType
------- ---------------     -------
   True 1/9/2020 6:09:11 AM Account

PS C:\> $account.Encryption.RequireInfrastructureEncryption
True
```

This command creates a Storage account with Queue and Table Service use account-scoped encryption key and Require Infrastructure Encryption, so Queue and Table will use same encryption key with Blob and File service, and the service will apply a secondary layer of encryption with platform managed keys for data at rest.
Then get the Storage account properties, and view the encryption keytype of Queue and Table Service, and RequireInfrastructureEncryption value.

### Example 9: Create account MinimumTlsVersion  and AllowBlobPublicAccess, and disable SharedKey Access
```
PS C:\> $account = New-AzStorageAccount -ResourceGroupName "MyResourceGroup" -AccountName "mystorageaccount" -Location "eastus2euap" -SkuName "Standard_LRS" -Kind StorageV2 -MinimumTlsVersion TLS1_1 -AllowBlobPublicAccess $false -AllowSharedKeyAccess $false

PS C:\> $account.MinimumTlsVersion
TLS1_1

PS C:\> $account.AllowBlobPublicAccess
False

PS C:\> $a.AllowSharedKeyAccess
False
```

The command create account with MinimumTlsVersion, AllowBlobPublicAccess, and disable SharedKey access to the account, and then show the the 3 properties of the created account 

### Example 10: Create a Storage account with RoutingPreference setting
```powershell
PS C:\>$account = New-AzStorageAccount -ResourceGroupName "MyResourceGroup" -AccountName "mystorageaccount" -Location "eastus2euap" -SkuName "Standard_LRS" -PublishMicrosoftEndpoint $true -PublishInternetEndpoint $true -RoutingChoice MicrosoftRouting

PS C:\>$account.RoutingPreference

RoutingChoice    PublishMicrosoftEndpoints PublishInternetEndpoints
-------------    ------------------------- ------------------------
MicrosoftRouting                     True                     True

PS C:\>$account.PrimaryEndpoints

Blob               : https://mystorageaccount.blob.core.windows.net/
Queue              : https://mystorageaccount.queue.core.windows.net/
Table              : https://mystorageaccount.table.core.windows.net/
File               : https://mystorageaccount.file.core.windows.net/
Web                : https://mystorageaccount.z2.web.core.windows.net/
Dfs                : https://mystorageaccount.dfs.core.windows.net/
MicrosoftEndpoints : {"Blob":"https://mystorageaccount-microsoftrouting.blob.core.windows.net/","Queue":"https://mystorageaccount-microsoftrouting.queue.core.windows.net/","Table":"https://mystorageaccount-microsoftrouting.table.core.windows.net/","File":"ht
                     tps://mystorageaccount-microsoftrouting.file.core.windows.net/","Web":"https://mystorageaccount-microsoftrouting.z2.web.core.windows.net/","Dfs":"https://mystorageaccount-microsoftrouting.dfs.core.windows.net/"}
InternetEndpoints  : {"Blob":"https://mystorageaccount-internetrouting.blob.core.windows.net/","File":"https://mystorageaccount-internetrouting.file.core.windows.net/","Web":"https://mystorageaccount-internetrouting.z2.web.core.windows.net/","Dfs":"https://w
                     eirp3-internetrouting.dfs.core.windows.net/"}
```

This command creates a Storage account with RoutingPreference setting: PublishMicrosoftEndpoint and PublishInternetEndpoint as true, and RoutingChoice as MicrosoftRouting.

### Example 10: Create a Storage account with RoutingPreference setting
```powershell
PS C:\>$account = New-AzStorageAccount -ResourceGroupName "MyResourceGroup" -AccountName "mystorageaccount" -Location "eastus2euap" -SkuName "Standard_LRS" -PublishMicrosoftEndpoint $true -PublishInternetEndpoint $true -RoutingChoice MicrosoftRouting

PS C:\>$account.RoutingPreference

RoutingChoice    PublishMicrosoftEndpoints PublishInternetEndpoints
-------------    ------------------------- ------------------------
MicrosoftRouting                     True                     True

PS C:\>$account.PrimaryEndpoints

Blob               : https://mystorageaccount.blob.core.windows.net/
Queue              : https://mystorageaccount.queue.core.windows.net/
Table              : https://mystorageaccount.table.core.windows.net/
File               : https://mystorageaccount.file.core.windows.net/
Web                : https://mystorageaccount.z2.web.core.windows.net/
Dfs                : https://mystorageaccount.dfs.core.windows.net/
MicrosoftEndpoints : {"Blob":"https://mystorageaccount-microsoftrouting.blob.core.windows.net/","Queue":"https://mystorageaccount-microsoftrouting.queue.core.windows.net/","Table":"https://mystorageaccount-microsoftrouting.table.core.windows.net/","File":"ht
                     tps://mystorageaccount-microsoftrouting.file.core.windows.net/","Web":"https://mystorageaccount-microsoftrouting.z2.web.core.windows.net/","Dfs":"https://mystorageaccount-microsoftrouting.dfs.core.windows.net/"}
InternetEndpoints  : {"Blob":"https://mystorageaccount-internetrouting.blob.core.windows.net/","File":"https://mystorageaccount-internetrouting.file.core.windows.net/","Web":"https://mystorageaccount-internetrouting.z2.web.core.windows.net/","Dfs":"https://w
                     eirp3-internetrouting.dfs.core.windows.net/"}
```

This command creates a Storage account with RoutingPreference setting: PublishMicrosoftEndpoint and PublishInternetEndpoint as true, and RoutingChoice as MicrosoftRouting.

## PARAMETERS

### -AccessTier
Specifies the access tier of the Storage account that this cmdlet creates.
The acceptable values for this parameter are: Hot and Cool.
If you specify a value of BlobStorage for the *Kind* parameter, you must specify a value for the
*AccessTier* parameter. If you specify a value of Storage for this *Kind* parameter, do not specify
the *AccessTier* parameter.

```yaml
Type: System.String
Parameter Sets: (All)
Aliases:
Accepted values: Hot, Cool

Required: False
Position: Named
Default value: None
Accept pipeline input: False
Accept wildcard characters: False
```

### -ActiveDirectoryAzureStorageSid
Specifies the security identifier (SID) for Azure Storage. This parameter must be set when -EnableActiveDirectoryDomainServicesForFile is set to true.

```yaml
Type: System.String
Parameter Sets: ActiveDirectoryDomainServicesForFile
Aliases:

Required: False
Position: Named
Default value: None
Accept pipeline input: False
Accept wildcard characters: False
```

### -ActiveDirectoryDomainGuid
Specifies the domain GUID. This parameter must be set when -EnableActiveDirectoryDomainServicesForFile is set to true.

```yaml
Type: System.String
Parameter Sets: ActiveDirectoryDomainServicesForFile
Aliases:

Required: False
Position: Named
Default value: None
Accept pipeline input: False
Accept wildcard characters: False
```

### -ActiveDirectoryDomainName
Specifies the primary domain that the AD DNS server is authoritative for. This parameter must be set when -EnableActiveDirectoryDomainServicesForFile is set to true.

```yaml
Type: System.String
Parameter Sets: ActiveDirectoryDomainServicesForFile
Aliases:

Required: False
Position: Named
Default value: None
Accept pipeline input: False
Accept wildcard characters: False
```

### -ActiveDirectoryDomainSid
Specifies the security identifier (SID). This parameter must be set when -EnableActiveDirectoryDomainServicesForFile is set to true.

```yaml
Type: System.String
Parameter Sets: ActiveDirectoryDomainServicesForFile
Aliases:

Required: False
Position: Named
Default value: None
Accept pipeline input: False
Accept wildcard characters: False
```

### -ActiveDirectoryForestName
Specifies the Active Directory forest to get. This parameter must be set when -EnableActiveDirectoryDomainServicesForFile is set to true.

```yaml
Type: System.String
Parameter Sets: ActiveDirectoryDomainServicesForFile
Aliases:

Required: False
Position: Named
Default value: None
Accept pipeline input: False
Accept wildcard characters: False
```

### -ActiveDirectoryNetBiosDomainName
Specifies the NetBIOS domain name. This parameter must be set when -EnableActiveDirectoryDomainServicesForFile is set to true.

```yaml
Type: System.String
Parameter Sets: ActiveDirectoryDomainServicesForFile
Aliases:

Required: False
Position: Named
Default value: None
Accept pipeline input: False
Accept wildcard characters: False
```

### -AllowBlobPublicAccess
Allow public access to all blobs or containers in the storage account. The default interpretation is true for this property.

```yaml
Type: System.Boolean
Parameter Sets: (All)
Aliases:

Required: False
Position: Named
Default value: None
Accept pipeline input: False
Accept wildcard characters: False
```

### -AllowSharedKeyAccess
Indicates whether the storage account permits requests to be authorized with the account access key via Shared Key. If false, then all requests, including shared access signatures, must be authorized with Azure Active Directory (Azure AD). The default value is null, which is equivalent to true.

```yaml
Type: System.Boolean
Parameter Sets: (All)
Aliases:

Required: False
Position: Named
Default value: None
Accept pipeline input: False
Accept wildcard characters: False
```

### -AsJob
Run cmdlet in the background

```yaml
Type: System.Management.Automation.SwitchParameter
Parameter Sets: (All)
Aliases:

Required: False
Position: Named
Default value: None
Accept pipeline input: False
Accept wildcard characters: False
```

### -AssignIdentity
Generate and assign a new Storage account Identity for this Storage account for use with key management services like Azure KeyVault.

```yaml
Type: System.Management.Automation.SwitchParameter
Parameter Sets: (All)
Aliases:

Required: False
Position: Named
Default value: None
Accept pipeline input: False
Accept wildcard characters: False
```

### -CustomDomainName
Specifies the name of the custom domain of the Storage account.
The default value is Storage.

```yaml
Type: System.String
Parameter Sets: (All)
Aliases:

Required: False
Position: Named
Default value: None
Accept pipeline input: False
Accept wildcard characters: False
```

### -DefaultProfile
The credentials, account, tenant, and subscription used for communication with Azure.

```yaml
Type: Microsoft.Azure.Commands.Common.Authentication.Abstractions.Core.IAzureContextContainer
Parameter Sets: (All)
Aliases: AzContext, AzureRmContext, AzureCredential

Required: False
Position: Named
Default value: None
Accept pipeline input: False
Accept wildcard characters: False
```

### -EnableActiveDirectoryDomainServicesForFile
Enable Azure Files Active Directory Domain Service Authentication for the storage account.

```yaml
Type: System.Boolean
Parameter Sets: ActiveDirectoryDomainServicesForFile
Aliases:

Required: False
Position: Named
Default value: None
Accept pipeline input: False
Accept wildcard characters: False
```

### -EnableAzureActiveDirectoryDomainServicesForFile
Enable Azure Files Azure Active Directory Domain Service Authentication for the storage account.

```yaml
Type: System.Boolean
Parameter Sets: AzureActiveDirectoryDomainServicesForFile
Aliases:

Required: False
Position: Named
Default value: None
Accept pipeline input: False
Accept wildcard characters: False
```

### -EnableHierarchicalNamespace
Indicates whether or not the Storage account enables Hierarchical Namespace.

```yaml
Type: System.Boolean
Parameter Sets: (All)
Aliases:

Required: False
Position: Named
Default value: None
Accept pipeline input: False
Accept wildcard characters: False
```

### -EnableHttpsTrafficOnly
Indicates whether or not the Storage account only enables HTTPS traffic.

```yaml
Type: System.Boolean
Parameter Sets: (All)
Aliases:

Required: False
Position: Named
Default value: None
Accept pipeline input: False
Accept wildcard characters: False
```

### -EnableLargeFileShare
Indicates whether or not the storage account can support large file shares with more than 5 TiB capacity. 
Once the account is enabled, the feature cannot be disabled. 
Currently only supported for LRS and ZRS replication types, hence account conversions to geo-redundant accounts would not be possible. 
Learn more in https://go.microsoft.com/fwlink/?linkid=2086047

```yaml
Type: System.Management.Automation.SwitchParameter
Parameter Sets: (All)
Aliases:

Required: False
Position: Named
Default value: None
Accept pipeline input: False
Accept wildcard characters: False
```

### -EncryptionKeyTypeForQueue
Set the Encryption KeyType for Queue. The default value is Service.
-Account: Queue will be encrypted with account-scoped encryption key. 
-Service: Queue will always be encrypted with Service-Managed keys. 

```yaml
Type: System.String
Parameter Sets: (All)
Aliases:
Accepted values: Service, Account

Required: False
Position: Named
Default value: None
Accept pipeline input: False
Accept wildcard characters: False
```

### -EncryptionKeyTypeForTable
Set the Encryption KeyType for Table. The default value is Service.
- Account: Table will be encrypted with account-scoped encryption key. 
- Service: Table will always be encrypted with Service-Managed keys. 

```yaml
Type: System.String
Parameter Sets: (All)
Aliases:
Accepted values: Service, Account

Required: False
Position: Named
Default value: None
Accept pipeline input: False
Accept wildcard characters: False
```

### -Kind
Specifies the kind of Storage account that this cmdlet creates.
The acceptable values for this parameter are:
- Storage. General purpose Storage account that supports storage of Blobs, Tables, Queues, Files and Disks.
- StorageV2. General Purpose Version 2 (GPv2) Storage account that supports Blobs, Tables, Queues, Files, and Disks, with advanced features like data tiering.
- BlobStorage. Blob Storage account which supports storage of Blobs only.
- BlockBlobStorage. Block Blob Storage account which supports storage of Block Blobs only.
- FileStorage. File Storage account which supports storage of Files only.
The default value is StorageV2.

```yaml
Type: System.String
Parameter Sets: (All)
Aliases:
Accepted values: Storage, StorageV2, BlobStorage, BlockBlobStorage, FileStorage

Required: False
Position: Named
Default value: StorageV2
Accept pipeline input: False
Accept wildcard characters: False
```

### -Location
Specifies the location of the Storage account to create.

```yaml
Type: System.String
Parameter Sets: (All)
Aliases:

Required: True
Position: 3
Default value: None
Accept pipeline input: True (ByPropertyName)
Accept wildcard characters: False
```

### -MinimumTlsVersion
The minimum TLS version to be permitted on requests to storage. The default interpretation is TLS 1.0 for this property.

```yaml
Type: System.String
Parameter Sets: (All)
Aliases:
Accepted values: TLS1_0, TLS1_1, TLS1_2

Required: False
Position: Named
Default value: None
Accept pipeline input: False
Accept wildcard characters: False
```

### -Name
Specifies the name of the Storage account to create.

```yaml
Type: System.String
Parameter Sets: (All)
Aliases: StorageAccountName, AccountName

Required: True
Position: 1
Default value: None
Accept pipeline input: True (ByPropertyName)
Accept wildcard characters: False
```

### -NetworkRuleSet
NetworkRuleSet is used to define a set of configuration rules for firewalls and virtual networks, as well as to set values for network properties such as services allowed to bypass the rules and how to handle requests that don't match any of the defined rules.

```yaml
Type: Microsoft.Azure.Commands.Management.Storage.Models.PSNetworkRuleSet
Parameter Sets: (All)
Aliases:

Required: False
Position: Named
Default value: None
Accept pipeline input: False
Accept wildcard characters: False
```

### -PublishInternetEndpoint
Indicates whether internet  routing storage endpoints are to be published

```yaml
Type: System.Boolean
Parameter Sets: (All)
Aliases:

Required: False
Position: Named
Default value: None
Accept pipeline input: False
Accept wildcard characters: False
```

### -PublishMicrosoftEndpoint
Indicates whether microsoft routing storage endpoints are to be published

```yaml
Type: System.Boolean
Parameter Sets: (All)
Aliases:

Required: False
Position: Named
Default value: None
Accept pipeline input: False
Accept wildcard characters: False
```

### -RequireInfrastructureEncryption
The service will apply a secondary layer of encryption with platform managed keys for data at rest.

```yaml
Type: System.Management.Automation.SwitchParameter
Parameter Sets: (All)
Aliases:

Required: False
Position: Named
Default value: None
Accept pipeline input: False
Accept wildcard characters: False
```

### -ResourceGroupName
Specifies the name of the resource group in which to add the Storage account.

```yaml
Type: System.String
Parameter Sets: (All)
Aliases:

Required: True
Position: 0
Default value: None
Accept pipeline input: True (ByPropertyName)
Accept wildcard characters: False
```

### -RoutingChoice
Routing Choice defines the kind of network routing opted by the user. Possible values include: 'MicrosoftRouting', 'InternetRouting'

```yaml
Type: System.String
Parameter Sets: (All)
Aliases:
Accepted values: MicrosoftRouting, InternetRouting

Required: False
Position: Named
Default value: None
Accept pipeline input: False
Accept wildcard characters: False
```

### -SkuName
Specifies the SKU name of the Storage account that this cmdlet creates.
The acceptable values for this parameter are:
- Standard_LRS. Locally-redundant storage.
- Standard_ZRS. Zone-redundant storage.
- Standard_GRS. Geo-redundant storage.
- Standard_RAGRS. Read access geo-redundant storage.
- Premium_LRS. Premium locally-redundant storage.
- Premium_ZRS. Premium zone-redundant storage.
- Standard_GZRS - Geo-redundant zone-redundant storage.
- Standard_RAGZRS - Read access geo-redundant zone-redundant storage.

```yaml
Type: System.String
Parameter Sets: (All)
Aliases: StorageAccountType, AccountType, Type
Accepted values: Standard_LRS, Standard_ZRS, Standard_GRS, Standard_RAGRS, Premium_LRS, Premium_ZRS, Standard_GZRS, Standard_RAGZRS

Required: True
Position: 2
Default value: None
Accept pipeline input: True (ByPropertyName)
Accept wildcard characters: False
```

### -Tag
Key-value pairs in the form of a hash table set as tags on the server. For example:
@{key0="value0";key1=$null;key2="value2"}

```yaml
Type: System.Collections.Hashtable
Parameter Sets: (All)
Aliases: Tags

Required: False
Position: Named
Default value: None
Accept pipeline input: False
Accept wildcard characters: False
```

### -UseSubDomain
Indicates whether to enable indirect CName validation.

```yaml
Type: System.Nullable`1[System.Boolean]
Parameter Sets: (All)
Aliases:

Required: False
Position: Named
Default value: None
Accept pipeline input: False
Accept wildcard characters: False
```

### CommonParameters
This cmdlet supports the common parameters: -Debug, -ErrorAction, -ErrorVariable, -InformationAction, -InformationVariable, -OutVariable, -OutBuffer, -PipelineVariable, -Verbose, -WarningAction, and -WarningVariable. For more information, see about_CommonParameters (http://go.microsoft.com/fwlink/?LinkID=113216).

## INPUTS

### System.String

## OUTPUTS

### Microsoft.Azure.Commands.Management.Storage.Models.PSStorageAccount

## NOTES

## RELATED LINKS

[Get-AzStorageAccount](./Get-AzStorageAccount.md)

[Remove-AzStorageAccount](./Remove-AzStorageAccount.md)

[Set-AzStorageAccount](./Set-AzStorageAccount.md)<|MERGE_RESOLUTION|>--- conflicted
+++ resolved
@@ -21,13 +21,8 @@
  [-EnableHierarchicalNamespace <Boolean>] [-EnableAzureActiveDirectoryDomainServicesForFile <Boolean>]
  [-EnableLargeFileShare] [-PublishMicrosoftEndpoint <Boolean>] [-PublishInternetEndpoint <Boolean>] [-AsJob]
  [-EncryptionKeyTypeForTable <String>] [-EncryptionKeyTypeForQueue <String>] [-RequireInfrastructureEncryption]
-<<<<<<< HEAD
- [-AllowBlobPublicAccess <Boolean>] [-MinimumTlsVersion <String>] [-DefaultProfile <IAzureContextContainer>]
- [-RoutingChoice <String>] [<CommonParameters>]
-=======
  [-AllowBlobPublicAccess <Boolean>] [-MinimumTlsVersion <String>] [-AllowSharedKeyAccess <Boolean>]
  [-DefaultProfile <IAzureContextContainer>] [-RoutingChoice <String>] [<CommonParameters>]
->>>>>>> 16e4c121
 ```
 
 ### ActiveDirectoryDomainServicesForFile
@@ -41,13 +36,8 @@
  [-ActiveDirectoryForestName <String>] [-ActiveDirectoryDomainGuid <String>]
  [-ActiveDirectoryDomainSid <String>] [-ActiveDirectoryAzureStorageSid <String>] [-AsJob]
  [-EncryptionKeyTypeForTable <String>] [-EncryptionKeyTypeForQueue <String>] [-RequireInfrastructureEncryption]
-<<<<<<< HEAD
- [-AllowBlobPublicAccess <Boolean>] [-MinimumTlsVersion <String>] [-DefaultProfile <IAzureContextContainer>]
- [-RoutingChoice <String>] [<CommonParameters>]
-=======
  [-AllowBlobPublicAccess <Boolean>] [-MinimumTlsVersion <String>] [-AllowSharedKeyAccess <Boolean>]
  [-DefaultProfile <IAzureContextContainer>] [-RoutingChoice <String>] [<CommonParameters>]
->>>>>>> 16e4c121
 ```
 
 ## DESCRIPTION
@@ -155,32 +145,6 @@
 ```
 
 The command create account with MinimumTlsVersion, AllowBlobPublicAccess, and disable SharedKey access to the account, and then show the the 3 properties of the created account 
-
-### Example 10: Create a Storage account with RoutingPreference setting
-```powershell
-PS C:\>$account = New-AzStorageAccount -ResourceGroupName "MyResourceGroup" -AccountName "mystorageaccount" -Location "eastus2euap" -SkuName "Standard_LRS" -PublishMicrosoftEndpoint $true -PublishInternetEndpoint $true -RoutingChoice MicrosoftRouting
-
-PS C:\>$account.RoutingPreference
-
-RoutingChoice    PublishMicrosoftEndpoints PublishInternetEndpoints
--------------    ------------------------- ------------------------
-MicrosoftRouting                     True                     True
-
-PS C:\>$account.PrimaryEndpoints
-
-Blob               : https://mystorageaccount.blob.core.windows.net/
-Queue              : https://mystorageaccount.queue.core.windows.net/
-Table              : https://mystorageaccount.table.core.windows.net/
-File               : https://mystorageaccount.file.core.windows.net/
-Web                : https://mystorageaccount.z2.web.core.windows.net/
-Dfs                : https://mystorageaccount.dfs.core.windows.net/
-MicrosoftEndpoints : {"Blob":"https://mystorageaccount-microsoftrouting.blob.core.windows.net/","Queue":"https://mystorageaccount-microsoftrouting.queue.core.windows.net/","Table":"https://mystorageaccount-microsoftrouting.table.core.windows.net/","File":"ht
-                     tps://mystorageaccount-microsoftrouting.file.core.windows.net/","Web":"https://mystorageaccount-microsoftrouting.z2.web.core.windows.net/","Dfs":"https://mystorageaccount-microsoftrouting.dfs.core.windows.net/"}
-InternetEndpoints  : {"Blob":"https://mystorageaccount-internetrouting.blob.core.windows.net/","File":"https://mystorageaccount-internetrouting.file.core.windows.net/","Web":"https://mystorageaccount-internetrouting.z2.web.core.windows.net/","Dfs":"https://w
-                     eirp3-internetrouting.dfs.core.windows.net/"}
-```
-
-This command creates a Storage account with RoutingPreference setting: PublishMicrosoftEndpoint and PublishInternetEndpoint as true, and RoutingChoice as MicrosoftRouting.
 
 ### Example 10: Create a Storage account with RoutingPreference setting
 ```powershell
