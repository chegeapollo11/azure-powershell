---
external help file: Microsoft.Azure.PowerShell.Cmdlets.Storage.Management.dll-Help.xml
Module Name: Az.Storage
ms.assetid: A3DA1205-B8FB-4B4C-9C40-AD303D038EDF
online version: https://docs.microsoft.com/en-us/powershell/module/az.storage/new-azstorageaccount
schema: 2.0.0
---

# New-AzStorageAccount

## SYNOPSIS
Creates a Storage account.

## SYNTAX

### AzureActiveDirectoryDomainServicesForFile (Default)
```
New-AzStorageAccount [-ResourceGroupName] <String> [-Name] <String> [-SkuName] <String> [-Location] <String>
 [-Kind <String>] [-AccessTier <String>] [-CustomDomainName <String>] [-UseSubDomain <Boolean>]
 [-Tag <Hashtable>] [-EnableHttpsTrafficOnly <Boolean>] [-AssignIdentity] [-NetworkRuleSet <PSNetworkRuleSet>]
 [-EnableHierarchicalNamespace <Boolean>] [-EnableAzureActiveDirectoryDomainServicesForFile <Boolean>]
 [-EnableLargeFileShare] [-AsJob] [-EncryptionKeyTypeForTable <String>] [-EncryptionKeyTypeForQueue <String>]
 [-DefaultProfile <IAzureContextContainer>] [<CommonParameters>]
<<<<<<< HEAD
```

### ActiveDirectoryDomainServicesForFile
```
New-AzStorageAccount [-ResourceGroupName] <String> [-Name] <String> [-SkuName] <String> [-Location] <String>
 [-Kind <String>] [-AccessTier <String>] [-CustomDomainName <String>] [-UseSubDomain <Boolean>]
 [-Tag <Hashtable>] [-EnableHttpsTrafficOnly <Boolean>] [-AssignIdentity] [-NetworkRuleSet <PSNetworkRuleSet>]
 [-EnableHierarchicalNamespace <Boolean>] [-EnableLargeFileShare]
 [-EnableActiveDirectoryDomainServicesForFile <Boolean>] [-ActiveDirectoryDomainName <String>]
 [-ActiveDirectoryNetBiosDomainName <String>] [-ActiveDirectoryForestName <String>]
 [-ActiveDirectoryDomainGuid <String>] [-ActiveDirectoryDomainSid <String>]
 [-ActiveDirectoryAzureStorageSid <String>] [-AsJob] [-DefaultProfile <IAzureContextContainer>]
 [<CommonParameters>]
=======
>>>>>>> e4d64e52
```

## DESCRIPTION
The **New-AzStorageAccount** cmdlet creates an Azure Storage account.

## EXAMPLES

### Example 1: Create a Storage account
```
PS C:\>New-AzStorageAccount -ResourceGroupName MyResourceGroup -AccountName mystorageaccount -Location westus -SkuName Standard_GRS
```

This command creates a Storage account for the resource group name MyResourceGroup.

### Example 2: Create a Blob Storage account with BlobStorage Kind and hot AccessTier
```
PS C:\>New-AzStorageAccount -ResourceGroupName MyResourceGroup -AccountName mystorageaccount -Location westus -SkuName Standard_GRS -Kind BlobStorage -AccessTier Hot
```

This command creates a Blob Storage account that with BlobStorage Kind and hot AccessTier

### Example 3: Create a Storage account with Kind StorageV2, and Generate and Assign an Identity for Azure KeyVault.
```
PS C:\>New-AzStorageAccount -ResourceGroupName MyResourceGroup -AccountName mystorageaccount -Location westus -SkuName Standard_GRS -Kind StorageV2 -AssignIdentity
```

This command creates a Storage account with Kind StorageV2.  It also generates and assigns an identity that can be used to manage account keys through Azure KeyVault.

### Example 4: Create a Storage account with NetworkRuleSet from JSON
```
PS C:\>New-AzStorageAccount -ResourceGroupName MyResourceGroup -AccountName mystorageaccount -Location westus -Type Standard_LRS -NetworkRuleSet (@{bypass="Logging,Metrics";
    ipRules=(@{IPAddressOrRange="20.11.0.0/16";Action="allow"},
            @{IPAddressOrRange="10.0.0.0/7";Action="allow"});
    virtualNetworkRules=(@{VirtualNetworkResourceId="/subscriptions/s1/resourceGroups/g1/providers/Microsoft.Network/virtualNetworks/vnet1/subnets/subnet1";Action="allow"},
                        @{VirtualNetworkResourceId="/subscriptions/s1/resourceGroups/g1/providers/Microsoft.Network/virtualNetworks/vnet2/subnets/subnet2";Action="allow"});
    defaultAction="Deny"})
```

This command creates a Storage account that has NetworkRuleSet property from JSON

### Example 5: Create a Storage account with Hierarchical Namespace enabled.
```
PS C:\>New-AzStorageAccount -ResourceGroupName "MyResourceGroup" -AccountName "mystorageaccount" -Location "US West" -SkuName "Standard_GRS" -Kind StorageV2  -EnableHierarchicalNamespace $true
```

This command creates a Storage account with Hierarchical Namespace enabled.

### Example 6: Create a Storage account with Azure Files AAD DS Authentication, and enable large file share.
```
PS C:\>New-AzStorageAccount -ResourceGroupName "MyResourceGroup" -AccountName "mystorageaccount" -Location "eastus2euap" -SkuName "Standard_LRS" -Kind StorageV2  -EnableAzureActiveDirectoryDomainServicesForFile $true -EnableLargeFileShare
```

This command creates a Storage account with Azure Files AAD DS Authentication, and enable large file share.

### Example 7: Create a Storage account with enable Files Active Directory Domain Service Authentication.
```
PS C:\>New-AzStorageAccount -ResourceGroupName "MyResourceGroup" -AccountName "mystorageaccount" -Location "eastus2euap" -SkuName "Standard_LRS" -Kind StorageV2  -EnableActiveDirectoryDomainServicesForFile $true `
        -ActiveDirectoryDomainName "mydomain.com" `
        -ActiveDirectoryNetBiosDomainName "mydomain.com" `
        -ActiveDirectoryForestName "mydomain.com" `
        -ActiveDirectoryDomainGuid "12345678-1234-1234-1234-123456789012" `
        -ActiveDirectoryDomainSid "S-1-5-21-1234567890-1234567890-1234567890" `
        -ActiveDirectoryAzureStorageSid "S-1-5-21-1234567890-1234567890-1234567890-1234"
```

This command creates a Storage account withenable Files Active Directory Domain Service Authentication.

### Example 8: Create a Storage account with Queue and Table Service use account-scoped encryption key.
```
PS C:\>New-AzStorageAccount -ResourceGroupName "MyResourceGroup" -AccountName "mystorageaccount" -Location "eastus2euap" -SkuName "Standard_LRS" -Kind StorageV2  -EncryptionKeyTypeForTable Account -EncryptionKeyTypeForQueue Account

PS C:\>$account = get-AzStorageAccount -ResourceGroupName $rgname -StorageAccountName $accountName

PS C:\>$account.Encryption.Services.Queue

Enabled LastEnabledTime     KeyType
------- ---------------     -------
   True 1/9/2020 6:09:11 AM Account

PS C:\>$account.Encryption.Services.Table

Enabled LastEnabledTime     KeyType
------- ---------------     -------
   True 1/9/2020 6:09:11 AM Account
```

This command creates a Storage account with Queue and Table Service use account-scoped encryption key, so Queue and Table will use same encryption key with Blob and File service. Then get the Storage account properties, and view the encryption keytype of Queue and Table Service.

### Example 8: Create a Storage account with Queue and Table Service use account-scoped encryption key.
```
PS C:\>New-AzStorageAccount -ResourceGroupName "MyResourceGroup" -AccountName "mystorageaccount" -Location "eastus2euap" -SkuName "Standard_LRS" -Kind StorageV2  -EncryptionKeyTypeForTable Account -EncryptionKeyTypeForQueue Account

PS C:\>$account = get-AzStorageAccount -ResourceGroupName $rgname -StorageAccountName $accountName

PS C:\>$account.Encryption.Services.Queue

Enabled LastEnabledTime     KeyType
------- ---------------     -------
   True 1/9/2020 6:09:11 AM Account

PS C:\>$account.Encryption.Services.Table

Enabled LastEnabledTime     KeyType
------- ---------------     -------
   True 1/9/2020 6:09:11 AM Account
```

This command creates a Storage account with Queue and Table Service use account-scoped encryption key, so Queue and Table will use same encryption key with Blob and File service. Then get the Storage account properties, and view the encryption keytype of Queue and Table Service.

## PARAMETERS

### -AccessTier
Specifies the access tier of the Storage account that this cmdlet creates.
The acceptable values for this parameter are: Hot and Cool.
If you specify a value of BlobStorage for the *Kind* parameter, you must specify a value for the
*AccessTier* parameter. If you specify a value of Storage for this *Kind* parameter, do not specify
the *AccessTier* parameter.

```yaml
Type: System.String
Parameter Sets: (All)
Aliases:
Accepted values: Hot, Cool

Required: False
Position: Named
Default value: None
Accept pipeline input: False
Accept wildcard characters: False
```

### -ActiveDirectoryAzureStorageSid
Specifies the security identifier (SID) for Azure Storage. This parameter must be set when -EnableActiveDirectoryDomainServicesForFile is set to true.

```yaml
Type: System.String
Parameter Sets: ActiveDirectoryDomainServicesForFile
Aliases:

Required: False
Position: Named
Default value: None
Accept pipeline input: False
Accept wildcard characters: False
```

### -ActiveDirectoryDomainGuid
Specifies the domain GUID. This parameter must be set when -EnableActiveDirectoryDomainServicesForFile is set to true.

```yaml
Type: System.String
Parameter Sets: ActiveDirectoryDomainServicesForFile
Aliases:

Required: False
Position: Named
Default value: None
Accept pipeline input: False
Accept wildcard characters: False
```

### -ActiveDirectoryDomainName
Specifies the primary domain that the AD DNS server is authoritative for. This parameter must be set when -EnableActiveDirectoryDomainServicesForFile is set to true.

```yaml
Type: System.String
Parameter Sets: ActiveDirectoryDomainServicesForFile
Aliases:

Required: False
Position: Named
Default value: None
Accept pipeline input: False
Accept wildcard characters: False
```

### -ActiveDirectoryDomainSid
Specifies the security identifier (SID). This parameter must be set when -EnableActiveDirectoryDomainServicesForFile is set to true.

```yaml
Type: System.String
Parameter Sets: ActiveDirectoryDomainServicesForFile
Aliases:

Required: False
Position: Named
Default value: None
Accept pipeline input: False
Accept wildcard characters: False
```

### -ActiveDirectoryForestName
Specifies the Active Directory forest to get. This parameter must be set when -EnableActiveDirectoryDomainServicesForFile is set to true.

```yaml
Type: System.String
Parameter Sets: ActiveDirectoryDomainServicesForFile
Aliases:

Required: False
Position: Named
Default value: None
Accept pipeline input: False
Accept wildcard characters: False
```

### -ActiveDirectoryNetBiosDomainName
Specifies the NetBIOS domain name. This parameter must be set when -EnableActiveDirectoryDomainServicesForFile is set to true.

```yaml
Type: System.String
Parameter Sets: ActiveDirectoryDomainServicesForFile
Aliases:

Required: False
Position: Named
Default value: None
Accept pipeline input: False
Accept wildcard characters: False
```

### -AsJob
Run cmdlet in the background

```yaml
Type: System.Management.Automation.SwitchParameter
Parameter Sets: (All)
Aliases:

Required: False
Position: Named
Default value: None
Accept pipeline input: False
Accept wildcard characters: False
```

### -AssignIdentity
Generate and assign a new Storage account Identity for this Storage account for use with key management services like Azure KeyVault.

```yaml
Type: System.Management.Automation.SwitchParameter
Parameter Sets: (All)
Aliases:

Required: False
Position: Named
Default value: None
Accept pipeline input: False
Accept wildcard characters: False
```

### -CustomDomainName
Specifies the name of the custom domain of the Storage account.
The default value is Storage.

```yaml
Type: System.String
Parameter Sets: (All)
Aliases:

Required: False
Position: Named
Default value: None
Accept pipeline input: False
Accept wildcard characters: False
```

### -DefaultProfile
The credentials, account, tenant, and subscription used for communication with Azure.

```yaml
Type: Microsoft.Azure.Commands.Common.Authentication.Abstractions.Core.IAzureContextContainer
Parameter Sets: (All)
Aliases: AzContext, AzureRmContext, AzureCredential

Required: False
Position: Named
Default value: None
Accept pipeline input: False
Accept wildcard characters: False
```

### -EnableActiveDirectoryDomainServicesForFile
Enable Azure Files Active Directory Domain Service Authentication for the storage account.

```yaml
Type: System.Boolean
Parameter Sets: ActiveDirectoryDomainServicesForFile
Aliases:

Required: False
Position: Named
Default value: None
Accept pipeline input: False
Accept wildcard characters: False
```

### -EnableAzureActiveDirectoryDomainServicesForFile
Enable Azure Files Azure Active Directory Domain Service Authentication for the storage account.

```yaml
Type: System.Boolean
Parameter Sets: AzureActiveDirectoryDomainServicesForFile
Aliases:

Required: False
Position: Named
Default value: None
Accept pipeline input: False
Accept wildcard characters: False
```

### -EnableHierarchicalNamespace
Indicates whether or not the Storage account enables Hierarchical Namespace.

```yaml
Type: System.Boolean
Parameter Sets: (All)
Aliases:

Required: False
Position: Named
Default value: None
Accept pipeline input: False
Accept wildcard characters: False
```

### -EnableHttpsTrafficOnly
Indicates whether or not the Storage account only enables HTTPS traffic.

```yaml
Type: System.Boolean
Parameter Sets: (All)
Aliases:

Required: False
Position: Named
Default value: None
Accept pipeline input: False
Accept wildcard characters: False
```

### -EnableLargeFileShare
Indicates whether or not the storage account can support large file shares with more than 5 TiB capacity. 
Once the account is enabled, the feature cannot be disabled. 
Currently only supported for LRS and ZRS replication types, hence account conversions to geo-redundant accounts would not be possible. 
Learn more in https://go.microsoft.com/fwlink/?linkid=2086047

```yaml
Type: System.Management.Automation.SwitchParameter
Parameter Sets: (All)
Aliases:

Required: False
Position: Named
Default value: None
Accept pipeline input: False
Accept wildcard characters: False
```

### -EncryptionKeyTypeForQueue
Set the Encryption KeyType for Queue. The default value is Service.
-Account: Queue will be encrypted with account-scoped encryption key. 
-Service: Queue will always be encrypted with Service-Managed keys. 

```yaml
Type: System.String
Parameter Sets: (All)
Aliases:
Accepted values: Service, Account

Required: False
Position: Named
Default value: None
Accept pipeline input: False
Accept wildcard characters: False
```

### -EncryptionKeyTypeForTable
Set the Encryption KeyType for Table. The default value is Service.
- Account: Table will be encrypted with account-scoped encryption key. 
- Service: Table will always be encrypted with Service-Managed keys. 

```yaml
Type: System.String
Parameter Sets: (All)
Aliases:
Accepted values: Service, Account

Required: False
Position: Named
Default value: None
Accept pipeline input: False
Accept wildcard characters: False
```

<<<<<<< HEAD
### -EnableLargeFileShare
Indicates whether or not the storage account can support large file shares with more than 5 TiB capacity. 
Once the account is enabled, the feature cannot be disabled. 
Currently only supported for LRS and ZRS replication types, hence account conversions to geo-redundant accounts would not be possible. 
Learn more in https://go.microsoft.com/fwlink/?linkid=2086047

```yaml
Type: System.Management.Automation.SwitchParameter
Parameter Sets: (All)
Aliases:

Required: False
Position: Named
Default value: None
Accept pipeline input: False
Accept wildcard characters: False
```

=======
>>>>>>> e4d64e52
### -Kind
Specifies the kind of Storage account that this cmdlet creates.
The acceptable values for this parameter are:
- Storage. General purpose Storage account that supports storage of Blobs, Tables, Queues, Files and Disks.
- StorageV2. General Purpose Version 2 (GPv2) Storage account that supports Blobs, Tables, Queues, Files, and Disks, with advanced features like data tiering.
- BlobStorage. Blob Storage account which supports storage of Blobs only.
- BlockBlobStorage. Block Blob Storage account which supports storage of Block Blobs only.
- FileStorage. File Storage account which supports storage of Files only.
The default value is StorageV2.

```yaml
Type: System.String
Parameter Sets: (All)
Aliases:
Accepted values: Storage, StorageV2, BlobStorage, BlockBlobStorage, FileStorage

Required: False
Position: Named
Default value: None
Accept pipeline input: False
Accept wildcard characters: False
```

### -Location
Specifies the location of the Storage account to create.

```yaml
Type: System.String
Parameter Sets: (All)
Aliases:

Required: True
Position: 3
Default value: None
Accept pipeline input: True (ByPropertyName)
Accept wildcard characters: False
```

### -Name
Specifies the name of the Storage account to create.

```yaml
Type: System.String
Parameter Sets: (All)
Aliases: StorageAccountName, AccountName

Required: True
Position: 1
Default value: None
Accept pipeline input: True (ByPropertyName)
Accept wildcard characters: False
```

### -NetworkRuleSet
NetworkRuleSet is used to define a set of configuration rules for firewalls and virtual networks, as well as to set values for network properties such as services allowed to bypass the rules and how to handle requests that don't match any of the defined rules.

```yaml
Type: Microsoft.Azure.Commands.Management.Storage.Models.PSNetworkRuleSet
Parameter Sets: (All)
Aliases:

Required: False
Position: Named
Default value: None
Accept pipeline input: False
Accept wildcard characters: False
```

### -ResourceGroupName
Specifies the name of the resource group in which to add the Storage account.

```yaml
Type: System.String
Parameter Sets: (All)
Aliases:

Required: True
Position: 0
Default value: None
Accept pipeline input: True (ByPropertyName)
Accept wildcard characters: False
```

### -SkuName
Specifies the SKU name of the Storage account that this cmdlet creates.
The acceptable values for this parameter are:
- Standard_LRS. Locally-redundant storage.
- Standard_ZRS. Zone-redundant storage.
- Standard_GRS. Geo-redundant storage.
- Standard_RAGRS. Read access geo-redundant storage.
- Premium_LRS. Premium locally-redundant storage.
- Premium_ZRS. Premium zone-redundant storage.
- Standard_GZRS - Geo-redundant zone-redundant storage.
- Standard_RAGZRS - Read access geo-redundant zone-redundant storage.

```yaml
Type: System.String
Parameter Sets: (All)
Aliases: StorageAccountType, AccountType, Type
Accepted values: Standard_LRS, Standard_ZRS, Standard_GRS, Standard_RAGRS, Premium_LRS, Premium_ZRS, Standard_GZRS, Standard_RAGZRS

Required: True
Position: 2
Default value: None
Accept pipeline input: True (ByPropertyName)
Accept wildcard characters: False
```

### -Tag
Key-value pairs in the form of a hash table set as tags on the server. For example:
@{key0="value0";key1=$null;key2="value2"}

```yaml
Type: System.Collections.Hashtable
Parameter Sets: (All)
Aliases: Tags

Required: False
Position: Named
Default value: None
Accept pipeline input: False
Accept wildcard characters: False
```

### -UseSubDomain
Indicates whether to enable indirect CName validation.

```yaml
Type: System.Nullable`1[System.Boolean]
Parameter Sets: (All)
Aliases:

Required: False
Position: Named
Default value: None
Accept pipeline input: False
Accept wildcard characters: False
```

### CommonParameters
This cmdlet supports the common parameters: -Debug, -ErrorAction, -ErrorVariable, -InformationAction, -InformationVariable, -OutVariable, -OutBuffer, -PipelineVariable, -Verbose, -WarningAction, and -WarningVariable. For more information, see about_CommonParameters (http://go.microsoft.com/fwlink/?LinkID=113216).

## INPUTS

### System.String

## OUTPUTS

### Microsoft.Azure.Commands.Management.Storage.Models.PSStorageAccount

## NOTES

## RELATED LINKS

[Get-AzStorageAccount](./Get-AzStorageAccount.md)

[Remove-AzStorageAccount](./Remove-AzStorageAccount.md)

[Set-AzStorageAccount](./Set-AzStorageAccount.md)<|MERGE_RESOLUTION|>--- conflicted
+++ resolved
@@ -21,7 +21,6 @@
  [-EnableHierarchicalNamespace <Boolean>] [-EnableAzureActiveDirectoryDomainServicesForFile <Boolean>]
  [-EnableLargeFileShare] [-AsJob] [-EncryptionKeyTypeForTable <String>] [-EncryptionKeyTypeForQueue <String>]
  [-DefaultProfile <IAzureContextContainer>] [<CommonParameters>]
-<<<<<<< HEAD
 ```
 
 ### ActiveDirectoryDomainServicesForFile
@@ -35,8 +34,6 @@
  [-ActiveDirectoryDomainGuid <String>] [-ActiveDirectoryDomainSid <String>]
  [-ActiveDirectoryAzureStorageSid <String>] [-AsJob] [-DefaultProfile <IAzureContextContainer>]
  [<CommonParameters>]
-=======
->>>>>>> e4d64e52
 ```
 
 ## DESCRIPTION
@@ -433,7 +430,42 @@
 Accept wildcard characters: False
 ```
 
-<<<<<<< HEAD
+### -EncryptionKeyTypeForQueue
+Set the Encryption KeyType for Queue. The default value is Service.
+-Account: Queue will be encrypted with account-scoped encryption key. 
+-Service: Queue will always be encrypted with Service-Managed keys. 
+
+```yaml
+Type: System.String
+Parameter Sets: (All)
+Aliases:
+Accepted values: Service, Account
+
+Required: False
+Position: Named
+Default value: None
+Accept pipeline input: False
+Accept wildcard characters: False
+```
+
+### -EncryptionKeyTypeForTable
+Set the Encryption KeyType for Table. The default value is Service.
+- Account: Table will be encrypted with account-scoped encryption key. 
+- Service: Table will always be encrypted with Service-Managed keys. 
+
+```yaml
+Type: System.String
+Parameter Sets: (All)
+Aliases:
+Accepted values: Service, Account
+
+Required: False
+Position: Named
+Default value: None
+Accept pipeline input: False
+Accept wildcard characters: False
+```
+
 ### -EnableLargeFileShare
 Indicates whether or not the storage account can support large file shares with more than 5 TiB capacity. 
 Once the account is enabled, the feature cannot be disabled. 
@@ -452,8 +484,6 @@
 Accept wildcard characters: False
 ```
 
-=======
->>>>>>> e4d64e52
 ### -Kind
 Specifies the kind of Storage account that this cmdlet creates.
 The acceptable values for this parameter are:
