﻿// ----------------------------------------------------------------------------------
//
// Copyright Microsoft Corporation
// Licensed under the Apache License, Version 2.0 (the "License");
// you may not use this file except in compliance with the License.
// You may obtain a copy of the License at
// http://www.apache.org/licenses/LICENSE-2.0
// Unless required by applicable law or agreed to in writing, software
// distributed under the License is distributed on an "AS IS" BASIS,
// WITHOUT WARRANTIES OR CONDITIONS OF ANY KIND, either express or implied.
// See the License for the specific language governing permissions and
// limitations under the License.
// ----------------------------------------------------------------------------------

using Microsoft.Azure.Commands.Common.Authentication.Abstractions;
using Microsoft.Azure.Management.Storage;
using Microsoft.Azure.Management.Storage.Models;
using Microsoft.WindowsAzure.Commands.Common.Storage;
using Microsoft.WindowsAzure.Commands.Storage.Adapters;
using System;
using System.Collections.Generic;
using Microsoft.WindowsAzure.Commands.Common.Attributes;
using StorageModels = Microsoft.Azure.Management.Storage.Models;
using Microsoft.Azure.Management.Internal.Resources.Utilities.Models;

namespace Microsoft.Azure.Commands.Management.Storage.Models
{
    public class PSStorageAccount : IStorageContextProvider
    {
        public PSStorageAccount(StorageModels.StorageAccount storageAccount)
        {
            this.ResourceGroupName = new ResourceIdentifier(storageAccount.Id).ResourceGroupName;
            this.StorageAccountName = storageAccount.Name;
            this.Id = storageAccount.Id;
            this.Location = storageAccount.Location;
            this.Sku = new PSSku(storageAccount.Sku);
            this.Encryption = storageAccount.Encryption;
            this.Kind = storageAccount.Kind;
            this.AccessTier = storageAccount.AccessTier;
            this.CreationTime = storageAccount.CreationTime;
            this.CustomDomain = storageAccount.CustomDomain is null ? null : new PSCustomDomain(storageAccount.CustomDomain);
            this.Identity = storageAccount.Identity;
            this.LastGeoFailoverTime = storageAccount.LastGeoFailoverTime;
            this.PrimaryEndpoints = storageAccount.PrimaryEndpoints;
            this.PrimaryLocation = storageAccount.PrimaryLocation;
            this.ProvisioningState = storageAccount.ProvisioningState;
            this.SecondaryEndpoints = storageAccount.SecondaryEndpoints;
            this.SecondaryLocation = storageAccount.SecondaryLocation;
            this.StatusOfPrimary = storageAccount.StatusOfPrimary;
            this.StatusOfSecondary = storageAccount.StatusOfSecondary;
            this.Tags = storageAccount.Tags;
            this.EnableHttpsTrafficOnly = storageAccount.EnableHttpsTrafficOnly;
            this.NetworkRuleSet = PSNetworkRuleSet.ParsePSNetworkRule(storageAccount.NetworkRuleSet);
            this.EnableHierarchicalNamespace = storageAccount.IsHnsEnabled;
            this.FailoverInProgress = storageAccount.FailoverInProgress;
            this.LargeFileSharesState = storageAccount.LargeFileSharesState;
            this.AzureFilesIdentityBasedAuth = storageAccount.AzureFilesIdentityBasedAuthentication is null ? null : new PSAzureFilesIdentityBasedAuthentication(storageAccount.AzureFilesIdentityBasedAuthentication);
            this.GeoReplicationStats = PSGeoReplicationStats.ParsePSGeoReplicationStats(storageAccount.GeoReplicationStats);
            this.AllowBlobPublicAccess = storageAccount.AllowBlobPublicAccess;
            this.MinimumTlsVersion = storageAccount.MinimumTlsVersion;
            this.RoutingPreference = PSRoutingPreference.ParsePSRoutingPreference(storageAccount.RoutingPreference);
            this.BlobRestoreStatus = storageAccount.BlobRestoreStatus is null ? null : new PSBlobRestoreStatus(storageAccount.BlobRestoreStatus);
            this.EnableNfsV3 = storageAccount.EnableNfsV3;
            this.ExtendedLocation = storageAccount.ExtendedLocation is null ? null : new PSExtendedLocation(storageAccount.ExtendedLocation);
            this.AllowSharedKeyAccess = storageAccount.AllowSharedKeyAccess;
            this.KeyCreationTime = storageAccount.KeyCreationTime is null? null : new PSKeyCreationTime(storageAccount.KeyCreationTime);
            this.KeyPolicy = storageAccount.KeyPolicy;
            this.SasPolicy = storageAccount.SasPolicy;
            this.AllowCrossTenantReplication = storageAccount.AllowCrossTenantReplication;
<<<<<<< HEAD
=======
            this.PublicNetworkAccess = storageAccount.PublicNetworkAccess;

>>>>>>> 20e4a17a
        }
        public bool? AllowCrossTenantReplication { get; set; }

        public PSKeyCreationTime KeyCreationTime { get; set; }
        public KeyPolicy KeyPolicy { get; }
        public SasPolicy SasPolicy { get; }

        [Ps1Xml(Label = "ResourceGroupName", Target = ViewControl.Table, Position = 1)]
        public string ResourceGroupName { get; set; }

        [Ps1Xml(Label = "StorageAccountName", Target = ViewControl.Table, Position = 0)]
        public string StorageAccountName { get; set; }

        public string Id { get; set; }

        [Ps1Xml(Label = "Location", Target = ViewControl.Table, Position = 2)]
        public string Location { get; set; }

        [Ps1Xml(Label = "SkuName", Target = ViewControl.Table, ScriptBlock = "$_.Sku.Name", Position = 3)]
        public PSSku Sku { get; set; }

        [Ps1Xml(Label = "Kind", Target = ViewControl.Table, Position = 4)]
        public string Kind { get; set; }
        public Encryption Encryption { get; set; }

        [Ps1Xml(Label = "AccessTier", Target = ViewControl.Table, Position = 5)]
        public AccessTier? AccessTier { get; set; }

        [Ps1Xml(Label = "CreationTime", Target = ViewControl.Table, Position = 6)]
        public DateTime? CreationTime { get; set; }

        public PSCustomDomain CustomDomain { get; set; }

        public Identity Identity { get; set; }

        public DateTime? LastGeoFailoverTime { get; set; }

        public Endpoints PrimaryEndpoints { get; set; }

        [Ps1Xml(Label = "PrimaryLocation", Target = ViewControl.Table, Position = 2)]
        public string PrimaryLocation { get; set; }

        [Ps1Xml(Label = "ProvisioningState", Target = ViewControl.Table, Position = 7)]
        public ProvisioningState? ProvisioningState { get; set; }

        public Endpoints SecondaryEndpoints { get; set; }

        public string SecondaryLocation { get; set; }

        public AccountStatus? StatusOfPrimary { get; set; }

        public AccountStatus? StatusOfSecondary { get; set; }

        public IDictionary<string, string> Tags { get; set; }

        [Ps1Xml(Label = "EnableHttpsTrafficOnly", Target = ViewControl.Table, Position = 8)]
        public bool? EnableHttpsTrafficOnly { get; set; }

        public PSAzureFilesIdentityBasedAuthentication AzureFilesIdentityBasedAuth { get; set; }

        public bool? EnableHierarchicalNamespace { get; set; }

        public string LargeFileSharesState { get; set; }

        public bool? FailoverInProgress { get; set; }

        public PSNetworkRuleSet NetworkRuleSet { get; set; }

        public PSRoutingPreference RoutingPreference { get; set; }

        public PSBlobRestoreStatus BlobRestoreStatus { get; set; }

        public PSGeoReplicationStats GeoReplicationStats { get; set; }

        public bool? AllowBlobPublicAccess { get; set; }

        public string MinimumTlsVersion { get; set; }
        
        public bool? EnableNfsV3 { get; set; }

        public bool? AllowSharedKeyAccess { get; set; }

        public PSExtendedLocation ExtendedLocation { get; set; }

        public string PublicNetworkAccess { get; set; }

        public static PSStorageAccount Create(StorageModels.StorageAccount storageAccount, IStorageManagementClient client)
        {
            var result = new PSStorageAccount(storageAccount);
             result.Context = new LazyAzureStorageContext((s) => 
             { 
                return (new ARMStorageProvider(client)).GetCloudStorageAccount(s, result.ResourceGroupName);  
             }, result.StorageAccountName) as AzureStorageContext; 

            return result;
        }

        public IStorageContext Context { get; private set; }

        public IDictionary<string, string> ExtendedProperties { get; } = new Dictionary<string, string>(StringComparer.OrdinalIgnoreCase);

        /// <summary>
        /// Return a string representation of this storage account
        /// </summary>
        /// <returns>null</returns>
        public override string ToString()
        {
            // Allow listing storage contents through piping
            return null;
        }
    }

    public class PSCustomDomain
    {
        public string Name { get; set; }
        public bool? UseSubDomain { get; set; }

        public PSCustomDomain(CustomDomain input)
        {
            this.Name = input.Name;
            this.UseSubDomain = input.UseSubDomainName;
        }

        public CustomDomain ParseCustomDomain()
        {
            return new CustomDomain(this.Name, this.UseSubDomain);
        }
    }

    public class PSSku
    {
        public string Name { get; set; }
        public SkuTier? Tier { get; set; }
        public string ResourceType { get; set; }
        public string Kind { get; set; }
        public IList<string> Locations { get; set; }
        public IList<SKUCapability> Capabilities { get; set; }
        public IList<Restriction> Restrictions { get; set; }

        public PSSku(Sku sku)
        {
            if (sku != null)
            {
                this.Name = sku.Name;
                this.Tier = sku.Tier;
            }
        }

        public Sku ParseSku()
        {
            return new Sku(Name, Tier);
        }
    }

    public class PSExtendedLocation
    {
        public PSExtendedLocation()
        { }

        public PSExtendedLocation(ExtendedLocation extendedLocation)
        {
            this.Name = extendedLocation.Name;
            this.Type = extendedLocation.Type;
        }

        public string Name { get; set; }
        public string Type { get; set; }
    }

    public class PSKeyCreationTime
    {
        public PSKeyCreationTime()
        { }

        public PSKeyCreationTime(KeyCreationTime keyCreationTime)
        {
            if (keyCreationTime != null)
            {
                this.Key1 = keyCreationTime.Key1;
                this.Key2 = keyCreationTime.Key2;
            }
        }
        public System.DateTime? Key1 { get; set; }
        public System.DateTime? Key2 { get; set; }
    }
}<|MERGE_RESOLUTION|>--- conflicted
+++ resolved
@@ -67,11 +67,7 @@
             this.KeyPolicy = storageAccount.KeyPolicy;
             this.SasPolicy = storageAccount.SasPolicy;
             this.AllowCrossTenantReplication = storageAccount.AllowCrossTenantReplication;
-<<<<<<< HEAD
-=======
             this.PublicNetworkAccess = storageAccount.PublicNetworkAccess;
-
->>>>>>> 20e4a17a
         }
         public bool? AllowCrossTenantReplication { get; set; }
 
