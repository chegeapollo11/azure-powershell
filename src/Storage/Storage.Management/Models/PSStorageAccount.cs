﻿// ----------------------------------------------------------------------------------
//
// Copyright Microsoft Corporation
// Licensed under the Apache License, Version 2.0 (the "License");
// you may not use this file except in compliance with the License.
// You may obtain a copy of the License at
// http://www.apache.org/licenses/LICENSE-2.0
// Unless required by applicable law or agreed to in writing, software
// distributed under the License is distributed on an "AS IS" BASIS,
// WITHOUT WARRANTIES OR CONDITIONS OF ANY KIND, either express or implied.
// See the License for the specific language governing permissions and
// limitations under the License.
// ----------------------------------------------------------------------------------

using Microsoft.Azure.Commands.Common.Authentication.Abstractions;
using Microsoft.Azure.Management.Storage;
using Microsoft.Azure.Management.Storage.Models;
using Microsoft.WindowsAzure.Commands.Common.Storage;
using Microsoft.WindowsAzure.Commands.Storage.Adapters;
using System;
using System.Collections.Generic;
using Microsoft.WindowsAzure.Commands.Common.Attributes;
using StorageModels = Microsoft.Azure.Management.Storage.Models;
using Microsoft.Azure.Management.Internal.Resources.Utilities.Models;

namespace Microsoft.Azure.Commands.Management.Storage.Models
{
    public class PSStorageAccount : IStorageContextProvider
    {
        public PSStorageAccount(StorageModels.StorageAccount storageAccount)
        {
            this.ResourceGroupName = new ResourceIdentifier(storageAccount.Id).ResourceGroupName;
            this.StorageAccountName = storageAccount.Name;
            this.Id = storageAccount.Id;
            this.Location = storageAccount.Location;
            this.Sku = new PSSku(storageAccount.Sku);
            this.Encryption = storageAccount.Encryption;
            this.Kind = storageAccount.Kind;
            this.AccessTier = storageAccount.AccessTier;
            this.CreationTime = storageAccount.CreationTime;
            this.CustomDomain = storageAccount.CustomDomain is null ? null : new PSCustomDomain(storageAccount.CustomDomain);
            this.Identity = storageAccount.Identity;
            this.LastGeoFailoverTime = storageAccount.LastGeoFailoverTime;
            this.PrimaryEndpoints = storageAccount.PrimaryEndpoints;
            this.PrimaryLocation = storageAccount.PrimaryLocation;
            this.ProvisioningState = storageAccount.ProvisioningState;
            this.SecondaryEndpoints = storageAccount.SecondaryEndpoints;
            this.SecondaryLocation = storageAccount.SecondaryLocation;
            this.StatusOfPrimary = storageAccount.StatusOfPrimary;
            this.StatusOfSecondary = storageAccount.StatusOfSecondary;
            this.Tags = storageAccount.Tags;
            this.EnableHttpsTrafficOnly = storageAccount.EnableHttpsTrafficOnly;
            this.NetworkRuleSet = PSNetworkRuleSet.ParsePSNetworkRule(storageAccount.NetworkRuleSet);
            this.EnableHierarchicalNamespace = storageAccount.IsHnsEnabled;
            this.FailoverInProgress = storageAccount.FailoverInProgress;
            this.LargeFileSharesState = storageAccount.LargeFileSharesState;
            this.AzureFilesIdentityBasedAuth = storageAccount.AzureFilesIdentityBasedAuthentication is null ? null : new PSAzureFilesIdentityBasedAuthentication(storageAccount.AzureFilesIdentityBasedAuthentication);
            this.GeoReplicationStats = PSGeoReplicationStats.ParsePSGeoReplicationStats(storageAccount.GeoReplicationStats);
            this.RoutingPreference = PSRoutingPreference.ParsePSRoutingPreference(storageAccount.RoutingPreference);
            this.AllowBlobPublicAccess = storageAccount.AllowBlobPublicAccess;
            this.MinimumTlsVersion = storageAccount.MinimumTlsVersion;
            this.RoutingPreference = PSRoutingPreference.ParsePSRoutingPreference(storageAccount.RoutingPreference);
            this.BlobRestoreStatus = storageAccount.BlobRestoreStatus is null ? null : new PSBlobRestoreStatus(storageAccount.BlobRestoreStatus);
<<<<<<< HEAD
=======
            this.EnableNfsV3 = storageAccount.EnableNfsV3;
            this.AllowSharedKeyAccess = storageAccount.AllowSharedKeyAccess;

>>>>>>> 16e4c121
        }

        [Ps1Xml(Label = "ResourceGroupName", Target = ViewControl.Table, Position = 1)]
        public string ResourceGroupName { get; set; }

        [Ps1Xml(Label = "StorageAccountName", Target = ViewControl.Table, Position = 0)]
        public string StorageAccountName { get; set; }

        public string Id { get; set; }

        [Ps1Xml(Label = "Location", Target = ViewControl.Table, Position = 2)]
        public string Location { get; set; }

        [Ps1Xml(Label = "SkuName", Target = ViewControl.Table, ScriptBlock = "$_.Sku.Name", Position = 3)]
        public PSSku Sku { get; set; }

        [Ps1Xml(Label = "Kind", Target = ViewControl.Table, Position = 4)]
        public string Kind { get; set; }
        public Encryption Encryption { get; set; }

        [Ps1Xml(Label = "AccessTier", Target = ViewControl.Table, Position = 5)]
        public AccessTier? AccessTier { get; set; }

        [Ps1Xml(Label = "CreationTime", Target = ViewControl.Table, Position = 6)]
        public DateTime? CreationTime { get; set; }

        public PSCustomDomain CustomDomain { get; set; }

        public Identity Identity { get; set; }

        public DateTime? LastGeoFailoverTime { get; set; }

        public Endpoints PrimaryEndpoints { get; set; }

        [Ps1Xml(Label = "PrimaryLocation", Target = ViewControl.Table, Position = 2)]
        public string PrimaryLocation { get; set; }

        [Ps1Xml(Label = "ProvisioningState", Target = ViewControl.Table, Position = 7)]
        public ProvisioningState? ProvisioningState { get; set; }

        public Endpoints SecondaryEndpoints { get; set; }

        public string SecondaryLocation { get; set; }

        public AccountStatus? StatusOfPrimary { get; set; }

        public AccountStatus? StatusOfSecondary { get; set; }

        public IDictionary<string, string> Tags { get; set; }

        [Ps1Xml(Label = "EnableHttpsTrafficOnly", Target = ViewControl.Table, Position = 8)]
        public bool? EnableHttpsTrafficOnly { get; set; }

        public PSAzureFilesIdentityBasedAuthentication AzureFilesIdentityBasedAuth { get; set; }

        public bool? EnableHierarchicalNamespace { get; set; }

        public string LargeFileSharesState { get; set; }

        public bool? FailoverInProgress { get; set; }

        public PSNetworkRuleSet NetworkRuleSet { get; set; }

        public PSRoutingPreference RoutingPreference { get; set; }

        public PSBlobRestoreStatus BlobRestoreStatus { get; set; }

        public PSGeoReplicationStats GeoReplicationStats { get; set; }

        public bool? AllowBlobPublicAccess { get; set; }

        public string MinimumTlsVersion { get; set; }
        
        public bool? EnableNfsV3 { get; set; }

        public bool? AllowSharedKeyAccess { get; set; }

        public static PSStorageAccount Create(StorageModels.StorageAccount storageAccount, IStorageManagementClient client)
        {
            var result = new PSStorageAccount(storageAccount);
             result.Context = new LazyAzureStorageContext((s) => 
             { 
                return (new ARMStorageProvider(client)).GetCloudStorageAccount(s, result.ResourceGroupName);  
             }, result.StorageAccountName) as AzureStorageContext; 

            return result;
        }

        public IStorageContext Context { get; private set; }

        public IDictionary<string, string> ExtendedProperties { get; } = new Dictionary<string, string>(StringComparer.OrdinalIgnoreCase);

        /// <summary>
        /// Return a string representation of this storage account
        /// </summary>
        /// <returns>null</returns>
        public override string ToString()
        {
            // Allow listing storage contents through piping
            return null;
        }
    }

    public class PSCustomDomain
    {
        public string Name { get; set; }
        public bool? UseSubDomain { get; set; }

        public PSCustomDomain(CustomDomain input)
        {
            this.Name = input.Name;
            this.UseSubDomain = input.UseSubDomainName;
        }

        public CustomDomain ParseCustomDomain()
        {
            return new CustomDomain(this.Name, this.UseSubDomain);
        }
    }

    public class PSSku
    {
        public string Name { get; set; }
        public SkuTier? Tier { get; set; }
        public string ResourceType { get; set; }
        public string Kind { get; set; }
        public IList<string> Locations { get; set; }
        public IList<SKUCapability> Capabilities { get; set; }
        public IList<Restriction> Restrictions { get; set; }

        public PSSku(Sku sku)
        {
            if (sku != null)
            {
                this.Name = sku.Name;
                this.Tier = sku.Tier;
            }
        }

        public Sku ParseSku()
        {
            return new Sku(Name, Tier);
        }
    }
}<|MERGE_RESOLUTION|>--- conflicted
+++ resolved
@@ -56,17 +56,12 @@
             this.LargeFileSharesState = storageAccount.LargeFileSharesState;
             this.AzureFilesIdentityBasedAuth = storageAccount.AzureFilesIdentityBasedAuthentication is null ? null : new PSAzureFilesIdentityBasedAuthentication(storageAccount.AzureFilesIdentityBasedAuthentication);
             this.GeoReplicationStats = PSGeoReplicationStats.ParsePSGeoReplicationStats(storageAccount.GeoReplicationStats);
-            this.RoutingPreference = PSRoutingPreference.ParsePSRoutingPreference(storageAccount.RoutingPreference);
             this.AllowBlobPublicAccess = storageAccount.AllowBlobPublicAccess;
             this.MinimumTlsVersion = storageAccount.MinimumTlsVersion;
             this.RoutingPreference = PSRoutingPreference.ParsePSRoutingPreference(storageAccount.RoutingPreference);
             this.BlobRestoreStatus = storageAccount.BlobRestoreStatus is null ? null : new PSBlobRestoreStatus(storageAccount.BlobRestoreStatus);
-<<<<<<< HEAD
-=======
             this.EnableNfsV3 = storageAccount.EnableNfsV3;
             this.AllowSharedKeyAccess = storageAccount.AllowSharedKeyAccess;
-
->>>>>>> 16e4c121
         }
 
         [Ps1Xml(Label = "ResourceGroupName", Target = ViewControl.Table, Position = 1)]
