<!--
    Please leave this section at the top of the change log.

    Changes for the upcoming release should go under the section titled "Upcoming Release", and should adhere to the following format:

    ## Upcoming Release
    * Overview of change #1
        - Additional information about change #1
    * Overview of change #2
        - Additional information about change #4
        - Additional information about change #2
    * Overview of change #3
    * Overview of change #4
        - Additional information about change #4

    ## YYYY.MM.DD - Version X.Y.Z (Previous Release)
    * Overview of change #1
        - Additional information about change #1
-->
## Upcoming Release
<<<<<<< HEAD
* Added support for Service principal and guest users in Set-AzSqlInstanceActiveDirectoryAdministrator cmdlet
* Fixed a bug in Data Classification cmdlets.
=======
>>>>>>> 1b4f7dd8
* Added support for Azure SQL Managed Instance failover: `Invoke-AzSqlInstanceFailover`

## Version 2.8.0
* Added support for service principal for Set SQL Server Azure Active Directory Admin cmdlet
* Fixed sync issue in Data Classification cmdlets.
* Supported searching user by mail on `Set-AzSqlServerActiveDirectoryAdministrator` [#12192]

## Version 2.7.0
* Added UsePrivateLinkConnection to `New-AzSqlSyncGroup`, `Update-AzSqlSyncGroup`, `New-AzSqlSyncMember` and `Update-AzSqlSyncMember`
* Added SyncMemberAzureDatabaseResourceId to `New-AzSqlSyncMember` and `Update-AzSqlSyncMember`
* Added Guest user lookup support to Set SQL Server Azure Active Directory Admin cmdlet
* Remove IsAzureADOnlyAuthentication parameter from Set-AzSqlServerActiveDirectoryAdministrator as it is not usable. 
<<<<<<< HEAD
* Added support for service principal for Set SQL Server Azure Active Directory Admin cmdlet
=======
>>>>>>> 1b4f7dd8

## Version 2.6.1
* Enhance performance of:
    - `Set-AzSqlDatabaseSensitivityClassification`
    - `Set-AzSqlInstanceDatabaseSensitivityClassification`
    - `Remove-AzSqlDatabaseSensitivityClassification`
    - `Remove-AzSqlInstanceDatabaseSensitivityClassification`
    - `Enable-AzSqlDatabaseSensitivityRecommendation`
    - `Enable-AzSqlInstanceDatabaseSensitivityRecommendation`
    - `Disable-AzSqlDatabaseSensitivityRecommendation`
    - `Disable-AzSqlInstanceDatabaseSensitivityRecommendation`
* Removed client-side validation of 'RetentionDays' parameter from cmdlet `Set-AzSqlDatabaseBackupShortTermRetentionPolicy`
* Auditing to a storage account in Vnet, fixing a bug when creating a Storage Blob Data Contributor role.
* Allow Azure Active Directory applications to be set as SQL Server Azure Active Directory admin.

## Version 2.6.0
* Added cmdlets `Get-AzSqlInstanceOperation` and `Stop-AzSqlInstanceOperation`
* Supported auditing to a storage account in VNet.
* Assign 'None' value as StorageKeyKind when a storage account under VNet is a target for the audit records. 

## Version 2.5.0
* Added readable secondary parameter to `Invoke-AzSqlDatabaseFailover`
* Added cmdlet `Disable-AzSqlServerActiveDirectoryOnlyAuthentication`
* Saved sensitivity rank when classifying columns in the database.

## Version 2.4.0
* Added PublicNetworkAccess to `New-AzSqlServer` and `Set-AzSqlServer`
* Added support for Long Term Retention backup configuration for Managed Databases
    - Get/Set LTR policy on a managed database 
    - Get LTR backup(s) by managed database, managed instance, or by location 
    - Remove an LTR backup 
    - Restore an LTR backup to create a new managed database
* Added MinimalTlsVersion to `New-AzSqlServer` and `Set-AzSqlServer`
* Added MinimalTlsVersion to `New-AzSqlInstance` and `Set-AzSqlInstance`
* Bumped SQL SDK version for Az.Network

## Version 2.3.0
* Added support for cross subscription point in time restore on Managed Instances.
* Added support for changing existing Sql Managed Instance hardware generation
* Fixed `Update-AzSqlServerVulnerabilityAssessmentSetting` help examples: parameter/property output - EmailAdmins
* Updating Azure SQL Server Active Azure administrator API to use 2019-06-01-preview api version.

## Version 2.2.0
Fix New-AzSqlDatabaseSecondary cmdlet to check for PartnerDatabaseName existence instead of DatabaseName existence.

## Version 2.1.2
* Fix vulnerability assessment set baseline cmdlets functionality to work on master db for azure database and limit it on managed instance system databases.
* Fix an error when creating SQL instance failover group
* Added PartnerDatabaseName parameter to New-AzSqlDatabaseSecondary cmdlet.

## Version 2.1.1
* Update references in .psd1 to use relative path
* Upgraded storage creation in Vulnerability Assessment auto enablement to StorageV2

## Version 2.1.0
* Added support for database ReadReplicaCount.
* Fixed Set-AzSqlDatabase when zone redundancy not set

## Version 2.0.0
* Added support for restore of dropped databases on Managed Instances.
* Deprecated from code old auditing cmdlets.
* Removed deprecated aliases:
* Get-AzSqlDatabaseIndexRecommendations (use Get-AzSqlDatabaseIndexRecommendation instead)
* Get-AzSqlDatabaseRestorePoints (use Get-AzSqlDatabaseRestorePoint instead)
* Remove Get-AzSqlDatabaseSecureConnectionPolicy cmdlet
* Remove aliases for deprecated Vulnerability Assessment Settings cmdlets
* Deprecate Advanced Threat Detection Settings cmdlets
* Adding cmdlets to Disable and enable sensitivity recommendations on columns in a database.
* Fix a small bug when reading auditing settings of a server or a database.

## Version 1.15.0
* Add support for setting Active Directory Administrator on Managed Instance

## Version 1.14.2
* Update example in reference documentation for `Get-AzSqlElasticPool`
* Added vCore example to creating an elastic pool (New-AzSqlElasticPool).
* Remove the validation of EmailAddresses and the check that EmailAdmins is not false in case EmailAddresses is empty in Set-AzSqlServerAdvancedThreatProtectionPolicy and Set-AzSqlDatabaseAdvancedThreatProtectionPolicy
* Enabled removal of server/database auditing settings when multiple diagnostic settings that enable audit category exist.
* Fix email addresses validation in multiple Sql Vulnerability Assessment cmdlets (Update-AzSqlDatabaseVulnerabilityAssessmentSetting, Update-AzSqlServerVulnerabilityAssessmentSetting, Update-AzSqlInstanceDatabaseVulnerabilityAssessmentSetting and Update-AzSqlInstanceVulnerabilityAssessmentSetting).

## Version 1.14.1
* Update documentation of old Auditing cmdlets.

## Version 1.14.0
* Add Azure Sql Instance pools cmdlets
* Add Azure Sql Instance pool usages cmdlets
* Update Azure Sql Managed instance cmdlets to support instance pools
* Fixed miscellaneous typos across module
* Add failover database and elastic pool new cmdlets.
* Add optional resource group parameter to Get-DatabaseLongTermRetentionBackup and Remove-DatabaseLongTermRetentionBackup cmdlets
* Add Azure Sql Elastic Jobs cmdlets

## Version 1.13.1
* Fix missing examples for Set-AzSqlDatabaseSecondary cmdlet
* Fix set Vulnerability Assessment recurring scans without providing any email addresses
* Fix a small typo in a warining message.

## Version 1.13.0
* Add Instance Failover Group cmdlets from preview release to public release
* Support Azure SQL Server\Database Auditing with new cmdlets.
    - Set-AzSqlServerAudit
    - Get-AzSqlServerAudit
    - Remove-AzSqlServerAudit
    - Set-AzSqlDatabaseAudit
    - Get-AzSqlDatabaseAudit
    - Remove-AzSqlDatabaseAudit
* Remove email constraints from Vulnerability Assessment settings

## Version 1.12.0
* Fix Advanced Threat Protection storage endpoint suffix
* Fix Advanced Data Security enable overrides Advanced Threat Protection policy
* New Cmdlets for Management.Sql to allow customers to add TDE keys and set TDE protector for managed instances
   - Add-AzSqlInstanceKeyVaultKey
   - Get-AzSqlInstanceKeyVaultKey
   - Remove-AzSqlInstanceKeyVaultKey
   - Get-AzSqlInstanceTransparentDataEncryptionProtector
   - Set-AzSqlInstanceTransparentDataEncryptionProtector

## Version 1.11.0
* Add DnsZonePartner Parameter for New-AzureSqlInstance cmdlet to support AutoDr for Managed Instance.
* Deprecating Get-AzSqlDatabaseSecureConnectionPolicy cmdlet
* Rename Threat Detection cmdlets to Advanced Threat Protection
* New-AzSqlInstance -StorageSizeInGB and -LicenseType parameters are now optional.
* Fix issue in reference documentation for `Enable-AzSqlServerAdvancedDataSecurity`

## Version 1.10.0
* Rename Advanced Threat Protection cmdlets to Advanced Data Security and enable Vulnerability Assessment by default

## Version 1.9.0
* Replace dependency on Monitor SDK with common code
* Updated cmdlets with plural nouns to singular, and deprecated plural names.
* Enhanced process of multiple columns classification.
* Include sku properties (sku name, family, capacity) in response from Get-AzSqlServerServiceObjective and format as table by default.
* Ability to Get-AzSqlServerServiceObjective by location without needing a preexisting server in the region.
* Support for time zone parameter in Managed Instance create.
* Fix documentation for wildcards
* Support of Serverless specific parameters in New-AzSqlDatabase and Set-AzSqlDatabase

## Version 1.8.0
* Support Database Data Classification.
* Add Get/Remove AzSqlVirtualCluster cmdlets.

## Version 1.7.0
* Add Vulnerability Assessment cmdlets on Server and Managed Instance

## Version 1.6.0
* changed Threat Detection's cmdlets param (ExcludeDetectionType) from DetectionType to string[] to make it future proof when new DetectionTypes are added and to support autocomplete as well.

## Version 1.5.0
* Updating AuditingEndpointsCommunicator.
    - Fixing the behavior of an edge case while creating new diagnostic settings.

## Version 1.4.0
* Add support for restore an instance database from geo-redundant backups
* Add support for backup short term retention on Managed Instance

## Version 1.3.0
* Add support for SQL DB Hyperscale tier
* Fixed bug where restore could fail due to setting unnecessary properties in restore request


## Version 1.2.0
* Add Get/Set AzSqlDatabaseBackupShortTermRetentionPolicy
* Fix issue where not being logged into Azure account would result in nullref exception when executing SQL cmdlets
* Fixed null ref exception in Get-AzSqlCapability
* Support Database/Server auditing to event hub and log analytics.

## Version 1.1.0
* Update incorrect online help URLs
* Updated parameter description for LicenseType parameter with possible values
* Fix for updating managed instance identity not working when it is the only updated property
* Support for custom collation on managed instance

## Version 1.0.1
* Converted the Storage management client dependency to the common SDK implementation.

## Version 1.0.0
* General availability of `Az.Sql` module
* Added new Data_Exfiltration and Unsafe_Action detection types to Threat Detection's cmdlets
* Removed -State and -ResourceId parameters from Set-AzSqlDatabaseBackupLongTermRetentionPolicy
* Removed deprecated cmdlets: Get/Set-AzSqlServerBackupLongTermRetentionVault, Get/Start/Stop-AzSqlServerUpgrade, Get/Set-AzSqlDatabaseAuditingPolicy, Get/Set-AzSqlServerAuditingPolicy, Remove-AzSqlDatabaseAuditing, Remove-AzSqlServerAuditing
* Removed deprecated parameter "Current" from Get-AzSqlDatabaseBackupLongTermRetentionPolicy
* Removed deprecated parameter "DatabaseName" from Get-AzSqlServerServiceObjective
* Removed deprecated parameter "PrivilegedLogin" from Set-AzSqlDatabaseDataMaskingPolicy
* Modified documentation of examples related to SQL Auditing cmdlets.<|MERGE_RESOLUTION|>--- conflicted
+++ resolved
@@ -18,12 +18,10 @@
         - Additional information about change #1
 -->
 ## Upcoming Release
-<<<<<<< HEAD
-* Added support for Service principal and guest users in Set-AzSqlInstanceActiveDirectoryAdministrator cmdlet
-* Fixed a bug in Data Classification cmdlets.
-=======
->>>>>>> 1b4f7dd8
+* Added support for Service principal and guest users in Set-AzSqlInstanceActiveDirectoryAdministrator cmdlet`
+* Fixed a bug in Data Classification cmdlets.`
 * Added support for Azure SQL Managed Instance failover: `Invoke-AzSqlInstanceFailover`
+
 
 ## Version 2.8.0
 * Added support for service principal for Set SQL Server Azure Active Directory Admin cmdlet
@@ -35,10 +33,6 @@
 * Added SyncMemberAzureDatabaseResourceId to `New-AzSqlSyncMember` and `Update-AzSqlSyncMember`
 * Added Guest user lookup support to Set SQL Server Azure Active Directory Admin cmdlet
 * Remove IsAzureADOnlyAuthentication parameter from Set-AzSqlServerActiveDirectoryAdministrator as it is not usable. 
-<<<<<<< HEAD
-* Added support for service principal for Set SQL Server Azure Active Directory Admin cmdlet
-=======
->>>>>>> 1b4f7dd8
 
 ## Version 2.6.1
 * Enhance performance of:
