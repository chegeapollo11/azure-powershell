--- conflicted
+++ resolved
@@ -19,11 +19,9 @@
 -->
 ## Upcoming Release
 * Add support for SQL DB Hyperscale tier
-<<<<<<< HEAD
 * Add support for restore an instance database from geo-redundant backups
-=======
 * Fixed bug where restore could fail due to setting unnecessary properties in restore request
->>>>>>> 9e8b216b
+
 
 ## Version 1.2.0
 * Add Get/Set AzSqlDatabaseBackupShortTermRetentionPolicy
