<!--
    Please leave this section at the top of the change log.

    Changes for the upcoming release should go under the section titled "Upcoming Release", and should adhere to the following format:

    ## Upcoming Release
    * Overview of change #1
        - Additional information about change #1
    * Overview of change #2
        - Additional information about change #4
        - Additional information about change #2
    * Overview of change #3
    * Overview of change #4
        - Additional information about change #4

    ## YYYY.MM.DD - Version X.Y.Z (Previous Release)
    * Overview of change #1
        - Additional information about change #1
-->
## Upcoming Release
<<<<<<< HEAD
* Add Instance Failover Group cmdlets from preview release to public release
=======
* Remove email constraints from Vulnerability Assessment settings
>>>>>>> 146c409a

## Version 1.12.0
* Fix Advanced Threat Protection storage endpoint suffix
* Fix Advanced Data Security enable overrides Advanced Threat Protection policy
* New Cmdlets for Management.Sql to allow customers to add TDE keys and set TDE protector for managed instances
   - Add-AzSqlInstanceKeyVaultKey
   - Get-AzSqlInstanceKeyVaultKey
   - Remove-AzSqlInstanceKeyVaultKey
   - Get-AzSqlInstanceTransparentDataEncryptionProtector
   - Set-AzSqlInstanceTransparentDataEncryptionProtector

## Version 1.11.0
* Add DnsZonePartner Parameter for New-AzureSqlInstance cmdlet to support AutoDr for Managed Instance.
* Deprecating Get-AzSqlDatabaseSecureConnectionPolicy cmdlet
* Rename Threat Detection cmdlets to Advanced Threat Protection
* New-AzSqlInstance -StorageSizeInGB and -LicenseType parameters are now optional.
* Fix issue in reference documentation for `Enable-AzSqlServerAdvancedDataSecurity`

## Version 1.10.0
* Rename Advanced Threat Protection cmdlets to Advanced Data Security and enable Vulnerability Assessment by default

## Version 1.9.0
* Replace dependency on Monitor SDK with common code
* Updated cmdlets with plural nouns to singular, and deprecated plural names.
* Enhanced process of multiple columns classification.
* Include sku properties (sku name, family, capacity) in response from Get-AzSqlServerServiceObjective and format as table by default.
* Ability to Get-AzSqlServerServiceObjective by location without needing a preexisting server in the region.
* Support for time zone parameter in Managed Instance create.
* Fix documentation for wildcards
* Support of Serverless specific parameters in New-AzSqlDatabase and Set-AzSqlDatabase

## Version 1.8.0
* Support Database Data Classification.
* Add Get/Remove AzSqlVirtualCluster cmdlets.

## Version 1.7.0
* Add Vulnerability Assessment cmdlets on Server and Managed Instance

## Version 1.6.0
* changed Threat Detection's cmdlets param (ExcludeDetectionType) from DetectionType to string[] to make it future proof when new DetectionTypes are added and to support autocomplete as well.

## Version 1.5.0
* Updating AuditingEndpointsCommunicator.
    - Fixing the behavior of an edge case while creating new diagnostic settings.

## Version 1.4.0
* Add support for restore an instance database from geo-redundant backups
* Add support for backup short term retention on Managed Instance

## Version 1.3.0
* Add support for SQL DB Hyperscale tier
* Fixed bug where restore could fail due to setting unnecessary properties in restore request


## Version 1.2.0
* Add Get/Set AzSqlDatabaseBackupShortTermRetentionPolicy
* Fix issue where not being logged into Azure account would result in nullref exception when executing SQL cmdlets
* Fixed null ref exception in Get-AzSqlCapability
* Support Database/Server auditing to event hub and log analytics.

## Version 1.1.0
* Update incorrect online help URLs
* Updated parameter description for LicenseType parameter with possible values
* Fix for updating managed instance identity not working when it is the only updated property
* Support for custom collation on managed instance

## Version 1.0.1
* Converted the Storage management client dependency to the common SDK implementation.

## Version 1.0.0
* General availability of `Az.Sql` module
* Added new Data_Exfiltration and Unsafe_Action detection types to Threat Detection's cmdlets
* Removed -State and -ResourceId parameters from Set-AzSqlDatabaseBackupLongTermRetentionPolicy
* Removed deprecated cmdlets: Get/Set-AzSqlServerBackupLongTermRetentionVault, Get/Start/Stop-AzSqlServerUpgrade, Get/Set-AzSqlDatabaseAuditingPolicy, Get/Set-AzSqlServerAuditingPolicy, Remove-AzSqlDatabaseAuditing, Remove-AzSqlServerAuditing
* Removed deprecated parameter "Current" from Get-AzSqlDatabaseBackupLongTermRetentionPolicy
* Removed deprecated parameter "DatabaseName" from Get-AzSqlServerServiceObjective
* Removed deprecated parameter "PrivilegedLogin" from Set-AzSqlDatabaseDataMaskingPolicy
* Modified documentation of examples related to SQL Auditing cmdlets.<|MERGE_RESOLUTION|>--- conflicted
+++ resolved
@@ -18,11 +18,8 @@
         - Additional information about change #1
 -->
 ## Upcoming Release
-<<<<<<< HEAD
 * Add Instance Failover Group cmdlets from preview release to public release
-=======
 * Remove email constraints from Vulnerability Assessment settings
->>>>>>> 146c409a
 
 ## Version 1.12.0
 * Fix Advanced Threat Protection storage endpoint suffix
