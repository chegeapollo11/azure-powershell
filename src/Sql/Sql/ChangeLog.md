--- conflicted
+++ resolved
@@ -18,9 +18,7 @@
         - Additional information about change #1
 -->
 ## Upcoming Release
-<<<<<<< HEAD
 * Update references in .psd1 to use relative path
-=======
 * Upgraded storage creation in Vulnerability Assessment auto enablement to StorageV2
 
 ## Version 2.1.0
@@ -28,7 +26,6 @@
 * Fixed Set-AzSqlDatabase when zone redundancy not set
 
 ## Version 2.0.0
->>>>>>> 6c499ecf
 * Added support for restore of dropped databases on Managed Instances.
 * Deprecated from code old auditing cmdlets.
 * Removed deprecated aliases:
