--- conflicted
+++ resolved
@@ -21,7 +21,7 @@
 * Add DnsZonePartner Parameter for New-AzureSqlInstance cmdlet to support AutoDr for Managed Instance.
 * Deprecating Get-AzSqlDatabaseSecureConnectionPolicy cmdlet
 * Rename Threat Detection cmdlets to Advanced Threat Protection
-<<<<<<< HEAD
+* New-AzSqlInstance -StorageSizeInGB and -LicenseType parameters are now optional.
 * Support Azure SQL Server\Database Auditing with new cmdlets.
 	- Set-AzSqlServerAuditPolicy
 	- Get-AzSqlServerAuditPolicy
@@ -29,9 +29,6 @@
 	- Set-AzSqlDatabaseAuditPolicy
 	- Get-AzSqlDatabaseAuditPolicy
 	- Remove-AzSqlDatabaseAuditPolicy
-=======
-* New-AzSqlInstance -StorageSizeInGB and -LicenseType parameters are now optional.
->>>>>>> c0838d1d
 
 ## Version 1.10.0
 * Rename Advanced Threat Protection cmdlets to Advanced Data Security and enable Vulnerability Assessment by default
