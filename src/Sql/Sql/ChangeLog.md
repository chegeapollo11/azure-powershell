--- conflicted
+++ resolved
@@ -18,18 +18,15 @@
         - Additional information about change #1
 -->
 ## Upcoming Release
+* Fix Advanced Threat Protection storage endpoint suffix
+* Fix Advanced Data Security enable overrides Advanced Threat Protection policy
 
 ## Version 1.11.0
 * Add DnsZonePartner Parameter for New-AzureSqlInstance cmdlet to support AutoDr for Managed Instance.
 * Deprecating Get-AzSqlDatabaseSecureConnectionPolicy cmdlet
 * Rename Threat Detection cmdlets to Advanced Threat Protection
-<<<<<<< HEAD
-* Fix Advanced Threat Protection storage endpoint suffix
-* Fix Advanced Data Security enable overrides Advanced Threat Protection policy
-=======
 * New-AzSqlInstance -StorageSizeInGB and -LicenseType parameters are now optional.
 * Fix issue in reference documentation for `Enable-AzSqlServerAdvancedDataSecurity`
->>>>>>> 46dadf93
 
 ## Version 1.10.0
 * Rename Advanced Threat Protection cmdlets to Advanced Data Security and enable Vulnerability Assessment by default
