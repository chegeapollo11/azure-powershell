<!--
    Please leave this section at the top of the change log.

    Changes for the upcoming release should go under the section titled "Upcoming Release", and should adhere to the following format:

    ## Upcoming Release
    * Overview of change #1
        - Additional information about change #1
    * Overview of change #2
        - Additional information about change #4
        - Additional information about change #2
    * Overview of change #3
    * Overview of change #4
        - Additional information about change #4

    ## YYYY.MM.DD - Version X.Y.Z (Previous Release)
    * Overview of change #1
        - Additional information about change #1
-->
## Upcoming Release
* Add DnsZonePartner Parameter for New-AzureSqlInstance cmdlet to support AutoDr for Managed Instance.
* Deprecating Get-AzSqlDatabaseSecureConnectionPolicy cmdlet
<<<<<<< HEAD
* Support Azure SQL Server\Database Auditing with new cmdlets.
	- Set-AzSqlServerAuditPolicy
	- Get-AzSqlServerAuditPolicy
	- Remove-AzSqlServerAuditPolicy
	- Set-AzSqlDatabaseAuditPolicy
	- Get-AzSqlDatabaseAuditPolicy
	- Remove-AzSqlDatabaseAuditPolicy
=======
* Rename Threat Detection cmdlets to Advanced Threat Protection
>>>>>>> 72f607ad

## Version 1.10.0
* Rename Advanced Threat Protection cmdlets to Advanced Data Security and enable Vulnerability Assessment by default

## Version 1.9.0
* Replace dependency on Monitor SDK with common code
* Updated cmdlets with plural nouns to singular, and deprecated plural names.
* Enhanced process of multiple columns classification.
* Include sku properties (sku name, family, capacity) in response from Get-AzSqlServerServiceObjective and format as table by default.
* Ability to Get-AzSqlServerServiceObjective by location without needing a preexisting server in the region.
* Support for time zone parameter in Managed Instance create.
* Fix documentation for wildcards
* Support of Serverless specific parameters in New-AzSqlDatabase and Set-AzSqlDatabase

## Version 1.8.0
* Support Database Data Classification.
* Add Get/Remove AzSqlVirtualCluster cmdlets.

## Version 1.7.0
* Add Vulnerability Assessment cmdlets on Server and Managed Instance

## Version 1.6.0
* changed Threat Detection's cmdlets param (ExcludeDetectionType) from DetectionType to string[] to make it future proof when new DetectionTypes are added and to support autocomplete as well.

## Version 1.5.0
* Updating AuditingEndpointsCommunicator.
    - Fixing the behavior of an edge case while creating new diagnostic settings.

## Version 1.4.0
* Add support for restore an instance database from geo-redundant backups
* Add support for backup short term retention on Managed Instance

## Version 1.3.0
* Add support for SQL DB Hyperscale tier
* Fixed bug where restore could fail due to setting unnecessary properties in restore request


## Version 1.2.0
* Add Get/Set AzSqlDatabaseBackupShortTermRetentionPolicy
* Fix issue where not being logged into Azure account would result in nullref exception when executing SQL cmdlets
* Fixed null ref exception in Get-AzSqlCapability
* Support Database/Server auditing to event hub and log analytics.

## Version 1.1.0
* Update incorrect online help URLs
* Updated parameter description for LicenseType parameter with possible values
* Fix for updating managed instance identity not working when it is the only updated property
* Support for custom collation on managed instance

## Version 1.0.1
* Converted the Storage management client dependency to the common SDK implementation.

## Version 1.0.0
* General availability of `Az.Sql` module
* Added new Data_Exfiltration and Unsafe_Action detection types to Threat Detection's cmdlets
* Removed -State and -ResourceId parameters from Set-AzSqlDatabaseBackupLongTermRetentionPolicy
* Removed deprecated cmdlets: Get/Set-AzSqlServerBackupLongTermRetentionVault, Get/Start/Stop-AzSqlServerUpgrade, Get/Set-AzSqlDatabaseAuditingPolicy, Get/Set-AzSqlServerAuditingPolicy, Remove-AzSqlDatabaseAuditing, Remove-AzSqlServerAuditing
* Removed deprecated parameter "Current" from Get-AzSqlDatabaseBackupLongTermRetentionPolicy
* Removed deprecated parameter "DatabaseName" from Get-AzSqlServerServiceObjective
* Removed deprecated parameter "PrivilegedLogin" from Set-AzSqlDatabaseDataMaskingPolicy
* Modified documentation of examples related to SQL Auditing cmdlets.<|MERGE_RESOLUTION|>--- conflicted
+++ resolved
@@ -20,7 +20,7 @@
 ## Upcoming Release
 * Add DnsZonePartner Parameter for New-AzureSqlInstance cmdlet to support AutoDr for Managed Instance.
 * Deprecating Get-AzSqlDatabaseSecureConnectionPolicy cmdlet
-<<<<<<< HEAD
+* Rename Threat Detection cmdlets to Advanced Threat Protection
 * Support Azure SQL Server\Database Auditing with new cmdlets.
 	- Set-AzSqlServerAuditPolicy
 	- Get-AzSqlServerAuditPolicy
@@ -28,9 +28,6 @@
 	- Set-AzSqlDatabaseAuditPolicy
 	- Get-AzSqlDatabaseAuditPolicy
 	- Remove-AzSqlDatabaseAuditPolicy
-=======
-* Rename Threat Detection cmdlets to Advanced Threat Protection
->>>>>>> 72f607ad
 
 ## Version 1.10.0
 * Rename Advanced Threat Protection cmdlets to Advanced Data Security and enable Vulnerability Assessment by default
