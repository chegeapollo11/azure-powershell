--- conflicted
+++ resolved
@@ -213,21 +213,18 @@
                'Enable-AzSqlServerAdvancedDataSecurity', 
                'Disable-AzSqlServerAdvancedDataSecurity', 
                'Get-AzSqlServerAdvancedDataSecurityPolicy',
-<<<<<<< HEAD
                'Switch-AzSqlDatabaseFailoverGroup',
                'Get-AzSqlDatabaseInstanceFailoverGroup', 
                'New-AzSqlDatabaseInstanceFailoverGroup', 
                'Remove-AzSqlDatabaseInstanceFailoverGroup', 
                'Set-AzSqlDatabaseInstanceFailoverGroup', 
                'Switch-AzSqlDatabaseInstanceFailoverGroup'
-=======
 			   'Get-AzSqlServerAdvancedThreatProtectionSettings', 
                'Clear-AzSqlServerAdvancedThreatProtectionSettings', 
                'Update-AzSqlServerAdvancedThreatProtectionSettings', 
                'Get-AzSqlDatabaseAdvancedThreatProtectionSettings', 
                'Update-AzSqlDatabaseAdvancedThreatProtectionSettings', 
                'Clear-AzSqlDatabaseAdvancedThreatProtectionSettings'
->>>>>>> c0838d1d
 
 # Variables to export from this module
 # VariablesToExport = @()
