--- conflicted
+++ resolved
@@ -11,11 +11,7 @@
   </PropertyGroup>
 
   <ItemGroup>
-<<<<<<< HEAD
    <PackageReference Include="Microsoft.Azure.Management.Sql" Version="1.27.0-preview" />
-=======
-    <PackageReference Include="Microsoft.Azure.Management.Sql" Version="1.25.0-preview" />
->>>>>>> 8537a349
     <PackageReference Include="System.Security.Permissions" Version="4.5.0" />
   </ItemGroup>
  
