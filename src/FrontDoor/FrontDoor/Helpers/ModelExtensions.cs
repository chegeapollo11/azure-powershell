﻿// ----------------------------------------------------------------------------------
//
// Copyright Microsoft Corporation
// Licensed under the Apache License, Version 2.0 (the "License");
// you may not use this file except in compliance with the License.
// You may obtain a copy of the License at
// http://www.apache.org/licenses/LICENSE-2.0
// Unless required by applicable law or agreed to in writing, software
// distributed under the License is distributed on an "AS IS" BASIS,
// WITHOUT WARRANTIES OR CONDITIONS OF ANY KIND, either express or implied.
// See the License for the specific language governing permissions and
// limitations under the License.
// ----------------------------------------------------------------------------------

using System;
using System.Collections;
using System.Collections.Generic;
using System.Linq;
using System.Management.Automation;
using System.Text;
using Microsoft.Azure.Commands.FrontDoor.Models;
using Microsoft.WindowsAzure.Commands.Utilities.Common;
using sdkAzManagedRuleGroupOverride = Microsoft.Azure.Management.FrontDoor.Models.ManagedRuleGroupOverride;
using sdkAzManagedRuleOverride = Microsoft.Azure.Management.FrontDoor.Models.ManagedRuleOverride;
using SdkBackend = Microsoft.Azure.Management.FrontDoor.Models.Backend;
<<<<<<< HEAD
using SdkHealthProbeSetting = Microsoft.Azure.Management.FrontDoor.Models.HealthProbeSettingsModel;
using SdkLoadBalancingSetting = Microsoft.Azure.Management.FrontDoor.Models.LoadBalancingSettingsModel;
using SdkFrontendEndpoint = Microsoft.Azure.Management.FrontDoor.Models.FrontendEndpoint;
using SdkRouteConfiguration = Microsoft.Azure.Management.FrontDoor.Models.RouteConfiguration;
using SdkResourceState = Microsoft.Azure.Management.FrontDoor.Models.FrontDoorResourceState;
=======
using SdkBackendPool = Microsoft.Azure.Management.FrontDoor.Models.BackendPool;
>>>>>>> bec115db
using SdkCacheConfiguration = Microsoft.Azure.Management.FrontDoor.Models.CacheConfiguration;
using SdkCustomRule = Microsoft.Azure.Management.FrontDoor.Models.CustomRule;
using SdkCustomRuleList = Microsoft.Azure.Management.FrontDoor.Models.CustomRuleList;
using SdkFirewallPolicy = Microsoft.Azure.Management.FrontDoor.Models.WebApplicationFirewallPolicy;
using SdkFWPolicyLink = Microsoft.Azure.Management.FrontDoor.Models.FrontendEndpointUpdateParametersWebApplicationFirewallPolicyLink;
using SdkHttpsConfig = Microsoft.Azure.Management.FrontDoor.Models.CustomHttpsConfiguration;
using SdkManagedRule = Microsoft.Azure.Management.FrontDoor.Models.ManagedRuleSet;
using SdkManagedRuleList = Microsoft.Azure.Management.FrontDoor.Models.ManagedRuleSetList;
using sdkMatchCondition = Microsoft.Azure.Management.FrontDoor.Models.MatchCondition;
using sdkPolicySetting = Microsoft.Azure.Management.FrontDoor.Models.PolicySettings;
using SdkRefId = Microsoft.Azure.Management.FrontDoor.Models.SubResource;
using SdkValut = Microsoft.Azure.Management.FrontDoor.Models.KeyVaultCertificateSourceParametersVault;

namespace Microsoft.Azure.Commands.FrontDoor.Helpers
{
    public static class ModelExtensions
    {
        public static TToEnum CastEnum<TFromEnum, TToEnum>(this TFromEnum fromEnum)
        {
            return (TToEnum)Enum.Parse(typeof(TToEnum), fromEnum.ToString());
        }

        public static SdkFrontDoor ToSdkFrontDoor(this PSFrontDoor psFrontDoor)
        {
            return new SdkFrontDoor(
                name: psFrontDoor.Name,
                location: "global",
                tags: psFrontDoor.Tags.ToDictionaryTags(),
                friendlyName: psFrontDoor.FriendlyName,
                routingRules: psFrontDoor.RoutingRules?.Select(x => x.ToSdkRoutingRule()).ToList(),
                loadBalancingSettings: psFrontDoor.LoadBalancingSettings?.Select(x => x.ToSdkLoadBalancingSetting()).ToList(),
                healthProbeSettings: psFrontDoor.HealthProbeSettings?.Select(x => x.ToSdkHealthProbeSetting()).ToList(),
                backendPools: psFrontDoor.BackendPools?.Select(x => x.ToSdkBackendPool()).ToList(),
                frontendEndpoints: psFrontDoor.FrontendEndpoints?.Select(x => x.ToSdkFrontendEndpoints()).ToList(),
<<<<<<< HEAD
                enabledState: psFrontDoor.EnabledState.ToString(),
                backendPoolsSettings: new SdkBackendPoolsSettings(psFrontDoor.EnforceCertificateNameCheck?.ToString())
=======
                enabledState: psFrontDoor.EnabledState.ToString()
>>>>>>> bec115db
                );
        }
        public static PSFrontDoor ToPSFrontDoor(this SdkFrontDoor sdkFrontDoor)
        {
            return new PSFrontDoor
            {
                Id = sdkFrontDoor.Id,
                Name = sdkFrontDoor.Name,
                Type = sdkFrontDoor.Type,
                Tags = sdkFrontDoor.Tags.ToHashTableTags(),
                FriendlyName = sdkFrontDoor.FriendlyName,
                RoutingRules = sdkFrontDoor.RoutingRules?.Select(x => x.ToPSRoutingRule()).ToList(),
                BackendPools = sdkFrontDoor.BackendPools?.Select(x => x.ToPSBackendPool()).ToList(),
                HealthProbeSettings = sdkFrontDoor.HealthProbeSettings?.Select(x => x.ToPSHealthProbeSetting()).ToList(),
                LoadBalancingSettings = sdkFrontDoor.LoadBalancingSettings?.Select(x => x.ToPSLoadBalancingSetting()).ToList(),
                FrontendEndpoints = sdkFrontDoor.FrontendEndpoints?.Select(x => x.ToPSFrontendEndpoints()).ToList(),
                EnabledState = sdkFrontDoor.EnabledState == null ? (PSEnabledState?)null : (PSEnabledState)Enum.Parse(typeof(PSEnabledState), sdkFrontDoor.EnabledState),
                ResourceState = sdkFrontDoor.ResourceState,
                ProvisioningState = sdkFrontDoor.ProvisioningState,
<<<<<<< HEAD
                EnforceCertificateNameCheck = (PSEnforceCertificateNameCheck)Enum.Parse(typeof(PSEnforceCertificateNameCheck), sdkFrontDoor.BackendPoolsSettings.EnforceCertificateNameCheck)
=======
>>>>>>> bec115db
            };
        }
        public static PSRoutingRule ToPSRoutingRule(this SdkRoutingRule sdkRoutingRule)
        {
            return new PSRoutingRule
            {
                Name = sdkRoutingRule.Name,
                Type = sdkRoutingRule.Type,
                AcceptedProtocols = sdkRoutingRule.AcceptedProtocols?.Select(x => (PSProtocol)Enum.Parse(typeof(PSProtocol), x)).ToList(),
                PatternsToMatch = sdkRoutingRule.PatternsToMatch?.ToList(),
                FrontendEndpointIds = sdkRoutingRule.FrontendEndpoints?.Select(x => x.Id).ToList(),
                ForwardingProtocol = sdkRoutingRule.ForwardingProtocol == null ? (PSForwardingProtocol?)null : (PSForwardingProtocol)Enum.Parse(typeof(PSForwardingProtocol), sdkRoutingRule.ForwardingProtocol),
                BackendPoolId = sdkRoutingRule.BackendPool?.Id,
                EnableCaching = sdkRoutingRule.CacheConfiguration != null,
                QueryParameterStripDirective = sdkRoutingRule.CacheConfiguration == null ? (PSQueryParameterStripDirective?)null : (PSQueryParameterStripDirective)Enum.Parse(typeof(PSQueryParameterStripDirective), sdkRoutingRule.CacheConfiguration.QueryParameterStripDirective),
                DynamicCompression = sdkRoutingRule.CacheConfiguration == null ? (PSEnabledState?)null : (PSEnabledState)Enum.Parse(typeof(PSEnabledState), sdkRoutingRule.CacheConfiguration.DynamicCompression),
                EnabledState = sdkRoutingRule.EnabledState == null ? (PSEnabledState?)null : (PSEnabledState)Enum.Parse(typeof(PSEnabledState), sdkRoutingRule.EnabledState)
            };
        }
        public static SdkRoutingRule ToSdkRoutingRule(this PSRoutingRule psRoutingRule)
        {
            return new SdkRoutingRule
            (
                frontendEndpoints: psRoutingRule.FrontendEndpointIds?.Select(x => new SdkRefId(x)).ToList(),
                acceptedProtocols: psRoutingRule.AcceptedProtocols?.Select(x => x.ToString()).ToList(),
                patternsToMatch: psRoutingRule.PatternsToMatch,
                customForwardingPath: psRoutingRule.CustomForwardingPath,
                forwardingProtocol: psRoutingRule.ForwardingProtocol.ToString(),
                cacheConfiguration: psRoutingRule.EnableCaching? new SdkCacheConfiguration(psRoutingRule.QueryParameterStripDirective.ToString(), psRoutingRule.DynamicCompression.ToString()) : null,
                backendPool: new SdkRefId(psRoutingRule.BackendPoolId),
                name: psRoutingRule.Name,
                enabledState: psRoutingRule.EnabledState.ToString()
            );
        }
        public static PSBackend ToPSBackend(this SdkBackend sdkBackend)
        {
            return new PSBackend
            {
                Address = sdkBackend.Address,
                HttpPort = sdkBackend.HttpPort,
                HttpsPort = sdkBackend.HttpsPort,
                EnabledState = sdkBackend.EnabledState == null ? (PSEnabledState?)null : (PSEnabledState)Enum.Parse(typeof(PSEnabledState), sdkBackend.EnabledState),
                Priority = sdkBackend.Priority,
                Weight = sdkBackend.Weight,
                BackendHostHeader = sdkBackend.BackendHostHeader

            };
        }
        public static SdkBackend ToSdkBackend(this PSBackend psBackend)
        {
            return new SdkBackend(
                psBackend.Address,
                psBackend.HttpPort,
                psBackend.HttpsPort,
                psBackend.EnabledState.ToString(),
                psBackend.Priority,
                psBackend.Weight,
                psBackend.BackendHostHeader
                );
        }
        public static PSBackendPool ToPSBackendPool(this SdkBackendPool sdkBackendPool)
        {
            return new PSBackendPool
            {
                Id = sdkBackendPool.Id,
                Type = sdkBackendPool.Type,
                Name = sdkBackendPool.Name,
                LoadBalancingSettingRef = sdkBackendPool.LoadBalancingSettings.Id,
                HealthProbeSettingRef = sdkBackendPool.HealthProbeSettings.Id,
                ResourceState = sdkBackendPool.ResourceState,
                Backends = sdkBackendPool.Backends?.Select(x => x.ToPSBackend()).ToList()
                
            };
        }

        public static SdkBackendPool ToSdkBackendPool(this PSBackendPool psBackendPool)
        {
            return new SdkBackendPool(
                backends: psBackendPool.Backends?.Select(x => x.ToSdkBackend()).ToList(),
                loadBalancingSettings: new SdkRefId(psBackendPool.LoadBalancingSettingRef),
                healthProbeSettings: new SdkRefId(psBackendPool.HealthProbeSettingRef),
                name: psBackendPool.Name
                );
        }

        public static PSHealthProbeSetting ToPSHealthProbeSetting(this SdkHealthProbeSetting sdkHealthProbeSetting)
        {
            return new PSHealthProbeSetting
            {
                Id = sdkHealthProbeSetting.Id,
                Name = sdkHealthProbeSetting.Name,
                Type = sdkHealthProbeSetting.Type,
                Path = sdkHealthProbeSetting.Path,
                Protocol = sdkHealthProbeSetting.Protocol == null ? (PSProtocol?)null : (PSProtocol)Enum.Parse(typeof(PSProtocol), sdkHealthProbeSetting.Protocol),
                IntervalInSeconds = sdkHealthProbeSetting.IntervalInSeconds,
                ResourceState = sdkHealthProbeSetting.ResourceState
            };
        }

        public static SdkHealthProbeSetting ToSdkHealthProbeSetting(this PSHealthProbeSetting psHealthProbeSetting)
        {
            return new SdkHealthProbeSetting(
                path: psHealthProbeSetting.Path,
                protocol: psHealthProbeSetting.Protocol.ToString(),
                intervalInSeconds: psHealthProbeSetting.IntervalInSeconds,
                name: psHealthProbeSetting.Name

            );
        }

        public static PSLoadBalancingSetting ToPSLoadBalancingSetting(this SdkLoadBalancingSetting sdkLoadBalancingSetting)
        {
            return new PSLoadBalancingSetting
            {
                Id = sdkLoadBalancingSetting.Id,
                SampleSize = sdkLoadBalancingSetting.SampleSize,
                SuccessfulSamplesRequired = sdkLoadBalancingSetting.SuccessfulSamplesRequired,
                AdditionalLatencyMilliseconds = sdkLoadBalancingSetting.AdditionalLatencyMilliseconds,
                ResourceState = sdkLoadBalancingSetting.ResourceState,
                Name = sdkLoadBalancingSetting.Name,
                Type = sdkLoadBalancingSetting.Type
            };
        }

        public static SdkLoadBalancingSetting ToSdkLoadBalancingSetting(this PSLoadBalancingSetting psLoadBalancingSetting)
        {
            return new SdkLoadBalancingSetting
            (
                sampleSize: psLoadBalancingSetting.SampleSize,
                successfulSamplesRequired: psLoadBalancingSetting.SuccessfulSamplesRequired,
                additionalLatencyMilliseconds: psLoadBalancingSetting.AdditionalLatencyMilliseconds,
                name: psLoadBalancingSetting.Name
            );
        }

        public static SdkFrontendEndpoint ToSdkFrontendEndpoints(this PSFrontendEndpoint psFrontendEndpoint)
        {
            return new SdkFrontendEndpoint
            (
                hostName: psFrontendEndpoint.HostName,
                sessionAffinityEnabledState: psFrontendEndpoint.SessionAffinityEnabledState.ToString(),
                sessionAffinityTtlSeconds: psFrontendEndpoint.SessionAffinityTtlSeconds,
                webApplicationFirewallPolicyLink: psFrontendEndpoint.WebApplicationFirewallPolicyLink == null ? null : new SdkFWPolicyLink(psFrontendEndpoint.WebApplicationFirewallPolicyLink),
                customHttpsConfiguration: new SdkHttpsConfig(psFrontendEndpoint.CertificateSource.ToString(),
                                   psFrontendEndpoint.ProtocolType.ToString(),
                                   new SdkValut(psFrontendEndpoint.Vault),
                                   psFrontendEndpoint.SecretName,
                                   psFrontendEndpoint.SecretVersion,
                                   psFrontendEndpoint.CertificateType.ToString()),
                name: psFrontendEndpoint.Name
            );
        }

        public static PSFrontendEndpoint ToPSFrontendEndpoints(this SdkFrontendEndpoint sdkFrontendEndpoint)
        {
            return new PSFrontendEndpoint
            {
                Id = sdkFrontendEndpoint.Id,
                HostName = sdkFrontendEndpoint.HostName,
                SessionAffinityEnabledState = sdkFrontendEndpoint.SessionAffinityEnabledState == null ? (PSEnabledState?)null : (PSEnabledState)Enum.Parse(typeof(PSEnabledState), sdkFrontendEndpoint.SessionAffinityEnabledState),
                SessionAffinityTtlSeconds = sdkFrontendEndpoint.SessionAffinityTtlSeconds,
                WebApplicationFirewallPolicyLink = sdkFrontendEndpoint.WebApplicationFirewallPolicyLink?.Id,
                ResourceState = sdkFrontendEndpoint.ResourceState,
                CustomHttpsProvisioningState = sdkFrontendEndpoint.CustomHttpsProvisioningState == null ?
                        (PSCustomHttpsProvisioningState?)null : (PSCustomHttpsProvisioningState)Enum.Parse(typeof(PSCustomHttpsProvisioningState), sdkFrontendEndpoint.CustomHttpsProvisioningState),
                CustomHttpsProvisioningSubstate = sdkFrontendEndpoint.CustomHttpsProvisioningSubstate == null ?
                        (PSCustomHttpsProvisioningSubstate?)null : (PSCustomHttpsProvisioningSubstate)Enum.Parse(typeof(PSCustomHttpsProvisioningSubstate), sdkFrontendEndpoint.CustomHttpsProvisioningSubstate),
                CertificateSource = sdkFrontendEndpoint.CustomHttpsConfiguration == null || sdkFrontendEndpoint.CustomHttpsConfiguration.CertificateSource == null ?
                        (PSCertificateSource?)null : (PSCertificateSource)Enum.Parse(typeof(PSCertificateSource), sdkFrontendEndpoint.CustomHttpsConfiguration.CertificateSource),
                ProtocolType = sdkFrontendEndpoint.CustomHttpsConfiguration == null || sdkFrontendEndpoint.CustomHttpsConfiguration.ProtocolType == null ?
                        (PSProtocolType?)null : (PSProtocolType)Enum.Parse(typeof(PSProtocolType), sdkFrontendEndpoint.CustomHttpsConfiguration.ProtocolType),
                Vault = sdkFrontendEndpoint.CustomHttpsConfiguration?.Vault?.Id,
                SecretName = sdkFrontendEndpoint.CustomHttpsConfiguration?.SecretName,
                SecretVersion = sdkFrontendEndpoint.CustomHttpsConfiguration?.SecretVersion,
                CertificateType = sdkFrontendEndpoint.CustomHttpsConfiguration == null || sdkFrontendEndpoint.CustomHttpsConfiguration.CertificateType == null ?
                        (PSCertificateType?)null : (PSCertificateType)Enum.Parse(typeof(PSCertificateType), sdkFrontendEndpoint.CustomHttpsConfiguration.CertificateType),
                Name = sdkFrontendEndpoint.Name,
                Type = sdkFrontendEndpoint.Type
            };
        }
        public static PSCustomRule ToPSCustomRule(this SdkCustomRule sdkRule)
        {
            return new PSCustomRule
            {
                RateLimitDurationInMinutes = sdkRule.RateLimitDurationInMinutes,
                RateLimitThreshold = sdkRule.RateLimitThreshold,
                Name = sdkRule.Name,
                Action = sdkRule.Action == null ? (PSAction?)null : (PSAction)Enum.Parse(typeof(PSAction), sdkRule.Action),
                RuleType = sdkRule.RuleType == null ? (PSCustomRuleType?)null : (PSCustomRuleType)Enum.Parse(typeof(PSCustomRuleType), sdkRule.RuleType),
                Priority = sdkRule.Priority,
                MatchConditions = sdkRule.MatchConditions?.Select(x => x.ToPSMatchCondition()).ToList()
            };
        }

        public static PSAzureRuleGroupOverride ToPSAzRuleGroupOverride(this sdkAzManagedRuleGroupOverride sdkAzOverride)
        {
            return new PSAzureRuleGroupOverride()
            {
                RuleGroupName = sdkAzOverride.RuleGroupName,
                ManagedRuleOverrides = sdkAzOverride.Rules?.Select(ruleOverride =>
                {
                    return new PSAzureManagedRuleOverride()
                    {
                        Action = ruleOverride.Action == null ? (PSAction?)null : (PSAction)Enum.Parse(typeof(PSAction), ruleOverride.Action),
                        EnabledState = ruleOverride.EnabledState == null ? (PSEnabledState?)null : (PSEnabledState)Enum.Parse(typeof(PSEnabledState), ruleOverride.EnabledState),
                        RuleId = ruleOverride.RuleId
                    };
                }).ToList()
            };
        }


        public static PSManagedRule ToPSManagedRule(this SdkManagedRule sdkRule)
        {
            return new PSAzureManagedRule
            {
                RuleSetType = sdkRule.RuleSetType,
                RuleSetVersion = sdkRule.RuleSetVersion,
                RuleGroupOverrides = sdkRule.RuleGroupOverrides?.Select(ruleGroupOverride => ruleGroupOverride.ToPSAzRuleGroupOverride()).ToList()
            };
        }

        public static PSPolicy ToPSPolicy(this SdkFirewallPolicy sdkPolicy)
        {

            return new PSPolicy
            {
                Name = sdkPolicy.Name,
                Id = sdkPolicy.Id,
                PolicyEnabledState = sdkPolicy.PolicySettings == null ? (PSEnabledState?)null : (PSEnabledState)Enum.Parse(typeof(PSEnabledState), sdkPolicy.PolicySettings.EnabledState),
                PolicyMode = sdkPolicy.PolicySettings == null ? (PSMode?)null : (PSMode)Enum.Parse(typeof(PSMode), sdkPolicy.PolicySettings.Mode),
                CustomRules = sdkPolicy.CustomRules?.Rules?.Select(x => x.ToPSCustomRule()).ToList(),
                ManagedRules = sdkPolicy.ManagedRules?.ManagedRuleSets?.Select(x => x.ToPSManagedRule()).ToList(),
                Etag = sdkPolicy.Etag,
                ProvisioningState = sdkPolicy.ProvisioningState,
                CustomBlockResponseBody = sdkPolicy.PolicySettings?.CustomBlockResponseBody == null ? null : Encoding.UTF8.GetString(Convert.FromBase64String(sdkPolicy.PolicySettings?.CustomBlockResponseBody)),
                CustomBlockResponseStatusCode = (ushort?)sdkPolicy.PolicySettings?.CustomBlockResponseStatusCode,
                RedirectUrl = sdkPolicy.PolicySettings?.RedirectUrl
            };
        }

        public static PSMatchCondition ToPSMatchCondition(this sdkMatchCondition sdkMatchCondition)
        {
            return new PSMatchCondition
            {
                MatchVariable = sdkMatchCondition.MatchVariable == null? (PSMatchVariable?)null : (PSMatchVariable)Enum.Parse(typeof(PSMatchVariable), sdkMatchCondition.MatchVariable),
                MatchValue = sdkMatchCondition.MatchValue.ToList(),
                OperatorProperty = sdkMatchCondition.OperatorProperty == null? (PSOperatorProperty?)null : (PSOperatorProperty)Enum.Parse(typeof(PSOperatorProperty), sdkMatchCondition.OperatorProperty),
                Selector = sdkMatchCondition.Selector,
                NegateCondition = sdkMatchCondition.NegateCondition,
            };
        }

        public static sdkAzManagedRuleGroupOverride ToSdkAzRuleGroupOverride(this PSAzureRuleGroupOverride psAzOverride)
        {
            return new sdkAzManagedRuleGroupOverride()
            {
                RuleGroupName = psAzOverride.RuleGroupName,
                Rules = psAzOverride.ManagedRuleOverrides?.Select(ruleOverride =>
                {
                    return new sdkAzManagedRuleOverride()
                    {
                        Action = ruleOverride.Action.HasValue ? ruleOverride.Action.Value.ToString() : null,
                        EnabledState = ruleOverride.EnabledState.HasValue ? ruleOverride.EnabledState.Value.ToString() : null,
                        RuleId = ruleOverride.RuleId.ToString()
                    };
                }).ToList()
            };
        }

        public static SdkManagedRule ToSdkAzManagedRule(this PSManagedRule psRule)
        {
            var psAzRule = (PSAzureManagedRule)psRule;
            return new SdkManagedRule
            {
                RuleSetType = psAzRule.RuleSetType,
                RuleSetVersion = psAzRule.RuleSetVersion,
                RuleGroupOverrides = psAzRule.RuleGroupOverrides?.Select(x => x.ToSdkAzRuleGroupOverride()).ToList()
            };
        }

        public static sdkMatchCondition ToSdkMatchCondition(this PSMatchCondition psMatchCondition)
        {
            return new sdkMatchCondition
            {
                MatchValue = psMatchCondition.MatchValue,
                MatchVariable = psMatchCondition.MatchVariable.ToString(),
                NegateCondition = psMatchCondition.NegateCondition,
                Selector = psMatchCondition.Selector,
                OperatorProperty = psMatchCondition.OperatorProperty.ToString()
            };
        }

        public static SdkCustomRule ToSdkCustomRule(this PSCustomRule psRule)
        {
            return new SdkCustomRule
            {
                Name = psRule.Name,
                RateLimitDurationInMinutes = psRule.RateLimitDurationInMinutes,
                RateLimitThreshold = psRule.RateLimitThreshold,
                Action = psRule.Action.ToString(),
                MatchConditions = psRule.MatchConditions?.Select(x => x.ToSdkMatchCondition()).ToList(),
                Priority = psRule.Priority,
                RuleType = psRule.RuleType.ToString()
            };
        }

        public static SdkFirewallPolicy ToSdkFirewallPolicy(this PSPolicy psPolicy)
        {
            return new SdkFirewallPolicy
            {
                Location = "global",
                PolicySettings = new sdkPolicySetting()
                {
                    EnabledState = psPolicy.PolicyEnabledState.ToString(),
                    Mode = psPolicy.PolicyMode.ToString()
                },
                CustomRules = new SdkCustomRuleList()
                {
                    Rules =  psPolicy.CustomRules?.Select(x => x.ToSdkCustomRule()).ToList()
                },
                ManagedRules = new SdkManagedRuleList()
                {
                    ManagedRuleSets = psPolicy.ManagedRules?.Select(x => x.ToSdkAzManagedRule()).ToList()
                }
            };
        }

        public static Hashtable ToHashTableTags(this IDictionary<string, string> tags)
        {
            if (tags == null)
            {
                return null;
            }

            var tagsInHashTable = new Hashtable();
            tags.Keys.ForEach(key => tagsInHashTable.Add(key, tags[key]));
            return tagsInHashTable;
        }
        public static IDictionary<string, string> ToDictionaryTags(this Hashtable table)
        {
            return table?.Cast<DictionaryEntry>()
                .ToDictionary(kvp => (string)kvp.Key, kvp => (string)kvp.Value);
        }

        public static void ValidateFrontDoor(this PSFrontDoor frontDoor, string resourceGroup, string subId)
        {
            //Create Resource ID for existing subresources.
            HashSet<string> routingRuleIds = new HashSet<string>();
            foreach (var routingRule in frontDoor.RoutingRules)
            {
                string id = string.Format("/subscriptions/{0}/resourceGroups/{1}/providers/Microsoft.Network/frontDoors/{2}/RoutingRules/{3}",
                   subId, resourceGroup, frontDoor.Name, routingRule.Name).ToLower();
                if (routingRuleIds.FirstOrDefault(x => x.Equals(id)) != null)
                {
                    throw new PSArgumentException(string.Format(
                            "Routingrule name need to be identical. {0}",
                            routingRule.Name
                            ));
                }
                routingRuleIds.Add(id);
            }

            HashSet<string> healthProbeSettingIds = new HashSet<string>();
            foreach (var hpSetting in frontDoor.HealthProbeSettings)
            {
                string id = string.Format("/subscriptions/{0}/resourceGroups/{1}/providers/Microsoft.Network/frontDoors/{2}/HealthProbeSettings/{3}",
                        subId, resourceGroup, frontDoor.Name, hpSetting.Name).ToLower();
                if (healthProbeSettingIds.FirstOrDefault(x => x.Equals(id)) != null)
                {
                    throw new PSArgumentException(string.Format(
                            "HealthProbeSettings name need to be identical. {0}",
                            hpSetting.Name
                            ));
                }
                healthProbeSettingIds.Add(id);
            }

            HashSet<string> loadBalancingSettingIds = new HashSet<string>();
            foreach (var lbSetting in frontDoor.LoadBalancingSettings)
            {
                string id = string.Format("/subscriptions/{0}/resourceGroups/{1}/providers/Microsoft.Network/frontDoors/{2}/LoadBalancingSettings/{3}",
                        subId, resourceGroup, frontDoor.Name, lbSetting.Name).ToLower();
                if (loadBalancingSettingIds.FirstOrDefault(x => x.Equals(id)) != null)
                {
                    throw new PSArgumentException(string.Format(
                            "LoadBalancingSettings name need to be identical. {0}",
                            lbSetting.Name
                            ));
                }
                loadBalancingSettingIds.Add(id);
            }

            HashSet<string> frontendEndpointIds = new HashSet<string>();
            foreach (var frontendEndpoint in frontDoor.FrontendEndpoints)
            {
                string id = string.Format("/subscriptions/{0}/resourceGroups/{1}/providers/Microsoft.Network/frontDoors/{2}/FrontendEndpoints/{3}",
                        subId, resourceGroup, frontDoor.Name, frontendEndpoint.Name).ToLower();
                if (frontendEndpointIds.FirstOrDefault(x => x.Equals(id)) != null)
                {
                    throw new PSArgumentException(string.Format(
                            "FrontendEndpoint name need to be identical. {0}",
                            frontendEndpoint.Name
                            ));
                }
                frontendEndpointIds.Add(id.ToLower());
            }

            HashSet<string> backendPoolIds = new HashSet<string>();
            foreach (var backendPool in frontDoor.BackendPools)
            {
                string id = string.Format("/subscriptions/{0}/resourceGroups/{1}/providers/Microsoft.Network/frontDoors/{2}/BackendPools/{3}",
                        subId, resourceGroup, frontDoor.Name, backendPool.Name).ToLower();
                if (backendPoolIds.FirstOrDefault(x => x.Equals(id)) != null)
                {
                    throw new PSArgumentException(string.Format(
                            "BackendPool name need to be identical. {0}",
                            backendPool.Name
                            ));
                }
                backendPoolIds.Add(id.ToLower());
            }

            // Validate reference in each resources
            foreach (var routingRule in frontDoor.RoutingRules)
            {
                
                foreach(var id in routingRule.FrontendEndpointIds)
                {
                    if (frontendEndpointIds.FirstOrDefault(x => x.Equals(id.ToLower())) == null)
                    {
                        throw new PSArgumentException(string.Format(
                                "Invalid FrontendEndpointId {0} in {1}. Target doesn't exist",
                                id, routingRule.Name
                                ));
                    }
                }

                if (backendPoolIds.FirstOrDefault(x => x.Equals(routingRule.BackendPoolId.ToLower())) == null)
                {
                    throw new PSArgumentException(string.Format(
                            "Invalid BackendPollId {0} in {1}. Target doesn't exist",
                            routingRule.BackendPoolId, routingRule.Name
                            ));
                }

            }
            
            foreach (var backendPool in frontDoor.BackendPools)
            {
                if (healthProbeSettingIds.FirstOrDefault(x => x.Equals(backendPool.HealthProbeSettingRef.ToLower())) == null)
                {
                    throw new PSArgumentException(string.Format(
                            "Invalid HealthProbeSetting {0} in {1}. Target doesn't exist",
                            backendPool.HealthProbeSettingRef,backendPool.Name
                            ));
                }

                if (loadBalancingSettingIds.FirstOrDefault(x => x.Equals(backendPool.LoadBalancingSettingRef.ToLower())) == null)
                {
                    throw new PSArgumentException(string.Format(
                            "Invalid HealthProbeSetting {0} in {1}. Target doesn't exist",
                            backendPool.LoadBalancingSettingRef, backendPool.Name
                            ));
                }
            }

        }

    }    
}<|MERGE_RESOLUTION|>--- conflicted
+++ resolved
@@ -23,15 +23,12 @@
 using sdkAzManagedRuleGroupOverride = Microsoft.Azure.Management.FrontDoor.Models.ManagedRuleGroupOverride;
 using sdkAzManagedRuleOverride = Microsoft.Azure.Management.FrontDoor.Models.ManagedRuleOverride;
 using SdkBackend = Microsoft.Azure.Management.FrontDoor.Models.Backend;
-<<<<<<< HEAD
 using SdkHealthProbeSetting = Microsoft.Azure.Management.FrontDoor.Models.HealthProbeSettingsModel;
 using SdkLoadBalancingSetting = Microsoft.Azure.Management.FrontDoor.Models.LoadBalancingSettingsModel;
 using SdkFrontendEndpoint = Microsoft.Azure.Management.FrontDoor.Models.FrontendEndpoint;
 using SdkRouteConfiguration = Microsoft.Azure.Management.FrontDoor.Models.RouteConfiguration;
 using SdkResourceState = Microsoft.Azure.Management.FrontDoor.Models.FrontDoorResourceState;
-=======
 using SdkBackendPool = Microsoft.Azure.Management.FrontDoor.Models.BackendPool;
->>>>>>> bec115db
 using SdkCacheConfiguration = Microsoft.Azure.Management.FrontDoor.Models.CacheConfiguration;
 using SdkCustomRule = Microsoft.Azure.Management.FrontDoor.Models.CustomRule;
 using SdkCustomRuleList = Microsoft.Azure.Management.FrontDoor.Models.CustomRuleList;
@@ -66,12 +63,8 @@
                 healthProbeSettings: psFrontDoor.HealthProbeSettings?.Select(x => x.ToSdkHealthProbeSetting()).ToList(),
                 backendPools: psFrontDoor.BackendPools?.Select(x => x.ToSdkBackendPool()).ToList(),
                 frontendEndpoints: psFrontDoor.FrontendEndpoints?.Select(x => x.ToSdkFrontendEndpoints()).ToList(),
-<<<<<<< HEAD
                 enabledState: psFrontDoor.EnabledState.ToString(),
                 backendPoolsSettings: new SdkBackendPoolsSettings(psFrontDoor.EnforceCertificateNameCheck?.ToString())
-=======
-                enabledState: psFrontDoor.EnabledState.ToString()
->>>>>>> bec115db
                 );
         }
         public static PSFrontDoor ToPSFrontDoor(this SdkFrontDoor sdkFrontDoor)
@@ -91,10 +84,7 @@
                 EnabledState = sdkFrontDoor.EnabledState == null ? (PSEnabledState?)null : (PSEnabledState)Enum.Parse(typeof(PSEnabledState), sdkFrontDoor.EnabledState),
                 ResourceState = sdkFrontDoor.ResourceState,
                 ProvisioningState = sdkFrontDoor.ProvisioningState,
-<<<<<<< HEAD
                 EnforceCertificateNameCheck = (PSEnforceCertificateNameCheck)Enum.Parse(typeof(PSEnforceCertificateNameCheck), sdkFrontDoor.BackendPoolsSettings.EnforceCertificateNameCheck)
-=======
->>>>>>> bec115db
             };
         }
         public static PSRoutingRule ToPSRoutingRule(this SdkRoutingRule sdkRoutingRule)
