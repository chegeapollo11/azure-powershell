﻿// ----------------------------------------------------------------------------------
//
// Copyright Microsoft Corporation
// Licensed under the Apache License, Version 2.0 (the "License");
// you may not use this file except in compliance with the License.
// You may obtain a copy of the License at
// http://www.apache.org/licenses/LICENSE-2.0
// Unless required by applicable law or agreed to in writing, software
// distributed under the License is distributed on an "AS IS" BASIS,
// WITHOUT WARRANTIES OR CONDITIONS OF ANY KIND, either express or implied.
// See the License for the specific language governing permissions and
// limitations under the License.
// ----------------------------------------------------------------------------------

using Microsoft.Azure.Commands.Common;
using Microsoft.Azure.Commands.Common.Authentication.Abstractions;
using System;
using System.Collections.Generic;
using System.Collections.ObjectModel;
using System.IO;
using System.Management.Automation;
using System.Reflection;
using System.Text;
using System.Threading;

namespace Microsoft.WindowsAzure.Commands.Utilities.Common
{
    public static class CmdletExtensions
    {
        /// <summary>
        /// Execute this cmdlet in the background and return a job that tracks the results
        /// </summary>
        /// <typeparam name="T">The cmdlet type</typeparam>
        /// <param name="cmdlet">The cmdlet to execute</param>
        /// <param name="jobName">The name of the job</param>
        /// <returns>The job tracking cmdlet execution</returns>
        public static Job ExecuteAsJob<T>(this T cmdlet, string jobName) where T : AzurePSCmdlet
        {
            if (cmdlet == null)
            {
                throw new ArgumentNullException(nameof(cmdlet));
            }

            return ExecuteAsJob(cmdlet, jobName, cmd => cmd.ExecuteCmdlet());
        }

        /// <summary>
        /// Execute this cmdlet in the background and return a job that tracks the results
        /// </summary>
        /// <typeparam name="T">The cmdlet type</typeparam>
        /// <param name="cmdlet">The cmdlet to execute</param>
        /// <param name="jobName">The name of the job</param>
        /// <param name="executor">The method to execute in the background job</param>
        /// <returns>The job tracking cmdlet execution</returns>
        public static Job ExecuteAsJob<T>(this T cmdlet, string jobName, Action<T> executor) where T : AzurePSCmdlet
        {
            if (cmdlet == null)
            {
                throw new ArgumentNullException(nameof(cmdlet));
            }

            if (executor == null)
            {
                throw new ArgumentNullException(nameof(executor));
            }

            var job = AzureLongRunningJob<T>.Create(cmdlet, cmdlet?.MyInvocation?.MyCommand?.Name, jobName, executor);
            cmdlet.SafeAddToJobRepository(job);
            ThreadPool.QueueUserWorkItem(job.RunJob, job);
            return job;
        }

        /// <summary>
        /// Determine if AsJob is present
        /// </summary>
        /// <typeparam name="T">The cmdlet type</typeparam>
        /// <param name="cmdlet">The cmdlet</param>
        /// <returns>True if the cmdlet shoudl run as a Job, otherwise false</returns>
        public static bool AsJobPresent<T>(this T cmdlet) where T : AzurePSCmdlet
        {
            if (cmdlet == null)
            {
                throw new ArgumentNullException(nameof(cmdlet));
            }

            return (cmdlet.MyInvocation?.BoundParameters != null
                && cmdlet.MyInvocation.BoundParameters.ContainsKey("AsJob"));
        }

        /// <summary>
        /// Execute the given cmdlet synchronously os as a job, based on input parameters
        /// </summary>
        /// <typeparam name="T"></typeparam>
        /// <param name="cmdlet"></param>
        public static void ExecuteSynchronouslyOrAsJob<T>(this T cmdlet) where T: AzurePSCmdlet
        {
            if (cmdlet == null)
            {
                throw new ArgumentNullException(nameof(cmdlet));
            }

            cmdlet.ExecuteSynchronouslyOrAsJob(c => c.ExecuteCmdlet());
        }

        /// <summary>
        /// Decide whether to execute this cmdlet as a job or synchronously, based on input parameters
        /// </summary>
        /// <typeparam name="T">The cmdlet type</typeparam>
        /// <param name="cmdlet">The cmdlet to execute</param>
        /// <param name="executor">The cmdlet method to execute</param>
        public static void ExecuteSynchronouslyOrAsJob<T>(this T cmdlet, Action<T> executor) where T : AzurePSCmdlet
        {
            if (cmdlet == null)
            {
                throw new ArgumentNullException(nameof(cmdlet));
            }

            if (executor == null)
            {
                throw new ArgumentNullException(nameof(executor));
            }

            if (cmdlet.AsJobPresent())
            {
                cmdlet.WriteObject(cmdlet.ExecuteAsJob(cmdlet.ImplementationBackgroundJobDescription, executor));
            }
            else
            {
                executor(cmdlet);
            }
        }

        /// <summary>
        /// Safely Attempt to copy a property value from source to target
        /// </summary>
        /// <typeparam name="T">The type fo the source and target objects</typeparam>
        /// <param name="property">The property to copy</param>
        /// <param name="source">The source object to copy from</param>
        /// <param name="target">The target object to copy to</param>
        public static void SafeCopyValue<T>(this PropertyInfo property, T source, T target)
        {
            if (property == null)
            {
                throw new ArgumentNullException(nameof(property));
            }

            try
            {
                property.SetValue(target, property.GetValue(source));
            }
            catch
            {
                // ignore get and set errors
            }
        }

        /// <summary>
        /// Safely Attempt to copy a field value from source to target
        /// </summary>
        /// <typeparam name="T">The type of the source and target objects</typeparam>
        /// <param name="field">The field to copy</param>
        /// <param name="source">The source object to copy from</param>
        /// <param name="target">The target object to copy to</param>
        public static void SafeCopyValue<T>(this FieldInfo field, T source, T target)
        {
            if (field == null)
            {
                throw new ArgumentNullException(nameof(field));
            }

            try
            {
                field.SetValue(target, field.GetValue(source));
            }
            catch
            {
                // ignore get and set errors
            }
        }

        /// <summary>
        /// Safely copy the selected parameter set from one cmdlet to another
        /// </summary>
        /// <typeparam name="T">The cmdlet type</typeparam>
        /// <param name="source">The cmdlet to copy the parameter set name from</param>
        /// <param name="target">The cmdlet to copy to</param>
<<<<<<< HEAD
        public static void SafeCopyParameterSet<T>(this T source, T target) where T: AzurePSCmdlet
=======
        public static void SafeCopyParameterSet<T>(this T source, T target) where T : AzurePSCmdlet
>>>>>>> 6b501abc
        {
            if (source != null && target != null)
            {
                if (!string.IsNullOrWhiteSpace(source.ParameterSetName))
                {
                    try
                    {
                        target.SetParameterSet(source.ParameterSetName);
                    }
                    catch
                    {

                    }
                }
            }
        }

        public static string AsAbsoluteLocation(this string realtivePath)
        {
            return Path.GetFullPath(Path.Combine(AppDomain.CurrentDomain.BaseDirectory, realtivePath));
        }

        public static string TryResolvePath(this PSCmdlet psCmdlet, string path)
        {
            try
            {
                return psCmdlet.ResolvePath(path);
            }
            catch
            {
                return path;
            }
        }

        public static string ResolvePath(this PSCmdlet psCmdlet, string path)
        {
            if (path == null)
            {
                return null;
            }

            if (psCmdlet.SessionState == null)
            {
                return path;
            }

            path = path.Trim('"', '\'', ' ');
            var result = psCmdlet.SessionState.Path.GetResolvedPSPathFromPSPath(path);
            string fullPath = string.Empty;

            if (result != null && result.Count > 0)
            {
                fullPath = result[0].ProviderPath;
            }

            return fullPath;
        }

        /// <summary>
        /// Execute the given cmdlet in powershell usign the given pipeline parameters.  
        /// </summary>
        /// <typeparam name="T">The output type for the cmdlet</typeparam>
        /// <param name="cmdlet">The cmdlet to execute</param>
        /// <param name="name">The name of the cmdlet</param>
        /// <param name="cmdletParameters">The parameters to pass to the cmdlet on the pipeline</param>
        /// <returns>The output of executing the cmdlet</returns>
        public static List<T> ExecuteCmdletInPipeline<T>(this PSCmdlet cmdlet, string name, params object[] cmdletParameters)
        {
            List<T> output = new List<T>();
            using (System.Management.Automation.PowerShell powershell = System.Management.Automation.PowerShell.Create(RunspaceMode.NewRunspace))
            {
                var info = new CmdletInfo(name, cmdlet.GetType());
                Collection<T> result = powershell.AddCommand(info).Invoke<T>(cmdletParameters);
                if (powershell.Streams.Error != null && powershell.Streams.Error.Count > 0)
                {
                    StringBuilder details = new StringBuilder();
                    powershell.Streams.Error.ForEach(e => details.AppendFormat("Error: {0}\n", e.ToString()));
                    throw new InvalidOperationException(string.Format("Errors while running cmdlet:\n {0}", details.ToString()));
                }

                if (result != null && result.Count > 0)
                {
                    result.ForEach(output.Add);
                }
            }

            return output;
        }

        /// <summary>
        /// Execute the given cmdlet in powershell with the given parameters after injecting the given exception.  It is expected that the cmdlet has a runtime that can be used for receiving output
        /// </summary>
        /// <typeparam name="T"></typeparam>
        /// <param name="cmdlet">The cmdlet to execute</param>
        /// <param name="name">The name of the cmdlet</param>
        /// <param name="exception">The exception to inject into the error stream</param>
        /// <param name="cmdletParameters">The parameters to pass to the cmdlet on the pipeline</param>
        public static void ExecuteCmdletWithExceptionInPipeline<T>(this PSCmdlet cmdlet, string name, Exception exception, params KeyValuePair<string, object>[] cmdletParameters)
        {
            List<T> output = new List<T>();
            using (System.Management.Automation.PowerShell powershell = System.Management.Automation.PowerShell.Create(RunspaceMode.NewRunspace))
            {
                var info = new CmdletInfo(name, cmdlet.GetType());
                powershell.AddCommand("Write-Error");
                powershell.AddParameter("Exception", exception);
                powershell.Invoke();
                powershell.Commands.Clear();
                powershell.AddCommand(info);
                foreach (var pair in cmdletParameters)
                {
                    if (pair.Value == null)
                    {
                        powershell.AddParameter(pair.Key);
                    }
                    else
                    {
                        powershell.AddParameter(pair.Key, pair.Value);
                    }
                }
                Collection<T> result = powershell.Invoke<T>();
                powershell.Streams.Error.ForEach(cmdlet.WriteError);
                powershell.Streams.Debug.ForEach(d => cmdlet.WriteDebug(d.Message));
                powershell.Streams.Verbose.ForEach(v => cmdlet.WriteWarning(v.Message));
                powershell.Streams.Warning.ForEach(w => cmdlet.WriteWarning(w.Message));

                if (result != null && result.Count > 0)
                {
                    result.ForEach(r => cmdlet.WriteObject(r));
                }
            }
        }

        public static List<T> ExecuteScript<T>(this PSCmdlet cmdlet, string contents)
        {
            List<T> output = new List<T>();

            using (System.Management.Automation.PowerShell powershell = System.Management.Automation.PowerShell.Create(RunspaceMode.CurrentRunspace))
            {
                powershell.AddScript(contents);
                Collection<T> result = powershell.Invoke<T>();

                if (cmdlet.SessionState != null)
                {
                    powershell.Streams.Error.ForEach(e => cmdlet.WriteError(e));
                    powershell.Streams.Verbose.ForEach(r => cmdlet.WriteVerbose(r.Message));
                    powershell.Streams.Warning.ForEach(r => cmdlet.WriteWarning(r.Message));
                }

                if (result != null && result.Count > 0)
                {
                    output.AddRange(result);
                }
            }

            return output;
        }
        #region PowerShell Commands

        public static void RemoveModule(this PSCmdlet cmdlet, string moduleName)
        {
            string contents = string.Format("Remove-Module {0}", moduleName);
            ExecuteScript<object>(cmdlet, contents);
        }

        public static List<PSModuleInfo> GetLoadedModules(this PSCmdlet cmdlet)
        {
            return ExecuteScript<PSModuleInfo>(cmdlet, "Get-Module");
        }

        public static void ImportModule(this PSCmdlet cmdlet, string modulePath)
        {
            string contents = string.Format("Import-Module '{0}'", modulePath);
            ExecuteScript<object>(cmdlet, contents);
        }

        public static void RemoveAzureAliases(this PSCmdlet cmdlet)
        {
            string contents = "Get-Alias | where { $_.Description -eq 'AzureAlias' } | foreach { Remove-Item alias:\\$($_.Name) }";
            ExecuteScript<object>(cmdlet, contents);
        }

        public static void InvokeBeginProcessing(this PSCmdlet cmdlt)
        {
            MethodInfo dynMethod = (typeof(PSCmdlet)).GetMethod("BeginProcessing", BindingFlags.NonPublic | BindingFlags.Instance);
            dynMethod.Invoke(cmdlt, null);
        }

        public static void SetParameterSet(this PSCmdlet cmdlt, string value)
        {
            FieldInfo dynField = (typeof(Cmdlet)).GetField("_parameterSetName", BindingFlags.NonPublic | BindingFlags.Instance);
            dynField.SetValue(cmdlt, value);
        }

        public static void SetBoundParameters(this PSCmdlet cmdlt, IDictionary<string, object> parameters)
        {
            foreach (var pair in parameters)
            {
                cmdlt.MyInvocation.BoundParameters.Add(pair.Key, pair.Value);
            }
        }

        public static void InvokeEndProcessing(this PSCmdlet cmdlt)
        {
            MethodInfo dynMethod = (typeof(PSCmdlet)).GetMethod("EndProcessing", BindingFlags.NonPublic | BindingFlags.Instance);
            dynMethod.Invoke(cmdlt, null);
        }

        public static void EnableDataCollection(this AzurePSCmdlet cmdlt)
        {
            PropertyInfo dynField = (typeof(AzurePSCmdlet)).GetProperty("_dataCollectionProfile", BindingFlags.NonPublic | BindingFlags.Instance);
            dynField.SetValue(cmdlt, new AzurePSDataCollectionProfile(true));
        }

        public static void DisableDataCollection(this AzurePSCmdlet cmdlt)
        {
            PropertyInfo dynField = (typeof(AzurePSCmdlet)).GetProperty("_dataCollectionProfile", BindingFlags.NonPublic | BindingFlags.Instance);
            dynField.SetValue(cmdlt, new AzurePSDataCollectionProfile(false));
        }

        #endregion


        static void SafeAddToJobRepository(this AzurePSCmdlet cmdlet, Job job)
        {
            try
            {
                cmdlet.JobRepository.Add(job);
            }
            catch
            {
                // ignore errors in adding the job to the repository
            }
        }

    }
}<|MERGE_RESOLUTION|>--- conflicted
+++ resolved
@@ -184,11 +184,7 @@
         /// <typeparam name="T">The cmdlet type</typeparam>
         /// <param name="source">The cmdlet to copy the parameter set name from</param>
         /// <param name="target">The cmdlet to copy to</param>
-<<<<<<< HEAD
-        public static void SafeCopyParameterSet<T>(this T source, T target) where T: AzurePSCmdlet
-=======
         public static void SafeCopyParameterSet<T>(this T source, T target) where T : AzurePSCmdlet
->>>>>>> 6b501abc
         {
             if (source != null && target != null)
             {
