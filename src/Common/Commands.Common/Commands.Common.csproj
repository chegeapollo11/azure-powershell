--- conflicted
+++ resolved
@@ -111,16 +111,13 @@
     <Reference Include="System.Xml" />
   </ItemGroup>
   <ItemGroup>
-<<<<<<< HEAD
     <Compile Include="CustomAttributes\GenericBreakingChangeAttribute.cs" />
     <Compile Include="CustomAttributes\BreakingChangeAttributeHelper.cs" />
     <Compile Include="CustomAttributes\Utilities.cs" />
     <Compile Include="CustomAttributes\CmdletDeprecationAttribute.cs" />
     <Compile Include="CustomAttributes\CmdletOutputBreakingChangeAttribute.cs" />
     <Compile Include="CustomAttributes\CmdletParameterBreakingChangeAttribute.cs" />
-=======
     <Compile Include="Attributes\Ps1XmlAttribute.cs" />
->>>>>>> d4353075
     <Compile Include="LongRunningJobCancelledException.cs" />
     <Compile Include="ShouldMethodInvoker.cs" />
     <Compile Include="AzureLongRunningJob.cs" />
