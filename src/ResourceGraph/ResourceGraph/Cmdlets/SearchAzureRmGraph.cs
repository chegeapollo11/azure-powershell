--- conflicted
+++ resolved
@@ -15,25 +15,17 @@
 namespace Microsoft.Azure.Commands.ResourceGraph.Cmdlets
 {
     using Microsoft.Azure.Commands.Common.Authentication.Abstractions;
-<<<<<<< HEAD
     using Microsoft.Azure.Commands.Common.Authentication.Models;
     using Microsoft.Azure.Commands.ResourceGraph.Utilities;
     using Microsoft.Azure.Commands.ResourceManager.Common;
     using Microsoft.Azure.Management.ResourceGraph.Models;
     using Newtonsoft.Json;
-=======
-    using Microsoft.Azure.Commands.ResourceGraph.Utilities;
-    using Microsoft.Azure.Management.ResourceGraph.Models;
->>>>>>> 4e31b3df
     using System;
     using System.Collections.Generic;
     using System.Linq;
     using System.Management.Automation;
-<<<<<<< HEAD
     using System.Net.Http;
     using System.Net.Http.Headers;
-=======
->>>>>>> 4e31b3df
 
     /// <summary>
     /// Search-AzGraph cmdlet
@@ -121,10 +113,6 @@
         public override void ExecuteCmdlet()
         {
             var subscriptions = this.GetSubscriptions().ToList();
-<<<<<<< HEAD
-
-=======
->>>>>>> 4e31b3df
             if (subscriptions == null || subscriptions.Count == 0)
             {
                 var exception = new ArgumentException("No subscriptions were found to run query. " +
