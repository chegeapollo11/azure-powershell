﻿// ----------------------------------------------------------------------------------
//
// Copyright Microsoft Corporation
// Licensed under the Apache License, Version 2.0 (the "License");
// you may not use this file except in compliance with the License.
// You may obtain a copy of the License at
// http://www.apache.org/licenses/LICENSE-2.0
// Unless required by applicable law or agreed to in writing, software
// distributed under the License is distributed on an "AS IS" BASIS,
// WITHOUT WARRANTIES OR CONDITIONS OF ANY KIND, either express or implied.
// See the License for the specific language governing permissions and
// limitations under the License.
// ----------------------------------------------------------------------------------

using Microsoft.WindowsAzure.Commands.ScenarioTest;
using Xunit;

namespace Microsoft.Azure.Commands.Test.Profile
{
    public class SelectAzureProfileTests
    {
<<<<<<< HEAD
        [Fact(Skip = "Test Failure.")]
        [Trait(Category.AcceptanceType, Category.CheckIn)]
=======
        [Fact]
>>>>>>> 45e6b197
        public void TestSelectDefaultProfile()
        {
            ProfileTestController.NewRdfeInstance.RunPSTestWithToken((context, token) => string.Format("Test-SelectDefaultProfile {0} {1} {2}", token, context.Account.Id, context.Subscription.Id));
        }

        [Fact]
        [Trait(Category.AcceptanceType, Category.CheckIn)]
        public void TestMakeArmCallWithCreatedProfile()
        {
            ProfileTestController.NewARMInstance.RunPSTestWithToken((context, token) => string.Format("Test-NewAzureProfileInARMMode {0} {1} {2}", token, context.Account.Id, context.Subscription.Id));
        }

        [Fact]
        [Trait(Category.AcceptanceType, Category.CheckIn)]
        public void TestMakeRdfeCallWithCreatedProfile()
        {
            ProfileTestController.NewRdfeInstance.RunPSTestWithToken((context, token) => string.Format("Test-NewAzureProfileInRDFEMode {0} {1} {2}", token, context.Account.Id, context.Subscription.Id));
        }
    }
}<|MERGE_RESOLUTION|>--- conflicted
+++ resolved
@@ -19,12 +19,7 @@
 {
     public class SelectAzureProfileTests
     {
-<<<<<<< HEAD
         [Fact(Skip = "Test Failure.")]
-        [Trait(Category.AcceptanceType, Category.CheckIn)]
-=======
-        [Fact]
->>>>>>> 45e6b197
         public void TestSelectDefaultProfile()
         {
             ProfileTestController.NewRdfeInstance.RunPSTestWithToken((context, token) => string.Format("Test-SelectDefaultProfile {0} {1} {2}", token, context.Account.Id, context.Subscription.Id));
