--- conflicted
+++ resolved
@@ -97,19 +97,6 @@
 
         public static CloudBlob GetCorrespondingTypeBlobReference(CloudBlob blob)
         {
-<<<<<<< HEAD
-            if (BlobType.BlockBlob == blob.Properties.BlobType)
-            {
-                return new CloudBlockBlob(blob.SnapshotQualifiedUri, blob.ServiceClient.Credentials);
-            }
-
-            if (BlobType.PageBlob == blob.Properties.BlobType)
-            {
-                return new CloudPageBlob(blob.SnapshotQualifiedUri, blob.ServiceClient.Credentials);
-            }
-
-            throw new InvalidOperationException(string.Format(CultureInfo.CurrentCulture, Resources.InvalidBlobType, blob.Name));
-=======
             CloudBlob targetBlob;
             switch(blob.Properties.BlobType)
             {
@@ -151,7 +138,6 @@
                         blobType,
                         blobName));
             }
->>>>>>> 6ea326e2
         }
     }
 }