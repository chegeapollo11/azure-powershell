--- conflicted
+++ resolved
@@ -1,4 +1,4 @@
-﻿// ----------------------------------------------------------------------------------
+﻿﻿// ----------------------------------------------------------------------------------
 //
 // Copyright Microsoft Corporation
 // Licensed under the Apache License, Version 2.0 (the "License");
@@ -102,7 +102,7 @@
             {
                 if (cloudException.Response.StatusCode == HttpStatusCode.NotFound)
                 {
-                    throw new ResourceNotFoundException(typeof (Schedule),
+                    throw new ResourceNotFoundException(typeof(Schedule),
                         string.Format(CultureInfo.CurrentCulture, Resources.ScheduleNotFound, scheduleName));
                 }
 
@@ -112,14 +112,9 @@
 
         public Schedule GetSchedule(string automationAccountName, string scheduleName)
         {
-<<<<<<< HEAD
-            AutomationManagement.Models.Schedule scheduleModel = this.GetScheduleModel(automationAccountName, scheduleName);
-            return this.CreateScheduleFromScheduleModel(automationAccountName, scheduleModel);
-=======
             AutomationManagement.Models.Schedule scheduleModel = this.GetScheduleModel(automationAccountName,
                 scheduleName);
-            return this.CreateScheduleFromScheduleModel(scheduleModel);
->>>>>>> fd7437f9
+            return this.CreateScheduleFromScheduleModel(automationAccountName, scheduleModel);
         }
 
         public IEnumerable<Schedule> ListSchedules(string automationAccountName)
@@ -155,7 +150,7 @@
             var runbookModel = this.TryGetRunbookModel(automationAccountName, runbookName);
             if (runbookModel == null)
             {
-                throw new ResourceCommonException(typeof (Runbook),
+                throw new ResourceCommonException(typeof(Runbook),
                     string.Format(CultureInfo.CurrentCulture, Resources.RunbookNotFound, runbookName));
             }
 
@@ -181,7 +176,7 @@
             var runbookModel = this.TryGetRunbookModel(automationAccountName, runbookName);
             if (runbookModel != null)
             {
-                throw new ResourceCommonException(typeof (Runbook),
+                throw new ResourceCommonException(typeof(Runbook),
                     string.Format(CultureInfo.CurrentCulture, Resources.RunbookAlreadyExists, runbookName));
             }
 
@@ -192,7 +187,7 @@
                 Draft = new RunbookDraft()
             };
 
-            var rdcparam = new RunbookCreateDraftParameters() {Name = runbookName, Properties = rdcprop, Location = ""};
+            var rdcparam = new RunbookCreateDraftParameters() { Name = runbookName, Properties = rdcprop, Location = "" };
 
             this.automationManagementClient.Runbooks.CreateWithDraftParameters(automationAccountName, rdcparam);
 
@@ -207,7 +202,7 @@
             var runbookModel = this.TryGetRunbookModel(automationAccountName, runbookName);
             if (runbookModel != null)
             {
-                throw new ResourceCommonException(typeof (Runbook),
+                throw new ResourceCommonException(typeof(Runbook),
                     string.Format(CultureInfo.CurrentCulture, Resources.RunbookAlreadyExists, runbookName));
             }
 
@@ -251,7 +246,7 @@
             var runbook = this.TryGetRunbookModel(automationAccountName, runbookName);
             if (runbook == null)
             {
-                throw new ResourceNotFoundException(typeof (Runbook),
+                throw new ResourceNotFoundException(typeof(Runbook),
                     string.Format(CultureInfo.CurrentCulture, Resources.RunbookNotFound, runbookName));
             }
 
@@ -259,12 +254,12 @@
                  String.Compare(runbook.Properties.State, RunbookState.Edit, CultureInfo.InvariantCulture,
                      CompareOptions.IgnoreCase) && overwrite == false))
             {
-                throw new ResourceCommonException(typeof (Runbook),
+                throw new ResourceCommonException(typeof(Runbook),
                     string.Format(CultureInfo.CurrentCulture, Resources.RunbookAlreadyHasDraft, runbookName));
             }
 
             this.automationManagementClient.RunbookDraft.Update(automationAccountName,
-                new RunbookDraftUpdateParameters {Name = runbookName, Stream = File.ReadAllText(runbookPath)});
+                new RunbookDraftUpdateParameters { Name = runbookName, Stream = File.ReadAllText(runbookPath) });
 
             var content =
                 this.automationManagementClient.RunbookDraft.Content(automationAccountName, runbookName).Stream;
@@ -280,7 +275,7 @@
             var runbook = this.TryGetRunbookModel(automationAccountName, runbookName);
             if (runbook == null)
             {
-                throw new ResourceNotFoundException(typeof (Runbook),
+                throw new ResourceNotFoundException(typeof(Runbook),
                     string.Format(CultureInfo.CurrentCulture, Resources.RunbookNotFound, runbookName));
             }
 
@@ -486,7 +481,7 @@
                 // do nothing
             }
 
-            throw new ResourceNotFoundException(typeof (Variable),
+            throw new ResourceNotFoundException(typeof(Variable),
                 string.Format(CultureInfo.CurrentCulture, Resources.VariableNotFound, name));
         }
 
@@ -512,97 +507,9 @@
                     {
                         var response = this.automationManagementClient.EncryptedVariables.List(
                             automationAccountName, skipToken);
-<<<<<<< HEAD
-                        return new ResponseWithSkipToken<AutomationManagement.Models.Runbook>(
-                            response, response.Runbooks);
-                    }).Select(c => new Runbook(c));
-        }
-
-        #region Private Methods
-        private JobStream CreateJobStreamFromJobStreamModel(AutomationManagement.Models.JobStream jobStream)
-        {
-            Requires.Argument("jobStream", jobStream).NotNull();
-            return new JobStream(jobStream);
-        }
-
-        private Variable CreateVariableFromVariableModel(AutomationManagement.Models.Variable variable, string automationAccountName)
-        {
-            Requires.Argument("variable", variable).NotNull();
-
-            return new Variable(variable, automationAccountName);
-        }
-
-        private Variable CreateVariableFromVariableModel(AutomationManagement.Models.EncryptedVariable variable, string automationAccountName)
-        {
-            Requires.Argument("variable", variable).NotNull();
-
-            return new Variable(variable, automationAccountName);
-        }
-
-
-        private Schedule CreateScheduleFromScheduleModel(string automationAccountName, AutomationManagement.Models.Schedule schedule)
-        {
-            Requires.Argument("schedule", schedule).NotNull();
-
-            return new Schedule(automationAccountName, schedule);
-        }
-
-        private AutomationManagement.Models.Schedule GetScheduleModel(string automationAccountName, string scheduleName)
-        {
-            AutomationManagement.Models.Schedule scheduleModel;
-
-            try
-            {
-                scheduleModel = this.automationManagementClient.Schedules.Get(
-                    automationAccountName,
-                    scheduleName)
-                    .Schedule;
-            }
-            catch (CloudException cloudException)
-            {
-                if (cloudException.Response.StatusCode == HttpStatusCode.NotFound)
-                {
-                    throw new ResourceNotFoundException(typeof(Schedule), string.Format(CultureInfo.CurrentCulture, Resources.ScheduleNotFound, scheduleName));
-                }
-
-                throw;
-            }
-
-            return scheduleModel;
-        }
-
-        private string FormatDateTime(DateTime dateTime)
-        {
-            return string.Format(CultureInfo.InvariantCulture, "{0:O}", dateTime.ToUniversalTime());
-        }
-
-        private Schedule UpdateScheduleHelper(string automationAccountName, AutomationManagement.Models.Schedule schedule, bool? isEnabled, string description)
-        {
-
-            if (isEnabled.HasValue)
-            {
-                schedule.Properties.IsEnabled = isEnabled.Value;
-            }
-
-            if (description != null)
-            {
-                schedule.Properties.Description = description;
-            }
-
-            var scheduleUpdateParameters = new AutomationManagement.Models.ScheduleUpdateParameters
-            {
-                Name = schedule.Name,
-                Properties = new AutomationManagement.Models.ScheduleUpdateProperties
-                {
-                    Description = schedule.Properties.Description,
-                    IsEnabled = schedule.Properties.IsEnabled
-                }
-            };
-=======
                         return new ResponseWithSkipToken<AutomationManagement.Models.EncryptedVariable>(
                             response, response.EncryptedVariables);
                     });
->>>>>>> fd7437f9
 
             result.AddRange(
                 encryptedVariables.Select(
@@ -678,7 +585,7 @@
             var credential = this.automationManagementClient.PsCredentials.Get(automationAccountName, name).Credential;
             if (credential == null)
             {
-                throw new ResourceNotFoundException(typeof (Credential),
+                throw new ResourceNotFoundException(typeof(Credential),
                     string.Format(CultureInfo.CurrentCulture, Resources.RunbookNotFound, name));
             }
 
@@ -753,7 +660,7 @@
             var module = this.automationManagementClient.Modules.Get(automationAccountName, name).Module;
             if (module == null)
             {
-                throw new ResourceNotFoundException(typeof (Module),
+                throw new ResourceNotFoundException(typeof(Module),
                     string.Format(CultureInfo.CurrentCulture, Resources.RunbookNotFound, name));
             }
 
@@ -821,7 +728,7 @@
             var job = this.automationManagementClient.Jobs.Get(automationAccountName, Id).Job;
             if (job == null)
             {
-                throw new ResourceNotFoundException(typeof (Job),
+                throw new ResourceNotFoundException(typeof(Job),
                     string.Format(CultureInfo.CurrentCulture, Resources.JobNotFound, Id));
             }
 
@@ -924,7 +831,7 @@
                     {
                         var response = this.automationManagementClient.Jobs.List(
                             automationAccountName,
-                            new AutomationManagement.Models.JobListParameters {SkipToken = skipToken,});
+                            new AutomationManagement.Models.JobListParameters { SkipToken = skipToken, });
                         return new ResponseWithSkipToken<AutomationManagement.Models.Job>(response, response.Jobs);
                     });
             }
@@ -974,11 +881,11 @@
         }
 
 
-        private Schedule CreateScheduleFromScheduleModel(AutomationManagement.Models.Schedule schedule)
+        private Schedule CreateScheduleFromScheduleModel(string automationAccountName, AutomationManagement.Models.Schedule schedule)
         {
             Requires.Argument("schedule", schedule).NotNull();
 
-            return new Schedule(schedule);
+            return new Schedule(automationAccountName, schedule);
         }
 
         private AutomationManagement.Models.Schedule GetScheduleModel(string automationAccountName, string scheduleName)
@@ -996,7 +903,7 @@
             {
                 if (cloudException.Response.StatusCode == HttpStatusCode.NotFound)
                 {
-                    throw new ResourceNotFoundException(typeof (Schedule),
+                    throw new ResourceNotFoundException(typeof(Schedule),
                         string.Format(CultureInfo.CurrentCulture, Resources.ScheduleNotFound, scheduleName));
                 }
 
