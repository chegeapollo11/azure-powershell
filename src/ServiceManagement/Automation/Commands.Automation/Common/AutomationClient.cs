--- conflicted
+++ resolved
@@ -190,15 +190,6 @@
                         string.Format(CultureInfo.CurrentCulture, Resources.RunbookAlreadyExists, runbookName));
                 }
 
-<<<<<<< HEAD
-            var rdcprop = new RunbookCreateDraftProperties()
-            {
-                Description = description,
-                RunbookType = RunbookTypeEnum.Script,
-                Draft = new RunbookDraft(),
-                ServiceManagementTags = (tags != null) ? string.Join(Constants.RunbookTagsSeparatorString, tags) : null
-            };
-=======
                 var rdcprop = new RunbookCreateDraftProperties()
                 {
                     Description = description,
@@ -207,7 +198,6 @@
                     ServiceManagementTags =
                         (tags != null) ? string.Join(Constants.RunbookTagsSeparatorString, tags) : null
                 };
->>>>>>> 7e051495
 
                 var rdcparam = new RunbookCreateDraftParameters()
                 {
@@ -284,23 +274,9 @@
                         string.Format(CultureInfo.CurrentCulture, Resources.RunbookNotFound, runbookName));
                 }
 
-<<<<<<< HEAD
-            var runbookUpdateParameters = new RunbookUpdateParameters();
-            runbookUpdateParameters.Name = runbookName;
-            runbookUpdateParameters.Tags = null;
-
-            runbookUpdateParameters.Properties =  new RunbookUpdateProperties();
-            runbookUpdateParameters.Properties.Description = description ?? runbookModel.Properties.Description;
-            runbookUpdateParameters.Properties.LogProgress = (logProgress.HasValue) ?  logProgress.Value : runbookModel.Properties.LogProgress;
-            runbookUpdateParameters.Properties.LogVerbose = (logVerbose.HasValue) ? logVerbose.Value : runbookModel.Properties.LogVerbose;
-            runbookUpdateParameters.Properties.ServiceManagementTags = (tags != null)
-                ? string.Join(Constants.RunbookTagsSeparatorString, tags)
-                : runbookModel.Properties.ServiceManagementTags;
-=======
                 var runbookUpdateParameters = new RunbookUpdateParameters();
                 runbookUpdateParameters.Name = runbookName;
                 runbookUpdateParameters.Tags = null;
->>>>>>> 7e051495
 
                 runbookUpdateParameters.Properties = new RunbookUpdateProperties();
                 runbookUpdateParameters.Properties.Description = description ?? runbookModel.Properties.Description;
