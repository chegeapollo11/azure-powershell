--- conflicted
+++ resolved
@@ -213,7 +213,6 @@
             String imageName = "my template image";
             CollectionUpdateDetails requestData = null;
             Collection expectedCollection = null;
-<<<<<<< HEAD
 
             // Required parameters for this test
             mockCmdlet.CollectionName = collectionName;
@@ -223,17 +222,6 @@
                 TemplateImageName = mockCmdlet.ImageName
             };
 
-=======
-
-            // Required parameters for this test
-            mockCmdlet.CollectionName = collectionName;
-            mockCmdlet.ImageName = imageName;
-            requestData = new CollectionUpdateDetails()
-            {
-                TemplateImageName = mockCmdlet.ImageName
-            };
-
->>>>>>> c8c9fca2
             expectedCollection = new Collection()
             {
                 Name = collectionName,
@@ -452,77 +440,6 @@
             Assert.Equal(1, trackingIds.Count());
 
             Assert.True(trackingIds.Any(t => t.TrackingId == trackingId), "The actual result does not match the expected.");
-<<<<<<< HEAD
-=======
-        }
-
-        [Fact]
-        public void SetCollectionAdConfigTest()
-        {
-            SetAzureRemoteAppCollection mockCmdlet = SetUpTestCommon<SetAzureRemoteAppCollection>();
-            string collectionName = "mycol";
-            System.Security.SecureString password = new System.Security.SecureString();
-            string expectedTrackingId = "2432145";
-            CollectionUpdateDetails requestData = null;
-            string userName = @"Administrator@MyDomain";
-            Collection expectedCollection = null;
-
-            // Required parameters for this test
-            mockCmdlet.CollectionName = collectionName;
-            password.AppendChar('p');
-            mockCmdlet.Credential = new PSCredential(userName, password);
-            requestData = new CollectionUpdateDetails()
-            {
-                AdInfo = new ActiveDirectoryConfig()
-                {
-                    UserName = userName,
-                    Password = "p"
-                }
-            };
-
-            expectedCollection = new Collection()
-            {
-                Name = collectionName,
-                Status = "Active",
-                AdInfo = new ActiveDirectoryConfig()
-            };
-
-            PerformCollectionTestWithAdInfoHelper(mockCmdlet, collectionName, expectedCollection, expectedTrackingId, requestData, false);
-        }
-
-        [Fact]
-        public void SetInactiveCollectionAdConfigTest()
-        {
-            SetAzureRemoteAppCollection mockCmdlet = SetUpTestCommon<SetAzureRemoteAppCollection>();
-            string collectionName = "mycol";
-            System.Security.SecureString password = new System.Security.SecureString();
-            string expectedTrackingId = "fasdfsadfsdf";
-            CollectionUpdateDetails requestData = null;
-            string userName = @"MyDomain\Administrator";
-            Collection expectedCollection = null;
-
-            // Required parameters for this test
-            mockCmdlet.CollectionName = collectionName;
-            password.AppendChar('f');
-            mockCmdlet.Credential = new PSCredential(userName, password);
-            requestData = new CollectionUpdateDetails()
-            {
-                AdInfo = new ActiveDirectoryConfig()
-                {
-                    UserName = userName,
-                    Password = "f"
-                }
-            };
-
-            expectedCollection = new Collection()
-            {
-                Name = collectionName,
-                Status = "Inactive",
-                AdInfo = new ActiveDirectoryConfig()
-            };
-
-            PerformCollectionTestWithAdInfoHelper(mockCmdlet, collectionName, expectedCollection, expectedTrackingId, requestData, true);
->>>>>>> c8c9fca2
         }
 
         [Fact]
