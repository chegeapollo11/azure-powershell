--- conflicted
+++ resolved
@@ -61,12 +61,7 @@
                 AzureSession.ClientFactory.CreateCustomClient<StorSimpleManagementClient>(
                     StorSimpleContext.CloudServiceName,
                     StorSimpleContext.ResourceName, StorSimpleContext.ResourceId,
-<<<<<<< HEAD
-                    StorSimpleContext.ResourceProviderNameSpace,
-                    this.cloudServicesClient.Credentials,
-=======
                     StorSimpleContext.ResourceProviderNameSpace, this.cloudServicesClient.Credentials,
->>>>>>> b25e6396
                     AzureSession.CurrentContext.Environment.GetEndpointAsUri(AzureEnvironment.Endpoint.ServiceManagement));
             
             if (storSimpleClient == null)
@@ -105,7 +100,7 @@
             throw new InvalidOperationException(
                 string.Format(error.Message,"\n",error.HttpCode,"\n",error.ExtendedCode));
         }
-
+        
         private CustomRequestHeaders GetCustomRequestHeaders()
         {
             var hdrs = new CustomRequestHeaders()
