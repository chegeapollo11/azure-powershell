--- conflicted
+++ resolved
@@ -132,7 +132,6 @@
             {
                 SynchronizationId = this.SynchronizationId
             };
-<<<<<<< HEAD
 
             var synchronization = endFunc(
                 this.ResourceGroupName,
@@ -141,21 +140,6 @@
                 shareSubscriptionSynchronization
             );
             this.WriteObject(synchronization.ToPsObject());
-=======
-            try
-            {
-                var synchronization = endFunc(
-                    this.ResourceGroupName,
-                    this.AccountName,
-                    this.ShareSubscriptionName,
-                    shareSubscriptionSynchronization
-                );
-                this.WriteObject(synchronization.ToPsObject());
-            } catch (DataShareErrorException ex) when (ex.Response.StatusCode.Equals(HttpStatusCode.Conflict))
-            {
-                throw new PSArgumentException($"Synchronization already in progress.");
-            }
->>>>>>> 8468bcda
         }
 
         private void SetParametersIfNeeded()
