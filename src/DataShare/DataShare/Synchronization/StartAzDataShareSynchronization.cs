--- conflicted
+++ resolved
@@ -124,7 +124,6 @@
 
         private void StartSynchronization()
         {
-<<<<<<< HEAD
             var startFunc = (Func<string, string, string, Synchronize, ShareSubscriptionSynchronization>)this
                 .DataShareManagementClient
                 .ShareSubscriptions.SynchronizeMethod;
@@ -135,22 +134,6 @@
                 this.ShareSubscriptionName,
                 new Synchronize(this.SynchronizationMode));
             this.WriteObject(synchronization.ToPsObject());
-=======
-            var startFunc = (Func<string, string, string, Synchronize, ShareSubscriptionSynchronization>)this.DataShareManagementClient
-                    .ShareSubscriptions.SynchronizeMethod;
-            try
-            {
-                var synchronization = startFunc(
-                    this.ResourceGroupName,
-                    this.AccountName,
-                    this.ShareSubscriptionName,
-                    new Synchronize(this.SynchronizationMode));
-                this.WriteObject(synchronization.ToPsObject());
-            } catch (DataShareErrorException ex) when (ex.Response.StatusCode.Equals(HttpStatusCode.Conflict))
-            {
-                throw new PSArgumentException($"Synchronization already in progress.");
-            }
->>>>>>> 87e4eb43
         }
 
         private void SetParametersIfNeeded()
