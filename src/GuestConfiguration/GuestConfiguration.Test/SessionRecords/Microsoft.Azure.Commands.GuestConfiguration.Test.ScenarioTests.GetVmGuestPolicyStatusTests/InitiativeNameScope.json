--- conflicted
+++ resolved
@@ -7,11 +7,7 @@
       "RequestBody": "",
       "RequestHeaders": {
         "x-ms-client-request-id": [
-<<<<<<< HEAD
-          "e29e499b-708c-4eee-bfe5-600ea2ca7656"
-=======
-          "a7271f4e-2d1e-4dc7-aec5-7ffa058a6439"
->>>>>>> 5294e349
+          "93c45f32-2048-4925-aeae-cfa5121758d8"
         ],
         "Accept-Language": [
           "en-US"
@@ -32,9 +28,6 @@
         ],
         "Strict-Transport-Security": [
           "max-age=31536000; includeSubDomains"
-        ],
-        "x-ms-ratelimit-remaining-subscription-reads": [
-          "11946"
         ],
         "Server": [
           "Microsoft-IIS/10.0"
@@ -42,34 +35,23 @@
         "X-Powered-By": [
           "ASP.NET"
         ],
-        "x-ms-request-id": [
-<<<<<<< HEAD
-          "056ef267-1ddd-45c4-8198-6e774bba2b79"
-        ],
-        "x-ms-correlation-request-id": [
-          "056ef267-1ddd-45c4-8198-6e774bba2b79"
-        ],
-        "x-ms-routing-request-id": [
-          "WESTUS2:20190220T015345Z:056ef267-1ddd-45c4-8198-6e774bba2b79"
-=======
-          "e7e36001-0561-4fa1-b741-fdd8a05d95c7"
-        ],
-        "x-ms-correlation-request-id": [
-          "e7e36001-0561-4fa1-b741-fdd8a05d95c7"
-        ],
-        "x-ms-routing-request-id": [
-          "WESTUS2:20190221T190243Z:e7e36001-0561-4fa1-b741-fdd8a05d95c7"
->>>>>>> 5294e349
-        ],
-        "X-Content-Type-Options": [
-          "nosniff"
-        ],
-        "Date": [
-<<<<<<< HEAD
-          "Wed, 20 Feb 2019 01:53:45 GMT"
-=======
-          "Thu, 21 Feb 2019 19:02:42 GMT"
->>>>>>> 5294e349
+        "x-ms-ratelimit-remaining-subscription-reads": [
+          "11996"
+        ],
+        "x-ms-request-id": [
+          "ee0b4d31-fc62-4803-9d2e-a9ce36b24626"
+        ],
+        "x-ms-correlation-request-id": [
+          "ee0b4d31-fc62-4803-9d2e-a9ce36b24626"
+        ],
+        "x-ms-routing-request-id": [
+          "WESTUS2:20190222T181810Z:ee0b4d31-fc62-4803-9d2e-a9ce36b24626"
+        ],
+        "X-Content-Type-Options": [
+          "nosniff"
+        ],
+        "Date": [
+          "Fri, 22 Feb 2019 18:18:10 GMT"
         ],
         "Content-Length": [
           "3883"
@@ -81,11 +63,7 @@
           "-1"
         ]
       },
-<<<<<<< HEAD
-      "ResponseBody": "{\r\n  \"value\": [\r\n    {\r\n      \"location\": \"westcentralus\",\r\n      \"id\": \"/subscriptions/b5e4748c-f69a-467c-8749-e2f9c8cd3db0/resourceGroups/vivga/providers/Microsoft.Compute/virtualMachines/Viv1809SDDC/providers/Microsoft.GuestConfiguration/guestConfigurationAssignments/WhitelistedApplication\",\r\n      \"name\": \"WhitelistedApplication\",\r\n      \"properties\": {\r\n        \"complianceStatus\": \"NonCompliant\",\r\n        \"assignmentHash\": \"69F892A374D1B02FD2F7C321E0B76DADE037703E7D3E2F8109B7496B31F53FFC.E381A1748D08855C4004123F85A5DAE5D26E33B38FFDAACE715AB39B88F8BF04\",\r\n        \"latestReportId\": \"/subscriptions/b5e4748c-f69a-467c-8749-e2f9c8cd3db0/resourceGroups/vivga/providers/Microsoft.Compute/virtualMachines/Viv1809SDDC/providers/Microsoft.GuestConfiguration/guestConfigurationAssignments/WhitelistedApplication/reports/57e04d9d-5c0c-4395-9821-568618bd5c5a\",\r\n        \"lastComplianceStatusChecked\": \"2019-02-20T01:02:47Z\",\r\n        \"context\": null,\r\n        \"guestConfiguration\": {\r\n          \"kind\": null,\r\n          \"name\": \"WhitelistedApplication\",\r\n          \"version\": \"1.*\",\r\n          \"contentUri\": \"https://oaasguestconfigwcuss1.blob.core.windows.net/builtinconfig/WhitelistedApplication/WhitelistedApplication_1.5.0.0.zip\",\r\n          \"contentHash\": \"69F892A374D1B02FD2F7C321E0B76DADE037703E7D3E2F8109B7496B31F53FFC\",\r\n          \"contentType\": null,\r\n          \"configurationParameter\": [\r\n            {\r\n              \"name\": \"[InstalledApplication]bwhitelistedapp;Name\",\r\n              \"value\": \"*Chrome*\"\r\n            }\r\n          ],\r\n          \"configurationSetting\": null\r\n        },\r\n        \"provisioningState\": null\r\n      }\r\n    },\r\n    {\r\n      \"location\": \"westcentralus\",\r\n      \"id\": \"/subscriptions/b5e4748c-f69a-467c-8749-e2f9c8cd3db0/resourceGroups/vivga/providers/Microsoft.Compute/virtualMachines/Viv1809SDDC/providers/Microsoft.GuestConfiguration/guestConfigurationAssignments/AuditSecureProtocol\",\r\n      \"name\": \"AuditSecureProtocol\",\r\n      \"properties\": {\r\n        \"complianceStatus\": \"Compliant\",\r\n        \"assignmentHash\": \"98ACBE11E578A78AC17C43A19045E3E80D08E764CC90C4B3BC1BFD48E8243140.E3B0C44298FC1C149AFBF4C8996FB92427AE41E4649B934CA495991B7852B855\",\r\n        \"latestReportId\": \"/subscriptions/b5e4748c-f69a-467c-8749-e2f9c8cd3db0/resourceGroups/vivga/providers/Microsoft.Compute/virtualMachines/Viv1809SDDC/providers/Microsoft.GuestConfiguration/guestConfigurationAssignments/AuditSecureProtocol/reports/0e7ac999-d0d8-479e-a648-e1671088af0d\",\r\n        \"lastComplianceStatusChecked\": \"2019-02-20T01:02:46Z\",\r\n        \"context\": null,\r\n        \"guestConfiguration\": {\r\n          \"kind\": null,\r\n          \"name\": \"AuditSecureProtocol\",\r\n          \"version\": \"1.*\",\r\n          \"contentUri\": \"https://oaasguestconfigwcuss1.blob.core.windows.net/builtinconfig/AuditSecureProtocol/AuditSecureProtocol_1.1.0.0.zip\",\r\n          \"contentHash\": \"98ACBE11E578A78AC17C43A19045E3E80D08E764CC90C4B3BC1BFD48E8243140\",\r\n          \"contentType\": null,\r\n          \"configurationParameter\": [],\r\n          \"configurationSetting\": null\r\n        },\r\n        \"provisioningState\": null\r\n      }\r\n    },\r\n    {\r\n      \"location\": \"westcentralus\",\r\n      \"id\": \"/subscriptions/b5e4748c-f69a-467c-8749-e2f9c8cd3db0/resourceGroups/vivga/providers/Microsoft.Compute/virtualMachines/Viv1809SDDC/providers/Microsoft.GuestConfiguration/guestConfigurationAssignments/NotInstalledApplication\",\r\n      \"name\": \"NotInstalledApplication\",\r\n      \"properties\": {\r\n        \"complianceStatus\": \"Compliant\",\r\n        \"assignmentHash\": \"520E428984E2C33C0BCC7BC1CF8982D6AF065B14BD8D36DA5082D7BE7FF4E578.2C5D17ECE6FA069B3EBC5A9C1790E443FB8CD58E0B2332E4F8BAE86C915DA89A\",\r\n        \"latestReportId\": \"/subscriptions/b5e4748c-f69a-467c-8749-e2f9c8cd3db0/resourceGroups/vivga/providers/Microsoft.Compute/virtualMachines/Viv1809SDDC/providers/Microsoft.GuestConfiguration/guestConfigurationAssignments/NotInstalledApplication/reports/684e59b3-625e-4d03-bf2c-121b4a9a9e83\",\r\n        \"lastComplianceStatusChecked\": \"2019-02-20T01:02:50Z\",\r\n        \"context\": null,\r\n        \"guestConfiguration\": {\r\n          \"kind\": null,\r\n          \"name\": \"NotInstalledApplication\",\r\n          \"version\": \"1.*\",\r\n          \"contentUri\": \"https://oaasguestconfigwcuss1.blob.core.windows.net/builtinconfig/NotInstalledApplication/NotInstalledApplication_1.0.0.0.zip\",\r\n          \"contentHash\": \"520E428984E2C33C0BCC7BC1CF8982D6AF065B14BD8D36DA5082D7BE7FF4E578\",\r\n          \"contentType\": null,\r\n          \"configurationParameter\": [\r\n            {\r\n              \"name\": \"[InstalledApplication]NotInstalledApplicationResource1;Name\",\r\n              \"value\": \"*Chrome*\"\r\n            }\r\n          ],\r\n          \"configurationSetting\": null\r\n        },\r\n        \"provisioningState\": null\r\n      }\r\n    }\r\n  ]\r\n}",
-=======
-      "ResponseBody": "{\r\n  \"value\": [\r\n    {\r\n      \"location\": \"westcentralus\",\r\n      \"id\": \"/subscriptions/b5e4748c-f69a-467c-8749-e2f9c8cd3db0/resourceGroups/vivga/providers/Microsoft.Compute/virtualMachines/Viv1809SDDC/providers/Microsoft.GuestConfiguration/guestConfigurationAssignments/WhitelistedApplication\",\r\n      \"name\": \"WhitelistedApplication\",\r\n      \"properties\": {\r\n        \"complianceStatus\": \"NonCompliant\",\r\n        \"assignmentHash\": \"69F892A374D1B02FD2F7C321E0B76DADE037703E7D3E2F8109B7496B31F53FFC.E381A1748D08855C4004123F85A5DAE5D26E33B38FFDAACE715AB39B88F8BF04\",\r\n        \"latestReportId\": \"/subscriptions/b5e4748c-f69a-467c-8749-e2f9c8cd3db0/resourceGroups/vivga/providers/Microsoft.Compute/virtualMachines/Viv1809SDDC/providers/Microsoft.GuestConfiguration/guestConfigurationAssignments/WhitelistedApplication/reports/7955db53-6cf0-40b8-8eb8-a7393077ac04\",\r\n        \"lastComplianceStatusChecked\": \"2019-02-21T15:59:11Z\",\r\n        \"context\": null,\r\n        \"guestConfiguration\": {\r\n          \"kind\": null,\r\n          \"name\": \"WhitelistedApplication\",\r\n          \"version\": \"1.*\",\r\n          \"contentUri\": \"https://oaasguestconfigwcuss1.blob.core.windows.net/builtinconfig/WhitelistedApplication/WhitelistedApplication_1.5.0.0.zip\",\r\n          \"contentHash\": \"69F892A374D1B02FD2F7C321E0B76DADE037703E7D3E2F8109B7496B31F53FFC\",\r\n          \"contentType\": null,\r\n          \"configurationParameter\": [\r\n            {\r\n              \"name\": \"[InstalledApplication]bwhitelistedapp;Name\",\r\n              \"value\": \"*Chrome*\"\r\n            }\r\n          ],\r\n          \"configurationSetting\": null\r\n        },\r\n        \"provisioningState\": null\r\n      }\r\n    },\r\n    {\r\n      \"location\": \"westcentralus\",\r\n      \"id\": \"/subscriptions/b5e4748c-f69a-467c-8749-e2f9c8cd3db0/resourceGroups/vivga/providers/Microsoft.Compute/virtualMachines/Viv1809SDDC/providers/Microsoft.GuestConfiguration/guestConfigurationAssignments/AuditSecureProtocol\",\r\n      \"name\": \"AuditSecureProtocol\",\r\n      \"properties\": {\r\n        \"complianceStatus\": \"Compliant\",\r\n        \"assignmentHash\": \"98ACBE11E578A78AC17C43A19045E3E80D08E764CC90C4B3BC1BFD48E8243140.E3B0C44298FC1C149AFBF4C8996FB92427AE41E4649B934CA495991B7852B855\",\r\n        \"latestReportId\": \"/subscriptions/b5e4748c-f69a-467c-8749-e2f9c8cd3db0/resourceGroups/vivga/providers/Microsoft.Compute/virtualMachines/Viv1809SDDC/providers/Microsoft.GuestConfiguration/guestConfigurationAssignments/AuditSecureProtocol/reports/edc75cbe-20aa-4466-8510-9dadfe438480\",\r\n        \"lastComplianceStatusChecked\": \"2019-02-21T15:59:10Z\",\r\n        \"context\": null,\r\n        \"guestConfiguration\": {\r\n          \"kind\": null,\r\n          \"name\": \"AuditSecureProtocol\",\r\n          \"version\": \"1.*\",\r\n          \"contentUri\": \"https://oaasguestconfigwcuss1.blob.core.windows.net/builtinconfig/AuditSecureProtocol/AuditSecureProtocol_1.1.0.0.zip\",\r\n          \"contentHash\": \"98ACBE11E578A78AC17C43A19045E3E80D08E764CC90C4B3BC1BFD48E8243140\",\r\n          \"contentType\": null,\r\n          \"configurationParameter\": [],\r\n          \"configurationSetting\": null\r\n        },\r\n        \"provisioningState\": null\r\n      }\r\n    },\r\n    {\r\n      \"location\": \"westcentralus\",\r\n      \"id\": \"/subscriptions/b5e4748c-f69a-467c-8749-e2f9c8cd3db0/resourceGroups/vivga/providers/Microsoft.Compute/virtualMachines/Viv1809SDDC/providers/Microsoft.GuestConfiguration/guestConfigurationAssignments/NotInstalledApplication\",\r\n      \"name\": \"NotInstalledApplication\",\r\n      \"properties\": {\r\n        \"complianceStatus\": \"Compliant\",\r\n        \"assignmentHash\": \"520E428984E2C33C0BCC7BC1CF8982D6AF065B14BD8D36DA5082D7BE7FF4E578.2C5D17ECE6FA069B3EBC5A9C1790E443FB8CD58E0B2332E4F8BAE86C915DA89A\",\r\n        \"latestReportId\": \"/subscriptions/b5e4748c-f69a-467c-8749-e2f9c8cd3db0/resourceGroups/vivga/providers/Microsoft.Compute/virtualMachines/Viv1809SDDC/providers/Microsoft.GuestConfiguration/guestConfigurationAssignments/NotInstalledApplication/reports/4f0d1bab-d212-48f8-8865-08fafb58edf4\",\r\n        \"lastComplianceStatusChecked\": \"2019-02-21T15:59:14Z\",\r\n        \"context\": null,\r\n        \"guestConfiguration\": {\r\n          \"kind\": null,\r\n          \"name\": \"NotInstalledApplication\",\r\n          \"version\": \"1.*\",\r\n          \"contentUri\": \"https://oaasguestconfigwcuss1.blob.core.windows.net/builtinconfig/NotInstalledApplication/NotInstalledApplication_1.0.0.0.zip\",\r\n          \"contentHash\": \"520E428984E2C33C0BCC7BC1CF8982D6AF065B14BD8D36DA5082D7BE7FF4E578\",\r\n          \"contentType\": null,\r\n          \"configurationParameter\": [\r\n            {\r\n              \"name\": \"[InstalledApplication]NotInstalledApplicationResource1;Name\",\r\n              \"value\": \"*Chrome*\"\r\n            }\r\n          ],\r\n          \"configurationSetting\": null\r\n        },\r\n        \"provisioningState\": null\r\n      }\r\n    }\r\n  ]\r\n}",
->>>>>>> 5294e349
+      "ResponseBody": "{\r\n  \"value\": [\r\n    {\r\n      \"location\": \"westcentralus\",\r\n      \"id\": \"/subscriptions/b5e4748c-f69a-467c-8749-e2f9c8cd3db0/resourceGroups/vivga/providers/Microsoft.Compute/virtualMachines/Viv1809SDDC/providers/Microsoft.GuestConfiguration/guestConfigurationAssignments/WhitelistedApplication\",\r\n      \"name\": \"WhitelistedApplication\",\r\n      \"properties\": {\r\n        \"complianceStatus\": \"NonCompliant\",\r\n        \"assignmentHash\": \"69F892A374D1B02FD2F7C321E0B76DADE037703E7D3E2F8109B7496B31F53FFC.E381A1748D08855C4004123F85A5DAE5D26E33B38FFDAACE715AB39B88F8BF04\",\r\n        \"latestReportId\": \"/subscriptions/b5e4748c-f69a-467c-8749-e2f9c8cd3db0/resourceGroups/vivga/providers/Microsoft.Compute/virtualMachines/Viv1809SDDC/providers/Microsoft.GuestConfiguration/guestConfigurationAssignments/WhitelistedApplication/reports/6379d52a-55e6-40c3-847e-df5ab9a52ed3\",\r\n        \"lastComplianceStatusChecked\": \"2019-02-22T16:44:29Z\",\r\n        \"context\": null,\r\n        \"guestConfiguration\": {\r\n          \"kind\": null,\r\n          \"name\": \"WhitelistedApplication\",\r\n          \"version\": \"1.*\",\r\n          \"contentUri\": \"https://oaasguestconfigwcuss1.blob.core.windows.net/builtinconfig/WhitelistedApplication/WhitelistedApplication_1.5.0.0.zip\",\r\n          \"contentHash\": \"69F892A374D1B02FD2F7C321E0B76DADE037703E7D3E2F8109B7496B31F53FFC\",\r\n          \"contentType\": null,\r\n          \"configurationParameter\": [\r\n            {\r\n              \"name\": \"[InstalledApplication]bwhitelistedapp;Name\",\r\n              \"value\": \"*Chrome*\"\r\n            }\r\n          ],\r\n          \"configurationSetting\": null\r\n        },\r\n        \"provisioningState\": null\r\n      }\r\n    },\r\n    {\r\n      \"location\": \"westcentralus\",\r\n      \"id\": \"/subscriptions/b5e4748c-f69a-467c-8749-e2f9c8cd3db0/resourceGroups/vivga/providers/Microsoft.Compute/virtualMachines/Viv1809SDDC/providers/Microsoft.GuestConfiguration/guestConfigurationAssignments/AuditSecureProtocol\",\r\n      \"name\": \"AuditSecureProtocol\",\r\n      \"properties\": {\r\n        \"complianceStatus\": \"Compliant\",\r\n        \"assignmentHash\": \"98ACBE11E578A78AC17C43A19045E3E80D08E764CC90C4B3BC1BFD48E8243140.E3B0C44298FC1C149AFBF4C8996FB92427AE41E4649B934CA495991B7852B855\",\r\n        \"latestReportId\": \"/subscriptions/b5e4748c-f69a-467c-8749-e2f9c8cd3db0/resourceGroups/vivga/providers/Microsoft.Compute/virtualMachines/Viv1809SDDC/providers/Microsoft.GuestConfiguration/guestConfigurationAssignments/AuditSecureProtocol/reports/ae8484cc-e56c-4357-a8a8-ee9e2ece5bd3\",\r\n        \"lastComplianceStatusChecked\": \"2019-02-22T16:45:06Z\",\r\n        \"context\": null,\r\n        \"guestConfiguration\": {\r\n          \"kind\": null,\r\n          \"name\": \"AuditSecureProtocol\",\r\n          \"version\": \"1.*\",\r\n          \"contentUri\": \"https://oaasguestconfigwcuss1.blob.core.windows.net/builtinconfig/AuditSecureProtocol/AuditSecureProtocol_1.1.0.0.zip\",\r\n          \"contentHash\": \"98ACBE11E578A78AC17C43A19045E3E80D08E764CC90C4B3BC1BFD48E8243140\",\r\n          \"contentType\": null,\r\n          \"configurationParameter\": [],\r\n          \"configurationSetting\": null\r\n        },\r\n        \"provisioningState\": null\r\n      }\r\n    },\r\n    {\r\n      \"location\": \"westcentralus\",\r\n      \"id\": \"/subscriptions/b5e4748c-f69a-467c-8749-e2f9c8cd3db0/resourceGroups/vivga/providers/Microsoft.Compute/virtualMachines/Viv1809SDDC/providers/Microsoft.GuestConfiguration/guestConfigurationAssignments/NotInstalledApplication\",\r\n      \"name\": \"NotInstalledApplication\",\r\n      \"properties\": {\r\n        \"complianceStatus\": \"Compliant\",\r\n        \"assignmentHash\": \"520E428984E2C33C0BCC7BC1CF8982D6AF065B14BD8D36DA5082D7BE7FF4E578.2C5D17ECE6FA069B3EBC5A9C1790E443FB8CD58E0B2332E4F8BAE86C915DA89A\",\r\n        \"latestReportId\": \"/subscriptions/b5e4748c-f69a-467c-8749-e2f9c8cd3db0/resourceGroups/vivga/providers/Microsoft.Compute/virtualMachines/Viv1809SDDC/providers/Microsoft.GuestConfiguration/guestConfigurationAssignments/NotInstalledApplication/reports/f042b547-c7cd-41e2-9915-35a28ba8e909\",\r\n        \"lastComplianceStatusChecked\": \"2019-02-22T16:45:09Z\",\r\n        \"context\": null,\r\n        \"guestConfiguration\": {\r\n          \"kind\": null,\r\n          \"name\": \"NotInstalledApplication\",\r\n          \"version\": \"1.*\",\r\n          \"contentUri\": \"https://oaasguestconfigwcuss1.blob.core.windows.net/builtinconfig/NotInstalledApplication/NotInstalledApplication_1.0.0.0.zip\",\r\n          \"contentHash\": \"520E428984E2C33C0BCC7BC1CF8982D6AF065B14BD8D36DA5082D7BE7FF4E578\",\r\n          \"contentType\": null,\r\n          \"configurationParameter\": [\r\n            {\r\n              \"name\": \"[InstalledApplication]NotInstalledApplicationResource1;Name\",\r\n              \"value\": \"*Chrome*\"\r\n            }\r\n          ],\r\n          \"configurationSetting\": null\r\n        },\r\n        \"provisioningState\": null\r\n      }\r\n    }\r\n  ]\r\n}",
       "StatusCode": 200
     },
     {
@@ -95,11 +73,7 @@
       "RequestBody": "",
       "RequestHeaders": {
         "x-ms-client-request-id": [
-<<<<<<< HEAD
-          "1ccf2cca-447a-42c7-8e4c-06e36edd7965"
-=======
-          "72637129-a3ed-4c18-ab67-67ab4a73eb88"
->>>>>>> 5294e349
+          "12f52e3b-2bd7-4a9b-85c8-2e29b34dfc74"
         ],
         "Accept-Language": [
           "en-US"
@@ -121,44 +95,26 @@
         "Vary": [
           "Accept-Encoding"
         ],
-<<<<<<< HEAD
-        "x-ms-correlation-request-id": [
-          "d8652a9f-3c84-44e5-b799-422851614c40"
-        ],
-        "x-ms-request-id": [
-          "westus2:319dd7ae-a41d-41b1-946d-3c1f157ec6c4"
-        ],
         "x-ms-ratelimit-remaining-tenant-reads": [
-          "11995"
-        ],
-        "x-ms-routing-request-id": [
-          "WESTUS2:20190220T015345Z:d8652a9f-3c84-44e5-b799-422851614c40"
-=======
-        "x-ms-ratelimit-remaining-tenant-reads": [
-          "11996"
-        ],
-        "x-ms-request-id": [
-          "westus2:2f2bc407-f77a-4d11-825a-799a764c0772"
-        ],
-        "x-ms-correlation-request-id": [
-          "c05d08a5-6206-4893-ad0e-8ed06fd9f141"
-        ],
-        "x-ms-routing-request-id": [
-          "WESTUS2:20190221T190243Z:c05d08a5-6206-4893-ad0e-8ed06fd9f141"
->>>>>>> 5294e349
-        ],
-        "Strict-Transport-Security": [
-          "max-age=31536000; includeSubDomains"
-        ],
-        "X-Content-Type-Options": [
-          "nosniff"
-        ],
-        "Date": [
-<<<<<<< HEAD
-          "Wed, 20 Feb 2019 01:53:44 GMT"
-=======
-          "Thu, 21 Feb 2019 19:02:42 GMT"
->>>>>>> 5294e349
+          "11999"
+        ],
+        "x-ms-request-id": [
+          "westus2:374f3bcb-114c-42fb-a375-e171a44a7cfc"
+        ],
+        "x-ms-correlation-request-id": [
+          "ec677312-1fcc-492a-bf57-45c61e3d6bf8"
+        ],
+        "x-ms-routing-request-id": [
+          "WESTUS2:20190222T181810Z:ec677312-1fcc-492a-bf57-45c61e3d6bf8"
+        ],
+        "Strict-Transport-Security": [
+          "max-age=31536000; includeSubDomains"
+        ],
+        "X-Content-Type-Options": [
+          "nosniff"
+        ],
+        "Date": [
+          "Fri, 22 Feb 2019 18:18:10 GMT"
         ],
         "Content-Length": [
           "1350"
@@ -180,11 +136,7 @@
       "RequestBody": "",
       "RequestHeaders": {
         "x-ms-client-request-id": [
-<<<<<<< HEAD
-          "9bef5877-bb7b-4068-86a5-ede08c55338f"
-=======
-          "9db30dee-de2b-4b12-9a46-288ca016c06c"
->>>>>>> 5294e349
+          "507cb630-50a2-4a84-a540-846f592d846d"
         ],
         "Accept-Language": [
           "en-US"
@@ -207,42 +159,25 @@
           "Accept-Encoding"
         ],
         "x-ms-ratelimit-remaining-tenant-reads": [
-<<<<<<< HEAD
-          "11994"
-        ],
-        "x-ms-request-id": [
-          "westus2:a7212f13-c28c-44f9-9309-8c2444522001"
-        ],
-        "x-ms-correlation-request-id": [
-          "c71d92ce-7bf4-4bcf-8f39-1152c95c57ab"
-        ],
-        "x-ms-routing-request-id": [
-          "WESTUS2:20190220T015345Z:c71d92ce-7bf4-4bcf-8f39-1152c95c57ab"
-=======
-          "11995"
-        ],
-        "x-ms-request-id": [
-          "westus2:3bbaca42-7580-40be-94c1-e14f3f7d3064"
-        ],
-        "x-ms-correlation-request-id": [
-          "73fffc8c-ee05-4859-9d33-4374f06e9414"
-        ],
-        "x-ms-routing-request-id": [
-          "WESTUS2:20190221T190243Z:73fffc8c-ee05-4859-9d33-4374f06e9414"
->>>>>>> 5294e349
-        ],
-        "Strict-Transport-Security": [
-          "max-age=31536000; includeSubDomains"
-        ],
-        "X-Content-Type-Options": [
-          "nosniff"
-        ],
-        "Date": [
-<<<<<<< HEAD
-          "Wed, 20 Feb 2019 01:53:44 GMT"
-=======
-          "Thu, 21 Feb 2019 19:02:42 GMT"
->>>>>>> 5294e349
+          "11998"
+        ],
+        "x-ms-request-id": [
+          "westus2:f777276a-03c5-48c1-adae-219c90ef15df"
+        ],
+        "x-ms-correlation-request-id": [
+          "0adc387f-19d0-4c7f-ab1d-802fcaa53026"
+        ],
+        "x-ms-routing-request-id": [
+          "WESTUS2:20190222T181810Z:0adc387f-19d0-4c7f-ab1d-802fcaa53026"
+        ],
+        "Strict-Transport-Security": [
+          "max-age=31536000; includeSubDomains"
+        ],
+        "X-Content-Type-Options": [
+          "nosniff"
+        ],
+        "Date": [
+          "Fri, 22 Feb 2019 18:18:10 GMT"
         ],
         "Content-Length": [
           "4806"
@@ -264,11 +199,7 @@
       "RequestBody": "",
       "RequestHeaders": {
         "x-ms-client-request-id": [
-<<<<<<< HEAD
-          "247beb65-ca50-4832-9f75-90095bc2802d"
-=======
-          "fb5921b6-450c-479c-bbaa-c11965829bed"
->>>>>>> 5294e349
+          "f0f70e32-a13c-4d71-b7e1-14e1034d5609"
         ],
         "Accept-Language": [
           "en-US"
@@ -291,42 +222,25 @@
           "Accept-Encoding"
         ],
         "x-ms-ratelimit-remaining-tenant-reads": [
-<<<<<<< HEAD
-          "11993"
-        ],
-        "x-ms-request-id": [
-          "westus2:fd018311-aeea-4f3e-af80-c2ab1bff6974"
-        ],
-        "x-ms-correlation-request-id": [
-          "01fa37e5-a6bf-4e77-974f-68c730138360"
-        ],
-        "x-ms-routing-request-id": [
-          "WESTUS2:20190220T015345Z:01fa37e5-a6bf-4e77-974f-68c730138360"
-=======
-          "11994"
-        ],
-        "x-ms-request-id": [
-          "westus2:d34e3273-1683-444f-93ca-4e20a1b26e17"
-        ],
-        "x-ms-correlation-request-id": [
-          "913f94fb-faa0-4e42-bf68-fe0a7b505fb8"
-        ],
-        "x-ms-routing-request-id": [
-          "WESTUS2:20190221T190243Z:913f94fb-faa0-4e42-bf68-fe0a7b505fb8"
->>>>>>> 5294e349
-        ],
-        "Strict-Transport-Security": [
-          "max-age=31536000; includeSubDomains"
-        ],
-        "X-Content-Type-Options": [
-          "nosniff"
-        ],
-        "Date": [
-<<<<<<< HEAD
-          "Wed, 20 Feb 2019 01:53:44 GMT"
-=======
-          "Thu, 21 Feb 2019 19:02:42 GMT"
->>>>>>> 5294e349
+          "11997"
+        ],
+        "x-ms-request-id": [
+          "westus2:0979a320-9297-41b7-b555-504ac05a7b62"
+        ],
+        "x-ms-correlation-request-id": [
+          "d105c6a6-b025-42fc-922b-f45921dda789"
+        ],
+        "x-ms-routing-request-id": [
+          "WESTUS2:20190222T181810Z:d105c6a6-b025-42fc-922b-f45921dda789"
+        ],
+        "Strict-Transport-Security": [
+          "max-age=31536000; includeSubDomains"
+        ],
+        "X-Content-Type-Options": [
+          "nosniff"
+        ],
+        "Date": [
+          "Fri, 22 Feb 2019 18:18:10 GMT"
         ],
         "Content-Length": [
           "981"
@@ -342,22 +256,13 @@
       "StatusCode": 200
     },
     {
-<<<<<<< HEAD
-      "RequestUri": "/subscriptions/b5e4748c-f69a-467c-8749-e2f9c8cd3db0/resourceGroups/vivga/providers/Microsoft.Compute/virtualMachines/Viv1809SDDC/providers/Microsoft.GuestConfiguration/guestConfigurationAssignments/WhitelistedApplication/reports/57e04d9d-5c0c-4395-9821-568618bd5c5a?api-version=2018-11-20",
-      "EncodedRequestUri": "L3N1YnNjcmlwdGlvbnMvYjVlNDc0OGMtZjY5YS00NjdjLTg3NDktZTJmOWM4Y2QzZGIwL3Jlc291cmNlR3JvdXBzL3ZpdmdhL3Byb3ZpZGVycy9NaWNyb3NvZnQuQ29tcHV0ZS92aXJ0dWFsTWFjaGluZXMvVml2MTgwOVNEREMvcHJvdmlkZXJzL01pY3Jvc29mdC5HdWVzdENvbmZpZ3VyYXRpb24vZ3Vlc3RDb25maWd1cmF0aW9uQXNzaWdubWVudHMvV2hpdGVsaXN0ZWRBcHBsaWNhdGlvbi9yZXBvcnRzLzU3ZTA0ZDlkLTVjMGMtNDM5NS05ODIxLTU2ODYxOGJkNWM1YT9hcGktdmVyc2lvbj0yMDE4LTExLTIw",
-=======
-      "RequestUri": "/subscriptions/b5e4748c-f69a-467c-8749-e2f9c8cd3db0/resourceGroups/vivga/providers/Microsoft.Compute/virtualMachines/Viv1809SDDC/providers/Microsoft.GuestConfiguration/guestConfigurationAssignments/WhitelistedApplication/reports/7955db53-6cf0-40b8-8eb8-a7393077ac04?api-version=2018-11-20",
-      "EncodedRequestUri": "L3N1YnNjcmlwdGlvbnMvYjVlNDc0OGMtZjY5YS00NjdjLTg3NDktZTJmOWM4Y2QzZGIwL3Jlc291cmNlR3JvdXBzL3ZpdmdhL3Byb3ZpZGVycy9NaWNyb3NvZnQuQ29tcHV0ZS92aXJ0dWFsTWFjaGluZXMvVml2MTgwOVNEREMvcHJvdmlkZXJzL01pY3Jvc29mdC5HdWVzdENvbmZpZ3VyYXRpb24vZ3Vlc3RDb25maWd1cmF0aW9uQXNzaWdubWVudHMvV2hpdGVsaXN0ZWRBcHBsaWNhdGlvbi9yZXBvcnRzLzc5NTVkYjUzLTZjZjAtNDBiOC04ZWI4LWE3MzkzMDc3YWMwND9hcGktdmVyc2lvbj0yMDE4LTExLTIw",
->>>>>>> 5294e349
-      "RequestMethod": "GET",
-      "RequestBody": "",
-      "RequestHeaders": {
-        "x-ms-client-request-id": [
-<<<<<<< HEAD
-          "bd69fedb-57bd-45df-8cd2-c8ef568b0eaa"
-=======
-          "bb051f0d-b3a2-4fcf-a1ff-693c0142abf6"
->>>>>>> 5294e349
+      "RequestUri": "/subscriptions/b5e4748c-f69a-467c-8749-e2f9c8cd3db0/resourceGroups/vivga/providers/Microsoft.Compute/virtualMachines/Viv1809SDDC/providers/Microsoft.GuestConfiguration/guestConfigurationAssignments/WhitelistedApplication/reports/6379d52a-55e6-40c3-847e-df5ab9a52ed3?api-version=2018-11-20",
+      "EncodedRequestUri": "L3N1YnNjcmlwdGlvbnMvYjVlNDc0OGMtZjY5YS00NjdjLTg3NDktZTJmOWM4Y2QzZGIwL3Jlc291cmNlR3JvdXBzL3ZpdmdhL3Byb3ZpZGVycy9NaWNyb3NvZnQuQ29tcHV0ZS92aXJ0dWFsTWFjaGluZXMvVml2MTgwOVNEREMvcHJvdmlkZXJzL01pY3Jvc29mdC5HdWVzdENvbmZpZ3VyYXRpb24vZ3Vlc3RDb25maWd1cmF0aW9uQXNzaWdubWVudHMvV2hpdGVsaXN0ZWRBcHBsaWNhdGlvbi9yZXBvcnRzLzYzNzlkNTJhLTU1ZTYtNDBjMy04NDdlLWRmNWFiOWE1MmVkMz9hcGktdmVyc2lvbj0yMDE4LTExLTIw",
+      "RequestMethod": "GET",
+      "RequestBody": "",
+      "RequestHeaders": {
+        "x-ms-client-request-id": [
+          "dc5a8d4e-9a47-409e-ad7d-59e7a4c00913"
         ],
         "Accept-Language": [
           "en-US"
@@ -386,39 +291,22 @@
           "ASP.NET"
         ],
         "x-ms-ratelimit-remaining-subscription-reads": [
-<<<<<<< HEAD
-          "11945"
-        ],
-        "x-ms-request-id": [
-          "aa4dd3e8-013d-48b2-a29a-c415aff4f900"
-        ],
-        "x-ms-correlation-request-id": [
-          "aa4dd3e8-013d-48b2-a29a-c415aff4f900"
-        ],
-        "x-ms-routing-request-id": [
-          "WESTUS2:20190220T015345Z:aa4dd3e8-013d-48b2-a29a-c415aff4f900"
-=======
-          "11994"
-        ],
-        "x-ms-request-id": [
-          "f4a88291-543c-4a7b-b958-c5283112fb85"
-        ],
-        "x-ms-correlation-request-id": [
-          "f4a88291-543c-4a7b-b958-c5283112fb85"
-        ],
-        "x-ms-routing-request-id": [
-          "WESTUS2:20190221T190243Z:f4a88291-543c-4a7b-b958-c5283112fb85"
->>>>>>> 5294e349
-        ],
-        "X-Content-Type-Options": [
-          "nosniff"
-        ],
-        "Date": [
-<<<<<<< HEAD
-          "Wed, 20 Feb 2019 01:53:45 GMT"
-=======
-          "Thu, 21 Feb 2019 19:02:42 GMT"
->>>>>>> 5294e349
+          "11995"
+        ],
+        "x-ms-request-id": [
+          "374f0704-341d-42cd-803c-9c40582bab2e"
+        ],
+        "x-ms-correlation-request-id": [
+          "374f0704-341d-42cd-803c-9c40582bab2e"
+        ],
+        "x-ms-routing-request-id": [
+          "WESTUS2:20190222T181810Z:374f0704-341d-42cd-803c-9c40582bab2e"
+        ],
+        "X-Content-Type-Options": [
+          "nosniff"
+        ],
+        "Date": [
+          "Fri, 22 Feb 2019 18:18:10 GMT"
         ],
         "Content-Length": [
           "1667"
@@ -430,11 +318,7 @@
           "-1"
         ]
       },
-<<<<<<< HEAD
-      "ResponseBody": "{\r\n  \"id\": \"/subscriptions/b5e4748c-f69a-467c-8749-e2f9c8cd3db0/resourceGroups/vivga/providers/Microsoft.Compute/virtualMachines/Viv1809SDDC/providers/Microsoft.GuestConfiguration/guestConfigurationAssignments/WhitelistedApplication/reports/57e04d9d-5c0c-4395-9821-568618bd5c5a\",\r\n  \"name\": \"57e04d9d-5c0c-4395-9821-568618bd5c5a\",\r\n  \"properties\": {\r\n    \"complianceStatus\": \"NonCompliant\",\r\n    \"assignment\": {\r\n      \"name\": \"WhitelistedApplication\",\r\n      \"configuration\": {\r\n        \"name\": \"WhitelistedApplication\",\r\n        \"version\": \"1.5.0.0\"\r\n      }\r\n    },\r\n    \"reportId\": \"57e04d9d-5c0c-4395-9821-568618bd5c5a\",\r\n    \"vm\": {\r\n      \"id\": \"/subscriptions/b5e4748c-f69a-467c-8749-e2f9c8cd3db0/resourceGroups/vivga/providers/Microsoft.Compute/virtualMachines/Viv1809SDDC\",\r\n      \"uuid\": \"5f1486e6-45c1-4ff1-b892-5b6989e78b68\"\r\n    },\r\n    \"details\": {\r\n      \"complianceStatus\": \"NonCompliant\",\r\n      \"startTime\": \"2019-02-20T01:02:10Z\",\r\n      \"endTime\": \"2019-02-20T01:02:47Z\",\r\n      \"jobId\": \"57e04d9d-5c0c-4395-9821-568618bd5c5a\",\r\n      \"resources\": [\r\n        {\r\n          \"complianceStatus\": \"NonCompliant\",\r\n          \"reasons\": [\r\n            {\r\n              \"phrase\": \"The following applications are not installed: '*Chrome*'.\",\r\n              \"code\": \"UserApplication:InstalledApplication:ApplicationNotInstalled\"\r\n            }\r\n          ],\r\n          \"properties\": {\r\n            \"ApplicationInfo\": [\r\n              {\r\n                \"Ensure\": \"Absent\",\r\n                \"Name\": \"*Chrome*\"\r\n              }\r\n            ],\r\n            \"ConfigurationName\": \"WhitelistedApplication\",\r\n            \"DependsOn\": null,\r\n            \"Ensure\": \"Absent\",\r\n            \"ModuleName\": \"UserApplication\",\r\n            \"ModuleVersion\": \"1.0.0.3\",\r\n            \"Name\": \"*Chrome*\",\r\n            \"PsDscRunAsCredential\": null,\r\n            \"Reasons\": [\r\n              {\r\n                \"Code\": \"UserApplication:InstalledApplication:ApplicationNotInstalled\",\r\n                \"Phrase\": \"The following applications are not installed: '*Chrome*'.\"\r\n              }\r\n            ],\r\n            \"ResourceId\": \"[InstalledApplication]bwhitelistedapp\",\r\n            \"SourceInfo\": null\r\n          }\r\n        }\r\n      ],\r\n      \"operationType\": \"Consistency\"\r\n    },\r\n    \"startTime\": \"2019-02-20T01:02:10Z\",\r\n    \"endTime\": \"2019-02-20T01:02:47Z\"\r\n  }\r\n}",
-=======
-      "ResponseBody": "{\r\n  \"id\": \"/subscriptions/b5e4748c-f69a-467c-8749-e2f9c8cd3db0/resourceGroups/vivga/providers/Microsoft.Compute/virtualMachines/Viv1809SDDC/providers/Microsoft.GuestConfiguration/guestConfigurationAssignments/WhitelistedApplication/reports/7955db53-6cf0-40b8-8eb8-a7393077ac04\",\r\n  \"name\": \"7955db53-6cf0-40b8-8eb8-a7393077ac04\",\r\n  \"properties\": {\r\n    \"complianceStatus\": \"NonCompliant\",\r\n    \"assignment\": {\r\n      \"name\": \"WhitelistedApplication\",\r\n      \"configuration\": {\r\n        \"name\": \"WhitelistedApplication\",\r\n        \"version\": \"1.5.0.0\"\r\n      }\r\n    },\r\n    \"reportId\": \"7955db53-6cf0-40b8-8eb8-a7393077ac04\",\r\n    \"vm\": {\r\n      \"id\": \"/subscriptions/b5e4748c-f69a-467c-8749-e2f9c8cd3db0/resourceGroups/vivga/providers/Microsoft.Compute/virtualMachines/Viv1809SDDC\",\r\n      \"uuid\": \"5f1486e6-45c1-4ff1-b892-5b6989e78b68\"\r\n    },\r\n    \"details\": {\r\n      \"complianceStatus\": \"NonCompliant\",\r\n      \"startTime\": \"2019-02-21T15:58:33Z\",\r\n      \"endTime\": \"2019-02-21T15:59:11Z\",\r\n      \"jobId\": \"7955db53-6cf0-40b8-8eb8-a7393077ac04\",\r\n      \"resources\": [\r\n        {\r\n          \"complianceStatus\": \"NonCompliant\",\r\n          \"reasons\": [\r\n            {\r\n              \"phrase\": \"The following applications are not installed: '*Chrome*'.\",\r\n              \"code\": \"UserApplication:InstalledApplication:ApplicationNotInstalled\"\r\n            }\r\n          ],\r\n          \"properties\": {\r\n            \"ApplicationInfo\": [\r\n              {\r\n                \"Ensure\": \"Absent\",\r\n                \"Name\": \"*Chrome*\"\r\n              }\r\n            ],\r\n            \"ConfigurationName\": \"WhitelistedApplication\",\r\n            \"DependsOn\": null,\r\n            \"Ensure\": \"Absent\",\r\n            \"ModuleName\": \"UserApplication\",\r\n            \"ModuleVersion\": \"1.0.0.3\",\r\n            \"Name\": \"*Chrome*\",\r\n            \"PsDscRunAsCredential\": null,\r\n            \"Reasons\": [\r\n              {\r\n                \"Code\": \"UserApplication:InstalledApplication:ApplicationNotInstalled\",\r\n                \"Phrase\": \"The following applications are not installed: '*Chrome*'.\"\r\n              }\r\n            ],\r\n            \"ResourceId\": \"[InstalledApplication]bwhitelistedapp\",\r\n            \"SourceInfo\": null\r\n          }\r\n        }\r\n      ],\r\n      \"operationType\": \"Consistency\"\r\n    },\r\n    \"startTime\": \"2019-02-21T15:58:33Z\",\r\n    \"endTime\": \"2019-02-21T15:59:11Z\"\r\n  }\r\n}",
->>>>>>> 5294e349
+      "ResponseBody": "{\r\n  \"id\": \"/subscriptions/b5e4748c-f69a-467c-8749-e2f9c8cd3db0/resourceGroups/vivga/providers/Microsoft.Compute/virtualMachines/Viv1809SDDC/providers/Microsoft.GuestConfiguration/guestConfigurationAssignments/WhitelistedApplication/reports/6379d52a-55e6-40c3-847e-df5ab9a52ed3\",\r\n  \"name\": \"6379d52a-55e6-40c3-847e-df5ab9a52ed3\",\r\n  \"properties\": {\r\n    \"complianceStatus\": \"NonCompliant\",\r\n    \"assignment\": {\r\n      \"name\": \"WhitelistedApplication\",\r\n      \"configuration\": {\r\n        \"name\": \"WhitelistedApplication\",\r\n        \"version\": \"1.5.0.0\"\r\n      }\r\n    },\r\n    \"reportId\": \"6379d52a-55e6-40c3-847e-df5ab9a52ed3\",\r\n    \"vm\": {\r\n      \"id\": \"/subscriptions/b5e4748c-f69a-467c-8749-e2f9c8cd3db0/resourceGroups/vivga/providers/Microsoft.Compute/virtualMachines/Viv1809SDDC\",\r\n      \"uuid\": \"5f1486e6-45c1-4ff1-b892-5b6989e78b68\"\r\n    },\r\n    \"details\": {\r\n      \"complianceStatus\": \"NonCompliant\",\r\n      \"startTime\": \"2019-02-22T16:44:27Z\",\r\n      \"endTime\": \"2019-02-22T16:44:29Z\",\r\n      \"jobId\": \"6379d52a-55e6-40c3-847e-df5ab9a52ed3\",\r\n      \"resources\": [\r\n        {\r\n          \"complianceStatus\": \"NonCompliant\",\r\n          \"reasons\": [\r\n            {\r\n              \"phrase\": \"The following applications are not installed: '*Chrome*'.\",\r\n              \"code\": \"UserApplication:InstalledApplication:ApplicationNotInstalled\"\r\n            }\r\n          ],\r\n          \"properties\": {\r\n            \"ApplicationInfo\": [\r\n              {\r\n                \"Ensure\": \"Absent\",\r\n                \"Name\": \"*Chrome*\"\r\n              }\r\n            ],\r\n            \"ConfigurationName\": \"WhitelistedApplication\",\r\n            \"DependsOn\": null,\r\n            \"Ensure\": \"Absent\",\r\n            \"ModuleName\": \"UserApplication\",\r\n            \"ModuleVersion\": \"1.0.0.3\",\r\n            \"Name\": \"*Chrome*\",\r\n            \"PsDscRunAsCredential\": null,\r\n            \"Reasons\": [\r\n              {\r\n                \"Code\": \"UserApplication:InstalledApplication:ApplicationNotInstalled\",\r\n                \"Phrase\": \"The following applications are not installed: '*Chrome*'.\"\r\n              }\r\n            ],\r\n            \"ResourceId\": \"[InstalledApplication]bwhitelistedapp\",\r\n            \"SourceInfo\": null\r\n          }\r\n        }\r\n      ],\r\n      \"operationType\": \"Consistency\"\r\n    },\r\n    \"startTime\": \"2019-02-22T16:44:27Z\",\r\n    \"endTime\": \"2019-02-22T16:44:29Z\"\r\n  }\r\n}",
       "StatusCode": 200
     }
   ],
