<Project Sdk="Microsoft.NET.Sdk">

  <PropertyGroup>
    <PsModuleName>NetAppFiles</PsModuleName>
  </PropertyGroup>

  <Import Project="$(MSBuildThisFileDirectory)..\..\Az.Test.props" />

  <PropertyGroup>
    <RootNamespace>$(LegacyAssemblyPrefix)$(PsModuleName)$(AzTestAssemblySuffix)</RootNamespace>
  </PropertyGroup>

  <ItemGroup>
<<<<<<< HEAD
    <PackageReference Include="Microsoft.Azure.Management.NetApp" Version="1.0.0" />
    <PackageReference Include="Microsoft.Azure.Management.Network" Version="19.14.0-preview" />
=======
    <PackageReference Include="Microsoft.Azure.Management.NetApp" Version="1.1.0" />
    <PackageReference Include="Microsoft.Azure.Management.Network" Version="19.13.0-preview" />
>>>>>>> 7ff5d933
  </ItemGroup>

</Project><|MERGE_RESOLUTION|>--- conflicted
+++ resolved
@@ -11,13 +11,8 @@
   </PropertyGroup>
 
   <ItemGroup>
-<<<<<<< HEAD
-    <PackageReference Include="Microsoft.Azure.Management.NetApp" Version="1.0.0" />
+    <PackageReference Include="Microsoft.Azure.Management.NetApp" Version="1.1.0" />
     <PackageReference Include="Microsoft.Azure.Management.Network" Version="19.14.0-preview" />
-=======
-    <PackageReference Include="Microsoft.Azure.Management.NetApp" Version="1.1.0" />
-    <PackageReference Include="Microsoft.Azure.Management.Network" Version="19.13.0-preview" />
->>>>>>> 7ff5d933
   </ItemGroup>
 
 </Project>