--- conflicted
+++ resolved
@@ -11,13 +11,8 @@
   </PropertyGroup>
 
   <ItemGroup>
-<<<<<<< HEAD
-    <PackageReference Include="Microsoft.Azure.Management.NetApp" Version="1.10.0" />
+    <PackageReference Include="Microsoft.Azure.Management.NetApp" Version="1.12.0" />
     <PackageReference Include="Microsoft.Azure.Management.Network" Version="20.5.0" />
-=======
-    <PackageReference Include="Microsoft.Azure.Management.NetApp" Version="1.12.0" />
-    <PackageReference Include="Microsoft.Azure.Management.Network" Version="20.3.0" />
->>>>>>> 5498b824
   </ItemGroup>
 
 </Project>