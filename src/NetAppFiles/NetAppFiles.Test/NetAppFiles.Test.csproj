<Project Sdk="Microsoft.NET.Sdk">

  <PropertyGroup>
    <PsModuleName>NetAppFiles</PsModuleName>
  </PropertyGroup>

  <Import Project="$(MSBuildThisFileDirectory)..\..\Az.Test.props" />

  <PropertyGroup>
    <RootNamespace>$(LegacyAssemblyPrefix)$(PsModuleName)$(AzTestAssemblySuffix)</RootNamespace>
  </PropertyGroup>

  <ItemGroup>
<<<<<<< HEAD
    <PackageReference Include="Microsoft.Azure.Management.NetApp" Version="1.6.0" />
    <PackageReference Include="Microsoft.Azure.Management.Network" Version="20.2.0" />
=======
    <PackageReference Include="Microsoft.Azure.Management.NetApp" Version="1.7.0" />
    <PackageReference Include="Microsoft.Azure.Management.Network" Version="20.1.1" />
>>>>>>> a8ae7fdc
  </ItemGroup>

</Project><|MERGE_RESOLUTION|>--- conflicted
+++ resolved
@@ -11,13 +11,8 @@
   </PropertyGroup>
 
   <ItemGroup>
-<<<<<<< HEAD
-    <PackageReference Include="Microsoft.Azure.Management.NetApp" Version="1.6.0" />
+    <PackageReference Include="Microsoft.Azure.Management.NetApp" Version="1.7.0" />
     <PackageReference Include="Microsoft.Azure.Management.Network" Version="20.2.0" />
-=======
-    <PackageReference Include="Microsoft.Azure.Management.NetApp" Version="1.7.0" />
-    <PackageReference Include="Microsoft.Azure.Management.Network" Version="20.1.1" />
->>>>>>> a8ae7fdc
   </ItemGroup>
 
 </Project>