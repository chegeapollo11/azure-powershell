--- conflicted
+++ resolved
@@ -11,13 +11,8 @@
   </PropertyGroup>
 
   <ItemGroup>
-<<<<<<< HEAD
-    <PackageReference Include="Microsoft.Azure.Management.NetApp" Version="1.15.0" />
     <PackageReference Include="Microsoft.Azure.Management.Network" Version="23.0.0" />
-=======
     <PackageReference Include="Microsoft.Azure.Management.NetApp" Version="1.16.0" />
-    <PackageReference Include="Microsoft.Azure.Management.Network" Version="22.0.0" />
->>>>>>> 4a1f1e41
   </ItemGroup>
 
   <ItemGroup>
