<Project Sdk="Microsoft.NET.Sdk">

  <PropertyGroup>
    <PsModuleName>ApplicationInsights</PsModuleName>
  </PropertyGroup>

  <Import Project="$(MSBuildThisFileDirectory)..\..\Az.Test.props" />

  <PropertyGroup>
    <RootNamespace>$(LegacyAssemblyPrefix)$(PsModuleName)$(AzTestAssemblySuffix)</RootNamespace>
  </PropertyGroup>

  <ItemGroup>
    <PackageReference Include="Microsoft.Azure.Management.ApplicationInsights" Version="0.3.0-preview" />
<<<<<<< HEAD
    <PackageReference Include="Microsoft.Azure.Management.Storage" Version="18.0.0-beta.1" />
=======
    <PackageReference Include="Microsoft.Azure.Management.Storage" Version="19.0.0" />
>>>>>>> 16e4c121
  </ItemGroup>

</Project><|MERGE_RESOLUTION|>--- conflicted
+++ resolved
@@ -12,11 +12,7 @@
 
   <ItemGroup>
     <PackageReference Include="Microsoft.Azure.Management.ApplicationInsights" Version="0.3.0-preview" />
-<<<<<<< HEAD
-    <PackageReference Include="Microsoft.Azure.Management.Storage" Version="18.0.0-beta.1" />
-=======
     <PackageReference Include="Microsoft.Azure.Management.Storage" Version="19.0.0" />
->>>>>>> 16e4c121
   </ItemGroup>
 
 </Project>