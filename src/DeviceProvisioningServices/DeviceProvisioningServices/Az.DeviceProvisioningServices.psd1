--- conflicted
+++ resolved
@@ -92,7 +92,6 @@
                'Add-AzIoTDeviceProvisioningServiceCertificate', 
                'Remove-AzIoTDeviceProvisioningServiceCertificate', 
                'Set-AzIoTDeviceProvisioningServiceCertificate', 
-<<<<<<< HEAD
                'New-AzIoTDeviceProvisioningServiceCertificateVerificationCode',
                'Add-AzIoTDeviceProvisioningServiceEnrollment',
                'Get-AzIoTDeviceProvisioningServiceEnrollment',
@@ -104,17 +103,6 @@
                'Set-AzIoTDeviceProvisioningServiceEnrollmentGroup',
                'Get-AzIoTDeviceProvisioningServiceRegistration',
                'Remove-AzIoTDeviceProvisioningServiceRegistration'
-=======
-               'New-AzIoTDeviceProvisioningServiceCertificateVerificationCode', 
-               'Add-AzIoTDeviceProvisioningServiceEnrollment', 
-               'Get-AzIoTDeviceProvisioningServiceEnrollment', 
-               'Remove-AzIoTDeviceProvisioningServiceEnrollment', 
-               'Set-AzIoTDeviceProvisioningServiceEnrollment', 
-               'Add-AzIoTDeviceProvisioningServiceEnrollmentGroup', 
-               'Get-AzIoTDeviceProvisioningServiceEnrollmentGroup', 
-               'Remove-AzIoTDeviceProvisioningServiceEnrollmentGroup', 
-               'Set-AzIoTDeviceProvisioningServiceEnrollmentGroup'
->>>>>>> d4ad9e95
 
 # Variables to export from this module
 # VariablesToExport = @()
@@ -126,19 +114,11 @@
                'Get-AzIoTDpsHub', 'Add-AzIoTDpsHub', 'Remove-AzIoTDpsHub', 
                'Update-AzIoTDpsHub', 'Get-AzIoTDpsCertificate', 
                'Add-AzIoTDpsCertificate', 'Remove-AzIoTDpsCertificate', 
-<<<<<<< HEAD
                'Set-AzIoTDpsCertificate', 'New-AzIoTDpsCVC', 'Add-AzIoTDPSEnrollment',
                'Get-AzIoTDPSEnrollment', 'Remove-AzIoTDPSEnrollment', 'Set-AzIoTDPSEnrollment',
                'Get-AzIoTDPSEnrollmentGroup', 'Remove-AzIoTDPSEnrollmentGroup',
                'Set-AzIoTDPSEnrollmentGroup', 'Add-AzIoTDPSEnrollmentGroup',
                'Get-AzIoTDPSRegistration','Remove-AzIoTDPSRegistration'
-=======
-               'Set-AzIoTDpsCertificate', 'New-AzIoTDpsCVC', 
-               'Add-AzIoTDPSEnrollment', 'Get-AzIoTDPSEnrollment', 
-               'Remove-AzIoTDPSEnrollment', 'Set-AzIoTDPSEnrollment', 
-               'Get-AzIoTDPSEnrollmentGroup', 'Remove-AzIoTDPSEnrollmentGroup', 
-               'Set-AzIoTDPSEnrollmentGroup', 'Add-AzIoTDPSEnrollmentGroup'
->>>>>>> d4ad9e95
 
 # DSC resources to export from this module
 # DscResourcesToExport = @()
