--- conflicted
+++ resolved
@@ -123,12 +123,9 @@
                     }
                     else
                     {
-<<<<<<< HEAD
                         // WriteObject(TopLevelWildcardFilter(ResourceGroupName, VaultName, ListVaults(ResourceGroupName, Tag)), true);
                         WriteObject(this.Track2VaultManagementClient.ListVaults(ResourceGroupName));
-=======
-                        WriteObject(TopLevelWildcardFilter(ResourceGroupName, VaultName, vaults ?? ListVaults(ResourceGroupName, Tag)), true);
->>>>>>> 42085ee6
+
                     }
 
                     break;
