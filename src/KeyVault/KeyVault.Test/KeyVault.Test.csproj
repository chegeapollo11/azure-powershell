<Project Sdk="Microsoft.NET.Sdk">

  <PropertyGroup>
    <PsModuleName>KeyVault</PsModuleName>
  </PropertyGroup>

  <Import Project="$(MSBuildThisFileDirectory)..\..\Az.Test.props" />

  <PropertyGroup>
    <RootNamespace>$(LegacyAssemblyPrefix)$(PsModuleName)$(AzTestAssemblySuffix)</RootNamespace>
  </PropertyGroup>

  <ItemGroup>
    <PackageReference Include="Microsoft.Azure.KeyVault" Version="3.0.1" />
    <PackageReference Include="Microsoft.Azure.KeyVault.WebKey" Version="3.0.1" />
<<<<<<< HEAD
    <PackageReference Include="Microsoft.Azure.Management.KeyVault" Version="2.4.2" />
    <PackageReference Include="Microsoft.Azure.Management.Network" Version="20.0.1-preview" />
=======
    <PackageReference Include="Microsoft.Azure.Management.KeyVault" Version="3.0.0" />
    <PackageReference Include="Microsoft.Azure.Management.Network" Version="19.21.1-preview" />
>>>>>>> 1d889097
  </ItemGroup>

  <ItemGroup>
    <ProjectReference Include="..\KeyVault\KeyVault.csproj" />
  </ItemGroup>

  <ItemGroup>
    <None Update="Scripts\ControlPlane\KeyVaultManagementTests.ps1" CopyToOutputDirectory="PreserveNewest" />
    <None Update="Resources\pshtest.pfx" CopyToOutputDirectory="PreserveNewest" />
  </ItemGroup>

</Project>
<|MERGE_RESOLUTION|>--- conflicted
+++ resolved
@@ -13,13 +13,8 @@
   <ItemGroup>
     <PackageReference Include="Microsoft.Azure.KeyVault" Version="3.0.1" />
     <PackageReference Include="Microsoft.Azure.KeyVault.WebKey" Version="3.0.1" />
-<<<<<<< HEAD
-    <PackageReference Include="Microsoft.Azure.Management.KeyVault" Version="2.4.2" />
+    <PackageReference Include="Microsoft.Azure.Management.KeyVault" Version="3.0.0" />
     <PackageReference Include="Microsoft.Azure.Management.Network" Version="20.0.1-preview" />
-=======
-    <PackageReference Include="Microsoft.Azure.Management.KeyVault" Version="3.0.0" />
-    <PackageReference Include="Microsoft.Azure.Management.Network" Version="19.21.1-preview" />
->>>>>>> 1d889097
   </ItemGroup>
 
   <ItemGroup>
