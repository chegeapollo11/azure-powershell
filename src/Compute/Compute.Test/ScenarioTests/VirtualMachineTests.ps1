﻿# ----------------------------------------------------------------------------------
#
# Copyright Microsoft Corporation
# Licensed under the Apache License, Version 2.0 (the "License");
# you may not use this file except in compliance with the License.
# You may obtain a copy of the License at
# http://www.apache.org/licenses/LICENSE-2.0
# Unless required by applicable law or agreed to in writing, software
# distributed under the License is distributed on an "AS IS" BASIS,
# WITHOUT WARRANTIES OR CONDITIONS OF ANY KIND, either express or implied.
# See the License for the specific language governing permissions and
# limitations under the License.
# ----------------------------------------------------------------------------------

<#
.SYNOPSIS
Test Virtual Machines
.DESCRIPTION
SmokeTest
#>
function Test-VirtualMachine
{
    param ($loc, [bool] $hasManagedDisks = $false)
    # Setup
    $rgname = Get-ComputeTestResourceName

    try
    {
        # Common
        if ($loc -eq $null)
        {
            $loc = Get-ComputeVMLocation;
        }
        New-AzResourceGroup -Name $rgname -Location $loc -Force;

        # VM Profile & Hardware
        $vmsize = 'Standard_A4';
        $vmname = 'vm' + $rgname;
        $p = New-AzVMConfig -VMName $vmname -VMSize $vmsize;
        Assert-AreEqual $p.HardwareProfile.VmSize $vmsize;

        # NRP
        $subnet = New-AzVirtualNetworkSubnetConfig -Name ('subnet' + $rgname) -AddressPrefix "10.0.0.0/24";
        $vnet = New-AzVirtualNetwork -Force -Name ('vnet' + $rgname) -ResourceGroupName $rgname -Location $loc -AddressPrefix "10.0.0.0/16" -Subnet $subnet;
        $vnet = Get-AzVirtualNetwork -Name ('vnet' + $rgname) -ResourceGroupName $rgname;
        $subnetId = $vnet.Subnets[0].Id;
        $pubip = New-AzPublicIpAddress -Force -Name ('pubip' + $rgname) -ResourceGroupName $rgname -Location $loc -AllocationMethod Dynamic -DomainNameLabel ('pubip' + $rgname);
        $pubip = Get-AzPublicIpAddress -Name ('pubip' + $rgname) -ResourceGroupName $rgname;
        $pubipId = $pubip.Id;
        $nic = New-AzNetworkInterface -Force -Name ('nic' + $rgname) -ResourceGroupName $rgname -Location $loc -SubnetId $subnetId -PublicIpAddressId $pubip.Id;
        $nic = Get-AzNetworkInterface -Name ('nic' + $rgname) -ResourceGroupName $rgname;
        $nicId = $nic.Id;

        $p = Add-AzVMNetworkInterface -VM $p -Id $nicId;
        Assert-AreEqual $p.NetworkProfile.NetworkInterfaces.Count 1;
        Assert-AreEqual $p.NetworkProfile.NetworkInterfaces[0].Id $nicId;

        # Adding the same Nic but not set it Primary
        $p = Add-AzVMNetworkInterface -VM $p -Id $nicId -Primary;
        Assert-AreEqual $p.NetworkProfile.NetworkInterfaces.Count 1;
        Assert-AreEqual $p.NetworkProfile.NetworkInterfaces[0].Id $nicId;
        Assert-AreEqual $p.NetworkProfile.NetworkInterfaces[0].Primary $true;

        # Storage Account (SA)
        $stoname = 'sto' + $rgname;
        $stotype = 'Standard_GRS';
        New-AzStorageAccount -ResourceGroupName $rgname -Name $stoname -Location $loc -Type $stotype;
        $stoaccount = Get-AzStorageAccount -ResourceGroupName $rgname -Name $stoname;


        if($hasManagedDisks -eq $false)
        {
            $osDiskName = 'osDisk';
            $osDiskCaching = 'ReadWrite';
            $osDiskVhdUri = "https://$stoname.blob.core.windows.net/test/os.vhd";
            $dataDiskVhdUri1 = "https://$stoname.blob.core.windows.net/test/data1.vhd";
            $dataDiskVhdUri2 = "https://$stoname.blob.core.windows.net/test/data2.vhd";
            $dataDiskVhdUri3 = "https://$stoname.blob.core.windows.net/test/data3.vhd";

            $p = Set-AzVMOSDisk -VM $p -Name $osDiskName -VhdUri $osDiskVhdUri -Caching $osDiskCaching -CreateOption FromImage;

            $p = Add-AzVMDataDisk -VM $p -Name 'testDataDisk1' -Caching 'ReadOnly' -DiskSizeInGB 10 -Lun 1 -VhdUri $dataDiskVhdUri1 -CreateOption Empty;
            $p = Add-AzVMDataDisk -VM $p -Name 'testDataDisk2' -Caching 'ReadOnly' -DiskSizeInGB 11 -Lun 2 -VhdUri $dataDiskVhdUri2 -CreateOption Empty;
            $p = Add-AzVMDataDisk -VM $p -Name 'testDataDisk3' -Caching 'ReadOnly' -DiskSizeInGB 12 -Lun 3 -VhdUri $dataDiskVhdUri3 -CreateOption Empty;
            $p = Remove-AzVMDataDisk -VM $p -Name 'testDataDisk3';

            Assert-AreEqual $p.StorageProfile.OSDisk.Caching $osDiskCaching;
            Assert-AreEqual $p.StorageProfile.OSDisk.Name $osDiskName;
            Assert-AreEqual $p.StorageProfile.OSDisk.Vhd.Uri $osDiskVhdUri;
            Assert-AreEqual $p.StorageProfile.DataDisks.Count 2;
            Assert-AreEqual $p.StorageProfile.DataDisks[0].Caching 'ReadOnly';
            Assert-AreEqual $p.StorageProfile.DataDisks[0].DiskSizeGB 10;
            Assert-AreEqual $p.StorageProfile.DataDisks[0].Lun 1;
            Assert-AreEqual $p.StorageProfile.DataDisks[0].Vhd.Uri $dataDiskVhdUri1;
            Assert-AreEqual $p.StorageProfile.DataDisks[1].Caching 'ReadOnly';
            Assert-AreEqual $p.StorageProfile.DataDisks[1].DiskSizeGB 11;
            Assert-AreEqual $p.StorageProfile.DataDisks[1].Lun 2;
            Assert-AreEqual $p.StorageProfile.DataDisks[1].Vhd.Uri $dataDiskVhdUri2;
        }
        # OS & Image
        $user = "Foo12";
        $password = $PLACEHOLDER;
        $securePassword = ConvertTo-SecureString $password -AsPlainText -Force;
        $cred = New-Object System.Management.Automation.PSCredential ($user, $securePassword);
        $computerName = 'test';
        $vhdContainer = "https://$stoname.blob.core.windows.net/test";

        # $p.StorageProfile.OSDisk = $null;
        $p = Set-AzVMOperatingSystem -VM $p -Windows -ComputerName $computerName -Credential $cred;

        $imgRef = Create-ComputeVMImageObject -loc "eastus2euap" -publisherName "MicrosoftWindowsServer" -offer "WindowsServer" -skus "2012-R2-Datacenter" -version "4.127.20180315";
        $p = ($imgRef | Set-AzVMSourceImage -VM $p);

        Assert-AreEqual $p.OSProfile.AdminUsername $user;
        Assert-AreEqual $p.OSProfile.ComputerName $computerName;
        Assert-AreEqual $p.OSProfile.AdminPassword $password;

        Assert-AreEqual $p.StorageProfile.ImageReference.Offer $imgRef.Offer;
        Assert-AreEqual $p.StorageProfile.ImageReference.Publisher $imgRef.PublisherName;
        Assert-AreEqual $p.StorageProfile.ImageReference.Sku $imgRef.Skus;
        Assert-AreEqual $p.StorageProfile.ImageReference.Version $imgRef.Version;

        # Virtual Machine
        New-AzVM -ResourceGroupName $rgname -Location $loc -VM $p;

        # Get VM
        $vm1 = Get-AzVM -Name $vmname -ResourceGroupName $rgname -DisplayHint Expand;

        # VM Expand output
        $a = $vm1 | Out-String;
        Write-Verbose("Get-AzVM output:");
        Write-Verbose($a);
        Assert-NotNull $a
        Assert-True {$a.Contains("Sku");}

        # VM Compact output
        $vm1.DisplayHint = "Compact";
        $a = $vm1 | Out-String;
        Assert-NotNull $a
        Assert-False {$a.Contains("Sku");}

        # Table format output
        $a = $vm1 | Format-Table | Out-String;
        Write-Verbose("Get-AzVM | Format-Table output:");
        Write-Verbose($a);

        Assert-NotNull $vm1.VmId;
        Assert-AreEqual $vm1.Name $vmname;
        Assert-AreEqual $vm1.NetworkProfile.NetworkInterfaces.Count 1;
        Assert-AreEqual $vm1.NetworkProfile.NetworkInterfaces[0].Id $nicId;

        Assert-AreEqual $vm1.StorageProfile.ImageReference.Offer $imgRef.Offer;
        Assert-AreEqual $vm1.StorageProfile.ImageReference.Publisher $imgRef.PublisherName;
        Assert-AreEqual $vm1.StorageProfile.ImageReference.Sku $imgRef.Skus;
        Assert-AreEqual $vm1.StorageProfile.ImageReference.Version $imgRef.Version;

        Assert-AreEqual $vm1.OSProfile.AdminUsername $user;
        Assert-AreEqual $vm1.OSProfile.ComputerName $computerName;
        Assert-AreEqual $vm1.HardwareProfile.VmSize $vmsize;

        Assert-AreEqual "BGInfo" $vm1.Extensions[0].VirtualMachineExtensionType
        Assert-AreEqual "Microsoft.Compute" $vm1.Extensions[0].Publisher

        $job = Start-AzVM -Id $vm1.Id -AsJob;
        $result = $job | Wait-Job;
        Assert-AreEqual "Completed" $result.State;
        $st = $job | Receive-Job;
        Verify-PSComputeLongRunningOperation $st;

        $job = Restart-AzVM -Id $vm1.Id -AsJob;
        $result = $job | Wait-Job;
        Assert-AreEqual "Completed" $result.State;
        $st = $job | Receive-Job;
        Verify-PSComputeLongRunningOperation $st;

        $job = Stop-AzVM -Id $vm1.Id -Force -StayProvisioned -AsJob;
        $result = $job | Wait-Job;
        Assert-AreEqual "Completed" $result.State;
        $st = $job | Receive-Job;
        Verify-PSComputeLongRunningOperation $st;

        # Update
        $p.Location = $vm1.Location;
        Update-AzVM -ResourceGroupName $rgname -VM $p;

        $vm2 = Get-AzVM -Name $vmname -ResourceGroupName $rgname;
        Assert-AreEqual $null $vm2.Zones;

        Assert-AreEqual $vm2.NetworkProfile.NetworkInterfaces.Count 1;
        Assert-AreEqual $vm2.NetworkProfile.NetworkInterfaces[0].Id $nicId;

        Assert-AreEqual $vm2.StorageProfile.ImageReference.Offer $imgRef.Offer;
        Assert-AreEqual $vm2.StorageProfile.ImageReference.Publisher $imgRef.PublisherName;
        Assert-AreEqual $vm2.StorageProfile.ImageReference.Sku $imgRef.Skus;
        Assert-AreEqual $vm2.StorageProfile.ImageReference.Version $imgRef.Version;

        Assert-AreEqual $vm2.OSProfile.AdminUsername $user;
        Assert-AreEqual $vm2.OSProfile.ComputerName $computerName;
        Assert-AreEqual $vm2.HardwareProfile.VmSize $vmsize;
        Assert-NotNull $vm2.Location;

        $vms = Get-AzVM -ResourceGroupName $rgname;
        $a = $vms | Out-String;
        Write-Verbose("Get-AzVM (List) output:");
        Write-Verbose($a);
        Assert-NotNull $a
        Assert-True{$a.Contains("NIC");}
        Assert-AreNotEqual $vms $null;
        
        $wildcardRgQuery = ($rgname -replace ".$") + "*"
        $wildcardNameQuery = ($vmname -replace ".$") + "*"
        
        $vms = Get-AzVM;
        $a = $vms | Out-String;
        Assert-NotNull $a
        Assert-AreNotEqual $vms $null;
        
        $vms = Get-AzVM -ResourceGroupName $wildcardRgQuery;
        $a = $vms | Out-String;
        Assert-NotNull $a
        Assert-True{$a.Contains("NIC");}
        Assert-AreNotEqual $vms $null;
        
        $vms = Get-AzVM -Name $vmname;
        $a = $vms | Out-String;
        Assert-NotNull $a
        Assert-True{$a.Contains("NIC");}
        Assert-AreNotEqual $vms $null;
        
        $vms = Get-AzVM -Name $wildcardNameQuery;
        $a = $vms | Out-String;
        Assert-NotNull $a
        Assert-True{$a.Contains("NIC");}
        Assert-AreNotEqual $vms $null;
        
        $vms = Get-AzVM -ResourceGroupName $wildcardRgQuery -Name $vmname;
        $a = $vms | Out-String;
        Assert-NotNull $a
        Assert-True{$a.Contains("NIC");}
        Assert-AreNotEqual $vms $null;
        
        $vms = Get-AzVM -ResourceGroupName $wildcardRgQuery -Name $wildcardNameQuery;
        $a = $vms | Out-String;
        Assert-NotNull $a
        Assert-True{$a.Contains("NIC");}
        Assert-AreNotEqual $vms $null;
        
        $vms = Get-AzVM -ResourceGroupName $rgname -Name $wildcardNameQuery;
        $a = $vms | Out-String;
        Assert-NotNull $a
        Assert-True{$a.Contains("NIC");}
        Assert-AreNotEqual $vms $null;
        
        Assert-NotNull $vms[0]
        # VM Compact output
        $a = $vms[0] | Format-Custom | Out-String;
        Assert-NotNull $a
        Assert-False {$a.Contains("Sku");}

        # VM Expand output
        $vms[0].DisplayHint = "Expand";
        $a = $vms[0] | Format-Custom | Out-String;
        Assert-NotNull $a
        Assert-True {$a.Contains("Sku");}

        # Remove All VMs
        $job = Get-AzVM -ResourceGroupName $rgname | Remove-AzVM -ResourceGroupName $rgname -Force -AsJob;
        $result = $job | Wait-Job;
        Assert-AreEqual "Completed" $result.State;
        $vms = Get-AzVM -ResourceGroupName $rgname;
        Assert-AreEqual $vms $null;

        # Availability Set
        $asetName = 'aset' + $rgname;
        $asetSkuName = 'Classic';
        $UD = 3;
        $FD = 3;
        if($hasManagedDisks -eq $true)
        {
            $asetSkuName = 'Aligned';
            $FD = 2;
        }

        New-AzAvailabilitySet -ResourceGroupName $rgname -Name $asetName -Location $loc -PlatformUpdateDomainCount $UD -PlatformFaultDomainCount $FD -Sku $asetSkuName;

        $asets = Get-AzAvailabilitySet -ResourceGroupName $rgname;
        Assert-NotNull $asets;
        Assert-AreEqual $asetName $asets[0].Name;

        $aset = Get-AzAvailabilitySet -ResourceGroupName $rgname -Name $asetName;
        Assert-NotNull $aset;
        Assert-AreEqual $asetName $aset.Name;
        Assert-AreEqual $UD $aset.PlatformUpdateDomainCount;
        Assert-AreEqual $FD $aset.PlatformFaultDomainCount;
        Assert-AreEqual $asetSkuName $aset.Sku;
        Assert-NotNull $asets[0].RequestId;
        Assert-NotNull $asets[0].StatusCode;

        $subId = Get-SubscriptionIdFromResourceGroup $rgname;

        $asetId = ('/subscriptions/' + $subId + '/resourceGroups/' + $rgname + '/providers/Microsoft.Compute/availabilitySets/' + $asetName);
        $vmname2 = $vmname + '2';
        $p2 = New-AzVMConfig -VMName $vmname2 -VMSize $vmsize -AvailabilitySetId $asetId;
        $p2.HardwareProfile = $p.HardwareProfile;
        $p2.OSProfile = $p.OSProfile;
        $p2.NetworkProfile = $p.NetworkProfile;
        $p2.StorageProfile = $p.StorageProfile;

        $p2.StorageProfile.DataDisks = $null;
        if($hasManagedDisks -eq $false)
        {
            $p2.StorageProfile.OsDisk.Vhd.Uri = "https://$stoname.blob.core.windows.net/test/os2.vhd";
        }
        New-AzVM -ResourceGroupName $rgname -Location $loc -VM $p2;

        $vm2 = Get-AzVM -Name $vmname2 -ResourceGroupName $rgname;
        Assert-NotNull $vm2;
        $vm2_out = $vm2 | Out-String
        Assert-True {$vm2_out.Contains("AvailabilitySetReference")};
        Assert-AreEqual $vm2.AvailabilitySetReference.Id $asetId;
        Assert-True { $vm2.ResourceGroupName -eq $rgname }

        # Remove
        $st = Remove-AzVM -Id $vm2.Id -Force;
        Verify-PSComputeLongRunningOperation $st;
    }
    finally
    {
        # Cleanup
        Clean-ResourceGroup $rgname
    }
}

<#
.SYNOPSIS
Test Virtual Machines
#>
function Test-VirtualMachineInEdgeZone
{
    $ResourceGroup = Get-ComputeTestResourceName;
    $LocationName = "eastus2euap";
    $EdgeZone = "microsoftrrdclab1";
    $VMName = "MyVM";

    try
    {
        New-AzResourceGroup -Name $ResourceGroup -Location $LocationName -Force;

        $VMLocalAdminUser = "LocalAdminUser";
        $VMLocalAdminSecurePassword = ConvertTo-SecureString $PLACEHOLDER -AsPlainText -Force;
        
        $VMSize = "Standard_B1ls";
        $ComputerName = "MyComputer";
        $NetworkName = "MyNet";
        $NICName = "MyNIC";
        $SubnetName = "MySubnet";
        $SubnetAddressPrefix = "10.0.0.0/24";
        $VnetAddressPrefix = "10.0.0.0/16";

        $SingleSubnet = New-AzVirtualNetworkSubnetConfig -Name $SubnetName -AddressPrefix $SubnetAddressPrefix;
        $Vnet = New-AzVirtualNetwork -Name $NetworkName -ResourceGroupName $ResourceGroup -Location $LocationName -EdgeZone $EdgeZone -AddressPrefix $VnetAddressPrefix -Subnet $SingleSubnet;
        $NIC = New-AzNetworkInterface -Name $NICName -ResourceGroupName $ResourceGroup -Location $LocationName -EdgeZone $EdgeZone -SubnetId $Vnet.Subnets[0].Id;

        $Credential = New-Object System.Management.Automation.PSCredential ($VMLocalAdminUser, $VMLocalAdminSecurePassword);

        $VirtualMachine = New-AzVMConfig -VMName $VMName -VMSize $VMSize;
        $VirtualMachine = Set-AzVMOperatingSystem -VM $VirtualMachine -Windows -ComputerName $ComputerName -Credential $Credential -ProvisionVMAgent -EnableAutoUpdate;
        $VirtualMachine = Add-AzVMNetworkInterface -VM $VirtualMachine -Id $NIC.Id;
        $VirtualMachine = Set-AzVMSourceImage -VM $VirtualMachine -PublisherName 'MicrosoftWindowsServer' -Offer 'WindowsServer' -Skus '2016-DataCenter' -Version 'latest';

        New-AzVM -ResourceGroupName $ResourceGroup -Location $LocationName -EdgeZone $EdgeZone -VM $VirtualMachine;

        $vm = Get-AzVm -ResourceGroupName $ResourceGroup -Name $VMName

        Assert-AreEqual $vm.ExtendedLocation.Name $EdgeZone;

         # validate that extendedlocation is propagated correctly in this cmdlet
        Update-AzVM -VM $vm -ResourceGroupName $ResourceGroup;
    }
    finally
    {
        # Cleanup
        Clean-ResourceGroup $ResourceGroup;
    }
}

<#
.SYNOPSIS
Test Virtual Machines
#>
function Test-VirtualMachinePiping
{
    # Setup
    $rgname = Get-ComputeTestResourceName

    try
    {
        # Common
        $loc = Get-ComputeVMLocation;
        New-AzResourceGroup -Name $rgname -Location $loc -Force;

        # VM Profile & Hardware
        $vmsize = 'Standard_A4';
        $vmname = 'vm' + $rgname;

        # NRP
        $subnet = New-AzVirtualNetworkSubnetConfig -Name ('subnet' + $rgname) -AddressPrefix "10.0.0.0/24";
        $vnet = New-AzVirtualNetwork -Force -Name ('vnet' + $rgname) -ResourceGroupName $rgname -Location $loc -AddressPrefix "10.0.0.0/16" -Subnet $subnet;
        $vnet = Get-AzVirtualNetwork -Name ('vnet' + $rgname) -ResourceGroupName $rgname;
        $subnetId = $vnet.Subnets[0].Id;
        $pubip = New-AzPublicIpAddress -Force -Name ('pubip' + $rgname) -ResourceGroupName $rgname -Location $loc -AllocationMethod Dynamic -DomainNameLabel ('pubip' + $rgname);
        $pubip = Get-AzPublicIpAddress -Name ('pubip' + $rgname) -ResourceGroupName $rgname;
        $pubipId = $pubip.Id;
        $nic = New-AzNetworkInterface -Force -Name ('nic' + $rgname) -ResourceGroupName $rgname -Location $loc -SubnetId $subnetId -PublicIpAddressId $pubip.Id;
        $nic = Get-AzNetworkInterface -Name ('nic' + $rgname) -ResourceGroupName $rgname;
        $nicId = $nic.Id;

        # Storage Account (SA)
        $stoname = 'sto' + $rgname;
        $stotype = 'Standard_GRS';
        New-AzStorageAccount -ResourceGroupName $rgname -Name $stoname -Location $loc -Type $stotype;
        $stoaccount = Get-AzStorageAccount -ResourceGroupName $rgname -Name $stoname;

        $osDiskName = 'osDisk';
        $osDiskCaching = 'ReadWrite';
        $osDiskVhdUri = "https://$stoname.blob.core.windows.net/test/os.vhd";
        $dataDiskVhdUri1 = "https://$stoname.blob.core.windows.net/test/data1.vhd";
        $dataDiskVhdUri2 = "https://$stoname.blob.core.windows.net/test/data2.vhd";
        $dataDiskVhdUri3 = "https://$stoname.blob.core.windows.net/test/data3.vhd";

        # OS & Image
        $user = "Foo12";
        $password = $PLACEHOLDER;
        $securePassword = ConvertTo-SecureString $password -AsPlainText -Force;
        $cred = New-Object System.Management.Automation.PSCredential ($user, $securePassword);
        $computerName = 'test';
        $vhdContainer = "https://$stoname.blob.core.windows.net/test";

        $p = New-AzVMConfig -VMName $vmname -VMSize $vmsize `
             | Add-AzVMNetworkInterface -Id $nicId -Primary `
             | Set-AzVMOSDisk -Name $osDiskName -VhdUri $osDiskVhdUri -Caching $osDiskCaching -CreateOption FromImage `
             | Add-AzVMDataDisk -Name 'testDataDisk1' -Caching 'ReadOnly' -DiskSizeInGB 10 -Lun 1 -VhdUri $dataDiskVhdUri1 -CreateOption Empty `
             | Add-AzVMDataDisk -Name 'testDataDisk2' -Caching 'ReadOnly' -DiskSizeInGB 11 -Lun 2 -VhdUri $dataDiskVhdUri2 -CreateOption Empty `
             | Set-AzVMOperatingSystem -Windows -ComputerName $computerName -Credential $cred;

        $imgRef = Get-DefaultCRPImage -loc $loc;
        $imgRef | Set-AzVMSourceImage -VM $p | New-AzVM -ResourceGroupName $rgname -Location $loc;

        # Get VM
        $vm1 = Get-AzVM -Name $vmname -ResourceGroupName $rgname;
        Assert-AreEqual $vm1.Name $vmname;
        Assert-AreEqual $vm1.NetworkProfile.NetworkInterfaces.Count 1;
        Assert-AreEqual $vm1.NetworkProfile.NetworkInterfaces[0].Id $nicId;

        Assert-AreEqual $vm1.StorageProfile.DataDisks.Count 2;
        Assert-AreEqual $vm1.StorageProfile.ImageReference.Offer $imgRef.Offer;
        Assert-AreEqual $vm1.StorageProfile.ImageReference.Publisher $imgRef.PublisherName;
        Assert-AreEqual $vm1.StorageProfile.ImageReference.Sku $imgRef.Skus;
        Assert-AreEqual $vm1.StorageProfile.ImageReference.Version $imgRef.Version;

        Assert-AreEqual $vm1.OSProfile.AdminUsername $user;
        Assert-AreEqual $vm1.OSProfile.ComputerName $computerName;
        Assert-AreEqual $vm1.HardwareProfile.VmSize $vmsize;

        Assert-AreEqual $vm1.Extensions[0].AutoUpgradeMinorVersion $true;
        Assert-AreEqual $vm1.Extensions[0].Publisher "Microsoft.Compute"
        Assert-AreEqual $vm1.Extensions[0].VirtualMachineExtensionType "BGInfo";

        $st = Get-AzVM -ResourceGroupName $rgname | Start-AzVM;
        Verify-PSComputeLongRunningOperation $st;
        $st = Get-AzVM -ResourceGroupName $rgname | Restart-AzVM;
        Verify-PSComputeLongRunningOperation $st;
        $st = Get-AzVM -ResourceGroupName $rgname | Stop-AzVM -Force -StayProvisioned;
        Verify-PSComputeLongRunningOperation $st;

        # Update VM
        Get-AzVM -ResourceGroupName $rgname -Name $vmname `
        | Add-AzVMDataDisk -Name 'testDataDisk3' -Caching 'ReadOnly' -DiskSizeInGB 12 -Lun 3 -VhdUri $dataDiskVhdUri3 -CreateOption Empty `
        | Update-AzVM;

        $vm2 = Get-AzVM -Name $vmname -ResourceGroupName $rgname;

        Assert-AreEqual $vm2.NetworkProfile.NetworkInterfaces.Count 1;
        Assert-AreEqual $vm2.NetworkProfile.NetworkInterfaces[0].Id $nicId;

        Assert-AreEqual $vm2.StorageProfile.DataDisks.Count 3;
        Assert-AreEqual $vm2.StorageProfile.ImageReference.Offer $imgRef.Offer;
        Assert-AreEqual $vm2.StorageProfile.ImageReference.Publisher $imgRef.PublisherName;
        Assert-AreEqual $vm2.StorageProfile.ImageReference.Sku $imgRef.Skus;
        Assert-AreEqual $vm2.StorageProfile.ImageReference.Version $imgRef.Version;

        Assert-AreEqual $vm2.OSProfile.AdminUsername $user;
        Assert-AreEqual $vm2.OSProfile.ComputerName $computerName;
        Assert-AreEqual $vm2.HardwareProfile.VmSize $vmsize;
        Assert-NotNull $vm2.Location;

        Get-AzVM -ResourceGroupName $rgname | Stop-AzVM -Force;
        Get-AzVM -ResourceGroupName $rgname | Set-AzVM -Generalize;

        $dest = Get-ComputeTestResourceName;
        $templatePath = Join-Path $TestOutputRoot "template.txt";
        $job = Get-AzVM -ResourceGroupName $rgname | Save-AzVMImage -DestinationContainerName $dest -VHDNamePrefix 'pslib' -Overwrite -Path $templatePath -AsJob;
        $result = $job | Wait-Job;
        Assert-AreEqual "Completed" $result.State;
        $st = $job | Receive-Job;
        Verify-PSComputeLongRunningOperation $st;

        $template = Get-Content $templatePath;
        Assert-True { $template[1].Contains("$schema"); }

        # Remove All VMs
        Get-AzVM -ResourceGroupName $rgname | Remove-AzVM -Force;
        $vms = Get-AzVM -ResourceGroupName $rgname;
        Assert-AreEqual $vms $null;
    }
    finally
    {
        # Cleanup
        Clean-ResourceGroup $rgname
    }
}

<#
.SYNOPSIS
Test Update Virtual Machines without NIC (Negative Test)
#>
function Test-VirtualMachineUpdateWithoutNic
{
    # Setup
    $rgname = Get-ComputeTestResourceName

    try
    {
        # Common
        $loc = Get-ComputeVMLocation;
        New-AzResourceGroup -Name $rgname -Location $loc -Force;

        # VM Profile & Hardware
        $vmsize = 'Standard_A4';
        $vmname = 'vm' + $rgname;

        # NRP
        $subnet = New-AzVirtualNetworkSubnetConfig -Name ('subnet' + $rgname) -AddressPrefix "10.0.0.0/24";
        $vnet = New-AzVirtualNetwork -Force -Name ('vnet' + $rgname) -ResourceGroupName $rgname -Location $loc -AddressPrefix "10.0.0.0/16" -Subnet $subnet;
        $vnet = Get-AzVirtualNetwork -Name ('vnet' + $rgname) -ResourceGroupName $rgname;
        $subnetId = $vnet.Subnets[0].Id;
        $pubip = New-AzPublicIpAddress -Force -Name ('pubip' + $rgname) -ResourceGroupName $rgname -Location $loc -AllocationMethod Dynamic -DomainNameLabel ('pubip' + $rgname);
        $pubip = Get-AzPublicIpAddress -Name ('pubip' + $rgname) -ResourceGroupName $rgname;
        $pubipId = $pubip.Id;
        $nic = New-AzNetworkInterface -Force -Name ('nic' + $rgname) -ResourceGroupName $rgname -Location $loc -SubnetId $subnetId -PublicIpAddressId $pubip.Id;
        $nic = Get-AzNetworkInterface -Name ('nic' + $rgname) -ResourceGroupName $rgname;
        $nicId = $nic.Id;

        # Storage Account (SA)
        $stoname = 'sto' + $rgname;
        $stotype = 'Standard_GRS';
        New-AzStorageAccount -ResourceGroupName $rgname -Name $stoname -Location $loc -Type $stotype;
        $stoaccount = Get-AzStorageAccount -ResourceGroupName $rgname -Name $stoname;

        $osDiskName = 'osDisk';
        $osDiskCaching = 'ReadWrite';
        $osDiskVhdUri = "https://$stoname.blob.core.windows.net/test/os.vhd";
        $dataDiskVhdUri1 = "https://$stoname.blob.core.windows.net/test/data1.vhd";
        $dataDiskVhdUri2 = "https://$stoname.blob.core.windows.net/test/data2.vhd";

        # OS & Image
        $user = "Foo12";
        $password = $PLACEHOLDER;
        $securePassword = ConvertTo-SecureString $password -AsPlainText -Force;
        $cred = New-Object System.Management.Automation.PSCredential ($user, $securePassword);
        $computerName = 'test';
        $vhdContainer = "https://$stoname.blob.core.windows.net/test";

        $p = New-AzVMConfig -VMName $vmname -VMSize $vmsize `
             | Add-AzVMNetworkInterface -Id $nicId -Primary `
             | Set-AzVMOSDisk -Name $osDiskName -VhdUri $osDiskVhdUri -Caching $osDiskCaching -CreateOption FromImage `
             | Add-AzVMDataDisk -Name 'testDataDisk1' -Caching 'ReadOnly' -DiskSizeInGB 10 -Lun 1 -VhdUri $dataDiskVhdUri1 -CreateOption Empty `
             | Add-AzVMDataDisk -Name 'testDataDisk2' -Caching 'ReadOnly' -DiskSizeInGB 11 -Lun 2 -VhdUri $dataDiskVhdUri2 -CreateOption Empty `
             | Set-AzVMOperatingSystem -Windows -ComputerName $computerName -Credential $cred;

        $imgRef = Get-DefaultCRPImage -loc $loc;
        $job = $imgRef | Set-AzVMSourceImage -VM $p | New-AzVM -ResourceGroupName $rgname -Location $loc -AsJob;
        $result = $job | Wait-Job;
        Assert-AreEqual "Completed" $result.State;

        # Get VM
        $vm1 = Get-AzVM -Name $vmname -ResourceGroupName $rgname;
        Assert-AreEqual $vm1.Name $vmname;
        Assert-AreEqual $vm1.NetworkProfile.NetworkInterfaces.Count 1;
        Assert-AreEqual $vm1.NetworkProfile.NetworkInterfaces[0].Id $nicId;

        Assert-AreEqual $vm1.StorageProfile.DataDisks.Count 2;
        Assert-AreEqual $vm1.StorageProfile.ImageReference.Offer $imgRef.Offer;
        Assert-AreEqual $vm1.StorageProfile.ImageReference.Publisher $imgRef.PublisherName;
        Assert-AreEqual $vm1.StorageProfile.ImageReference.Sku $imgRef.Skus;
        Assert-AreEqual $vm1.StorageProfile.ImageReference.Version $imgRef.Version;

        Assert-AreEqual $vm1.OSProfile.AdminUsername $user;
        Assert-AreEqual $vm1.OSProfile.ComputerName $computerName;
        Assert-AreEqual $vm1.HardwareProfile.VmSize $vmsize;

        Assert-AreEqual $vm1.Extensions[0].AutoUpgradeMinorVersion $true;
        Assert-AreEqual $vm1.Extensions[0].Publisher "Microsoft.Compute";
        Assert-AreEqual $vm1.Extensions[0].VirtualMachineExtensionType "BGInfo";

        # Update VM
        $vm = Get-AzVM -ResourceGroupName $rgname -Name $vmname | Remove-AzVMNetworkInterface;

        Assert-ThrowsContains { Update-AzVM -ResourceGroupName $rgname -VM $vm; } "must have at least one network interface"
    }
    finally
    {
        # Cleanup
        Clean-ResourceGroup $rgname
    }
}


<#
.SYNOPSIS
Test Virtual Machine Size and Usage
#>
function Test-VirtualMachineList
{
    $s1 = Get-AzVM;
    $s2 = Get-AzVM;

    if ($s2 -ne $null)
    {
        Assert-NotNull $s2[0].Id;
    }
    Assert-ThrowsContains { $s3 = Get-AzVM -NextLink "https://www.test.com/test"; } "Unable to deserialize the response"
}

<#
.SYNOPSIS
Test Virtual Machine Size and Usage
#>
function Test-VirtualMachineImageList
{
    # Setup
    $passed = $false;

    try
    {
        $locStr = Get-ComputeVMLocation;

        # List Tests
        $foundAnyImage = $false;
        $pubNames = Get-AzVMImagePublisher -Location $locStr | select -ExpandProperty PublisherName;
        $maxPubCheck = 3;
        $numPubCheck = 1;
        $pubNameFilter = '*Windows*';
        foreach ($pub in $pubNames)
        {
            # Filter Windows Images
            if (-not ($pub -like $pubNameFilter)) { continue; }

            $s2 = Get-AzVMImageOffer -Location $locStr -PublisherName $pub;
            if ($s2.Count -gt 0)
            {
                # Check "$maxPubCheck" publishers at most
                $numPubCheck = $numPubCheck + 1;
                if ($numPubCheck -gt $maxPubCheck) { break; }

                $offerNames = $s2 | select -ExpandProperty Offer;
                foreach ($offer in $offerNames)
                {
                    $s3 = Get-AzVMImageSku -Location $locStr -PublisherName $pub -Offer $offer;
                    if ($s3.Count -gt 0)
                    {
                        $skus = $s3 | select -ExpandProperty Skus;
                        foreach ($sku in $skus)
                        {
                            $s4 = Get-AzVMImage -Location $locStr -PublisherName $pub -Offer $offer -Sku $sku -Version "*";
                            if ($s4.Count -gt 0)
                            {
                                $versions = $s4 | select -ExpandProperty Version;

                                foreach ($ver in $versions)
                                {
                                    if ($ver -eq $null -or $ver -eq '') { continue; }
                                    $s6 = Get-AzVMImage -Location $locStr -PublisherName $pub -Offer $offer -Sku $sku -Version $ver;
                                    Assert-NotNull $s6;
                                    $s6;

                                    Assert-True { $versions -contains $ver };
                                    Assert-True { $versions -contains $s6.Name };

                                    $s6.Id;

                                    $foundAnyImage = $true;
                                }
                            }
                        }
                    }
                }
            }
        }

        Assert-True { $foundAnyImage };

        # Test Extension Image
        $foundAnyExtensionImage = $false;
        $pubNameFilter = '*Microsoft.Compute*';

        foreach ($pub in $pubNames)
        {
            # Filter Windows Images
            if (-not ($pub -like $pubNameFilter)) { continue; }

            $s1 = Get-AzVMExtensionImageType -Location $locStr -PublisherName $pub;
            $types = $s1 | select -ExpandProperty Type;
            if ($types.Count -gt 0)
            {
                foreach ($type in $types)
                {
                    $s2 = Get-AzVMExtensionImage -Location $locStr -PublisherName $pub -Type $type -FilterExpression "startswith(name,'1')" -Version "*";
                    $versions = $s2 | select -ExpandProperty Version;
                    foreach ($ver in $versions)
                    {
                        $s3 = Get-AzVMExtensionImage -Location $locStr -PublisherName $pub -Type $type -Version $ver;

                        Assert-NotNull $s3;
                        Assert-True { $s3.Version -eq $ver; }
                        $s3.Id;

                        $foundAnyExtensionImage = $true;
                    }
                }
            }
        }

        Assert-True { $foundAnyExtensionImage };

        # Test Piping
        $pubNameFilter = '*Microsoft*Windows*Server*';
        $imgs = Get-AzVMImagePublisher -Location $locStr | where { $_.PublisherName -like $pubNameFilter } | Get-AzVMImageOffer | Get-AzVMImageSku | Get-AzVMImage | Get-AzVMImage;
        Assert-True { $imgs.Count -gt 0 };

        $pubNameFilter = '*Microsoft.Compute*';
        $extimgs = Get-AzVMImagePublisher -Location $locStr | where { $_.PublisherName -like $pubNameFilter } | Get-AzVMExtensionImageType | Get-AzVMExtensionImage | Get-AzVMExtensionImage;
        Assert-True { $extimgs.Count -gt 0 };

        # Negative Tests
        # VM Images
        $s1 = Get-AzVMImagePublisher -Location $locStr;
        Assert-NotNull $s1;

        $publisherName = Get-ComputeTestResourceName;
        Assert-ThrowsContains { $s2 = Get-AzVMImageOffer -Location $locStr -PublisherName $publisherName; } "$publisherName was not found";

        $offerName = Get-ComputeTestResourceName;
        Assert-ThrowsContains { $s3 = Get-AzVMImageSku -Location $locStr -PublisherName $publisherName -Offer $offerName; } "was not found";

        $skusName = Get-ComputeTestResourceName;
        Assert-ThrowsContains { $s4 = Get-AzVMImage -Location $locStr -PublisherName $publisherName -Offer $offerName -Skus $skusName; } "was not found";
        $version = '1.0.0';
        Assert-ThrowsContains { $s6 = Get-AzVMImage -Location $locStr -PublisherName $publisherName -Offer $offerName -Skus $skusName -Version $version; } "was not found";

        # Extension Images
        $type = Get-ComputeTestResourceName;

        Assert-ThrowsContains { $s8 = Get-AzVMExtensionImageType -Location $locStr -PublisherName $publisherName; } "was not found";

        $passed = $true;
    }
    finally
    {
        #Assert-True { $passed };
    }
}

<#
.SYNOPSIS
Test Virtual Machine Size and Usage
#>
function Test-VirtualMachineSizeAndUsage
{
    # Setup
    $rgname = Get-ComputeTestResourceName
    $passed = $false;

    try
    {
        # Common
        $loc = Get-ComputeVMLocation;
        New-AzResourceGroup -Name $rgname -Location $loc -Force;

        # Availability Set
        $asetName = 'aset' + $rgname;
        New-AzAvailabilitySet -ResourceGroupName $rgname -Name $asetName -Location $loc;
        $aset = Get-AzAvailabilitySet -ResourceGroupName $rgname -Name $asetName;

        # VM Profile & Hardware
        $vmsize = 'Standard_A1';
        $vmname = 'vm' + $rgname;
        $p = New-AzVMConfig -VMName $vmname -VMSize $vmsize -AvailabilitySetId $aset.Id;
        Assert-AreEqual $p.HardwareProfile.VmSize $vmsize;

        # NRP
        $subnet = New-AzVirtualNetworkSubnetConfig -Name ('subnet' + $rgname) -AddressPrefix "10.0.0.0/24";
        $vnet = New-AzVirtualNetwork -Force -Name ('vnet' + $rgname) -ResourceGroupName $rgname -Location $loc -AddressPrefix "10.0.0.0/16" -Subnet $subnet;
        $vnet = Get-AzVirtualNetwork -Name ('vnet' + $rgname) -ResourceGroupName $rgname;
        $subnetId = $vnet.Subnets[0].Id;
        $pubip = New-AzPublicIpAddress -Force -Name ('pubip' + $rgname) -ResourceGroupName $rgname -Location $loc -AllocationMethod Dynamic -DomainNameLabel ('pubip' + $rgname);
        $pubip = Get-AzPublicIpAddress -Name ('pubip' + $rgname) -ResourceGroupName $rgname;
        $pubipId = $pubip.Id;
        $nic = New-AzNetworkInterface -Force -Name ('nic' + $rgname) -ResourceGroupName $rgname -Location $loc -SubnetId $subnetId -PublicIpAddressId $pubip.Id;
        $nic = Get-AzNetworkInterface -Name ('nic' + $rgname) -ResourceGroupName $rgname;
        $nicId = $nic.Id;

        $p = Add-AzVMNetworkInterface -VM $p -Id $nicId;
        Assert-AreEqual $p.NetworkProfile.NetworkInterfaces.Count 1;
        Assert-AreEqual $p.NetworkProfile.NetworkInterfaces[0].Id $nicId;

        # Storage Account (SA)
        $stoname = 'sto' + $rgname;
        $stotype = 'Standard_GRS';
        New-AzStorageAccount -ResourceGroupName $rgname -Name $stoname -Location $loc -Type $stotype;
        $stoaccount = Get-AzStorageAccount -ResourceGroupName $rgname -Name $stoname;

        $osDiskName = 'osDisk';
        $osDiskCaching = 'ReadWrite';
        $osDiskVhdUri = "https://$stoname.blob.core.windows.net/test/os.vhd";
        $dataDiskVhdUri1 = "https://$stoname.blob.core.windows.net/test/data1.vhd";
        $dataDiskVhdUri2 = "https://$stoname.blob.core.windows.net/test/data2.vhd";

        $p = Set-AzVMOSDisk -VM $p -Name $osDiskName -VhdUri $osDiskVhdUri -Caching $osDiskCaching -CreateOption FromImage -DiskSizeInGB 200;

        $p = Add-AzVMDataDisk -VM $p -Name 'testDataDisk1' -Caching 'ReadOnly' -DiskSizeInGB 10 -Lun 1 -VhdUri $dataDiskVhdUri1 -CreateOption Empty;
        $p = Add-AzVMDataDisk -VM $p -Name 'testDataDisk2' -Caching 'ReadOnly' -DiskSizeInGB 11 -Lun 2 -VhdUri $dataDiskVhdUri2 -CreateOption Empty;

        Assert-AreEqual $p.StorageProfile.OSDisk.Caching $osDiskCaching;
        Assert-AreEqual $p.StorageProfile.OSDisk.Name $osDiskName;
        Assert-AreEqual $p.StorageProfile.OSDisk.Vhd.Uri $osDiskVhdUri;
        Assert-AreEqual $p.StorageProfile.OSDisk.DiskSizeGB 200;
        Assert-AreEqual $p.StorageProfile.DataDisks.Count 2;
        Assert-AreEqual $p.StorageProfile.DataDisks[0].Caching 'ReadOnly';
        Assert-AreEqual $p.StorageProfile.DataDisks[0].DiskSizeGB 10;
        Assert-AreEqual $p.StorageProfile.DataDisks[0].Lun 1;
        Assert-AreEqual $p.StorageProfile.DataDisks[0].Vhd.Uri $dataDiskVhdUri1;
        Assert-AreEqual $p.StorageProfile.DataDisks[1].Caching 'ReadOnly';
        Assert-AreEqual $p.StorageProfile.DataDisks[1].DiskSizeGB 11;
        Assert-AreEqual $p.StorageProfile.DataDisks[1].Lun 2;
        Assert-AreEqual $p.StorageProfile.DataDisks[1].Vhd.Uri $dataDiskVhdUri2;

        # OS & Image
        $user = "Foo12";
        $password = $PLACEHOLDER;
        $securePassword = ConvertTo-SecureString $password -AsPlainText -Force;
        $cred = New-Object System.Management.Automation.PSCredential ($user, $securePassword);
        $computerName = 'test';

        $p = Set-AzVMOperatingSystem -VM $p -Windows -ComputerName $computerName -Credential $cred;

        Assert-AreEqual $p.OSProfile.AdminUsername $user;
        Assert-AreEqual $p.OSProfile.ComputerName $computerName;
        Assert-AreEqual $p.OSProfile.AdminPassword $password;

        # Image Reference
        $imgRef = Get-DefaultCRPImage -loc $loc;
        $p = Set-AzVMSourceImage -VM $p -PublisherName $imgRef.PublisherName -Offer $imgRef.Offer -Skus $imgRef.Skus -Version $imgRef.Version;
        Assert-NotNull $p.StorageProfile.ImageReference;
        Assert-Null $p.StorageProfile.SourceImageId;

        # Virtual Machine
        New-AzVM -ResourceGroupName $rgname -Location $loc -VM $p;

        $vm = Get-AzVM -ResourceGroupName $rgname -Name $vmname;

        # Validate Disks
        Assert-AreEqual $vm.StorageProfile.OSDisk.Caching $osDiskCaching;
        Assert-AreEqual $vm.StorageProfile.OSDisk.Name $osDiskName;
        Assert-AreEqual $vm.StorageProfile.OSDisk.Vhd.Uri $osDiskVhdUri;
        Assert-AreEqual $vm.StorageProfile.OSDisk.DiskSizeGB 200;
        Assert-AreEqual $vm.StorageProfile.DataDisks.Count 2;
        Assert-AreEqual $vm.StorageProfile.DataDisks[0].Caching 'ReadOnly';
        Assert-AreEqual $vm.StorageProfile.DataDisks[0].DiskSizeGB 10;
        Assert-AreEqual $vm.StorageProfile.DataDisks[0].Lun 1;
        Assert-AreEqual $vm.StorageProfile.DataDisks[0].Vhd.Uri $dataDiskVhdUri1;
        Assert-AreEqual $vm.StorageProfile.DataDisks[1].Caching 'ReadOnly';
        Assert-AreEqual $vm.StorageProfile.DataDisks[1].DiskSizeGB 11;
        Assert-AreEqual $vm.StorageProfile.DataDisks[1].Lun 2;
        Assert-AreEqual $vm.StorageProfile.DataDisks[1].Vhd.Uri $dataDiskVhdUri2;

        # Test Sizes
        $s1 = Get-AzVMSize -Location ($loc -replace ' ');
        Assert-NotNull $s1;
        Assert-NotNull $s1.RequestId;
        Assert-NotNull $s1.StatusCode;
        Validate-VirtualMachineSize $vmsize $s1;

        $s2 = Get-AzVMSize -ResourceGroupName $rgname -VMName $vmname;
        Assert-NotNull $s2;
        Validate-VirtualMachineSize $vmsize $s2;

        $asetName = $aset.Name;
        $s3 = Get-AzVMSize -ResourceGroupName $rgname -AvailabilitySetName $asetName;
        Assert-NotNull $s3;
        Validate-VirtualMachineSize $vmsize $s3;

        # Test Usage
        $u1 = Get-AzVMUsage -Location ($loc -replace ' ');

        $usageOutput = $u1 | Out-String;
        Write-Verbose("Get-AzVMUsage: ");
        Write-Verbose($usageOutput);
        $usageOutput =  $u1 | Out-String;
        Write-Verbose("Get-AzVMUsage | Format-Custom : ");
        $usageOutput =  $u1 | Format-Custom | Out-String;
        Write-Verbose($usageOutput);
        Validate-VirtualMachineUsage $u1;
    }
    finally
    {
        # Cleanup
        Clean-ResourceGroup $rgname
    }
}

function Validate-VirtualMachineSize
{
    param([string] $vmSize, $vmSizeList)

    $count = 0;

    foreach ($item in $vmSizeList)
    {
        if ($item.Name -eq $vmSize)
        {
            $count = $count + 1;
        }
    }

    $valid = $count -eq 1;

    return $valid;
}

function Validate-VirtualMachineUsage
{
    param($vmUsageList)

    $valid = $true;

    foreach ($item in $vmUsageList)
    {
        Assert-NotNull $item;
        Assert-NotNull $item.Name;
        Assert-NotNull $item.Name.Value;
        Assert-NotNull $item.Name.LocalizedValue;
        Assert-True { $item.CurrentValue -le $item.Limit };
        Assert-NotNull $item.RequestId;
        Assert-NotNull $item.StatusCode;
    }

    return $valid;
}

<#
.SYNOPSIS
Test Virtual Machines with PIR v2
#>
function Test-VirtualMachinePIRv2
{
    # Setup
    $rgname = Get-ComputeTestResourceName

    try
    {
        # Common
        $loc = Get-ComputeVMLocation;
        New-AzResourceGroup -Name $rgname -Location $loc -Force;

        # VM Profile & Hardware
        $vmsize = 'Standard_A4';
        $vmname = 'vm' + $rgname;
        $p = New-AzVMConfig -VMName $vmname -VMSize $vmsize;
        Assert-AreEqual $p.HardwareProfile.VmSize $vmsize;

        # NRP
        $subnet = New-AzVirtualNetworkSubnetConfig -Name ('subnet' + $rgname) -AddressPrefix "10.0.0.0/24";
        $vnet = New-AzVirtualNetwork -Force -Name ('vnet' + $rgname) -ResourceGroupName $rgname -Location $loc -AddressPrefix "10.0.0.0/16" -Subnet $subnet;
        $subnetId = $vnet.Subnets[0].Id;
        $pubip = New-AzPublicIpAddress -Force -Name ('pubip' + $rgname) -ResourceGroupName $rgname -Location $loc -AllocationMethod Dynamic -DomainNameLabel ('pubip' + $rgname);
        $pubipId = $pubip.Id;
        $nic = New-AzNetworkInterface -Force -Name ('nic' + $rgname) -ResourceGroupName $rgname -Location $loc -SubnetId $subnetId -PublicIpAddressId $pubip.Id;
        $nicId = $nic.Id;

        $p = Add-AzVMNetworkInterface -VM $p -Id $nicId;
        Assert-AreEqual $p.NetworkProfile.NetworkInterfaces.Count 1;
        Assert-AreEqual $p.NetworkProfile.NetworkInterfaces[0].Id $nicId;

        # Storage Account (SA)
        $stoname = 'sto' + $rgname;
        $stotype = 'Standard_GRS';
        New-AzStorageAccount -ResourceGroupName $rgname -Name $stoname -Location $loc -Type $stotype;
        $stoaccount = Get-AzStorageAccount -ResourceGroupName $rgname -Name $stoname;

        $osDiskName = 'osDisk';
        $osDiskCaching = 'ReadWrite';
        $osDiskVhdUri = "https://$stoname.blob.core.windows.net/test/os.vhd";
        $dataDiskVhdUri1 = "https://$stoname.blob.core.windows.net/test/data1.vhd";
        $dataDiskVhdUri2 = "https://$stoname.blob.core.windows.net/test/data2.vhd";
        $dataDiskVhdUri3 = "https://$stoname.blob.core.windows.net/test/data3.vhd";

        $p = Set-AzVMOSDisk -VM $p -Name $osDiskName -VhdUri $osDiskVhdUri -Caching $osDiskCaching -CreateOption FromImage;

        $p = Add-AzVMDataDisk -VM $p -Name 'testDataDisk1' -Caching 'ReadOnly' -DiskSizeInGB 10 -Lun 1 -VhdUri $dataDiskVhdUri1 -CreateOption Empty;
        $p = Add-AzVMDataDisk -VM $p -Name 'testDataDisk2' -Caching 'ReadOnly' -DiskSizeInGB 11 -Lun 2 -VhdUri $dataDiskVhdUri2 -CreateOption Empty;
        $p = Add-AzVMDataDisk -VM $p -Name 'testDataDisk3' -Caching 'ReadOnly' -DiskSizeInGB 12 -Lun 3 -VhdUri $dataDiskVhdUri3 -CreateOption Empty;
        $p = Remove-AzVMDataDisk -VM $p -Name 'testDataDisk3';

        Assert-AreEqual $p.StorageProfile.OSDisk.Caching $osDiskCaching;
        Assert-AreEqual $p.StorageProfile.OSDisk.Name $osDiskName;
        Assert-AreEqual $p.StorageProfile.OSDisk.Vhd.Uri $osDiskVhdUri;
        Assert-AreEqual $p.StorageProfile.DataDisks.Count 2;
        Assert-AreEqual $p.StorageProfile.DataDisks[0].Caching 'ReadOnly';
        Assert-AreEqual $p.StorageProfile.DataDisks[0].DiskSizeGB 10;
        Assert-AreEqual $p.StorageProfile.DataDisks[0].Lun 1;
        Assert-AreEqual $p.StorageProfile.DataDisks[0].Vhd.Uri $dataDiskVhdUri1;
        Assert-AreEqual $p.StorageProfile.DataDisks[1].Caching 'ReadOnly';
        Assert-AreEqual $p.StorageProfile.DataDisks[1].DiskSizeGB 11;
        Assert-AreEqual $p.StorageProfile.DataDisks[1].Lun 2;
        Assert-AreEqual $p.StorageProfile.DataDisks[1].Vhd.Uri $dataDiskVhdUri2;

        # OS & Image
        $user = "Foo12";
        $password = $PLACEHOLDER;
        $securePassword = ConvertTo-SecureString $password -AsPlainText -Force;
        $cred = New-Object System.Management.Automation.PSCredential ($user, $securePassword);
        $computerName = 'test';
        $vhdContainer = "https://$stoname.blob.core.windows.net/test";
        $img = 'a699494373c04fc0bc8f2bb1389d6106__Windows-Server-2012-Datacenter-201503.01-en.us-127GB.vhd';

        # $p.StorageProfile.OSDisk = $null;
        $p = Set-AzVMOperatingSystem -VM $p -Windows -ComputerName $computerName -Credential $cred;

        Assert-AreEqual $p.OSProfile.AdminUsername $user;
        Assert-AreEqual $p.OSProfile.ComputerName $computerName;
        Assert-AreEqual $p.OSProfile.AdminPassword $password;

        # Image Reference
        $imgRef = Get-DefaultCRPImage -loc $loc;
        $p = ($imgRef | Set-AzVMSourceImage -VM $p);
        Assert-NotNull $p.StorageProfile.ImageReference;
        Assert-Null $p.StorageProfile.SourceImageId;

        # TODO: Remove Data Disks for now
        $p.StorageProfile.DataDisks = $null;

        # Virtual Machine
        # TODO: Still need to do retry for New-AzVM for SA, even it's returned in Get-.
        New-AzVM -ResourceGroupName $rgname -Location $loc -VM $p;

        # Remove
        # Remove-AzVM -ResourceGroupName $rgname -Name $vmname -Force;
    }
    finally
    {
        # Cleanup
        Clean-ResourceGroup $rgname
    }
}

<#
.SYNOPSIS
Test Virtual Machines Capture
#>
function Test-VirtualMachineCapture
{
    # Setup
    $rgname = Get-ComputeTestResourceName

    try
    {
        # Common
        $loc = Get-ComputeVMLocation;
        New-AzResourceGroup -Name $rgname -Location $loc -Force;

        # VM Profile & Hardware
        $vmsize = 'Standard_A4';
        $vmname = 'vm' + $rgname;
        $p = New-AzVMConfig -VMName $vmname -VMSize $vmsize;
        Assert-AreEqual $p.HardwareProfile.VmSize $vmsize;

        # NRP
        $subnet = New-AzVirtualNetworkSubnetConfig -Name ('subnet' + $rgname) -AddressPrefix "10.0.0.0/24";
        $vnet = New-AzVirtualNetwork -Force -Name ('vnet' + $rgname) -ResourceGroupName $rgname -Location $loc -AddressPrefix "10.0.0.0/16" -Subnet $subnet;
        $vnet = Get-AzVirtualNetwork -Name ('vnet' + $rgname) -ResourceGroupName $rgname;
        $subnetId = $vnet.Subnets[0].Id;
        $pubip = New-AzPublicIpAddress -Force -Name ('pubip' + $rgname) -ResourceGroupName $rgname -Location $loc -AllocationMethod Dynamic -DomainNameLabel ('pubip' + $rgname);
        $pubip = Get-AzPublicIpAddress -Name ('pubip' + $rgname) -ResourceGroupName $rgname;
        $pubipId = $pubip.Id;
        $nic = New-AzNetworkInterface -Force -Name ('nic' + $rgname) -ResourceGroupName $rgname -Location $loc -SubnetId $subnetId -PublicIpAddressId $pubip.Id;
        $nic = Get-AzNetworkInterface -Name ('nic' + $rgname) -ResourceGroupName $rgname;
        $nicId = $nic.Id;

        $p = Add-AzVMNetworkInterface -VM $p -Id $nicId;
        Assert-AreEqual $p.NetworkProfile.NetworkInterfaces.Count 1;
        Assert-AreEqual $p.NetworkProfile.NetworkInterfaces[0].Id $nicId;

        # Storage Account (SA)
        $stoname = 'sto' + $rgname;
        $stotype = 'Standard_GRS';
        New-AzStorageAccount -ResourceGroupName $rgname -Name $stoname -Location $loc -Type $stotype;
        $stoaccount = Get-AzStorageAccount -ResourceGroupName $rgname -Name $stoname;

        $osDiskName = 'osDisk';
        $osDiskCaching = 'ReadWrite';
        $osDiskVhdUri = "https://$stoname.blob.core.windows.net/test/os.vhd";
        $dataDiskVhdUri1 = "https://$stoname.blob.core.windows.net/test/data1.vhd";
        $dataDiskVhdUri2 = "https://$stoname.blob.core.windows.net/test/data2.vhd";
        $dataDiskVhdUri3 = "https://$stoname.blob.core.windows.net/test/data3.vhd";

        $p = Set-AzVMOSDisk -VM $p -Name $osDiskName -VhdUri $osDiskVhdUri -Caching $osDiskCaching -CreateOption FromImage;

        $p = Add-AzVMDataDisk -VM $p -Name 'testDataDisk1' -Caching 'ReadOnly' -DiskSizeInGB 10 -Lun 1 -VhdUri $dataDiskVhdUri1 -CreateOption Empty;
        $p = Add-AzVMDataDisk -VM $p -Name 'testDataDisk2' -Caching 'ReadOnly' -DiskSizeInGB 11 -Lun 2 -VhdUri $dataDiskVhdUri2 -CreateOption Empty;
        $p = Add-AzVMDataDisk -VM $p -Name 'testDataDisk3' -Caching 'ReadOnly' -DiskSizeInGB 12 -Lun 3 -VhdUri $dataDiskVhdUri3 -CreateOption Empty;
        $p = Remove-AzVMDataDisk -VM $p -Name 'testDataDisk3';

        Assert-AreEqual $p.StorageProfile.OSDisk.Caching $osDiskCaching;
        Assert-AreEqual $p.StorageProfile.OSDisk.Name $osDiskName;
        Assert-AreEqual $p.StorageProfile.OSDisk.Vhd.Uri $osDiskVhdUri;
        Assert-AreEqual $p.StorageProfile.DataDisks.Count 2;
        Assert-AreEqual $p.StorageProfile.DataDisks[0].Caching 'ReadOnly';
        Assert-AreEqual $p.StorageProfile.DataDisks[0].DiskSizeGB 10;
        Assert-AreEqual $p.StorageProfile.DataDisks[0].Lun 1;
        Assert-AreEqual $p.StorageProfile.DataDisks[0].Vhd.Uri $dataDiskVhdUri1;
        Assert-AreEqual $p.StorageProfile.DataDisks[1].Caching 'ReadOnly';
        Assert-AreEqual $p.StorageProfile.DataDisks[1].DiskSizeGB 11;
        Assert-AreEqual $p.StorageProfile.DataDisks[1].Lun 2;
        Assert-AreEqual $p.StorageProfile.DataDisks[1].Vhd.Uri $dataDiskVhdUri2;

        # OS & Image
        $user = "Foo12";
        $password = $PLACEHOLDER;
        $securePassword = ConvertTo-SecureString $password -AsPlainText -Force;
        $cred = New-Object System.Management.Automation.PSCredential ($user, $securePassword);
        $computerName = 'test';
        $vhdContainer = "https://$stoname.blob.core.windows.net/test";
        $img = 'a699494373c04fc0bc8f2bb1389d6106__Windows-Server-2012-Datacenter-201503.01-en.us-127GB.vhd';

        # $p.StorageProfile.OSDisk = $null;
        $p = Set-AzVMOperatingSystem -VM $p -Windows -ComputerName $computerName -Credential $cred;

        Assert-AreEqual $p.OSProfile.AdminUsername $user;
        Assert-AreEqual $p.OSProfile.ComputerName $computerName;
        Assert-AreEqual $p.OSProfile.AdminPassword $password;

        # Image Reference
        $imgRef = Get-DefaultCRPImage -loc $loc;
        $p = ($imgRef | Set-AzVMSourceImage -VM $p);

        # TODO: Remove Data Disks for now
        $p.StorageProfile.DataDisks = $null;

        # Virtual Machine
        # TODO: Still need to do retry for New-AzVM for SA, even it's returned in Get-.
        New-AzVM -ResourceGroupName $rgname -Location $loc -VM $p;

        # Stop the VM before Capture
        Stop-AzVM -ResourceGroupName $rgname -Name $vmname -Force;

        Set-AzVM -Generalize -ResourceGroupName $rgname -Name $vmname;

        $dest = Get-ComputeTestResourceName;
        $templatePath = Join-Path $TestOutputRoot "template.txt";
        $st = Save-AzVMImage -ResourceGroupName $rgname -VMName $vmname -DestinationContainerName $dest -VHDNamePrefix 'pslib' -Overwrite -Path $templatePath;
        $template = Get-Content $templatePath;
        Assert-True { $template[1].Contains("$schema"); }
        Verify-PSComputeLongRunningOperation $st;

        # Remove
        Remove-AzVM -ResourceGroupName $rgname -Name $vmname -Force;
    }
    finally
    {
        # Cleanup
        Clean-ResourceGroup $rgname
    }
}

<#
.SYNOPSIS
Test Virtual Machines Capture
#>
function Test-VirtualMachineCaptureNegative
{
    # Setup
    $rgname = Get-ComputeTestResourceName

    try
    {
        # Common
        $loc = Get-ComputeVMLocation;
        New-AzResourceGroup -Name $rgname -Location $loc -Force;

        # VM Profile & Hardware
        $vmsize = 'Standard_A4';
        $vmname = 'vm' + $rgname;
        $p = New-AzVMConfig -VMName $vmname -VMSize $vmsize;
        Assert-AreEqual $p.HardwareProfile.VmSize $vmsize;

        # NRP
        $subnet = New-AzVirtualNetworkSubnetConfig -Name ('subnet' + $rgname) -AddressPrefix "10.0.0.0/24";
        $vnet = New-AzVirtualNetwork -Force -Name ('vnet' + $rgname) -ResourceGroupName $rgname -Location $loc -AddressPrefix "10.0.0.0/16" -Subnet $subnet;
        $vnet = Get-AzVirtualNetwork -Name ('vnet' + $rgname) -ResourceGroupName $rgname;
        $subnetId = $vnet.Subnets[0].Id;
        $pubip = New-AzPublicIpAddress -Force -Name ('pubip' + $rgname) -ResourceGroupName $rgname -Location $loc -AllocationMethod Dynamic -DomainNameLabel ('pubip' + $rgname);
        $pubip = Get-AzPublicIpAddress -Name ('pubip' + $rgname) -ResourceGroupName $rgname;
        $pubipId = $pubip.Id;
        $nic = New-AzNetworkInterface -Force -Name ('nic' + $rgname) -ResourceGroupName $rgname -Location $loc -SubnetId $subnetId -PublicIpAddressId $pubip.Id;
        $nic = Get-AzNetworkInterface -Name ('nic' + $rgname) -ResourceGroupName $rgname;
        $nicId = $nic.Id;

        $p = Add-AzVMNetworkInterface -VM $p -Id $nicId;
        Assert-AreEqual $p.NetworkProfile.NetworkInterfaces.Count 1;
        Assert-AreEqual $p.NetworkProfile.NetworkInterfaces[0].Id $nicId;

        # Storage Account (SA)
        $stoname = 'sto' + $rgname;
        $stotype = 'Standard_GRS';
        New-AzStorageAccount -ResourceGroupName $rgname -Name $stoname -Location $loc -Type $stotype;
        $stoaccount = Get-AzStorageAccount -ResourceGroupName $rgname -Name $stoname;

        $osDiskName = 'osDisk';
        $osDiskCaching = 'ReadWrite';
        $osDiskVhdUri = "https://$stoname.blob.core.windows.net/test/os.vhd";
        $dataDiskVhdUri1 = "https://$stoname.blob.core.windows.net/test/data1.vhd";
        $dataDiskVhdUri2 = "https://$stoname.blob.core.windows.net/test/data2.vhd";

        $p = Set-AzVMOSDisk -VM $p -Name $osDiskName -VhdUri $osDiskVhdUri -Caching $osDiskCaching -CreateOption FromImage;

        $p = Add-AzVMDataDisk -VM $p -Name 'testDataDisk1' -Caching 'ReadOnly' -DiskSizeInGB 10 -Lun 1 -VhdUri $dataDiskVhdUri1 -CreateOption Empty;
        $p = Add-AzVMDataDisk -VM $p -Name 'testDataDisk2' -Caching 'ReadOnly' -DiskSizeInGB 11 -Lun 2 -VhdUri $dataDiskVhdUri2 -CreateOption Empty;

        Assert-AreEqual $p.StorageProfile.OSDisk.Caching $osDiskCaching;
        Assert-AreEqual $p.StorageProfile.OSDisk.Name $osDiskName;
        Assert-AreEqual $p.StorageProfile.OSDisk.Vhd.Uri $osDiskVhdUri;
        Assert-AreEqual $p.StorageProfile.DataDisks.Count 2;
        Assert-AreEqual $p.StorageProfile.DataDisks[0].Caching 'ReadOnly';
        Assert-AreEqual $p.StorageProfile.DataDisks[0].DiskSizeGB 10;
        Assert-AreEqual $p.StorageProfile.DataDisks[0].Lun 1;
        Assert-AreEqual $p.StorageProfile.DataDisks[0].Vhd.Uri $dataDiskVhdUri1;
        Assert-AreEqual $p.StorageProfile.DataDisks[1].Caching 'ReadOnly';
        Assert-AreEqual $p.StorageProfile.DataDisks[1].DiskSizeGB 11;
        Assert-AreEqual $p.StorageProfile.DataDisks[1].Lun 2;
        Assert-AreEqual $p.StorageProfile.DataDisks[1].Vhd.Uri $dataDiskVhdUri2;

        # OS & Image
        $user = "Foo12";
        $password = $PLACEHOLDER;
        $securePassword = ConvertTo-SecureString $password -AsPlainText -Force;
        $cred = New-Object System.Management.Automation.PSCredential ($user, $securePassword);
        $computerName = 'test';
        $vhdContainer = "https://$stoname.blob.core.windows.net/test";
        $img = 'a699494373c04fc0bc8f2bb1389d6106__Windows-Server-2012-Datacenter-201503.01-en.us-127GB.vhd';

        $p = Set-AzVMOperatingSystem -VM $p -Windows -ComputerName $computerName -Credential $cred;

        Assert-AreEqual $p.OSProfile.AdminUsername $user;
        Assert-AreEqual $p.OSProfile.ComputerName $computerName;
        Assert-AreEqual $p.OSProfile.AdminPassword $password;

        # Image Reference
        $imgRef = Get-DefaultCRPImage -loc $loc;
        $p = ($imgRef | Set-AzVMSourceImage -VM $p);

        # Virtual Machine
        New-AzVM -ResourceGroupName $rgname -Location $loc -VM $p;

        # Capture the VM without stopping.
        Assert-ThrowsContains `
            {Set-AzVM -Generalize -ResourceGroupName $rgname -Name $vmname;} `
            "Please power off";
    }
    finally
    {
        # Cleanup
        Clean-ResourceGroup $rgname
    }
}

function Test-VirtualMachineDataDisk
{
    # Setup
    $rgname = Get-ComputeTestResourceName

    try
    {
        # Common
        $loc = Get-ComputeVMLocation;
        New-AzResourceGroup -Name $rgname -Location $loc -Force;

        # VM Profile & Hardware
        $vmsize = 'Standard_A4';
        $vmname = 'vm' + $rgname;
        $p = New-AzVMConfig -VMName $vmname -VMSize $vmsize;
        Assert-AreEqual $p.HardwareProfile.VmSize $vmsize;

        # NRP
        $subnet = New-AzVirtualNetworkSubnetConfig -Name ('subnet' + $rgname) -AddressPrefix "10.0.0.0/24";
        $vnet = New-AzVirtualNetwork -Force -Name ('vnet' + $rgname) -ResourceGroupName $rgname -Location $loc -AddressPrefix "10.0.0.0/16" -Subnet $subnet;
        $vnet = Get-AzVirtualNetwork -Name ('vnet' + $rgname) -ResourceGroupName $rgname;
        $subnetId = $vnet.Subnets[0].Id;
        $pubip = New-AzPublicIpAddress -Force -Name ('pubip' + $rgname) -ResourceGroupName $rgname -Location $loc -AllocationMethod Dynamic -DomainNameLabel ('pubip' + $rgname);
        $pubip = Get-AzPublicIpAddress -Name ('pubip' + $rgname) -ResourceGroupName $rgname;
        $pubipId = $pubip.Id;
        $nic = New-AzNetworkInterface -Force -Name ('nic' + $rgname) -ResourceGroupName $rgname -Location $loc -SubnetId $subnetId -PublicIpAddressId $pubip.Id;
        $nic = Get-AzNetworkInterface -Name ('nic' + $rgname) -ResourceGroupName $rgname;
        $nicId = $nic.Id;

        $p = Add-AzVMNetworkInterface -VM $p -Id $nicId;
        Assert-AreEqual $p.NetworkProfile.NetworkInterfaces.Count 1;
        Assert-AreEqual $p.NetworkProfile.NetworkInterfaces[0].Id $nicId;

        # Adding the same Nic but not set it Primary
        $p = Add-AzVMNetworkInterface -VM $p -Id $nicId -Primary;
        Assert-AreEqual $p.NetworkProfile.NetworkInterfaces.Count 1;
        Assert-AreEqual $p.NetworkProfile.NetworkInterfaces[0].Id $nicId;
        Assert-AreEqual $p.NetworkProfile.NetworkInterfaces[0].Primary $true;

        # Storage Account (SA)
        $stoname = 'sto' + $rgname;
        $stotype = 'Standard_GRS';
        New-AzStorageAccount -ResourceGroupName $rgname -Name $stoname -Location $loc -Type $stotype;
        $stoaccount = Get-AzStorageAccount -ResourceGroupName $rgname -Name $stoname;

        $osDiskName = 'osDisk';
        $osDiskCaching = 'ReadWrite';
        $osDiskVhdUri = "https://$stoname.blob.core.windows.net/test/os.vhd";
        $dataDiskVhdUri1 = "https://$stoname.blob.core.windows.net/test/data1.vhd";
        $dataDiskVhdUri2 = "https://$stoname.blob.core.windows.net/test/data2.vhd";
        $dataDiskVhdUri3 = "https://$stoname.blob.core.windows.net/test/data3.vhd";
        $dataDiskName1 = 'testDataDisk1';
        $dataDiskName2 = 'testDataDisk2';
        $dataDiskName3 = 'testDataDisk3';

        $p = Set-AzVMOSDisk -VM $p -Name $osDiskName -VhdUri $osDiskVhdUri -Caching $osDiskCaching -CreateOption FromImage;

        $p = Add-AzVMDataDisk -VM $p -Name $dataDiskName1 -Caching 'ReadOnly' -DiskSizeInGB 5 -Lun 1 -VhdUri $dataDiskVhdUri1 -CreateOption Empty;
        $p = Add-AzVMDataDisk -VM $p -Name $dataDiskName2 -Caching 'ReadOnly' -DiskSizeInGB 11 -Lun 2 -VhdUri $dataDiskVhdUri2 -CreateOption Empty;
        $p = Add-AzVMDataDisk -VM $p -Name $dataDiskName3 -Caching 'ReadOnly' -DiskSizeInGB 12 -Lun 3 -VhdUri $dataDiskVhdUri3 -CreateOption Empty;
        $p = Remove-AzVMDataDisk -VM $p -Name $dataDiskName3;

        $p = Set-AzVMDataDisk -VM $p -Name $dataDiskName1 -DiskSizeInGB 10;
        Assert-ThrowsContains { Set-AzVMDataDisk -VM $p -Name $dataDiskName3 -Caching 'ReadWrite'; } "not currently assigned for this VM";

        Assert-AreEqual $p.StorageProfile.OSDisk.Caching $osDiskCaching;
        Assert-AreEqual $p.StorageProfile.OSDisk.Name $osDiskName;
        Assert-AreEqual $p.StorageProfile.OSDisk.Vhd.Uri $osDiskVhdUri;

        Assert-AreEqual $p.StorageProfile.DataDisks.Count 2;
        Assert-AreEqual $p.StorageProfile.DataDisks[0].Name $dataDiskName1;
        Assert-AreEqual $p.StorageProfile.DataDisks[0].Caching 'ReadOnly';
        Assert-AreEqual $p.StorageProfile.DataDisks[0].DiskSizeGB 10;
        Assert-AreEqual $p.StorageProfile.DataDisks[0].Lun 1;
        Assert-AreEqual $p.StorageProfile.DataDisks[0].Vhd.Uri $dataDiskVhdUri1;
        Assert-AreEqual $p.StorageProfile.DataDisks[0].CreateOption 'Empty';

        Assert-AreEqual $p.StorageProfile.DataDisks[1].Name $dataDiskName2;
        Assert-AreEqual $p.StorageProfile.DataDisks[1].Caching 'ReadOnly';
        Assert-AreEqual $p.StorageProfile.DataDisks[1].DiskSizeGB 11;
        Assert-AreEqual $p.StorageProfile.DataDisks[1].Lun 2;
        Assert-AreEqual $p.StorageProfile.DataDisks[1].Vhd.Uri $dataDiskVhdUri2;
        Assert-AreEqual $p.StorageProfile.DataDisks[1].CreateOption 'Empty';

        # OS & Image
        $user = "Foo12";
        $password = $PLACEHOLDER;
        $securePassword = ConvertTo-SecureString $password -AsPlainText -Force;
        $cred = New-Object System.Management.Automation.PSCredential ($user, $securePassword);
        $computerName = 'test';
        $vhdContainer = "https://$stoname.blob.core.windows.net/test";

        $p = Set-AzVMOperatingSystem -VM $p -Windows -ComputerName $computerName -Credential $cred;

        $imgRef = Get-DefaultCRPImage -loc $loc;
        $p = ($imgRef | Set-AzVMSourceImage -VM $p);

        Assert-AreEqual $p.OSProfile.AdminUsername $user;
        Assert-AreEqual $p.OSProfile.ComputerName $computerName;
        Assert-AreEqual $p.OSProfile.AdminPassword $password;

        Assert-AreEqual $p.StorageProfile.ImageReference.Offer $imgRef.Offer;
        Assert-AreEqual $p.StorageProfile.ImageReference.Publisher $imgRef.PublisherName;
        Assert-AreEqual $p.StorageProfile.ImageReference.Sku $imgRef.Skus;
        Assert-AreEqual $p.StorageProfile.ImageReference.Version $imgRef.Version;

        # Virtual Machine
        # TODO: Still need to do retry for New-AzVM for SA, even it's returned in Get-.
        New-AzVM -ResourceGroupName $rgname -Location $loc -VM $p;

        # Get VM
        $vm1 = Get-AzVM -Name $vmname -ResourceGroupName $rgname;

        Assert-AreEqual $vm1.Name $vmname;
        Assert-AreEqual $vm1.NetworkProfile.NetworkInterfaces.Count 1;
        Assert-AreEqual $vm1.NetworkProfile.NetworkInterfaces[0].Id $nicId;

        Assert-AreEqual $vm1.StorageProfile.ImageReference.Offer $imgRef.Offer;
        Assert-AreEqual $vm1.StorageProfile.ImageReference.Publisher $imgRef.PublisherName;
        Assert-AreEqual $vm1.StorageProfile.ImageReference.Sku $imgRef.Skus;
        Assert-AreEqual $vm1.StorageProfile.ImageReference.Version $imgRef.Version;

        Assert-AreEqual $vm1.StorageProfile.DataDisks.Count 2;
        Assert-AreEqual $vm1.StorageProfile.DataDisks[0].Name $dataDiskName1;
        Assert-AreEqual $vm1.StorageProfile.DataDisks[0].Caching 'ReadOnly';
        Assert-AreEqual $vm1.StorageProfile.DataDisks[0].DiskSizeGB 10;
        Assert-AreEqual $vm1.StorageProfile.DataDisks[0].Lun 1;
        Assert-AreEqual $vm1.StorageProfile.DataDisks[0].Vhd.Uri $dataDiskVhdUri1;
        Assert-AreEqual $vm1.StorageProfile.DataDisks[0].CreateOption 'Empty';

        Assert-AreEqual $vm1.StorageProfile.DataDisks[1].Name $dataDiskName2;
        Assert-AreEqual $vm1.StorageProfile.DataDisks[1].Caching 'ReadOnly';
        Assert-AreEqual $vm1.StorageProfile.DataDisks[1].DiskSizeGB 11;
        Assert-AreEqual $vm1.StorageProfile.DataDisks[1].Lun 2;
        Assert-AreEqual $vm1.StorageProfile.DataDisks[1].Vhd.Uri $dataDiskVhdUri2;
        Assert-AreEqual $vm1.StorageProfile.DataDisks[1].CreateOption 'Empty';

        Assert-AreEqual $vm1.OSProfile.AdminUsername $user;
        Assert-AreEqual $vm1.OSProfile.ComputerName $computerName;
        Assert-AreEqual $vm1.HardwareProfile.VmSize $vmsize;

        $vm1 = Set-AzVMDataDisk -VM $vm1 -Caching 'ReadWrite' -Lun 1;
        $vm1 = Set-AzVMDataDisk -VM $vm1 -Name $dataDiskName2 -Caching 'ReadWrite';
        $vm1 = Add-AzVMDataDisk -VM $vm1 -Name $dataDiskName3 -Caching 'ReadOnly' -DiskSizeInGB 12 -Lun 3 -VhdUri $dataDiskVhdUri3 -CreateOption Empty;

        # Update
        $job = Update-AzVM -ResourceGroupName $rgname -VM $vm1 -AsJob;
        $result = $job | Wait-Job;
        Assert-AreEqual "Completed" $result.State;

        $vm2 = Get-AzVM -Name $vmname -ResourceGroupName $rgname;
        Assert-AreEqual $vm2.NetworkProfile.NetworkInterfaces.Count 1;
        Assert-AreEqual $vm2.NetworkProfile.NetworkInterfaces[0].Id $nicId;

        Assert-AreEqual $vm2.StorageProfile.ImageReference.Offer $imgRef.Offer;
        Assert-AreEqual $vm2.StorageProfile.ImageReference.Publisher $imgRef.PublisherName;
        Assert-AreEqual $vm2.StorageProfile.ImageReference.Sku $imgRef.Skus;
        Assert-AreEqual $vm2.StorageProfile.ImageReference.Version $imgRef.Version;

        Assert-AreEqual $vm2.StorageProfile.DataDisks.Count 3;
        Assert-AreEqual $vm2.StorageProfile.DataDisks[0].Name $dataDiskName1;
        Assert-AreEqual $vm2.StorageProfile.DataDisks[0].Caching 'ReadWrite';
        Assert-AreEqual $vm2.StorageProfile.DataDisks[0].DiskSizeGB 10;
        Assert-AreEqual $vm2.StorageProfile.DataDisks[0].Lun 1;
        Assert-AreEqual $vm2.StorageProfile.DataDisks[0].Vhd.Uri $dataDiskVhdUri1;
        Assert-AreEqual $vm2.StorageProfile.DataDisks[0].CreateOption 'Empty';

        Assert-AreEqual $vm2.StorageProfile.DataDisks[1].Name $dataDiskName2;
        Assert-AreEqual $vm2.StorageProfile.DataDisks[1].Caching 'ReadWrite';
        Assert-AreEqual $vm2.StorageProfile.DataDisks[1].DiskSizeGB 11;
        Assert-AreEqual $vm2.StorageProfile.DataDisks[1].Lun 2;
        Assert-AreEqual $vm2.StorageProfile.DataDisks[1].Vhd.Uri $dataDiskVhdUri2;
        Assert-AreEqual $vm2.StorageProfile.DataDisks[1].CreateOption 'Empty';

        Assert-AreEqual $vm2.StorageProfile.DataDisks[2].Name $dataDiskName3;
        Assert-AreEqual $vm2.StorageProfile.DataDisks[2].Caching 'ReadOnly';
        Assert-AreEqual $vm2.StorageProfile.DataDisks[2].DiskSizeGB 12;
        Assert-AreEqual $vm2.StorageProfile.DataDisks[2].Lun 3;
        Assert-AreEqual $vm2.StorageProfile.DataDisks[2].Vhd.Uri $dataDiskVhdUri3;
        Assert-AreEqual $vm2.StorageProfile.DataDisks[2].CreateOption 'Empty';

        Assert-AreEqual $vm2.OSProfile.AdminUsername $user;
        Assert-AreEqual $vm2.OSProfile.ComputerName $computerName;
        Assert-AreEqual $vm2.HardwareProfile.VmSize $vmsize;
        Assert-NotNull $vm2.Location;

        $vms = Get-AzVM -ResourceGroupName $rgname;
        Assert-AreNotEqual $vms $null;

        # Remove All VMs
        Get-AzVM -ResourceGroupName $rgname | Remove-AzVM -ResourceGroupName $rgname -Force;
        $vms = Get-AzVM -ResourceGroupName $rgname;
        Assert-AreEqual $vms $null;
    }
    finally
    {
        # Cleanup
        Clean-ResourceGroup $rgname
    }
}

<#
.SYNOPSIS
Test Virtual Machines Data Disks Negative
#>
function Test-VirtualMachineDataDiskNegative
{
    # Setup
    $rgname = Get-ComputeTestResourceName

    try
    {
        # Common
        $loc = Get-ComputeVMLocation;
        New-AzResourceGroup -Name $rgname -Location $loc -Force;

        # VM Profile & Hardware
        $vmsize = 'Standard_A0';
        $vmname = 'vm' + $rgname;
        $p = New-AzVMConfig -VMName $vmname -VMSize $vmsize;
        # NRP
        $subnet = New-AzVirtualNetworkSubnetConfig -Name ('subnet' + $rgname) -AddressPrefix "10.0.0.0/24";
        $vnet = New-AzVirtualNetwork -Force -Name ('vnet' + $rgname) -ResourceGroupName $rgname -Location $loc -AddressPrefix "10.0.0.0/16" -Subnet $subnet;
        $vnet = Get-AzVirtualNetwork -Name ('vnet' + $rgname) -ResourceGroupName $rgname;
        $subnetId = $vnet.Subnets[0].Id;
        $pubip = New-AzPublicIpAddress -Force -Name ('pubip' + $rgname) -ResourceGroupName $rgname -Location $loc -AllocationMethod Dynamic -DomainNameLabel ('pubip' + $rgname);
        $pubip = Get-AzPublicIpAddress -Name ('pubip' + $rgname) -ResourceGroupName $rgname;
        $pubipId = $pubip.Id;
        $nic = New-AzNetworkInterface -Force -Name ('nic' + $rgname) -ResourceGroupName $rgname -Location $loc -SubnetId $subnetId -PublicIpAddressId $pubip.Id;
        $nic = Get-AzNetworkInterface -Name ('nic' + $rgname) -ResourceGroupName $rgname;
        $nicId = $nic.Id;

        $p = Add-AzVMNetworkInterface -VM $p -Id $nicId;

        # Storage Account (SA)
        $stoname = 'sto' + $rgname;
        $stotype = 'Standard_GRS';
        New-AzStorageAccount -ResourceGroupName $rgname -Name $stoname -Location $loc -Type $stotype;
        $stoaccount = Get-AzStorageAccount -ResourceGroupName $rgname -Name $stoname;

        $osDiskName = 'osDisk';
        $osDiskCaching = 'ReadWrite';
        $osDiskVhdUri = "https://$stoname.blob.core.windows.net/test/os.vhd";
        $dataDiskVhdUri1 = "https://$stoname.blob.core.windows.net/test/data1.vhd";
        $dataDiskVhdUri2 = "https://$stoname.blob.core.windows.net/test/data2.vhd";
        $dataDiskVhdUri3 = "https://$stoname.blob.core.windows.net/test/data3.vhd";

        $p = Set-AzVMOSDisk -VM $p -Name $osDiskName -VhdUri $osDiskVhdUri -Caching $osDiskCaching -CreateOption FromImage;

        $p = Add-AzVMDataDisk -VM $p -Name 'testDataDisk1' -Caching 'ReadOnly' -DiskSizeInGB 10 -Lun 1 -VhdUri $dataDiskVhdUri1 -CreateOption Empty;
        $p = Add-AzVMDataDisk -VM $p -Name 'testDataDisk2' -Caching 'ReadOnly' -DiskSizeInGB 11 -Lun 2 -VhdUri $dataDiskVhdUri2 -CreateOption Empty;
        $p = Add-AzVMDataDisk -VM $p -Name 'testDataDisk3' -Caching 'ReadOnly' -DiskSizeInGB 12 -Lun 3 -VhdUri $dataDiskVhdUri3 -CreateOption Empty;
        $p = Remove-AzVMDataDisk -VM $p -Name 'testDataDisk3';

        # OS & Image
        $user = "Foo12";
        $password = $PLACEHOLDER;
        $securePassword = ConvertTo-SecureString $password -AsPlainText -Force;
        $cred = New-Object System.Management.Automation.PSCredential ($user, $securePassword);
        $computerName = 'test';
        $vhdContainer = "https://$stoname.blob.core.windows.net/test";
        $img = 'a699494373c04fc0bc8f2bb1389d6106__Windows-Server-2012-Datacenter-201503.01-en.us-127GB.vhd';

        # $p.StorageProfile.OSDisk = $null;
        $p = Set-AzVMOperatingSystem -VM $p -Windows -ComputerName $computerName -Credential $cred;

        # Image Reference
        $imgRef = Get-DefaultCRPImage -loc $loc;
        $p = ($imgRef | Set-AzVMSourceImage -VM $p);

        # Negative Tests on A0 Size + 2 Data Disks
        Assert-ThrowsContains { New-AzVM -ResourceGroupName $rgname -Location $loc -VM $p; } "The maximum number of data disks allowed to be attached to a VM of this size is 1.";
    }
    finally
    {
        # Cleanup
        Clean-ResourceGroup $rgname
    }
}

<#
.SYNOPSIS
Test Virtual Machines Plan
#>
function Test-VirtualMachinePlan
{
    # Setup
    $rgname = Get-ComputeTestResourceName

    try
    {
        # Common
        $loc = Get-ComputeVMLocation;
        New-AzResourceGroup -Name $rgname -Location $loc -Force;

        # VM Profile & Hardware
        $vmsize = 'Standard_A0';
        $vmname = 'vm' + $rgname;
        $p = New-AzVMConfig -VMName $vmname -VMSize $vmsize;
        # NRP
        $subnet = New-AzVirtualNetworkSubnetConfig -Name ('subnet' + $rgname) -AddressPrefix "10.0.0.0/24";
        $vnet = New-AzVirtualNetwork -Force -Name ('vnet' + $rgname) -ResourceGroupName $rgname -Location $loc -AddressPrefix "10.0.0.0/16" -Subnet $subnet;
        $vnet = Get-AzVirtualNetwork -Name ('vnet' + $rgname) -ResourceGroupName $rgname;
        $subnetId = $vnet.Subnets[0].Id;
        $pubip = New-AzPublicIpAddress -Force -Name ('pubip' + $rgname) -ResourceGroupName $rgname -Location $loc -AllocationMethod Dynamic -DomainNameLabel ('pubip' + $rgname);
        $pubip = Get-AzPublicIpAddress -Name ('pubip' + $rgname) -ResourceGroupName $rgname;
        $pubipId = $pubip.Id;
        $nic = New-AzNetworkInterface -Force -Name ('nic' + $rgname) -ResourceGroupName $rgname -Location $loc -SubnetId $subnetId -PublicIpAddressId $pubip.Id;
        $nic = Get-AzNetworkInterface -Name ('nic' + $rgname) -ResourceGroupName $rgname;
        $nicId = $nic.Id;

        $p = Add-AzVMNetworkInterface -VM $p -Id $nicId;

        # Storage Account (SA)
        $stoname = 'sto' + $rgname;
        $stotype = 'Standard_GRS';
        New-AzStorageAccount -ResourceGroupName $rgname -Name $stoname -Location $loc -Type $stotype;
        $stoaccount = Get-AzStorageAccount -ResourceGroupName $rgname -Name $stoname;

        $osDiskName = 'osDisk';
        $osDiskCaching = 'ReadWrite';
        $osDiskVhdUri = "https://$stoname.blob.core.windows.net/test/os.vhd";
        $dataDiskVhdUri1 = "https://$stoname.blob.core.windows.net/test/data1.vhd";
        $dataDiskVhdUri2 = "https://$stoname.blob.core.windows.net/test/data2.vhd";
        $dataDiskVhdUri3 = "https://$stoname.blob.core.windows.net/test/data3.vhd";

        $p = Set-AzVMOSDisk -VM $p -Name $osDiskName -VhdUri $osDiskVhdUri -Caching $osDiskCaching -CreateOption FromImage;

        # OS & Image
        $user = "Foo12";
        $password = $PLACEHOLDER;
        $securePassword = ConvertTo-SecureString $password -AsPlainText -Force;
        $cred = New-Object System.Management.Automation.PSCredential ($user, $securePassword);
        $computerName = 'test';
        $vhdContainer = "https://$stoname.blob.core.windows.net/test";
        $img = 'a699494373c04fc0bc8f2bb1389d6106__Windows-Server-2012-Datacenter-201503.01-en.us-127GB.vhd';

        # $p.StorageProfile.OSDisk = $null;
        $p = Set-AzVMOperatingSystem -VM $p -Windows -ComputerName $computerName -Credential $cred;

        # Image Reference
        $imgRef = Get-DefaultCRPImage -loc $loc;
        $p = ($imgRef | Set-AzVMSourceImage -VM $p);

        $plan = Get-ComputeTestResourceName;
        $p = Set-AzVMPlan -VM $p -Name $plan -Publisher $plan -Product $plan -PromotionCode $plan;

        # Negative Tests on non-existing Plan
        Assert-ThrowsContains { New-AzVM -ResourceGroupName $rgname -Location $loc -VM $p; } "User failed validation to purchase resources";
    }
    finally
    {
        # Cleanup
        Clean-ResourceGroup $rgname
    }
}



<#
.SYNOPSIS
Test Virtual Machines Plan 2
.Description
AzureAutomationTest
#>
function Test-VirtualMachinePlan2
{
    # Setup
    $rgname = Get-ComputeTestResourceName

    try
    {
        # Common
        $loc = Get-ComputeVMLocation;

        New-AzResourceGroup -Name $rgname -Location $loc -Force;

        # VM Profile & Hardware
        $vmsize = Get-DefaultVMSize;
        $vmname = 'vm' + $rgname;
        $p = New-AzVMConfig -VMName $vmname -VMSize $vmsize;
        # NRP
        $subnet = New-AzVirtualNetworkSubnetConfig -Name ('subnet' + $rgname) -AddressPrefix "10.0.0.0/24";
        $vnet = New-AzVirtualNetwork -Force -Name ('vnet' + $rgname) -ResourceGroupName $rgname -Location $loc -AddressPrefix "10.0.0.0/16" -Subnet $subnet;
        $vnet = Get-AzVirtualNetwork -Name ('vnet' + $rgname) -ResourceGroupName $rgname;
        $subnetId = $vnet.Subnets[0].Id;
        $pubip = New-AzPublicIpAddress -Force -Name ('pubip' + $rgname) -ResourceGroupName $rgname -Location $loc -AllocationMethod Dynamic -DomainNameLabel ('pubip' + $rgname);
        $pubip = Get-AzPublicIpAddress -Name ('pubip' + $rgname) -ResourceGroupName $rgname;
        $pubipId = $pubip.Id;
        $nic = New-AzNetworkInterface -Force -Name ('nic' + $rgname) -ResourceGroupName $rgname -Location $loc -SubnetId $subnetId -PublicIpAddressId $pubip.Id;
        $nic = Get-AzNetworkInterface -Name ('nic' + $rgname) -ResourceGroupName $rgname;
        $nicId = $nic.Id;

        $p = Add-AzVMNetworkInterface -VM $p -Id $nicId;

        # Storage Account (SA)
        $stoname = 'sto' + $rgname;
        $stotype = Get-DefaultStorageType;
        New-AzStorageAccount -ResourceGroupName $rgname -Name $stoname -Location $loc -Type $stotype;
        $stoaccount = Get-AzStorageAccount -ResourceGroupName $rgname -Name $stoname;

        $osDiskName = 'osDisk';
        $osDiskCaching = 'ReadWrite';
        $osDiskVhdUri = "https://$stoname.blob.core.windows.net/test/os.vhd";

        $p = Set-AzVMOSDisk -VM $p -Name $osDiskName -VhdUri $osDiskVhdUri -Caching $osDiskCaching -CreateOption FromImage;

        # OS & Image
        $user = "Foo12";
        $password = $PLACEHOLDER;
        $securePassword = ConvertTo-SecureString $password -AsPlainText -Force;
        $cred = New-Object System.Management.Automation.PSCredential ($user, $securePassword);
        $computerName = 'test';
        $vhdContainer = "https://$stoname.blob.core.windows.net/test";

        # $p.StorageProfile.OSDisk = $null;
        $p = Set-AzVMOperatingSystem -VM $p -Windows -ComputerName $computerName -Credential $cred;

        # Image Reference
        # Pick a VMM Image
        $imgRef = Get-FirstMarketplaceImage;
        $plan = $imgRef.PurchasePlan;
        $p = Set-AzVMSourceImage -VM $p -PublisherName $imgRef.PublisherName -Offer $imgRef.Offer -Skus $imgRef.Skus -Version $imgRef.Version;
        $p = Set-AzVMPlan -VM $p -Name $plan.Name -Publisher $plan.Publisher -Product $plan.Product;
        $p.OSProfile.WindowsConfiguration = $null;

        # Negative Tests on non-purchased Plan
        Assert-ThrowsContains { New-AzVM -ResourceGroupName $rgname -Location $loc -VM $p; } "Legal terms have not been accepted for this item on this subscription";
    }
    finally
    {
        # Cleanup
        Clean-ResourceGroup $rgname
    }
}


<#
.SYNOPSIS
Test Virtual Machines Tags
#>
function Test-VirtualMachineTags
{
    # Setup
    $rgname = Get-ComputeTestResourceName

    try
    {
        # Common
        $loc = Get-ComputeVMLocation;
        New-AzResourceGroup -Name $rgname -Location $loc -Force;

        # VM Profile & Hardware
        $vmsize = 'Standard_A0';
        $vmname = 'vm' + $rgname;
        $p = New-AzVMConfig -VMName $vmname -VMSize $vmsize;
        # NRP
        $subnet = New-AzVirtualNetworkSubnetConfig -Name ('subnet' + $rgname) -AddressPrefix "10.0.0.0/24";
        $vnet = New-AzVirtualNetwork -Force -Name ('vnet' + $rgname) -ResourceGroupName $rgname -Location $loc -AddressPrefix "10.0.0.0/16" -Subnet $subnet;
        $subnetId = $vnet.Subnets[0].Id;
        $pubip = New-AzPublicIpAddress -Force -Name ('pubip' + $rgname) -ResourceGroupName $rgname -Location $loc -AllocationMethod Dynamic -DomainNameLabel ('pubip' + $rgname);
        $pubipId = $pubip.Id;
        $nic = New-AzNetworkInterface -Force -Name ('nic' + $rgname) -ResourceGroupName $rgname -Location $loc -SubnetId $subnetId -PublicIpAddressId $pubip.Id;
        $nicId = $nic.Id;

        $p = Add-AzVMNetworkInterface -VM $p -Id $nicId;

        # Storage Account (SA)
        $stoname = 'sto' + $rgname;
        $stotype = 'Standard_GRS';
        New-AzStorageAccount -ResourceGroupName $rgname -Name $stoname -Location $loc -Type $stotype;
        $stoaccount = Get-AzStorageAccount -ResourceGroupName $rgname -Name $stoname;

        $osDiskName = 'osDisk';
        $osDiskCaching = 'ReadWrite';
        $osDiskVhdUri = "https://$stoname.blob.core.windows.net/test/os.vhd";

        $p = Set-AzVMOSDisk -VM $p -Name $osDiskName -VhdUri $osDiskVhdUri -Caching $osDiskCaching -CreateOption FromImage;

        # OS & Image
        $user = "Foo12";
        $password = $PLACEHOLDER;
        $securePassword = ConvertTo-SecureString $password -AsPlainText -Force;
        $cred = New-Object System.Management.Automation.PSCredential ($user, $securePassword);
        $computerName = 'test';

        $p = Set-AzVMOperatingSystem -VM $p -Windows -ComputerName $computerName -Credential $cred;

        # Image Reference
        $imgRef = Get-DefaultCRPImage -loc $loc;
        $p = ($imgRef | Set-AzVMSourceImage -VM $p);

        # Test Tags
        $tags = @{test1 = "testval1"; test2 = "testval2" };
        $st = New-AzVM -ResourceGroupName $rgname -Location $loc -VM $p -Tag $tags;
        #Assert-NotNull $st.RequestId;
        Assert-NotNull $st.StatusCode;
        $vm = Get-AzVM -ResourceGroupName $rgname -Name $vmname;

        $a = $vm | Out-String;
        Write-Verbose("Get-AzVM output:");
        Write-Verbose($a);

        Assert-NotNull $vm.RequestId;
        Assert-NotNull $vm.StatusCode;

        # Assert
        Assert-AreEqual "testval1" $vm.Tags["test1"];
        Assert-AreEqual "testval2" $vm.Tags["test2"];

        # Update VM
        $vm = $vm | Update-AzVM;
        $vm = Get-AzVM -ResourceGroupName $rgname -Name $vmname;

        Assert-NotNull $vm.RequestId;
        Assert-NotNull $vm.StatusCode;
        Assert-AreEqual "testval1" $vm.Tags["test1"];
        Assert-AreEqual "testval2" $vm.Tags["test2"];

        # Update VM with new Tags
        $new_tags = @{test1 = "testval3"; test2 = "testval4" };
        $st = $vm | Update-AzVM -Tag $new_tags;
        $vm = Get-AzVM -ResourceGroupName $rgname -Name $vmname;

        Assert-NotNull $vm.RequestId;
        Assert-NotNull $vm.StatusCode;
        Assert-AreEqual "testval3" $vm.Tags["test1"];
        Assert-AreEqual "testval4" $vm.Tags["test2"];

    }
    finally
    {
        # Cleanup
        Clean-ResourceGroup $rgname
    }
}

<#
.SYNOPSIS
Test Virtual Machines with VMAgent and AutoUpdate
.Description
AzureAutomationTest
#>
function Test-VirtualMachineWithVMAgentAutoUpdate
{
    # Setup
    $rgname = Get-ComputeTestResourceName

    try
    {
        # Common
        $loc = Get-ComputeVMLocation;
        New-AzResourceGroup -Name $rgname -Location $loc -Force;

        # VM Profile & Hardware
        $vmsize = 'Standard_A4';
        $vmname = 'vm' + $rgname;
        $p = New-AzVMConfig -VMName $vmname -VMSize $vmsize;
        Assert-AreEqual $p.HardwareProfile.VmSize $vmsize;

        # NRP
        $subnet = New-AzVirtualNetworkSubnetConfig -Name ('subnet' + $rgname) -AddressPrefix "10.0.0.0/24";
        $vnet = New-AzVirtualNetwork -Force -Name ('vnet' + $rgname) -ResourceGroupName $rgname -Location $loc -AddressPrefix "10.0.0.0/16" -Subnet $subnet;
        $vnet = Get-AzVirtualNetwork -Name ('vnet' + $rgname) -ResourceGroupName $rgname;
        $subnetId = $vnet.Subnets[0].Id;
        $pubip = New-AzPublicIpAddress -Force -Name ('pubip' + $rgname) -ResourceGroupName $rgname -Location $loc -AllocationMethod Dynamic -DomainNameLabel ('pubip' + $rgname);
        $pubip = Get-AzPublicIpAddress -Name ('pubip' + $rgname) -ResourceGroupName $rgname;
        $pubipId = $pubip.Id;
        $nic = New-AzNetworkInterface -Force -Name ('nic' + $rgname) -ResourceGroupName $rgname -Location $loc -SubnetId $subnetId -PublicIpAddressId $pubip.Id;
        $nic = Get-AzNetworkInterface -Name ('nic' + $rgname) -ResourceGroupName $rgname;
        $nicId = $nic.Id;

        $p = Add-AzVMNetworkInterface -VM $p -Id $nicId;
        Assert-AreEqual $p.NetworkProfile.NetworkInterfaces.Count 1;
        Assert-AreEqual $p.NetworkProfile.NetworkInterfaces[0].Id $nicId;

        # Storage Account (SA)
        $stoname = 'sto' + $rgname;
        $stotype = 'Standard_GRS';
        New-AzStorageAccount -ResourceGroupName $rgname -Name $stoname -Location $loc -Type $stotype;
        $stoaccount = Get-AzStorageAccount -ResourceGroupName $rgname -Name $stoname;

        $osDiskName = 'osDisk';
        $osDiskCaching = 'ReadWrite';
        $osDiskVhdUri = "https://$stoname.blob.core.windows.net/test/os.vhd";
        $p = Set-AzVMOSDisk -VM $p -Name $osDiskName -VhdUri $osDiskVhdUri -Caching $osDiskCaching -CreateOption FromImage;

        Assert-AreEqual $p.StorageProfile.OSDisk.Caching $osDiskCaching;
        Assert-AreEqual $p.StorageProfile.OSDisk.Name $osDiskName;
        Assert-AreEqual $p.StorageProfile.OSDisk.Vhd.Uri $osDiskVhdUri;

        # OS & Image
        $user = "Foo12";
        $password = $PLACEHOLDER;
        $securePassword = ConvertTo-SecureString $password -AsPlainText -Force;
        $cred = New-Object System.Management.Automation.PSCredential ($user, $securePassword);
        $computerName = 'test';
        $vhdContainer = "https://$stoname.blob.core.windows.net/test";
        $imgRef = Get-DefaultCRPWindowsImageOffline;

        $p = Set-AzVMOperatingSystem -VM $p -Windows -ComputerName $computerName -Credential $cred -ProvisionVMAgent -EnableAutoUpdate;
        $p = ($imgRef | Set-AzVMSourceImage -VM $p);

        Assert-AreEqual $p.OSProfile.AdminUsername $user;
        Assert-AreEqual $p.OSProfile.ComputerName $computerName;
        Assert-AreEqual $p.OSProfile.AdminPassword $password;

        Assert-AreEqual $p.StorageProfile.ImageReference.Offer $imgRef.Offer;
        Assert-AreEqual $p.StorageProfile.ImageReference.Publisher $imgRef.PublisherName;
        Assert-AreEqual $p.StorageProfile.ImageReference.Sku $imgRef.Skus;
        Assert-AreEqual $p.StorageProfile.ImageReference.Version $imgRef.Version;

        Assert-Null $p.OSProfile.WindowsConfiguration.AdditionalUnattendContent "NULL";

        # Virtual Machine
        # TODO: Still need to do retry for New-AzVM for SA, even it's returned in Get-.
        New-AzVM -ResourceGroupName $rgname -Location $loc -VM $p;

        # Get VM
        $vm1 = Get-AzVM -Name $vmname -ResourceGroupName $rgname;
        Assert-AreEqual $vm1.Name $vmname;
        Assert-AreEqual $vm1.NetworkProfile.NetworkInterfaces.Count 1;
        Assert-AreEqual $vm1.NetworkProfile.NetworkInterfaces[0].Id $nicId;

        Assert-AreEqual $vm1.StorageProfile.ImageReference.Offer $imgRef.Offer;
        Assert-AreEqual $vm1.StorageProfile.ImageReference.Publisher $imgRef.PublisherName;
        Assert-AreEqual $vm1.StorageProfile.ImageReference.Sku $imgRef.Skus;
        Assert-AreEqual $vm1.StorageProfile.ImageReference.Version $imgRef.Version;

        Assert-AreEqual $vm1.OSProfile.AdminUsername $user;
        Assert-AreEqual $vm1.OSProfile.ComputerName $computerName;
        Assert-AreEqual $vm1.HardwareProfile.VmSize $vmsize;

        # Remove
        Remove-AzVM -Name $vmname -ResourceGroupName $rgname -Force;
    }
    finally
    {
        # Cleanup
        Clean-ResourceGroup $rgname
    }
}

<#
.SYNOPSIS
Test Virtual Machines with VMAgent and AutoUpdate
.Description
AzureAutomationTest
#>
function Test-LinuxVirtualMachine
{
    # Setup
    $rgname = Get-ComputeTestResourceName

    try
    {
        # Common
        $loc = Get-ComputeVMLocation;
        New-AzResourceGroup -Name $rgname -Location $loc -Force;

        # VM Profile & Hardware
        $vmsize = 'Standard_A4';
        $vmname = 'vm' + $rgname;
        $p = New-AzVMConfig -VMName $vmname -VMSize $vmsize;
        Assert-AreEqual $p.HardwareProfile.VmSize $vmsize;

        # NRP
        $subnet = New-AzVirtualNetworkSubnetConfig -Name ('subnet' + $rgname) -AddressPrefix "10.0.0.0/24";
        $vnet = New-AzVirtualNetwork -Force -Name ('vnet' + $rgname) -ResourceGroupName $rgname -Location $loc -AddressPrefix "10.0.0.0/16" -Subnet $subnet;
        $vnet = Get-AzVirtualNetwork -Name ('vnet' + $rgname) -ResourceGroupName $rgname;
        $subnetId = $vnet.Subnets[0].Id;
        $pubip = New-AzPublicIpAddress -Force -Name ('pubip' + $rgname) -ResourceGroupName $rgname -Location $loc -AllocationMethod Dynamic -DomainNameLabel ('pubip' + $rgname);
        $pubip = Get-AzPublicIpAddress -Name ('pubip' + $rgname) -ResourceGroupName $rgname;
        $pubipId = $pubip.Id;
        $nic = New-AzNetworkInterface -Force -Name ('nic' + $rgname) -ResourceGroupName $rgname -Location $loc -SubnetId $subnetId -PublicIpAddressId $pubip.Id;
        $nic = Get-AzNetworkInterface -Name ('nic' + $rgname) -ResourceGroupName $rgname;
        $nicId = $nic.Id;

        $p = Add-AzVMNetworkInterface -VM $p -Id $nicId;
        Assert-AreEqual $p.NetworkProfile.NetworkInterfaces.Count 1;
        Assert-AreEqual $p.NetworkProfile.NetworkInterfaces[0].Id $nicId;

        # Storage Account (SA)
        $stoname = 'sto' + $rgname;
        $stotype = 'Standard_GRS';
        New-AzStorageAccount -ResourceGroupName $rgname -Name $stoname -Location $loc -Type $stotype;
        $stoaccount = Get-AzStorageAccount -ResourceGroupName $rgname -Name $stoname;

        $osDiskName = 'osDisk';
        $osDiskCaching = 'ReadWrite';
        $osDiskVhdUri = "https://$stoname.blob.core.windows.net/test/os.vhd";
        $p = Set-AzVMOSDisk -VM $p -Name $osDiskName -VhdUri $osDiskVhdUri -Caching $osDiskCaching -CreateOption FromImage;

        Assert-AreEqual $p.StorageProfile.OSDisk.Caching $osDiskCaching;
        Assert-AreEqual $p.StorageProfile.OSDisk.Name $osDiskName;
        Assert-AreEqual $p.StorageProfile.OSDisk.Vhd.Uri $osDiskVhdUri;

        # OS & Image
        $user = "Foo12";
        $password = $PLACEHOLDER;
        $securePassword = ConvertTo-SecureString $password -AsPlainText -Force;
        $cred = New-Object System.Management.Automation.PSCredential ($user, $securePassword);
        $computerName = 'test';
        $vhdContainer = "https://$stoname.blob.core.windows.net/test";

        $imgRef = Get-DefaultCRPLinuxImageOffline;

        $p = Set-AzVMOperatingSystem -VM $p -Linux -ComputerName $computerName -Credential $cred
        $p = ($imgRef | Set-AzVMSourceImage -VM $p);

        Assert-AreEqual $p.OSProfile.AdminUsername $user;
        Assert-AreEqual $p.OSProfile.ComputerName $computerName;
        Assert-AreEqual $p.OSProfile.AdminPassword $password;

        Assert-AreEqual $p.StorageProfile.ImageReference.Offer $imgRef.Offer;
        Assert-AreEqual $p.StorageProfile.ImageReference.Publisher $imgRef.PublisherName;
        Assert-AreEqual $p.StorageProfile.ImageReference.Sku $imgRef.Skus;
        Assert-AreEqual $p.StorageProfile.ImageReference.Version $imgRef.Version;

        # Virtual Machine
        # TODO: Still need to do retry for New-AzVM for SA, even it's returned in Get-.
        New-AzVM -ResourceGroupName $rgname -Location $loc -VM $p;

        # Get VM
        $vm1 = Get-AzVM -Name $vmname -ResourceGroupName $rgname;
        Assert-AreEqual $vm1.Name $vmname;
        Assert-AreEqual $vm1.NetworkProfile.NetworkInterfaces.Count 1;
        Assert-AreEqual $vm1.NetworkProfile.NetworkInterfaces[0].Id $nicId;

        Assert-AreEqual $vm1.StorageProfile.ImageReference.Offer $imgRef.Offer;
        Assert-AreEqual $vm1.StorageProfile.ImageReference.Publisher $imgRef.PublisherName;
        Assert-AreEqual $vm1.StorageProfile.ImageReference.Sku $imgRef.Skus;
        Assert-AreEqual $vm1.StorageProfile.ImageReference.Version $imgRef.Version;

        Assert-AreEqual $vm1.OSProfile.AdminUsername $user;
        Assert-AreEqual $vm1.OSProfile.ComputerName $computerName;
        Assert-AreEqual $vm1.HardwareProfile.VmSize $vmsize;

        # Remove
        Remove-AzVM -Name $vmname -ResourceGroupName $rgname -Force;
    }
    finally
    {
        # Cleanup
        Clean-ResourceGroup $rgname
    }
}

# Test Image Cmdlet Output Format
<#
.Description
AzureAutomationTest
#>
function Test-VMImageCmdletOutputFormat
{
    $locStr = Get-ComputeVMLocation;
    $imgRef = Get-DefaultCRPImage -loc $locStr;
    $publisher = $imgRef.PublisherName;
    $offer = $imgRef.Offer;
    $sku = $imgRef.Skus;
    $ver = $imgRef.Version;

    Assert-OutputContains " Get-AzVMImagePublisher -Location '$locStr'" @('Id', 'Location', 'PublisherName');

    Assert-OutputContains " Get-AzVMImagePublisher -Location '$locStr' | ? { `$_.PublisherName -eq `'$publisher`' } " @('Id', 'Location', 'PublisherName');

    Assert-OutputContains " Get-AzVMImagePublisher -Location '$locStr' | ? { `$_.PublisherName -eq `'$publisher`' } | Get-AzVMImageOffer " @('Id', 'Location', 'PublisherName', 'Offer');

    Assert-OutputContains " Get-AzVMImagePublisher -Location '$locStr' | ? { `$_.PublisherName -eq `'$publisher`' } | Get-AzVMImageOffer | Get-AzVMImageSku " @('Publisher', 'Offer', 'Skus');

    Assert-OutputContains " Get-AzVMImagePublisher -Location '$locStr' | ? { `$_.PublisherName -eq `'$publisher`' } | Get-AzVMImageOffer | Get-AzVMImageSku | Get-AzVMImage " @('Version', 'Skus');

    Assert-OutputContains " Get-AzVMImage -Location '$locStr' -PublisherName $publisher -Offer $offer -Skus $sku -Version $ver " @('Id', 'Location', 'PublisherName', 'Offer', 'Sku', 'Version', 'Name', 'DataDiskImages', 'OSDiskImage', 'PurchasePlan');

    Assert-OutputContains " Get-AzVMImage -Location '$locStr' -PublisherName $publisher -Offer $offer -Skus $sku -Version $ver " @('Id', 'Location', 'PublisherName', 'Offer', 'Sku', 'Version', 'Name', 'DataDiskImages', 'OSDiskImage', 'PurchasePlan');
}

# Test Image Cmdlet Output Format with EdgeZone
<#
.Description
AzureAutomationTest
#>
function Test-VMImageEdgeZoneCmdletOutputFormat
{
    $locStr = "westus"; 
    $publisher = "MicrosoftWindowsServer";
    $offer = "WindowsServer";
    $sku = "2016-Datacenter";
    $ver = "14393.4048.2011170655";
    $edgeZone = "microsoftlosangeles1";

    Assert-OutputContains " Get-AzVMImagePublisher -Location '$locStr' | ? { `$_.PublisherName -eq `'$publisher`' } | Get-AzVMImageOffer -EdgeZone '$edgeZone' | Select EdgeZone, Location " @('microsoftlosangeles1', 'westus');

    Assert-OutputContains " Get-AzVMImagePublisher -Location '$locStr' | ? { `$_.PublisherName -eq `'$publisher`' } | Get-AzVMImageOffer -EdgeZone '$edgeZone'| Get-AzVMImageSku " @('Publisher', 'Offer', 'Skus');

    Assert-OutputContains " Get-AzVMImagePublisher -Location '$locStr' | ? { `$_.PublisherName -eq `'$publisher`' } | Get-AzVMImageOffer -EdgeZone '$edgeZone' | Get-AzVMImageSku | Get-AzVMImage " @('Version', 'Skus');

    Assert-OutputContains " Get-AzVMImage -Location '$locStr' -EdgeZone '$edgeZone' -PublisherName $publisher -Offer $offer -Skus $sku -Version $ver " @('Id', 'Location', 'PublisherName', 'Offer', 'Sku', 'Version', 'Name', 'DataDiskImages', 'OSDiskImage', 'PurchasePlan');

    Assert-OutputContains " Get-AzVMImage -Location '$locStr' -EdgeZone '$edgeZone' -PublisherName $publisher -Offer $offer -Skus $sku -Version $ver " @('Id', 'Location', 'PublisherName', 'Offer', 'Sku', 'Version', 'Name', 'DataDiskImages', 'OSDiskImage', 'PurchasePlan');
}

# Test Get VM Size from All Locations
function Test-GetVMSizeFromAllLocations
{
    $locations = get_all_vm_locations;
    foreach ($loc in $locations)
    {
        $vmsizes = Get-AzVMSize -Location $loc;
        Assert-True { $vmsizes.Count -gt 0 }
        Assert-True { ($vmsizes | where { $_.Name -eq 'Standard_A3' }).Count -eq 1 }

        Write-Output ('Found VM Size Standard_A3 in Location: ' + $loc);
    }
}

function get_all_vm_locations
{
    if ((Get-ComputeTestMode) -ne 'Playback')
    {
        $namespace = "Microsoft.Compute"
        $type = "virtualMachines"
        $location = Get-AzResourceProvider -ProviderNamespace $namespace | where {$_.ResourceTypes[0].ResourceTypeName -eq $type}

        if ($location -eq $null)
        {
            return @("East US")
        }
        else
        {
            return $location.Locations
        }
    }

    return @("East US")
}

<#
.SYNOPSIS
Test Virtual Machine List with Paging
#>
function Test-VirtualMachineListWithPaging
{
    # Setup
    $rgname = Get-ComputeTestResourceName

    try
    {
        # Common
        $loc = Get-ComputeDefaultLocation;
        $st = New-AzResourceGroup -Name $rgname -Location $loc -Force;

        $numberOfInstances = 51;
        $vmSize = 'Standard_A0';

        $templateFile = ".\Templates\azuredeploy.json";
        $paramFile = ".\Templates\azuredeploy-parameters-51vms.json";
        $paramContent =
@"
{
  "newStorageAccountName": {
    "value": "${rgname}sto"
  },
  "adminUsername": {
    "value": "Foo12"
  },
  "adminPassword": {
    "value": "BaR@123${rgname}"
  },
  "numberOfInstances": {
    "value": $numberOfInstances
  },
  "location": {
    "value": "$loc"
  },
  "vmSize": {
    "value": "$vmSize"
  }
}
"@;

        $st = Set-Content -Path $paramFile -Value $paramContent -Force;
        $st = New-AzResourceGroupDeployment -Name $rgname -ResourceGroupName $rgname -TemplateFile $templateFile -TemplateParameterFile $paramFile;

        $vms = Get-AzVM -ResourceGroupName $rgname;
        Assert-True { $vms.Count -eq $numberOfInstances };

        $vms = Get-AzVM -Location $loc;
        Assert-True { $vms.Count -ge $numberOfInstances };

        $vms = Get-AzVM;
        Assert-True { $vms.Count -ge $numberOfInstances };
    }
    finally
    {
        # Cleanup
        Clean-ResourceGroup $rgname
    }
}


<#
.SYNOPSIS
Test Virtual Machines
#>
function Test-VirtualMachineWithDifferentStorageResource
{
    # Setup
    $rgname = Get-ComputeTestResourceName
    $rgname_storage = Get-ComputeTestResourceName

    try
    {
        # Common
        $loc = Get-ComputeVMLocation;
        New-AzResourceGroup -Name $rgname -Location $loc -Force;
        New-AzResourceGroup -Name $rgname_storage  -Location $loc -Force;

        # VM Profile & Hardware
        $vmsize = 'Standard_A4';
        $vmname = 'vm' + $rgname;
        $p = New-AzVMConfig -VMName $vmname -VMSize $vmsize;
        Assert-AreEqual $p.HardwareProfile.VmSize $vmsize;

        # NRP
        $subnet = New-AzVirtualNetworkSubnetConfig -Name ('subnet' + $rgname) -AddressPrefix "10.0.0.0/24";
        $vnet = New-AzVirtualNetwork -Force -Name ('vnet' + $rgname) -ResourceGroupName $rgname -Location $loc -AddressPrefix "10.0.0.0/16" -Subnet $subnet;
        $vnet = Get-AzVirtualNetwork -Name ('vnet' + $rgname) -ResourceGroupName $rgname;
        $subnetId = $vnet.Subnets[0].Id;
        $pubip = New-AzPublicIpAddress -Force -Name ('pubip' + $rgname) -ResourceGroupName $rgname -Location $loc -AllocationMethod Dynamic -DomainNameLabel ('pubip' + $rgname);
        $pubip = Get-AzPublicIpAddress -Name ('pubip' + $rgname) -ResourceGroupName $rgname;
        $pubipId = $pubip.Id;
        $nic = New-AzNetworkInterface -Force -Name ('nic' + $rgname) -ResourceGroupName $rgname -Location $loc -SubnetId $subnetId -PublicIpAddressId $pubip.Id;
        $nic = Get-AzNetworkInterface -Name ('nic' + $rgname) -ResourceGroupName $rgname;
        $nicId = $nic.Id;

        $p = Add-AzVMNetworkInterface -VM $p -Id $nicId;
        Assert-AreEqual $p.NetworkProfile.NetworkInterfaces.Count 1;
        Assert-AreEqual $p.NetworkProfile.NetworkInterfaces[0].Id $nicId;

        # Adding the same Nic but not set it Primary
        $p = Add-AzVMNetworkInterface -VM $p -Id $nicId -Primary;
        Assert-AreEqual $p.NetworkProfile.NetworkInterfaces.Count 1;
        Assert-AreEqual $p.NetworkProfile.NetworkInterfaces[0].Id $nicId;
        Assert-AreEqual $p.NetworkProfile.NetworkInterfaces[0].Primary $true;

        # Storage Account (SA)
        $stoname = 'sto' + $rgname;
        $stotype = 'Standard_GRS';
        New-AzStorageAccount -ResourceGroupName $rgname_storage -Name $stoname -Location $loc -Type $stotype;
        $stoaccount = Get-AzStorageAccount -ResourceGroupName $rgname_storage -Name $stoname;

        $osDiskName = 'osDisk';
        $osDiskCaching = 'ReadWrite';
        $osDiskVhdUri = "https://$stoname.blob.core.windows.net/test/os.vhd";
        $dataDiskVhdUri1 = "https://$stoname.blob.core.windows.net/test/data1.vhd";
        $dataDiskVhdUri2 = "https://$stoname.blob.core.windows.net/test/data2.vhd";
        $dataDiskVhdUri3 = "https://$stoname.blob.core.windows.net/test/data3.vhd";

        $p = Set-AzVMOSDisk -VM $p -Name $osDiskName -VhdUri $osDiskVhdUri -Caching $osDiskCaching -CreateOption FromImage;

        $p = Add-AzVMDataDisk -VM $p -Name 'testDataDisk1' -Caching 'ReadOnly' -DiskSizeInGB 10 -Lun 1 -VhdUri $dataDiskVhdUri1 -CreateOption Empty;
        $p = Add-AzVMDataDisk -VM $p -Name 'testDataDisk2' -Caching 'ReadOnly' -DiskSizeInGB 11 -Lun 2 -VhdUri $dataDiskVhdUri2 -CreateOption Empty;
        $p = Add-AzVMDataDisk -VM $p -Name 'testDataDisk3' -Caching 'ReadOnly' -DiskSizeInGB 12 -Lun 3 -VhdUri $dataDiskVhdUri3 -CreateOption Empty;
        $p = Remove-AzVMDataDisk -VM $p -Name 'testDataDisk3';

        Assert-AreEqual $p.StorageProfile.OSDisk.Caching $osDiskCaching;
        Assert-AreEqual $p.StorageProfile.OSDisk.Name $osDiskName;
        Assert-AreEqual $p.StorageProfile.OSDisk.Vhd.Uri $osDiskVhdUri;
        Assert-AreEqual $p.StorageProfile.DataDisks.Count 2;
        Assert-AreEqual $p.StorageProfile.DataDisks[0].Caching 'ReadOnly';
        Assert-AreEqual $p.StorageProfile.DataDisks[0].DiskSizeGB 10;
        Assert-AreEqual $p.StorageProfile.DataDisks[0].Lun 1;
        Assert-AreEqual $p.StorageProfile.DataDisks[0].Vhd.Uri $dataDiskVhdUri1;
        Assert-AreEqual $p.StorageProfile.DataDisks[1].Caching 'ReadOnly';
        Assert-AreEqual $p.StorageProfile.DataDisks[1].DiskSizeGB 11;
        Assert-AreEqual $p.StorageProfile.DataDisks[1].Lun 2;
        Assert-AreEqual $p.StorageProfile.DataDisks[1].Vhd.Uri $dataDiskVhdUri2;

        # OS & Image
        $user = "Foo12";
        $password = $PLACEHOLDER;
        $securePassword = ConvertTo-SecureString $password -AsPlainText -Force;
        $cred = New-Object System.Management.Automation.PSCredential ($user, $securePassword);
        $computerName = 'test';
        $vhdContainer = "https://$stoname.blob.core.windows.net/test";

        # $p.StorageProfile.OSDisk = $null;
        $p = Set-AzVMOperatingSystem -VM $p -Windows -ComputerName $computerName -Credential $cred;

        $imgRef = Get-DefaultCRPImage -loc $loc;
        $p = ($imgRef | Set-AzVMSourceImage -VM $p);

        Assert-AreEqual $p.OSProfile.AdminUsername $user;
        Assert-AreEqual $p.OSProfile.ComputerName $computerName;
        Assert-AreEqual $p.OSProfile.AdminPassword $password;

        Assert-AreEqual $p.StorageProfile.ImageReference.Offer $imgRef.Offer;
        Assert-AreEqual $p.StorageProfile.ImageReference.Publisher $imgRef.PublisherName;
        Assert-AreEqual $p.StorageProfile.ImageReference.Sku $imgRef.Skus;
        Assert-AreEqual $p.StorageProfile.ImageReference.Version $imgRef.Version;

        # Virtual Machine
        New-AzVM -ResourceGroupName $rgname -Location $loc -VM $p;

        # Get VM
        $vm1 = Get-AzVM -Name $vmname -ResourceGroupName $rgname;
        Assert-AreEqual $vm1.Name $vmname;
        Assert-AreEqual $vm1.NetworkProfile.NetworkInterfaces.Count 1;
        Assert-AreEqual $vm1.NetworkProfile.NetworkInterfaces[0].Id $nicId;

        Assert-AreEqual $vm1.StorageProfile.ImageReference.Offer $imgRef.Offer;
        Assert-AreEqual $vm1.StorageProfile.ImageReference.Publisher $imgRef.PublisherName;
        Assert-AreEqual $vm1.StorageProfile.ImageReference.Sku $imgRef.Skus;
        Assert-AreEqual $vm1.StorageProfile.ImageReference.Version $imgRef.Version;

        Assert-AreEqual $vm1.OSProfile.AdminUsername $user;
        Assert-AreEqual $vm1.OSProfile.ComputerName $computerName;
        Assert-AreEqual $vm1.HardwareProfile.VmSize $vmsize;

        Assert-AreEqual $true $vm1.DiagnosticsProfile.BootDiagnostics.Enabled;
        Assert-AreEqual $stoaccount.PrimaryEndpoints.Blob $vm1.DiagnosticsProfile.BootDiagnostics.StorageUri;
    }
    finally
    {
        # Cleanup
        Clean-ResourceGroup $rgname
        Clean-ResourceGroup $rgname_storage
    }
}

<#
.SYNOPSIS
Test Virtual Machines
#>
function Test-VirtualMachineWithPremiumStorageAccount
{
    # Setup
    $rgname = Get-ComputeTestResourceName
    $rgname_storage = Get-ComputeTestResourceName

    try
    {
        # Common
        $loc = Get-ComputeVMLocation;

        # Create a Storage Account in a difference resource group
        New-AzResourceGroup -Name $rgname_storage  -Location $loc -Force;
        $stoname1 = 'sto' + $rgname_storage;
        $stotype1 = 'Standard_GRS';
        $stoaccount1 = New-AzStorageAccount -ResourceGroupName $rgname_storage -Name $stoname1 -Location $loc -Type $stotype1;

        # Create a resource group
        New-AzResourceGroup -Name $rgname -Location $loc -Force;

        # Create a premium Storage Account (SA)
        $stoname = 'sto' + $rgname;
        $stotype = 'Premium_LRS';
        $stoaccount = New-AzStorageAccount -ResourceGroupName $rgname -Name $stoname -Location $loc -Type $stotype;

        # VM Profile & Hardware
        $vmsize = 'Standard_DS1';
        $vmname = 'vm' + $rgname;
        $p = New-AzVMConfig -VMName $vmname -VMSize $vmsize;
        Assert-AreEqual $p.HardwareProfile.VmSize $vmsize;

        # NRP
        $subnet = New-AzVirtualNetworkSubnetConfig -Name ('subnet' + $rgname) -AddressPrefix "10.0.0.0/24";
        $vnet = New-AzVirtualNetwork -Force -Name ('vnet' + $rgname) -ResourceGroupName $rgname -Location $loc -AddressPrefix "10.0.0.0/16" -Subnet $subnet;
        $subnetId = $vnet.Subnets[0].Id;
        $pubip = New-AzPublicIpAddress -Force -Name ('pubip' + $rgname) -ResourceGroupName $rgname -Location $loc -AllocationMethod Dynamic -DomainNameLabel ('pubip' + $rgname);
        $pubipId = $pubip.Id;
        $nic = New-AzNetworkInterface -Force -Name ('nic' + $rgname) -ResourceGroupName $rgname -Location $loc -SubnetId $subnetId -PublicIpAddressId $pubip.Id;
        $nicId = $nic.Id;

        $p = Add-AzVMNetworkInterface -VM $p -Id $nicId;
        Assert-AreEqual $p.NetworkProfile.NetworkInterfaces.Count 1;
        Assert-AreEqual $p.NetworkProfile.NetworkInterfaces[0].Id $nicId;

        # Adding the same Nic but not set it Primary
        $p = Add-AzVMNetworkInterface -VM $p -Id $nicId -Primary;
        Assert-AreEqual $p.NetworkProfile.NetworkInterfaces.Count 1;
        Assert-AreEqual $p.NetworkProfile.NetworkInterfaces[0].Id $nicId;
        Assert-AreEqual $p.NetworkProfile.NetworkInterfaces[0].Primary $true;

        $osDiskName = 'osDisk';
        $osDiskCaching = 'ReadWrite';
        $osDiskVhdUri = "https://$stoname.blob.core.windows.net/test/os.vhd";
        $dataDiskVhdUri1 = "https://$stoname.blob.core.windows.net/test/data1.vhd";
        $dataDiskVhdUri2 = "https://$stoname.blob.core.windows.net/test/data2.vhd";

        $p = Set-AzVMOSDisk -VM $p -Name $osDiskName -VhdUri $osDiskVhdUri -Caching $osDiskCaching -CreateOption FromImage;

        $p = Add-AzVMDataDisk -VM $p -Name 'testDataDisk1' -Caching 'ReadOnly' -DiskSizeInGB 10 -Lun 1 -VhdUri $dataDiskVhdUri1 -CreateOption Empty;
        $p = Add-AzVMDataDisk -VM $p -Name 'testDataDisk2' -Caching 'ReadOnly' -DiskSizeInGB 11 -Lun 2 -VhdUri $dataDiskVhdUri2 -CreateOption Empty;

        Assert-AreEqual $p.StorageProfile.OSDisk.Caching $osDiskCaching;
        Assert-AreEqual $p.StorageProfile.OSDisk.Name $osDiskName;
        Assert-AreEqual $p.StorageProfile.OSDisk.Vhd.Uri $osDiskVhdUri;
        Assert-AreEqual $p.StorageProfile.DataDisks.Count 2;
        Assert-AreEqual $p.StorageProfile.DataDisks[0].Caching 'ReadOnly';
        Assert-AreEqual $p.StorageProfile.DataDisks[0].DiskSizeGB 10;
        Assert-AreEqual $p.StorageProfile.DataDisks[0].Lun 1;
        Assert-AreEqual $p.StorageProfile.DataDisks[0].Vhd.Uri $dataDiskVhdUri1;
        Assert-AreEqual $p.StorageProfile.DataDisks[1].Caching 'ReadOnly';
        Assert-AreEqual $p.StorageProfile.DataDisks[1].DiskSizeGB 11;
        Assert-AreEqual $p.StorageProfile.DataDisks[1].Lun 2;
        Assert-AreEqual $p.StorageProfile.DataDisks[1].Vhd.Uri $dataDiskVhdUri2;

        # OS & Image
        $user = "Foo12";
        $password = $PLACEHOLDER;
        $securePassword = ConvertTo-SecureString $password -AsPlainText -Force;
        $cred = New-Object System.Management.Automation.PSCredential ($user, $securePassword);
        $computerName = 'test';
        $vhdContainer = "https://$stoname.blob.core.windows.net/test";

        # $p.StorageProfile.OSDisk = $null;
        $p = Set-AzVMOperatingSystem -VM $p -Windows -ComputerName $computerName -Credential $cred;

        $imgRef = Get-DefaultCRPImage -loc $loc;
        $p = ($imgRef | Set-AzVMSourceImage -VM $p);

        Assert-AreEqual $p.OSProfile.AdminUsername $user;
        Assert-AreEqual $p.OSProfile.ComputerName $computerName;
        Assert-AreEqual $p.OSProfile.AdminPassword $password;

        Assert-AreEqual $p.StorageProfile.ImageReference.Offer $imgRef.Offer;
        Assert-AreEqual $p.StorageProfile.ImageReference.Publisher $imgRef.PublisherName;
        Assert-AreEqual $p.StorageProfile.ImageReference.Sku $imgRef.Skus;
        Assert-AreEqual $p.StorageProfile.ImageReference.Version $imgRef.Version;

        # Virtual Machine
        New-AzVM -ResourceGroupName $rgname -Location $loc -VM $p;

        # Get VM
        $vm1 = Get-AzVM -Name $vmname -ResourceGroupName $rgname;
        Assert-AreEqual $vm1.Name $vmname;
        Assert-AreEqual $vm1.NetworkProfile.NetworkInterfaces.Count 1;
        Assert-AreEqual $vm1.NetworkProfile.NetworkInterfaces[0].Id $nicId;

        Assert-AreEqual $vm1.StorageProfile.ImageReference.Offer $imgRef.Offer;
        Assert-AreEqual $vm1.StorageProfile.ImageReference.Publisher $imgRef.PublisherName;
        Assert-AreEqual $vm1.StorageProfile.ImageReference.Sku $imgRef.Skus;
        Assert-AreEqual $vm1.StorageProfile.ImageReference.Version $imgRef.Version;

        Assert-AreEqual $vm1.OSProfile.AdminUsername $user;
        Assert-AreEqual $vm1.OSProfile.ComputerName $computerName;
        Assert-AreEqual $vm1.HardwareProfile.VmSize $vmsize;

        Assert-AreEqual $true $vm1.DiagnosticsProfile.BootDiagnostics.Enabled;
        Assert-AreNotEqual $stoaccount.PrimaryEndpoints.Blob $vm1.DiagnosticsProfile.BootDiagnostics.StorageUri;
    }
    finally
    {
        # Cleanup
        Clean-ResourceGroup $rgname
        Clean-ResourceGroup $rgname_storage
    }
}


<#
.SYNOPSIS
Test Virtual Machines
#>
function Test-VirtualMachineWithEmptyAuc
{
    # Setup
    $rgname = Get-ComputeTestResourceName

    try
    {
        # Common
        $loc = Get-ComputeVMLocation;
        New-AzResourceGroup -Name $rgname -Location $loc -Force;

        # VM Profile & Hardware
        $vmsize = 'Standard_A4';
        $vmname = 'vm' + $rgname;
        $p = New-AzVMConfig -VMName $vmname -VMSize $vmsize;
        Assert-AreEqual $p.HardwareProfile.VmSize $vmsize;

        # NRP
        $subnet = New-AzVirtualNetworkSubnetConfig -Name ('subnet' + $rgname) -AddressPrefix "10.0.0.0/24";
        $vnet = New-AzVirtualNetwork -Force -Name ('vnet' + $rgname) -ResourceGroupName $rgname -Location $loc -AddressPrefix "10.0.0.0/16" -Subnet $subnet;
        $vnet = Get-AzVirtualNetwork -Name ('vnet' + $rgname) -ResourceGroupName $rgname;
        $subnetId = $vnet.Subnets[0].Id;
        $pubip = New-AzPublicIpAddress -Force -Name ('pubip' + $rgname) -ResourceGroupName $rgname -Location $loc -AllocationMethod Dynamic -DomainNameLabel ('pubip' + $rgname);
        $pubip = Get-AzPublicIpAddress -Name ('pubip' + $rgname) -ResourceGroupName $rgname;
        $pubipId = $pubip.Id;
        $nic = New-AzNetworkInterface -Force -Name ('nic' + $rgname) -ResourceGroupName $rgname -Location $loc -SubnetId $subnetId -PublicIpAddressId $pubip.Id;
        $nic = Get-AzNetworkInterface -Name ('nic' + $rgname) -ResourceGroupName $rgname;
        $nicId = $nic.Id;

        $p = Add-AzVMNetworkInterface -VM $p -Id $nicId;
        Assert-AreEqual $p.NetworkProfile.NetworkInterfaces.Count 1;
        Assert-AreEqual $p.NetworkProfile.NetworkInterfaces[0].Id $nicId;

        # Adding the same Nic but not set it Primary
        $p = Add-AzVMNetworkInterface -VM $p -Id $nicId -Primary;
        Assert-AreEqual $p.NetworkProfile.NetworkInterfaces.Count 1;
        Assert-AreEqual $p.NetworkProfile.NetworkInterfaces[0].Id $nicId;
        Assert-AreEqual $p.NetworkProfile.NetworkInterfaces[0].Primary $true;

        # Storage Account (SA)
        $stoname = 'sto' + $rgname;
        $stotype = 'Standard_GRS';
        New-AzStorageAccount -ResourceGroupName $rgname -Name $stoname -Location $loc -Type $stotype;
        $stoaccount = Get-AzStorageAccount -ResourceGroupName $rgname -Name $stoname;

        $osDiskName = 'osDisk';
        $osDiskCaching = 'ReadWrite';
        $osDiskVhdUri = "https://$stoname.blob.core.windows.net/test/os.vhd";
        $dataDiskVhdUri1 = "https://$stoname.blob.core.windows.net/test/data1.vhd";

        $p = Set-AzVMOSDisk -VM $p -Name $osDiskName -VhdUri $osDiskVhdUri -Caching $osDiskCaching -CreateOption FromImage;
        $p = Add-AzVMDataDisk -VM $p -Name 'testDataDisk1' -Caching 'ReadOnly' -DiskSizeInGB 10 -Lun 1 -VhdUri $dataDiskVhdUri1 -CreateOption Empty;

        Assert-AreEqual $p.StorageProfile.OSDisk.Caching $osDiskCaching;
        Assert-AreEqual $p.StorageProfile.OSDisk.Name $osDiskName;
        Assert-AreEqual $p.StorageProfile.OSDisk.Vhd.Uri $osDiskVhdUri;
        Assert-AreEqual $p.StorageProfile.DataDisks.Count 1;
        Assert-AreEqual $p.StorageProfile.DataDisks[0].Caching 'ReadOnly';
        Assert-AreEqual $p.StorageProfile.DataDisks[0].DiskSizeGB 10;
        Assert-AreEqual $p.StorageProfile.DataDisks[0].Lun 1;
        Assert-AreEqual $p.StorageProfile.DataDisks[0].Vhd.Uri $dataDiskVhdUri1;

        # OS & Image
        $user = "Foo12";
        $password = $PLACEHOLDER;
        $securePassword = ConvertTo-SecureString $password -AsPlainText -Force;
        $cred = New-Object System.Management.Automation.PSCredential ($user, $securePassword);
        $computerName = 'test';
        $vhdContainer = "https://$stoname.blob.core.windows.net/test";

        $p = Set-AzVMOperatingSystem -VM $p -Windows -ComputerName $computerName -Credential $cred -ProvisionVMAgent -EnableAutoUpdate;

        $imgRef = Get-DefaultCRPImage -loc $loc;
        $p = ($imgRef | Set-AzVMSourceImage -VM $p);

        Assert-AreEqual $p.OSProfile.AdminUsername $user;
        Assert-AreEqual $p.OSProfile.ComputerName $computerName;
        Assert-AreEqual $p.OSProfile.AdminPassword $password;

        Assert-AreEqual $p.StorageProfile.ImageReference.Offer $imgRef.Offer;
        Assert-AreEqual $p.StorageProfile.ImageReference.Publisher $imgRef.PublisherName;
        Assert-AreEqual $p.StorageProfile.ImageReference.Sku $imgRef.Skus;
        Assert-AreEqual $p.StorageProfile.ImageReference.Version $imgRef.Version;

        # Virtual Machine
        New-AzVM -ResourceGroupName $rgname -Location $loc -VM $p;

        # Get VM
        $vm1 = Get-AzVM -Name $vmname -ResourceGroupName $rgname;
        Assert-AreEqual $vm1.Name $vmname;
        Assert-AreEqual $vm1.NetworkProfile.NetworkInterfaces.Count 1;
        Assert-AreEqual $vm1.NetworkProfile.NetworkInterfaces[0].Id $nicId;

        Assert-AreEqual $vm1.StorageProfile.ImageReference.Offer $imgRef.Offer;
        Assert-AreEqual $vm1.StorageProfile.ImageReference.Publisher $imgRef.PublisherName;
        Assert-AreEqual $vm1.StorageProfile.ImageReference.Sku $imgRef.Skus;
        Assert-AreEqual $vm1.StorageProfile.ImageReference.Version $imgRef.Version;

        Assert-AreEqual $vm1.OSProfile.AdminUsername $user;
        Assert-AreEqual $vm1.OSProfile.ComputerName $computerName;
        Assert-AreEqual $vm1.HardwareProfile.VmSize $vmsize;

        Assert-AreEqual $true $vm1.DiagnosticsProfile.BootDiagnostics.Enabled;
        Assert-AreEqual $stoaccount.PrimaryEndpoints.Blob $vm1.DiagnosticsProfile.BootDiagnostics.StorageUri;

        # Update VM with an empty additional unattend content
        $vm1 = Set-AzVMDataDisk -VM $vm1 -Name 'testDataDisk1' -Caching 'None'

        $aucSetting = "AutoLogon";
        $aucContent = "<UserAccounts><AdministratorPassword><Value>" + $password + "</Value><PlainText>true</PlainText></AdministratorPassword></UserAccounts>";
        $vm1 = Add-AzVMAdditionalUnattendContent -VM $vm1 -Content $aucContent -SettingName $aucSetting;
        [System.Collections.Generic.List[Microsoft.Azure.Management.Compute.Models.AdditionalUnattendContent]]$emptyAUC=@();
        $vm1.OSProfile.WindowsConfiguration.AdditionalUnattendContent.RemoveAt(0)

        # Verify Additional Unattend Content
        Assert-NotNull $vm1.OSProfile.WindowsConfiguration.AdditionalUnattendContent;
        Assert-AreEqual 0 $vm1.OSProfile.WindowsConfiguration.AdditionalUnattendContent.Count;

        Update-AzVM -ResourceGroupName $rgname -VM $vm1;

        $vm2 = Get-AzVM -Name $vmname -ResourceGroupName $rgname;
        Assert-AreEqual $vm2.NetworkProfile.NetworkInterfaces.Count 1;
        Assert-AreEqual $vm2.NetworkProfile.NetworkInterfaces[0].Id $nicId;

        Assert-AreEqual $vm2.StorageProfile.ImageReference.Offer $imgRef.Offer;
        Assert-AreEqual $vm2.StorageProfile.ImageReference.Publisher $imgRef.PublisherName;
        Assert-AreEqual $vm2.StorageProfile.ImageReference.Sku $imgRef.Skus;
        Assert-AreEqual $vm2.StorageProfile.ImageReference.Version $imgRef.Version;

        Assert-AreEqual $vm2.OSProfile.AdminUsername $user;
        Assert-AreEqual $vm2.OSProfile.ComputerName $computerName;
        Assert-AreEqual $vm2.HardwareProfile.VmSize $vmsize;
        Assert-NotNull $vm2.Location;

        Assert-AreEqual $true $vm2.DiagnosticsProfile.BootDiagnostics.Enabled;
        Assert-AreEqual $stoaccount.PrimaryEndpoints.Blob $vm2.DiagnosticsProfile.BootDiagnostics.StorageUri;

        $vms = Get-AzVM -ResourceGroupName $rgname;
        Assert-AreNotEqual $vms $null;

        # Remove All VMs
        Get-AzVM -ResourceGroupName $rgname | Remove-AzVM -ResourceGroupName $rgname -Force;
        $vms = Get-AzVM -ResourceGroupName $rgname;
        Assert-AreEqual $vms $null;
    }
    finally
    {
        # Cleanup
        Clean-ResourceGroup $rgname
    }
}

<#
.SYNOPSIS
Test Virtual Machines
#>
function Test-VirtualMachineWithBYOL
{
    # Setup
    $rgname = Get-ComputeTestResourceName

    try
    {
        # Common
        [string]$loc = Get-ComputeVMLocation;
        $loc = $loc.Replace(' ', '');
        New-AzResourceGroup -Name $rgname -Location $loc -Force;

        # VM Profile & Hardware
        $vmsize = 'Standard_A4';
        $vmname = 'vm' + $rgname;
        $p = New-AzVMConfig -VMName $vmname -VMSize $vmsize;
        Assert-AreEqual $p.HardwareProfile.VmSize $vmsize;

        # NRP
        $subnet = New-AzVirtualNetworkSubnetConfig -Name ('subnet' + $rgname) -AddressPrefix "10.0.0.0/24";
        $vnet = New-AzVirtualNetwork -Force -Name ('vnet' + $rgname) -ResourceGroupName $rgname -Location $loc -AddressPrefix "10.0.0.0/16" -Subnet $subnet;
        $vnet = Get-AzVirtualNetwork -Name ('vnet' + $rgname) -ResourceGroupName $rgname;
        $subnetId = $vnet.Subnets[0].Id;
        $pubip = New-AzPublicIpAddress -Force -Name ('pubip' + $rgname) -ResourceGroupName $rgname -Location $loc -AllocationMethod Dynamic -DomainNameLabel ('pubip' + $rgname);
        $pubip = Get-AzPublicIpAddress -Name ('pubip' + $rgname) -ResourceGroupName $rgname;
        $pubipId = $pubip.Id;
        $nic = New-AzNetworkInterface -Force -Name ('nic' + $rgname) -ResourceGroupName $rgname -Location $loc -SubnetId $subnetId -PublicIpAddressId $pubip.Id;
        $nic = Get-AzNetworkInterface -Name ('nic' + $rgname) -ResourceGroupName $rgname;
        $nicId = $nic.Id;

        $p = Add-AzVMNetworkInterface -VM $p -Id $nicId;
        Assert-AreEqual $p.NetworkProfile.NetworkInterfaces.Count 1;
        Assert-AreEqual $p.NetworkProfile.NetworkInterfaces[0].Id $nicId;

        # Adding the same Nic but not set it Primary
        $p = Add-AzVMNetworkInterface -VM $p -Id $nicId -Primary;
        Assert-AreEqual $p.NetworkProfile.NetworkInterfaces.Count 1;
        Assert-AreEqual $p.NetworkProfile.NetworkInterfaces[0].Id $nicId;
        Assert-AreEqual $p.NetworkProfile.NetworkInterfaces[0].Primary $true;

        # Storage Account (SA)
        $stoname = "mybyolosimage";

        $osDiskName = 'osDisk';
        $osDiskCaching = 'ReadWrite';
        $osDiskVhdUri = "https://$stoname.blob.core.windows.net/test/os.vhd";
        $dataDiskVhdUri1 = "https://$stoname.blob.core.windows.net/test/data1.vhd";
        $dataDiskVhdUri2 = "https://$stoname.blob.core.windows.net/test/data2.vhd";
        $userImageUrl = "https://$stoname.blob.core.windows.net/vhdsrc/win2012-tag0.vhd";

        $p = Set-AzVMOSDisk -VM $p -Windows -Name $osDiskName -VhdUri $osDiskVhdUri -Caching $osDiskCaching -SourceImage $userImageUrl -CreateOption FromImage;
        $p = Add-AzVMDataDisk -VM $p -Name 'testDataDisk1' -Caching 'ReadOnly' -DiskSizeInGB 10 -Lun 1 -VhdUri $dataDiskVhdUri1 -CreateOption Empty;

        Assert-AreEqual $p.StorageProfile.OSDisk.Caching $osDiskCaching;
        Assert-AreEqual $p.StorageProfile.OSDisk.Name $osDiskName;
        Assert-AreEqual $p.StorageProfile.OSDisk.Vhd.Uri $osDiskVhdUri;
        Assert-AreEqual $p.StorageProfile.DataDisks.Count 1;
        Assert-AreEqual $p.StorageProfile.DataDisks[0].Caching 'ReadOnly';
        Assert-AreEqual $p.StorageProfile.DataDisks[0].DiskSizeGB 10;
        Assert-AreEqual $p.StorageProfile.DataDisks[0].Lun 1;
        Assert-AreEqual $p.StorageProfile.DataDisks[0].Vhd.Uri $dataDiskVhdUri1;

        # OS & Image
        $user = "Foo12";
        $password = $PLACEHOLDER;
        $securePassword = ConvertTo-SecureString $password -AsPlainText -Force;
        $cred = New-Object System.Management.Automation.PSCredential ($user, $securePassword);
        $computerName = 'test';
        $vhdContainer = "https://$stoname.blob.core.windows.net/test";
        $licenseType = "Windows_Server";

        $p = Set-AzVMOperatingSystem -VM $p -Windows -ComputerName $computerName -Credential $cred -ProvisionVMAgent -EnableAutoUpdate;

        Assert-AreEqual $p.OSProfile.AdminUsername $user;
        Assert-AreEqual $p.OSProfile.ComputerName $computerName;
        Assert-AreEqual $p.OSProfile.AdminPassword $password;

        # Virtual Machine
        New-AzVM -ResourceGroupName $rgname -Location $loc -LicenseType $licenseType -VM $p;

        # Get VM
        $vm1 = Get-AzVM -Name $vmname -ResourceGroupName $rgname;

        $output = $vm1 | Out-String;
        Write-Verbose ('Output String   : ' + $output);
        Assert-AreEqual $vm1.Name $vmname;
        Assert-AreEqual $vm1.NetworkProfile.NetworkInterfaces.Count 1;
        Assert-AreEqual $vm1.NetworkProfile.NetworkInterfaces[0].Id $nicId;

        Assert-AreEqual $vm1.OSProfile.AdminUsername $user;
        Assert-AreEqual $vm1.OSProfile.ComputerName $computerName;
        Assert-AreEqual $vm1.HardwareProfile.VmSize $vmsize;
        Assert-AreEqual $vm1.LicenseType $licenseType;

        Assert-AreEqual $true $vm1.DiagnosticsProfile.BootDiagnostics.Enabled;

        Get-AzVM -ResourceGroupName $rgname -Name $vmname `
        | Add-AzVMDataDisk -Name 'testDataDisk2' -Caching 'ReadOnly' -DiskSizeInGB 12 -Lun 3 -VhdUri $dataDiskVhdUri2 -CreateOption Empty `
        | Update-AzVM;

        $vm2 = Get-AzVM -Name $vmname -ResourceGroupName $rgname;

        Assert-AreEqual $vm2.NetworkProfile.NetworkInterfaces.Count 1;
        Assert-AreEqual $vm2.NetworkProfile.NetworkInterfaces[0].Id $nicId;
        Assert-AreEqual $vm2.StorageProfile.DataDisks.Count 2;

        Assert-AreEqual $vm2.OSProfile.AdminUsername $user;
        Assert-AreEqual $vm2.OSProfile.ComputerName $computerName;
        Assert-AreEqual $vm2.HardwareProfile.VmSize $vmsize;
        Assert-AreEqual $vm2.LicenseType $licenseType;
        Assert-NotNull $vm2.Location;

        # Remove All VMs
        Get-AzVM -ResourceGroupName $rgname | Remove-AzVM -ResourceGroupName $rgname -Force;
        $vms = Get-AzVM -ResourceGroupName $rgname;
        Assert-AreEqual $vms $null;
    }
    finally
    {
        # Cleanup
        Clean-ResourceGroup $rgname
    }
}

<#
.SYNOPSIS
Test Virtual Machines Redeploy
#>
function Test-VirtualMachineRedeploy
{
    # Setup
    $rgname = Get-ComputeTestResourceName

    try
    {
        # Common
        $loc = Get-ComputeVMLocation;
        New-AzResourceGroup -Name $rgname -Location $loc -Force;

        # VM Profile & Hardware
        $vmsize = 'Standard_A4';
        $vmname = 'vm' + $rgname;
        $p = New-AzVMConfig -VMName $vmname -VMSize $vmsize;
        Assert-AreEqual $p.HardwareProfile.VmSize $vmsize;

        # NRP
        $subnet = New-AzVirtualNetworkSubnetConfig -Name ('subnet' + $rgname) -AddressPrefix "10.0.0.0/24";
        $vnet = New-AzVirtualNetwork -Force -Name ('vnet' + $rgname) -ResourceGroupName $rgname -Location $loc -AddressPrefix "10.0.0.0/16" -Subnet $subnet;
        $vnet = Get-AzVirtualNetwork -Name ('vnet' + $rgname) -ResourceGroupName $rgname;
        $subnetId = $vnet.Subnets[0].Id;
        $pubip = New-AzPublicIpAddress -Force -Name ('pubip' + $rgname) -ResourceGroupName $rgname -Location $loc -AllocationMethod Dynamic -DomainNameLabel ('pubip' + $rgname);
        $pubip = Get-AzPublicIpAddress -Name ('pubip' + $rgname) -ResourceGroupName $rgname;
        $pubipId = $pubip.Id;
        $nic = New-AzNetworkInterface -Force -Name ('nic' + $rgname) -ResourceGroupName $rgname -Location $loc -SubnetId $subnetId -PublicIpAddressId $pubip.Id;
        $nic = Get-AzNetworkInterface -Name ('nic' + $rgname) -ResourceGroupName $rgname;
        $nicId = $nic.Id;

        $p = Add-AzVMNetworkInterface -VM $p -Id $nicId;
        Assert-AreEqual $p.NetworkProfile.NetworkInterfaces.Count 1;
        Assert-AreEqual $p.NetworkProfile.NetworkInterfaces[0].Id $nicId;

        # Storage Account (SA)
        $stoname = 'sto' + $rgname;
        $stotype = 'Standard_GRS';
        New-AzStorageAccount -ResourceGroupName $rgname -Name $stoname -Location $loc -Type $stotype;
        $stoaccount = Get-AzStorageAccount -ResourceGroupName $rgname -Name $stoname;

        $osDiskName = 'osDisk';
        $osDiskCaching = 'ReadWrite';
        $osDiskVhdUri = "https://$stoname.blob.core.windows.net/test/os.vhd";
        $dataDiskVhdUri1 = "https://$stoname.blob.core.windows.net/test/data1.vhd";
        $dataDiskVhdUri2 = "https://$stoname.blob.core.windows.net/test/data2.vhd";

        $p = Set-AzVMOSDisk -VM $p -Name $osDiskName -VhdUri $osDiskVhdUri -Caching $osDiskCaching -CreateOption FromImage;
        $p = Add-AzVMDataDisk -VM $p -Name 'testDataDisk1' -Caching 'ReadOnly' -DiskSizeInGB 10 -Lun 1 -VhdUri $dataDiskVhdUri1 -CreateOption Empty;
        $p = Add-AzVMDataDisk -VM $p -Name 'testDataDisk2' -Caching 'ReadOnly' -DiskSizeInGB 11 -Lun 2 -VhdUri $dataDiskVhdUri2 -CreateOption Empty;

        Assert-AreEqual $p.StorageProfile.OSDisk.Caching $osDiskCaching;
        Assert-AreEqual $p.StorageProfile.OSDisk.Name $osDiskName;
        Assert-AreEqual $p.StorageProfile.OSDisk.Vhd.Uri $osDiskVhdUri;
        Assert-AreEqual $p.StorageProfile.DataDisks.Count 2;
        Assert-AreEqual $p.StorageProfile.DataDisks[0].Caching 'ReadOnly';
        Assert-AreEqual $p.StorageProfile.DataDisks[0].DiskSizeGB 10;
        Assert-AreEqual $p.StorageProfile.DataDisks[0].Lun 1;
        Assert-AreEqual $p.StorageProfile.DataDisks[0].Vhd.Uri $dataDiskVhdUri1;
        Assert-AreEqual $p.StorageProfile.DataDisks[1].Caching 'ReadOnly';
        Assert-AreEqual $p.StorageProfile.DataDisks[1].DiskSizeGB 11;
        Assert-AreEqual $p.StorageProfile.DataDisks[1].Lun 2;
        Assert-AreEqual $p.StorageProfile.DataDisks[1].Vhd.Uri $dataDiskVhdUri2;

        # OS & Image
        $user = "Foo12";
        $password = $PLACEHOLDER;
        $securePassword = ConvertTo-SecureString $password -AsPlainText -Force;
        $cred = New-Object System.Management.Automation.PSCredential ($user, $securePassword);
        $computerName = 'test';
        $vhdContainer = "https://$stoname.blob.core.windows.net/test";
        $img = 'a699494373c04fc0bc8f2bb1389d6106__Windows-Server-2012-Datacenter-201503.01-en.us-127GB.vhd';

        # $p.StorageProfile.OSDisk = $null;
        $p = Set-AzVMOperatingSystem -VM $p -Windows -ComputerName $computerName -Credential $cred;

        Assert-AreEqual $p.OSProfile.AdminUsername $user;
        Assert-AreEqual $p.OSProfile.ComputerName $computerName;
        Assert-AreEqual $p.OSProfile.AdminPassword $password;

        # Image Reference
        $imgRef = Get-DefaultCRPImage -loc $loc;
        $p = ($imgRef | Set-AzVMSourceImage -VM $p);

        # Virtual Machine
        New-AzVM -ResourceGroupName $rgname -Location $loc -VM $p;

        $vm2 = Get-AzVM -Name $vmname -ResourceGroupName $rgname;

        Assert-AreEqual $vm2.NetworkProfile.NetworkInterfaces.Count 1;
        Assert-AreEqual $vm2.NetworkProfile.NetworkInterfaces[0].Id $nicId;
        Assert-AreEqual $vm2.StorageProfile.DataDisks.Count 2;

        Assert-AreEqual $vm2.OSProfile.AdminUsername $user;
        Assert-AreEqual $vm2.OSProfile.ComputerName $computerName;
        Assert-AreEqual $vm2.HardwareProfile.VmSize $vmsize;
        Assert-NotNull $vm2.Location;

        # Redeploy the VM
        $job = Set-AzVM -Id $vm2.Id -Redeploy -AsJob;
        $result = $job | Wait-Job;
        Assert-AreEqual "Completed" $result.State;

        $vm2 = Get-AzVM -Name $vmname -ResourceGroupName $rgname;

        Assert-AreEqual $vm2.NetworkProfile.NetworkInterfaces.Count 1;
        Assert-AreEqual $vm2.NetworkProfile.NetworkInterfaces[0].Id $nicId;
        Assert-AreEqual $vm2.StorageProfile.DataDisks.Count 2;

        Assert-AreEqual $vm2.OSProfile.AdminUsername $user;
        Assert-AreEqual $vm2.OSProfile.ComputerName $computerName;
        Assert-AreEqual $vm2.HardwareProfile.VmSize $vmsize;
        Assert-NotNull $vm2.Location;

        # Remove
        Remove-AzVM -ResourceGroupName $rgname -Name $vmname -Force;
    }
    finally
    {
        # Cleanup
        Clean-ResourceGroup $rgname
    }
}

<#
.SYNOPSIS
Test Virtual Machines Reapply
#>
function Test-VirtualMachineReapply
{
    # Setup
    $rgname = Get-ComputeTestResourceName

    try
    {
        $loc = Get-ComputeVMLocation;
        New-AzResourceGroup -Name $rgname -Location $loc -Force;

        # VM Profile & Hardware
        $vmsize = 'Standard_DS2_v2';
        $vmname = 'vm' + $rgname;

        $p = New-AzVMConfig -VMName $vmname -VMSize $vmsize;

        # NRP
        $subnet = New-AzVirtualNetworkSubnetConfig -Name ('subnet' + $rgname) -AddressPrefix "10.0.0.0/24";
        $vnet = New-AzVirtualNetwork -Force -Name ('vnet' + $rgname) -ResourceGroupName $rgname -Location $loc -AddressPrefix "10.0.0.0/16" -Subnet $subnet;
        $vnet = Get-AzVirtualNetwork -Name ('vnet' + $rgname) -ResourceGroupName $rgname;
        $subnetId = $vnet.Subnets[0].Id;
        $nic = New-AzNetworkInterface -Force -Name ('nic' + $rgname) -ResourceGroupName $rgname -Location $loc -SubnetId $subnetId
        $nic = Get-AzNetworkInterface -Name ('nic' + $rgname) -ResourceGroupName $rgname;
        $nicId = $nic.Id;

        $p = Add-AzVMNetworkInterface -VM $p -Id $nicId;

        # OS & Image
        $user = "Foo2";
        $password = $PLACEHOLDER;
        $securePassword = ConvertTo-SecureString $password -AsPlainText -Force;
        $cred = New-Object System.Management.Automation.PSCredential ($user, $securePassword);
        $computerName = 'test';

        $p = Set-AzVMOperatingSystem -VM $p -Windows -ComputerName $computerName -Credential $cred;

        $imgRef = Create-ComputeVMImageObject -loc "eastus" -publisherName "MicrosoftWindowsServerHPCPack" -offer "WindowsServerHPCPack" -skus "2012R2" -version "4.5.5198";


        $p = ($imgRef | Set-AzVMSourceImage -VM $p);

        # Create a Virtual Machine
        New-AzVM -ResourceGroupName $rgname -Location $loc -VM $p;

        # Get VM
        $vm = Get-AzVM -ResourceGroupName $rgname -Name $vmname -DisplayHint Expand;

        Assert-AreEqual $vmname $vm.Name;
        Assert-AreEqual "Succeeded" $vm.ProvisioningState;

        # Reapply the VM
        $job = Set-AzVM -Id $vm.Id -Reapply -AsJob;
        $result = $job | Wait-Job;
        Assert-AreEqual "Completed" $result.State;

        $vm2 = Get-AzVM -ResourceGroupName $rgname -Name $vmname;

        Assert-AreEqual $vmname $vm2.Name;
        Assert-AreEqual "Succeeded" $vm2.ProvisioningState;
    }
    finally
    {
        # Cleanup
        Clean-ResourceGroup $rgname
    }
}

<#
.SYNOPSIS
Test Virtual Machines
#>
function Test-VirtualMachineGetStatus
{
    param ($loc)
    # Setup
    $rgname = Get-ComputeTestResourceName

    try
    {
        # Common
        if ($loc -eq $null)
        {
            $loc = Get-ComputeVMLocation;
        }
        New-AzResourceGroup -Name $rgname -Location $loc -Force;

        # VM Profile & Hardware
        $vmsize = 'Standard_A4';
        $vmname = 'vm' + $rgname;
        $p = New-AzVMConfig -VMName $vmname -VMSize $vmsize;
        Assert-AreEqual $p.HardwareProfile.VmSize $vmsize;

        # NRP
        $subnet = New-AzVirtualNetworkSubnetConfig -Name ('subnet' + $rgname) -AddressPrefix "10.0.0.0/24";
        $vnet = New-AzVirtualNetwork -Force -Name ('vnet' + $rgname) -ResourceGroupName $rgname -Location $loc -AddressPrefix "10.0.0.0/16" -Subnet $subnet;
        $vnet = Get-AzVirtualNetwork -Name ('vnet' + $rgname) -ResourceGroupName $rgname;
        $subnetId = $vnet.Subnets[0].Id;
        $pubip = New-AzPublicIpAddress -Force -Name ('pubip' + $rgname) -ResourceGroupName $rgname -Location $loc -AllocationMethod Dynamic -DomainNameLabel ('pubip' + $rgname);
        $pubip = Get-AzPublicIpAddress -Name ('pubip' + $rgname) -ResourceGroupName $rgname;
        $pubipId = $pubip.Id;
        $nic = New-AzNetworkInterface -Force -Name ('nic' + $rgname) -ResourceGroupName $rgname -Location $loc -SubnetId $subnetId -PublicIpAddressId $pubip.Id;
        $nic = Get-AzNetworkInterface -Name ('nic' + $rgname) -ResourceGroupName $rgname;
        $nicId = $nic.Id;

        $p = Add-AzVMNetworkInterface -VM $p -Id $nicId;
        Assert-AreEqual $p.NetworkProfile.NetworkInterfaces.Count 1;
        Assert-AreEqual $p.NetworkProfile.NetworkInterfaces[0].Id $nicId;

        # Storage Account (SA)
        $stoname = 'sto' + $rgname;
        $stotype = 'Standard_GRS';
        New-AzStorageAccount -ResourceGroupName $rgname -Name $stoname -Location $loc -Type $stotype;
        $stoaccount = Get-AzStorageAccount -ResourceGroupName $rgname -Name $stoname;

        $osDiskName = 'osDisk';
        $osDiskCaching = 'ReadWrite';
        $osDiskVhdUri = "https://$stoname.blob.core.windows.net/test/os.vhd";

        $p = Set-AzVMOSDisk -VM $p -Name $osDiskName -VhdUri $osDiskVhdUri -Caching $osDiskCaching -CreateOption FromImage;

        Assert-AreEqual $p.StorageProfile.OSDisk.Caching $osDiskCaching;
        Assert-AreEqual $p.StorageProfile.OSDisk.Name $osDiskName;
        Assert-AreEqual $p.StorageProfile.OSDisk.Vhd.Uri $osDiskVhdUri;

        # OS & Image
        $user = "Foo12";
        $password = $PLACEHOLDER;
        $securePassword = ConvertTo-SecureString $password -AsPlainText -Force;
        $cred = New-Object System.Management.Automation.PSCredential ($user, $securePassword);
        $computerName = 'test';
        $vhdContainer = "https://$stoname.blob.core.windows.net/test";

        # $p.StorageProfile.OSDisk = $null;
        $p = Set-AzVMOperatingSystem -VM $p -Windows -ComputerName $computerName -Credential $cred;

        $imgRef = Get-DefaultCRPImage -loc $loc;
        $p = ($imgRef | Set-AzVMSourceImage -VM $p);

        Assert-AreEqual $p.OSProfile.AdminUsername $user;
        Assert-AreEqual $p.OSProfile.ComputerName $computerName;
        Assert-AreEqual $p.OSProfile.AdminPassword $password;

        Assert-AreEqual $p.StorageProfile.ImageReference.Offer $imgRef.Offer;
        Assert-AreEqual $p.StorageProfile.ImageReference.Publisher $imgRef.PublisherName;
        Assert-AreEqual $p.StorageProfile.ImageReference.Sku $imgRef.Skus;
        Assert-AreEqual $p.StorageProfile.ImageReference.Version $imgRef.Version;

        # Virtual Machine
        New-AzVM -ResourceGroupName $rgname -Location $loc -VM $p;

        # Get VM
        $vm1 = Get-AzVM -Name $vmname -ResourceGroupName $rgname;
        $a = $vm1 | Out-String;
        Write-Verbose("Get-AzVM output:");
        Write-Verbose($a);
        $a = $vm1 | Format-Table | Out-String;
        Write-Verbose("Get-AzVM | Format-Table output:");
        Write-Verbose($a);

        Assert-AreEqual $vm1.Name $vmname;
        Assert-AreEqual $vm1.NetworkProfile.NetworkInterfaces.Count 1;
        Assert-AreEqual $vm1.NetworkProfile.NetworkInterfaces[0].Id $nicId;

        Assert-AreEqual $vm1.StorageProfile.ImageReference.Offer $imgRef.Offer;
        Assert-AreEqual $vm1.StorageProfile.ImageReference.Publisher $imgRef.PublisherName;
        Assert-AreEqual $vm1.StorageProfile.ImageReference.Sku $imgRef.Skus;
        Assert-AreEqual $vm1.StorageProfile.ImageReference.Version $imgRef.Version;

        Assert-AreEqual $vm1.OSProfile.AdminUsername $user;
        Assert-AreEqual $vm1.OSProfile.ComputerName $computerName;
        Assert-AreEqual $vm1.HardwareProfile.VmSize $vmsize;

        $vm = Get-AzVM -Name $vmname -ResourceGroupName $rgname -Status;

        $a = $vm | Out-String;
        Write-Verbose($a);
        Assert-True {$a.Contains("Statuses");}

        $vms = Get-AzVM -ResourceGroupName $rgname -Status;
        Assert-AreEqual "VM running" ($vms | ? {$_.Name -eq $vmname}).PowerState;
        $a = $vms | Out-String;
        Write-Verbose($a);
        Assert-True {$a.Contains("VM running")};

        $vms = Get-AzVM -Status;
        Assert-AreEqual "VM running" ($vms | ? {$_.Name -eq $vmname}).PowerState;
        $a = $vms | Out-String;
        Write-Verbose($a);
        Assert-True {$a.Contains("VM running")};

        # VM Compact output
        $a = $vms[0] | Format-Custom | Out-String;
        Assert-False{$a.Contains("Sku");};

        # VM Expand output
        $vms[0].DisplayHint = "Expand"
        $a = $vms[0] | Format-Custom | Out-String;
        Assert-True{$a.Contains("Sku");};

        # Remove
        Remove-AzVM -Name $vmname -ResourceGroupName $rgname -Force;
    }
    finally
    {
        # Cleanup
        Clean-ResourceGroup $rgname
    }
}

<#
.SYNOPSIS
Test Virtual Machines's Status With Health Extension
Description:
This test creates a virtual machine and adds a vm health extension
and gets the virtual machine with -Status flag which returns the instance
view of the virtual machine. Since the vm has a health extension,
the vm's instance view should have the "vmHealth" field present in its return
object.
#>
function Test-VirtualMachineGetStatusWithHealhtExtension
{
    # Setup
    $rgname = Get-ComputeTestResourceName

    try
    {
        # Common
        $loc = Get-ComputeVMLocation;
        $loc = $loc.Replace(' ', '');

        New-AzResourceGroup -Name $rgname -Location $loc -Force;
        
        # VM Profile & Hardware
        $vmsize = 'Standard_DS2_v2';
        $vmname = 'vm' + $rgname;

        # OS & Image
        $username = "admin01";
        $password = $PLACEHOLDER | ConvertTo-SecureString -AsPlainText -Force;
        $cred = new-object -typename System.Management.Automation.PSCredential -argumentlist $username, $password;
        [string]$domainNameLabel = "vcrptestps7691-6f2166";
        # Virtual Machine
        New-AzVM -ResourceGroupName $rgname -Location $loc -DomainNameLabel $domainNameLabel -Name $vmname -Credential $cred -Size $vmsize;

        # Adding health extension on VM
        $publicConfig = @{"protocol" = "http"; "port" = 80; "requestPath" = "/healthEndpoint"};
        $extensionName = "myHealthExtension"
        $extensionType = "ApplicationHealthWindows"
        $publisher = "Microsoft.ManagedServices"
        Set-AzVMExtension -ResourceGroupName $rgname -VMName $vmname -Publisher $publisher -Settings $publicConfig -ExtensionType $extensionType -ExtensionName $extensionName -Loc $loc -TypeHandlerVersion "1.0"

        # Get VM
        $vm = Get-AzVM -Name $vmname -ResourceGroupName $rgname -Status;

        # Check for VmHealth Property
        Assert-NotNull $vm.VMHealth
        Assert-NotNull $vm.VMHealth.Status
        Assert-NotNull $vm.VMHealth.Status.Code
        Assert-NotNull $vm.VMHealth.Status.Level
        Assert-NotNull $vm.VMHealth.Status.DisplayStatus
        Assert-NotNull $vm.VMHealth.Status.Time

        # Remove
        Remove-AzVM -Name $vmname -ResourceGroupName $rgname -Force;
    }
    finally
    {
        # Cleanup
        Clean-ResourceGroup $rgname
    }
}

<#
.SYNOPSIS
Test Virtual Machines
#>
function Test-VirtualMachineGetStatusWithAssignedHost
{
    param ($loc)
    # Setup
    $rgname = Get-ComputeTestResourceName

    try
    {
        # Common
        [string]$loc = Get-Location "Microsoft.Resources" "resourceGroups" "East US 2 EUAP";
        $loc = $loc.Replace(' ', '');
        
        # Creating the resource group
        New-AzResourceGroup -Name $rgname -Location $loc -Force;

        # Hostgroup and Hostgroupname
        $hostGroupName = $rgname + "HostGroup"
        $hostGroup = New-AzHostGroup -ResourceGroupName $rgname -Name $hostGroupName -Location $loc -PlatformFaultDomain 2 -Zone "2" -SupportAutomaticPlacement $true -Tag @{key1 = "val1"};


        $Sku = "Esv3-Type1"
        $hostName = $rgname + "Host"
        New-AzHost -ResourceGroupName $rgname -HostGroupName $hostGroupName -Name $hostName -Location $loc -Sku $Sku -PlatformFaultDomain 1 -Tag @{test = "true"}
        
        # VM Profile & Hardware
        $vmsize = 'Standard_E2s_v3';
        $vmname = $rgname + 'Vm';

        # Creating a VM using simple parameter set
        $user = "Foo2";
        $password = Get-PasswordForVM
        $securePassword = ConvertTo-SecureString $password -AsPlainText -Force;
        $cred = New-Object System.Management.Automation.PSCredential ($user, $securePassword);
        
        New-AzVM -ResourceGroupName $rgname -Location $loc -Name $vmname -Credential $cred -Zone "2" -Size $vmsize -DomainNameLabel "crptestps2532vm-1d1de" -HostGroupId $hostGroup.Id;
        $vm = Get-AzVM -ResourceGroupName $rgname -Name $vmname -Status
        $a = $vm | Out-String

        Assert-True {$a.Contains("AssignedHost")};
    }
    finally
    {
        # Cleanup
        Clean-ResourceGroup $rgname
    }
}

<#
.SYNOPSIS
Test Virtual Machine managed disk conversion
#>
function Test-VirtualMachineManagedDiskConversion
{
    # Setup
    $rgname = Get-ComputeTestResourceName

    try
    {
        # Common
        if ($loc -eq $null)
        {
            $loc = Get-ComputeVMLocation;
        }
        New-AzResourceGroup -Name $rgname -Location $loc -Force;

        # VM Profile & Hardware
        $vmsize = 'Standard_A4';
        $vmname = 'vm' + $rgname;
        $p = New-AzVMConfig -VMName $vmname -VMSize $vmsize;
        Assert-AreEqual $p.HardwareProfile.VmSize $vmsize;

        # NRP
        $subnet = New-AzVirtualNetworkSubnetConfig -Name ('subnet' + $rgname) -AddressPrefix "10.0.0.0/24";
        $vnet = New-AzVirtualNetwork -Force -Name ('vnet' + $rgname) -ResourceGroupName $rgname -Location $loc -AddressPrefix "10.0.0.0/16" -Subnet $subnet;
        $subnetId = $vnet.Subnets[0].Id;
        $pubip = New-AzPublicIpAddress -Force -Name ('pubip' + $rgname) -ResourceGroupName $rgname -Location $loc -AllocationMethod Dynamic -DomainNameLabel ('pubip' + $rgname);
        $pubipId = $pubip.Id;
        $nic = New-AzNetworkInterface -Force -Name ('nic' + $rgname) -ResourceGroupName $rgname -Location $loc -SubnetId $subnetId -PublicIpAddressId $pubip.Id;
        $nicId = $nic.Id;

        $p = Add-AzVMNetworkInterface -VM $p -Id $nicId;
        Assert-AreEqual $p.NetworkProfile.NetworkInterfaces.Count 1;
        Assert-AreEqual $p.NetworkProfile.NetworkInterfaces[0].Id $nicId;

        # Adding the same Nic but not set it Primary
        $p = Add-AzVMNetworkInterface -VM $p -Id $nicId -Primary;
        Assert-AreEqual $p.NetworkProfile.NetworkInterfaces.Count 1;
        Assert-AreEqual $p.NetworkProfile.NetworkInterfaces[0].Id $nicId;
        Assert-AreEqual $p.NetworkProfile.NetworkInterfaces[0].Primary $true;

        # Storage Account (SA)
        $stoname = 'sto' + $rgname;
        $stotype = 'Standard_GRS';
        New-AzStorageAccount -ResourceGroupName $rgname -Name $stoname -Location $loc -Type $stotype;
        $stoaccount = Get-AzStorageAccount -ResourceGroupName $rgname -Name $stoname;

        $osDiskName = 'osDisk';
        $osDiskCaching = 'ReadWrite';
        $osDiskVhdUri = "https://$stoname.blob.core.windows.net/test/os.vhd";
        $dataDiskVhdUri1 = "https://$stoname.blob.core.windows.net/test/data1.vhd";
        $dataDiskVhdUri2 = "https://$stoname.blob.core.windows.net/test/data2.vhd";
        $dataDiskVhdUri3 = "https://$stoname.blob.core.windows.net/test/data3.vhd";

        $p = Set-AzVMOSDisk -VM $p -Name $osDiskName -VhdUri $osDiskVhdUri -Caching $osDiskCaching -CreateOption FromImage;

        $p = Add-AzVMDataDisk -VM $p -Name 'testDataDisk1' -Caching 'ReadOnly' -DiskSizeInGB 10 -Lun 1 -VhdUri $dataDiskVhdUri1 -CreateOption Empty;
        $p = Add-AzVMDataDisk -VM $p -Name 'testDataDisk2' -Caching 'ReadOnly' -DiskSizeInGB 11 -Lun 2 -VhdUri $dataDiskVhdUri2 -CreateOption Empty;
        $p = Add-AzVMDataDisk -VM $p -Name 'testDataDisk3' -Caching 'ReadOnly' -DiskSizeInGB 12 -Lun 3 -VhdUri $dataDiskVhdUri3 -CreateOption Empty;
        $p = Remove-AzVMDataDisk -VM $p -Name 'testDataDisk3';

        Assert-AreEqual $p.StorageProfile.OSDisk.Caching $osDiskCaching;
        Assert-AreEqual $p.StorageProfile.OSDisk.Name $osDiskName;
        Assert-AreEqual $p.StorageProfile.OSDisk.Vhd.Uri $osDiskVhdUri;
        Assert-AreEqual $p.StorageProfile.DataDisks.Count 2;
        Assert-AreEqual $p.StorageProfile.DataDisks[0].Caching 'ReadOnly';
        Assert-AreEqual $p.StorageProfile.DataDisks[0].DiskSizeGB 10;
        Assert-AreEqual $p.StorageProfile.DataDisks[0].Lun 1;
        Assert-AreEqual $p.StorageProfile.DataDisks[0].Vhd.Uri $dataDiskVhdUri1;
        Assert-AreEqual $p.StorageProfile.DataDisks[1].Caching 'ReadOnly';
        Assert-AreEqual $p.StorageProfile.DataDisks[1].DiskSizeGB 11;
        Assert-AreEqual $p.StorageProfile.DataDisks[1].Lun 2;
        Assert-AreEqual $p.StorageProfile.DataDisks[1].Vhd.Uri $dataDiskVhdUri2;

        # OS & Image
        $user = "Foo12";
        $password = $PLACEHOLDER;
        $securePassword = ConvertTo-SecureString $password -AsPlainText -Force;
        $cred = New-Object System.Management.Automation.PSCredential ($user, $securePassword);
        $computerName = 'test';
        $vhdContainer = "https://$stoname.blob.core.windows.net/test";

        # $p.StorageProfile.OSDisk = $null;
        $p = Set-AzVMOperatingSystem -VM $p -Windows -ComputerName $computerName -Credential $cred;

        $imgRef = Get-DefaultCRPImage -loc $loc;
        $p = ($imgRef | Set-AzVMSourceImage -VM $p);

        Assert-AreEqual $p.OSProfile.AdminUsername $user;
        Assert-AreEqual $p.OSProfile.ComputerName $computerName;
        Assert-AreEqual $p.OSProfile.AdminPassword $password;

        Assert-AreEqual $p.StorageProfile.ImageReference.Offer $imgRef.Offer;
        Assert-AreEqual $p.StorageProfile.ImageReference.Publisher $imgRef.PublisherName;
        Assert-AreEqual $p.StorageProfile.ImageReference.Sku $imgRef.Skus;
        Assert-AreEqual $p.StorageProfile.ImageReference.Version $imgRef.Version;

        # Virtual Machine
        New-AzVM -ResourceGroupName $rgname -Location $loc -VM $p;

        $vm2 = Get-AzVM -Name $vmname -ResourceGroupName $rgname;

        Assert-AreEqual $vm2.NetworkProfile.NetworkInterfaces.Count 1;
        Assert-AreEqual $vm2.NetworkProfile.NetworkInterfaces[0].Id $nicId;
        Assert-AreEqual $vm2.StorageProfile.DataDisks.Count 2;

        Assert-AreEqual $vm2.OSProfile.AdminUsername $user;
        Assert-AreEqual $vm2.OSProfile.ComputerName $computerName;
        Assert-AreEqual $vm2.HardwareProfile.VmSize $vmsize;
        Assert-NotNull $vm2.Location;

        Assert-Null  $vm2.StorageProfile.OSDisk.ManagedDisk
        Assert-Null  $vm2.StorageProfile.DataDisks[0].ManagedDisk
        Assert-Null  $vm2.StorageProfile.DataDisks[1].ManagedDisk

        # Deallocate the VM before conversion
        Stop-AzVM -ResourceGroupName $rgname -Name $vmname -Force

        # Convert VM to managed disks
        $job = ConvertTo-AzVMManagedDisk -ResourceGroupName $rgname -VMName $vmname -AsJob;
        $result = $job | Wait-Job;
        Assert-AreEqual "Completed" $result.State;

        $vm2 = Get-AzVM -Name $vmname -ResourceGroupName $rgname;

        Assert-NotNull  $vm2.StorageProfile.OSDisk.ManagedDisk
        Assert-NotNull  $vm2.StorageProfile.DataDisks[0].ManagedDisk
        Assert-NotNull  $vm2.StorageProfile.DataDisks[1].ManagedDisk

        # Remove
        Remove-AzVM -ResourceGroupName $rgname -Name $vmname -Force;
    }
    finally
    {
        # Cleanup
        Clean-ResourceGroup $rgname
    }
}

<#
.SYNOPSIS
Test Virtual Machine managed disk delete option
#>
function Test-VirtualMachineDiskDeleteOption
{
    # Setup
    $rgname = Get-ComputeTestResourceName

    try
    {
        # Common
        if ($loc -eq $null)
        {
            $loc = Get-ComputeVMLocation;
        }
        New-AzResourceGroup -Name $rgname -Location $loc -Force;

        # VM Profile & Hardware
        $vmsize = 'Standard_A4';
        $vmname = 'vm' + $rgname;
        $p = New-AzVMConfig -VMName $vmname -VMSize $vmsize;
        Assert-AreEqual $p.HardwareProfile.VmSize $vmsize;

        # NRP
        $subnet = New-AzVirtualNetworkSubnetConfig -Name ('subnet' + $rgname) -AddressPrefix "10.0.0.0/24";
        $vnet = New-AzVirtualNetwork -Force -Name ('vnet' + $rgname) -ResourceGroupName $rgname -Location $loc -AddressPrefix "10.0.0.0/16" -Subnet $subnet;
        $subnetId = $vnet.Subnets[0].Id;
        $pubip = New-AzPublicIpAddress -Force -Name ('pubip' + $rgname) -ResourceGroupName $rgname -Location $loc -AllocationMethod Dynamic -DomainNameLabel ('pubip' + $rgname);
        $pubipId = $pubip.Id;
        $nic = New-AzNetworkInterface -Force -Name ('nic' + $rgname) -ResourceGroupName $rgname -Location $loc -SubnetId $subnetId -PublicIpAddressId $pubip.Id;
        $nicId = $nic.Id;

        $p = Add-AzVMNetworkInterface -VM $p -Id $nicId;
        Assert-AreEqual $p.NetworkProfile.NetworkInterfaces.Count 1;
        Assert-AreEqual $p.NetworkProfile.NetworkInterfaces[0].Id $nicId;

        # Adding the same Nic but not set it Primary
        $p = Add-AzVMNetworkInterface -VM $p -Id $nicId -Primary;
        Assert-AreEqual $p.NetworkProfile.NetworkInterfaces.Count 1;
        Assert-AreEqual $p.NetworkProfile.NetworkInterfaces[0].Id $nicId;
        Assert-AreEqual $p.NetworkProfile.NetworkInterfaces[0].Primary $true;

        # Storage Account (SA)
        $stoname = 'sto' + $rgname;
        $stotype = 'Standard_GRS';
        New-AzStorageAccount -ResourceGroupName $rgname -Name $stoname -Location $loc -Type $stotype;
        $stoaccount = Get-AzStorageAccount -ResourceGroupName $rgname -Name $stoname;

        $osDiskName = 'osDisk';
        $osDiskCaching = 'ReadWrite';
        $osDiskVhdUri = "https://$stoname.blob.core.windows.net/test/os.vhd";
        $dataDiskVhdUri1 = "https://$stoname.blob.core.windows.net/test/data1.vhd";
        $dataDiskVhdUri2 = "https://$stoname.blob.core.windows.net/test/data2.vhd";
        $dataDiskVhdUri3 = "https://$stoname.blob.core.windows.net/test/data3.vhd";

        $p = Set-AzVMOSDisk -VM $p -Name $osDiskName -VhdUri $osDiskVhdUri -Caching $osDiskCaching -CreateOption FromImage -DeleteOption "Delete";

        $p = Add-AzVMDataDisk -VM $p -Name 'testDataDisk1' -Caching 'ReadOnly' -DiskSizeInGB 10 -Lun 1 -VhdUri $dataDiskVhdUri1 -CreateOption Empty  -DeleteOption "Delete";
        $p = Add-AzVMDataDisk -VM $p -Name 'testDataDisk2' -Caching 'ReadOnly' -DiskSizeInGB 11 -Lun 2 -VhdUri $dataDiskVhdUri2 -CreateOption Empty  -DeleteOption "Detach";
        $p = Add-AzVMDataDisk -VM $p -Name 'testDataDisk3' -Caching 'ReadOnly' -DiskSizeInGB 12 -Lun 3 -VhdUri $dataDiskVhdUri3 -CreateOption Empty;
        $p = Remove-AzVMDataDisk -VM $p -Name 'testDataDisk3';

        Assert-AreEqual $p.StorageProfile.OSDisk.Caching $osDiskCaching;
        Assert-AreEqual $p.StorageProfile.OSDisk.Name $osDiskName;
        Assert-AreEqual $p.StorageProfile.OSDisk.Vhd.Uri $osDiskVhdUri;
        Assert-AreEqual $p.StorageProfile.OSDisk.DeleteOption "Delete";
        Assert-AreEqual $p.StorageProfile.DataDisks.Count 2;
        Assert-AreEqual $p.StorageProfile.DataDisks[0].Caching 'ReadOnly';
        Assert-AreEqual $p.StorageProfile.DataDisks[0].DiskSizeGB 10;
        Assert-AreEqual $p.StorageProfile.DataDisks[0].Lun 1;
        Assert-AreEqual $p.StorageProfile.DataDisks[0].Vhd.Uri $dataDiskVhdUri1;
        Assert-AreEqual $p.StorageProfile.DataDisks[0].DeleteOption "Delete";
        Assert-AreEqual $p.StorageProfile.DataDisks[1].Caching 'ReadOnly';
        Assert-AreEqual $p.StorageProfile.DataDisks[1].DiskSizeGB 11;
        Assert-AreEqual $p.StorageProfile.DataDisks[1].Lun 2;
        Assert-AreEqual $p.StorageProfile.DataDisks[1].Vhd.Uri $dataDiskVhdUri2;
        Assert-AreEqual $p.StorageProfile.DataDisks[1].DeleteOption "Detach";

        # OS & Image
        $user = "Foo12";
        $password = $PLACEHOLDER;
        $securePassword = ConvertTo-SecureString $password -AsPlainText -Force;
        $cred = New-Object System.Management.Automation.PSCredential ($user, $securePassword);
        $computerName = 'test';
        $vhdContainer = "https://$stoname.blob.core.windows.net/test";

        # $p.StorageProfile.OSDisk = $null;
        $p = Set-AzVMOperatingSystem -VM $p -Windows -ComputerName $computerName -Credential $cred;

        $imgRef = Get-DefaultCRPImage -loc $loc;
        $p = ($imgRef | Set-AzVMSourceImage -VM $p);

        Assert-AreEqual $p.OSProfile.AdminUsername $user;
        Assert-AreEqual $p.OSProfile.ComputerName $computerName;
        Assert-AreEqual $p.OSProfile.AdminPassword $password;

        Assert-AreEqual $p.StorageProfile.ImageReference.Offer $imgRef.Offer;
        Assert-AreEqual $p.StorageProfile.ImageReference.Publisher $imgRef.PublisherName;
        Assert-AreEqual $p.StorageProfile.ImageReference.Sku $imgRef.Skus;
        Assert-AreEqual $p.StorageProfile.ImageReference.Version $imgRef.Version;

        # Virtual Machine
        New-AzVM -ResourceGroupName $rgname -Location $loc -VM $p;

        $vm2 = Get-AzVM -Name $vmname -ResourceGroupName $rgname;

        Assert-AreEqual $vm2.NetworkProfile.NetworkInterfaces.Count 1;
        Assert-AreEqual $vm2.NetworkProfile.NetworkInterfaces[0].Id $nicId;
        Assert-AreEqual $vm2.StorageProfile.DataDisks.Count 2;

        Assert-AreEqual $vm2.OSProfile.AdminUsername $user;
        Assert-AreEqual $vm2.OSProfile.ComputerName $computerName;
        Assert-AreEqual $vm2.HardwareProfile.VmSize $vmsize;
        Assert-NotNull $vm2.Location;

        Assert-Null  $vm2.StorageProfile.OSDisk.ManagedDisk
        Assert-Null  $vm2.StorageProfile.DataDisks[0].ManagedDisk
        Assert-Null  $vm2.StorageProfile.DataDisks[1].ManagedDisk

        # Deallocate the VM before conversion
        Stop-AzVM -ResourceGroupName $rgname -Name $vmname -Force

        # Convert VM to managed disks
        $job = ConvertTo-AzVMManagedDisk -ResourceGroupName $rgname -VMName $vmname -AsJob;
        $result = $job | Wait-Job;
        Assert-AreEqual "Completed" $result.State;

        $vm2 = Get-AzVM -Name $vmname -ResourceGroupName $rgname;

        Assert-NotNull  $vm2.StorageProfile.OSDisk.ManagedDisk
        Assert-AreEqual $vm2.StorageProfile.OSDisk.DeleteOption "Delete"
        Assert-NotNull  $vm2.StorageProfile.DataDisks[0].ManagedDisk
        Assert-AreEqual $vm2.StorageProfile.DataDisks[0].DeleteOption "Delete"
        Assert-NotNull  $vm2.StorageProfile.DataDisks[1].ManagedDisk
        Assert-AreEqual $vm2.StorageProfile.DataDisks[1].DeleteOption "Detach"

        # Remove
        Remove-AzVM -ResourceGroupName $rgname -Name $vmname -Force;
    }
    finally
    {
        # Cleanup
        Clean-ResourceGroup $rgname
    }
}

<#
.SYNOPSIS
Test Virtual Machine Performance Maintenance
#>
function Test-VirtualMachinePerformanceMaintenance
{
    # Setup
    $rgname = Get-ComputeTestResourceName

    try
    {
        # Common
        $loc = Get-ComputeVMLocation;

        New-AzResourceGroup -Name $rgname -Location $loc -Force;

        # VM Profile & Hardware
        $vmsize = 'Standard_A4';
        $vmname = 'vm' + $rgname;

        # NRP
        $subnet = New-AzVirtualNetworkSubnetConfig -Name ('subnet' + $rgname) -AddressPrefix "10.0.0.0/24";
        $vnet = New-AzVirtualNetwork -Force -Name ('vnet' + $rgname) -ResourceGroupName $rgname -Location $loc -AddressPrefix "10.0.0.0/16" -Subnet $subnet;
        $subnetId = $vnet.Subnets[0].Id;
        $pubip = New-AzPublicIpAddress -Force -Name ('pubip' + $rgname) -ResourceGroupName $rgname -Location $loc -AllocationMethod Dynamic -DomainNameLabel ('pubip' + $rgname);
        $pubipId = $pubip.Id;
        $nic = New-AzNetworkInterface -Force -Name ('nic' + $rgname) -ResourceGroupName $rgname -Location $loc -SubnetId $subnetId -PublicIpAddressId $pubip.Id;
        $nicId = $nic.Id;

        # Storage Account (SA)
        $stoname = 'sto' + $rgname;
        $stotype = 'Standard_GRS';
        $stoaccount = New-AzStorageAccount -ResourceGroupName $rgname -Name $stoname -Location $loc -Type $stotype;

        $osDiskName = 'osDisk';
        $osDiskCaching = 'ReadWrite';
        $osDiskVhdUri = "https://$stoname.blob.core.windows.net/test/os.vhd";

        # OS & Image
        $user = "Foo12";
        $password = $PLACEHOLDER;
        $securePassword = ConvertTo-SecureString $password -AsPlainText -Force;
        $cred = New-Object System.Management.Automation.PSCredential ($user, $securePassword);
        $computerName = 'test';
        $vhdContainer = "https://$stoname.blob.core.windows.net/test";

        $p = New-AzVMConfig -VMName $vmname -VMSize $vmsize `
             | Add-AzVMNetworkInterface -Id $nicId -Primary `
             | Set-AzVMOSDisk -Name $osDiskName -VhdUri $osDiskVhdUri -Caching $osDiskCaching -CreateOption FromImage `
             | Set-AzVMOperatingSystem -Windows -ComputerName $computerName -Credential $cred;

        $imgRef = Get-DefaultCRPImage -loc $loc;
        $imgRef | Set-AzVMSourceImage -VM $p | New-AzVM -ResourceGroupName $rgname -Location $loc;

        # Get VM
        $vm1 = Get-AzVM -Name $vmname -ResourceGroupName $rgname;
        $vm = Get-AzVM -ResourceGroupName $rgname

        Assert-ThrowsContains {
            Restart-AzVM -PerformMaintenance -ResourceGroupName $rgname -Name $vmname; } `
            "since the Subscription of this VM is not eligible.";
    }
    finally
    {
        # Cleanup
        Clean-ResourceGroup $rgname
    }
}

<#
.SYNOPSIS
Test Virtual Machine Identity
#>
function Test-VirtualMachineIdentity
{
    # Setup
    $rgname = Get-ComputeTestResourceName

    try
    {
        # Common
        $loc = Get-ComputeVMLocation;

        New-AzResourceGroup -Name $rgname -Location $loc -Force;

        # VM Profile & Hardware
        $vmsize = 'Standard_A4';
        $vmname = 'vm' + $rgname;

        # NRP
        $subnet = New-AzVirtualNetworkSubnetConfig -Name ('subnet' + $rgname) -AddressPrefix "10.0.0.0/24";
        $vnet = New-AzVirtualNetwork -Force -Name ('vnet' + $rgname) -ResourceGroupName $rgname -Location $loc -AddressPrefix "10.0.0.0/16" -Subnet $subnet;
        $vnet = Get-AzVirtualNetwork -Name ('vnet' + $rgname) -ResourceGroupName $rgname;
        $subnetId = $vnet.Subnets[0].Id;
        $pubip = New-AzPublicIpAddress -Force -Name ('pubip' + $rgname) -ResourceGroupName $rgname -Location $loc -AllocationMethod Dynamic -DomainNameLabel ('pubip' + $rgname);
        $pubip = Get-AzPublicIpAddress -Name ('pubip' + $rgname) -ResourceGroupName $rgname;
        $pubipId = $pubip.Id;
        $nic = New-AzNetworkInterface -Force -Name ('nic' + $rgname) -ResourceGroupName $rgname -Location $loc -SubnetId $subnetId -PublicIpAddressId $pubip.Id;
        $nic = Get-AzNetworkInterface -Name ('nic' + $rgname) -ResourceGroupName $rgname;
        $nicId = $nic.Id;

        # Storage Account (SA)
        $stoname = 'sto' + $rgname;
        $stotype = 'Standard_GRS';
        New-AzStorageAccount -ResourceGroupName $rgname -Name $stoname -Location $loc -Type $stotype;
        $stoaccount = Get-AzStorageAccount -ResourceGroupName $rgname -Name $stoname;

        $osDiskName = 'osDisk';
        $osDiskCaching = 'ReadWrite';
        $osDiskVhdUri = "https://$stoname.blob.core.windows.net/test/os.vhd";

        # OS & Image
        $user = "Foo12";
        $password = $PLACEHOLDER;
        $securePassword = ConvertTo-SecureString $password -AsPlainText -Force;
        $cred = New-Object System.Management.Automation.PSCredential ($user, $securePassword);
        $computerName = 'test';
        $vhdContainer = "https://$stoname.blob.core.windows.net/test";

        $p = New-AzVMConfig -VMName $vmname -VMSize $vmsize -IdentityType "SystemAssigned" `
             | Add-AzVMNetworkInterface -Id $nicId -Primary `
             | Set-AzVMOSDisk -Name $osDiskName -VhdUri $osDiskVhdUri -Caching $osDiskCaching -CreateOption FromImage `
             | Set-AzVMOperatingSystem -Windows -ComputerName $computerName -Credential $cred;

        $imgRef = Get-DefaultCRPImage -loc $loc;
        $imgRef | Set-AzVMSourceImage -VM $p | New-AzVM -ResourceGroupName $rgname -Location $loc;

        # Get VM
        $vm1 = Get-AzVM -Name $vmname -ResourceGroupName $rgname -DisplayHint "Expand";

        Assert-AreEqual "SystemAssigned" $vm1.Identity.Type;
        Assert-NotNull $vm1.Identity.PrincipalId;
        Assert-NotNull $vm1.Identity.TenantId;
        $vm1_output = $vm1 | Out-String;
        Write-Verbose($vm1_output);

        $vms = Get-AzVM -ResourceGroupName $rgname
        $vms_output = $vms | Out-String;
        Write-Verbose($vms_output);
    }
    finally
    {
        # Cleanup
        Clean-ResourceGroup $rgname
    }
}

<#
.SYNOPSIS
Test Virtual Machine Identity Update
#>
function Test-VirtualMachineIdentityUpdate
{
    # Setup
    $rgname = Get-ComputeTestResourceName

    try
    {
        # Common
        [string]$loc = Get-ComputeVMLocation;
        $loc = $loc.Replace(' ', '');

        New-AzResourceGroup -Name $rgname -Location $loc -Force;

        # VM Profile & Hardware
        $vmsize = 'Standard_A4';
        $vmname = 'vm' + $rgname;

        # NRP
        $subnet = New-AzVirtualNetworkSubnetConfig -Name ('subnet' + $rgname) -AddressPrefix "10.0.0.0/24";
        $vnet = New-AzVirtualNetwork -Force -Name ('vnet' + $rgname) -ResourceGroupName $rgname -Location $loc -AddressPrefix "10.0.0.0/16" -Subnet $subnet;
        $vnet = Get-AzVirtualNetwork -Name ('vnet' + $rgname) -ResourceGroupName $rgname;
        $subnetId = $vnet.Subnets[0].Id;
        $pubip = New-AzPublicIpAddress -Force -Name ('pubip' + $rgname) -ResourceGroupName $rgname -Location $loc -AllocationMethod Dynamic -DomainNameLabel ('pubip' + $rgname);
        $pubip = Get-AzPublicIpAddress -Name ('pubip' + $rgname) -ResourceGroupName $rgname;
        $pubipId = $pubip.Id;
        $nic = New-AzNetworkInterface -Force -Name ('nic' + $rgname) -ResourceGroupName $rgname -Location $loc -SubnetId $subnetId -PublicIpAddressId $pubip.Id;
        $nic = Get-AzNetworkInterface -Name ('nic' + $rgname) -ResourceGroupName $rgname;
        $nicId = $nic.Id;

        # Storage Account (SA)
        $stoname = 'sto' + $rgname;
        $stotype = 'Standard_GRS';
        New-AzStorageAccount -ResourceGroupName $rgname -Name $stoname -Location $loc -Type $stotype;
        $stoaccount = Get-AzStorageAccount -ResourceGroupName $rgname -Name $stoname;

        $osDiskName = 'osDisk';
        $osDiskCaching = 'ReadWrite';
        $osDiskVhdUri = "https://$stoname.blob.core.windows.net/test/os.vhd";

        # OS & Image
        $user = "Foo12";
        $password = $PLACEHOLDER;
        $securePassword = ConvertTo-SecureString $password -AsPlainText -Force;
        $cred = New-Object System.Management.Automation.PSCredential ($user, $securePassword);
        $computerName = 'test';
        $vhdContainer = "https://$stoname.blob.core.windows.net/test";

        $p = New-AzVMConfig -VMName $vmname -VMSize $vmsize `
             | Add-AzVMNetworkInterface -Id $nicId -Primary `
             | Set-AzVMOSDisk -Name $osDiskName -VhdUri $osDiskVhdUri -Caching $osDiskCaching -CreateOption FromImage `
             | Set-AzVMOperatingSystem -Windows -ComputerName $computerName -Credential $cred;

        $imgRef = Get-DefaultCRPImage -loc $loc;
        $imgRef | Set-AzVMSourceImage -VM $p | New-AzVM -ResourceGroupName $rgname -Location $loc;

        # Get VM
        $vm1 = Get-AzVM -Name $vmname -ResourceGroupName $rgname;

        Assert-Null $vm1.Identity;
        $vm1_output = $vm1 | Out-String;
        Write-Verbose($vm1_output);

        $vms = Get-AzVM -ResourceGroupName $rgname
        $vms_output = $vms | Out-String;
        Write-Verbose($vms_output);

        $st = $vm1 | Update-AzVM -IdentityType "SystemAssigned";

        # Get VM
        $vm1 = Get-AzVM -Name $vmname -ResourceGroupName $rgname -DisplayHint "Expand";

        Assert-AreEqual "SystemAssigned" $vm1.Identity.Type;
        Assert-NotNull $vm1.Identity.PrincipalId;
        Assert-NotNull $vm1.Identity.TenantId;
        $vm1_output = $vm1 | Out-String;
        Write-Verbose($vm1_output);

        $vms = Get-AzVM -ResourceGroupName $rgname
        $vms_output = $vms | Out-String;
        Write-Verbose($vms_output);
    }
    finally
    {
        # Cleanup
        Clean-ResourceGroup $rgname
    }
}

<#
.SYNOPSIS
Test Virtual Machine Write Accelerator Update
#>
function Test-VirtualMachineWriteAcceleratorUpdate
{
    # Setup
    $rgname = Get-ComputeTestResourceName

    try
    {
        # Common
        [string]$loc = Get-ComputeVMLocation;
        $loc = $loc.Replace(' ', '');

        New-AzResourceGroup -Name $rgname -Location $loc -Force;

        # VM Profile & Hardware
        $vmsize = 'Standard_DS1_v2';
        $vmname = 'vm' + $rgname;

        # NRP
        $subnet = New-AzVirtualNetworkSubnetConfig -Name ('subnet' + $rgname) -AddressPrefix "10.0.0.0/24";
        $vnet = New-AzVirtualNetwork -Force -Name ('vnet' + $rgname) -ResourceGroupName $rgname -Location $loc -AddressPrefix "10.0.0.0/16" -Subnet $subnet;
        $subnetId = $vnet.Subnets[0].Id;
        $pubip = New-AzPublicIpAddress -Force -Name ('pubip' + $rgname) -ResourceGroupName $rgname -Location $loc -AllocationMethod Dynamic -DomainNameLabel ('pubip' + $rgname);
        $pubipId = $pubip.Id;
        $nic = New-AzNetworkInterface -Force -Name ('nic' + $rgname) -ResourceGroupName $rgname -Location $loc -SubnetId $subnetId -PublicIpAddressId $pubip.Id;
        $nicId = $nic.Id;

        # OS & Image
        $user = "Foo12";
        $password = $PLACEHOLDER;
        $securePassword = ConvertTo-SecureString $password -AsPlainText -Force;
        $cred = New-Object System.Management.Automation.PSCredential ($user, $securePassword);
        $computerName = 'test';

        $p = New-AzVMConfig -VMName $vmname -VMSize $vmsize `
             | Add-AzVMNetworkInterface -Id $nicId -Primary `
             | Set-AzVMOperatingSystem -Windows -ComputerName $computerName -Credential $cred;

        $imgRef = Create-ComputeVMImageObject -loc "eastus" -publisherName "MicrosoftWindowsServerHPCPack" -offer "WindowsServerHPCPack" -skus "2012R2" -version "4.5.5198";
        $imgRef | Set-AzVMSourceImage -VM $p | New-AzVM -ResourceGroupName $rgname -Location $loc;

        # Get VM
        $vm1 = Get-AzVM -Name $vmname -ResourceGroupName $rgname;
        $vm1_output = $vm1 | Out-String;
        Write-Verbose($vm1_output);

        Assert-ThrowsContains {
            $st = $vm1 | Update-AzVM -OsDiskWriteAccelerator $true; } `
             "not supported on disks with Write Accelerator enabled";

        $output = $error | Out-String;
        Assert-True {$output.Contains("Target");}

        $st = $vm1 | Update-AzVM -OsDiskWriteAccelerator $false;
    }
    finally
    {
        # Cleanup
        Clean-ResourceGroup $rgname
    }
}

<#
.SYNOPSIS
Test Virtual Machine Managed Disk
#>
function Test-VirtualMachineManagedDisk
{
    # Setup
    $rgname = Get-ComputeTestResourceName

    try
    {
        $loc = Get-ComputeVMLocation;
        New-AzResourceGroup -Name $rgname -Location $loc -Force;

        # VM Profile & Hardware
        $vmsize = 'Standard_DS1';
        $vmname = 'vm' + $rgname;

        $p = New-AzVMConfig -VMName $vmname -VMSize $vmsize;

        # NRP
        $subnet = New-AzVirtualNetworkSubnetConfig -Name ('subnet' + $rgname) -AddressPrefix "10.0.0.0/24";
        $vnet = New-AzVirtualNetwork -Force -Name ('vnet' + $rgname) -ResourceGroupName $rgname -Location $loc -AddressPrefix "10.0.0.0/16" -Subnet $subnet;
        $vnet = Get-AzVirtualNetwork -Name ('vnet' + $rgname) -ResourceGroupName $rgname;
        $subnetId = $vnet.Subnets[0].Id;
        $pubip = New-AzPublicIpAddress -Force -Name ('pubip' + $rgname) -ResourceGroupName $rgname -Location $loc -AllocationMethod Dynamic -DomainNameLabel ('pubip' + $rgname);
        $pubip = Get-AzPublicIpAddress -Name ('pubip' + $rgname) -ResourceGroupName $rgname;
        $pubipId = $pubip.Id;
        $nic = New-AzNetworkInterface -Force -Name ('nic' + $rgname) -ResourceGroupName $rgname -Location $loc -SubnetId $subnetId -PublicIpAddressId $pubip.Id;
        $nic = Get-AzNetworkInterface -Name ('nic' + $rgname) -ResourceGroupName $rgname;
        $nicId = $nic.Id;

        $p = Add-AzVMNetworkInterface -VM $p -Id $nicId;

        # OS & Image
        $user = "Foo2";
        $password = $PLACEHOLDER;
        $securePassword = ConvertTo-SecureString $password -AsPlainText -Force;
        $cred = New-Object System.Management.Automation.PSCredential ($user, $securePassword);
        $computerName = 'test';

        $p = Set-AzVMOperatingSystem -VM $p -Windows -ComputerName $computerName -Credential $cred;

        $imgRef = Get-DefaultCRPImage -loc $loc;
        $p = ($imgRef | Set-AzVMSourceImage -VM $p);

        # Virtual Machine
        New-AzVM -ResourceGroupName $rgname -Location $loc -VM $p;

        # Get VM
        $vm = Get-AzVM -Name $vmname -ResourceGroupName $rgname;

        Assert-NotNull $vm.StorageProfile.OsDisk.ManagedDisk.Id;
        Assert-AreEqual 'Premium_LRS' $vm.StorageProfile.OsDisk.ManagedDisk.StorageAccountType;

        # Create OS snapshot from the VM
        $snapshotConfig = New-AzSnapshotConfig -SourceUri $vm.Storageprofile.OsDisk.ManagedDisk.Id -Location $loc -CreateOption Copy;
        $snapshotname = "ossnapshot";
        Update-AzSnapshot -Snapshot $snapshotConfig -SnapshotName $snapshotname -ResourceGroupName $rgname;
        $snapshot = Get-AzSnapshot -SnapshotName $snapshotname -ResourceGroupName $rgname;

        Assert-NotNull $snapshot.Id;
        Assert-AreEqual $snapshotname $snapshot.Name;
        Assert-AreEqual 'Standard_LRS' $snapshot.Sku.Name;

        # Create an OS disk from the snapshot
        $osdiskConfig = New-AzDiskConfig -Location $loc -CreateOption Copy -SourceUri $snapshot.Id;
        $osdiskname = "osdisk";
        New-AzDisk -ResourceGroupName $rgname -DiskName $osdiskname -Disk $osdiskConfig;
        $osdisk = Get-AzDisk -ResourceGroupName $rgname -DiskName $osdiskname;

        Assert-NotNull $osdisk.Id;
        Assert-AreEqual $osdiskname $osdisk.Name;
        Assert-AreEqual 'Standard_LRS' $osdisk.Sku.Name;

        # Stop the VM
        Stop-AzVM -ResourceGroupName $rgname -Name $vmname -Force;

        # Change the OS disk of the VM
        $vm = Set-AzVMOSDisk -VM $vm -Name $osdiskname -ManagedDiskId $osdisk.Id;

        # Create an empty disk
        $datadiskconfig = New-AzDiskConfig -Location $loc -CreateOption Empty -AccountType 'Standard_LRS' -DiskSizeGB 10;
        $datadiskname = "datadisk";
        New-AzDisk -ResourceGroupName $rgname -DiskName $datadiskname -Disk $datadiskconfig;
        $datadisk = Get-AzDisk -ResourceGroupName $rgname -DiskName $datadiskname;

        Assert-NotNull $datadisk.Id;
        Assert-AreEqual $datadiskname $datadisk.Name;
        Assert-AreEqual 'Standard_LRS' $datadisk.Sku.Name;

        # Add the disk to the VM
        $vm = Add-AzVMDataDisk -VM $vm -Name $datadiskname -ManagedDiskId $dataDisk.Id -Lun 2 -CreateOption Attach -Caching 'ReadWrite';

        # Update and start the VM
        Update-AzVM -ResourceGroupName $rgname -VM $vm;
        Start-AzVM -ResourceGroupName $rgname -Name $vmname;

        # Get the updated VM
        $vm = Get-AzVM -ResourceGroupName $rgname -Name $vmname;

        Assert-NotNull $vm.VmId;
        Assert-AreEqual $vmname $vm.Name ;
        Assert-AreEqual 1 $vm.NetworkProfile.NetworkInterfaces.Count;
        Assert-AreEqual $nicId $vm.NetworkProfile.NetworkInterfaces[0].Id;

        Assert-AreEqual $imgRef.Offer $vm.StorageProfile.ImageReference.Offer;
        Assert-AreEqual $imgRef.PublisherName $vm.StorageProfile.ImageReference.Publisher;
        Assert-AreEqual $imgRef.Skus $vm.StorageProfile.ImageReference.Sku;
        Assert-AreEqual $imgRef.Version $vm.StorageProfile.ImageReference.Version;

        Assert-AreEqual $user $vm.OSProfile.AdminUsername;
        Assert-AreEqual $computerName $vm.OSProfile.ComputerName;
        Assert-AreEqual $vmsize $vm.HardwareProfile.VmSize;

        Assert-True {$vm.DiagnosticsProfile.BootDiagnostics.Enabled;};

        Assert-AreEqual "BGInfo" $vm.Extensions[0].VirtualMachineExtensionType;
        Assert-AreEqual "Microsoft.Compute" $vm.Extensions[0].Publisher;

        Assert-AreEqual $osdisk.Id $vm.StorageProfile.OsDisk.ManagedDisk.Id;
        Assert-AreEqual 'Standard_LRS' $vm.StorageProfile.OsDisk.ManagedDisk.StorageAccountType;
        Assert-AreEqual $datadisk.Id $vm.StorageProfile.DataDisks[0].ManagedDisk.Id;
        Assert-AreEqual 'Standard_LRS' $vm.StorageProfile.DataDisks[0].ManagedDisk.StorageAccountType;
    }
    finally
    {
        # Cleanup
        Clean-ResourceGroup $rgname
    }
}

<#
.SYNOPSIS
Test Virtual Machine Reimage
#>
function Test-VirtualMachineReimage
{
    # Setup
    $rgname = Get-ComputeTestResourceName

    try
    {
        # Common
        $loc = Get-ComputeVMLocation;

        New-AzResourceGroup -Name $rgname -Location $loc -Force;

        # VM Profile & Hardware
        $vmsize = 'Standard_DS1_v2';
        $vmname = 'vm' + $rgname;

        # NRP
        $subnet = New-AzVirtualNetworkSubnetConfig -Name ('subnet' + $rgname) -AddressPrefix "10.0.0.0/24";
        $vnet = New-AzVirtualNetwork -Force -Name ('vnet' + $rgname) -ResourceGroupName $rgname -Location $loc -AddressPrefix "10.0.0.0/16" -Subnet $subnet;
        $subnetId = $vnet.Subnets[0].Id;
        $pubip = New-AzPublicIpAddress -Force -Name ('pubip' + $rgname) -ResourceGroupName $rgname -Location $loc -AllocationMethod Dynamic -DomainNameLabel ('pubip' + $rgname);
        $pubipId = $pubip.Id;
        $nic = New-AzNetworkInterface -Force -Name ('nic' + $rgname) -ResourceGroupName $rgname -Location $loc -SubnetId $subnetId -PublicIpAddressId $pubip.Id;
        $nicId = $nic.Id;

        # OS & Image
        $user = "Foo12";
        $password = $PLACEHOLDER;
        $securePassword = ConvertTo-SecureString $password -AsPlainText -Force;
        $cred = New-Object System.Management.Automation.PSCredential ($user, $securePassword);
        $computerName = 'test';

        $p = New-AzVMConfig -VMName $vmname -VMSize $vmsize `
             | Add-AzVMNetworkInterface -Id $nicId -Primary `
             | Set-AzVMOperatingSystem -Windows -ComputerName $computerName -Credential $cred `
             | Set-AzVMOSDisk -DiffDiskSetting "Local" -Caching 'ReadOnly' -CreateOption FromImage;

        $imgRef = Get-DefaultCRPImage -loc $loc;
        $imgRef | Set-AzVMSourceImage -VM $p | New-AzVM -ResourceGroupName $rgname -Location $loc;

        # Get VM
        $vm = Get-AzVM -Name $vmname -ResourceGroupName $rgname;
        $vm_output = $vm | Out-String;
        Write-Verbose($vm_output);

        Invoke-AzVMReimage -ResourceGroupName $rgname -Name $vmname -TempDisk;
        $vm = Get-AzVM -Name $vmname -ResourceGroupName $rgname;
    }
    finally
    {
        # Cleanup
        Clean-ResourceGroup $rgname
    }
}

<#
.SYNOPSIS
Test Virtual Machine Managed Disk
#>
function Test-VirtualMachineStop
{
    # Setup
    $rgname = Get-ComputeTestResourceName

    try
    {
        $loc = Get-ComputeVMLocation;
        New-AzResourceGroup -Name $rgname -Location $loc -Force;

        # VM Profile & Hardware
        $vmsize = 'Standard_DS1';
        $vmname = 'vm' + $rgname;

        $p = New-AzVMConfig -VMName $vmname -VMSize $vmsize;

        # NRP
        $subnet = New-AzVirtualNetworkSubnetConfig -Name ('subnet' + $rgname) -AddressPrefix "10.0.0.0/24";
        $vnet = New-AzVirtualNetwork -Force -Name ('vnet' + $rgname) -ResourceGroupName $rgname -Location $loc -AddressPrefix "10.0.0.0/16" -Subnet $subnet;
        $vnet = Get-AzVirtualNetwork -Name ('vnet' + $rgname) -ResourceGroupName $rgname;
        $subnetId = $vnet.Subnets[0].Id;
        $pubip = New-AzPublicIpAddress -Force -Name ('pubip' + $rgname) -ResourceGroupName $rgname -Location $loc -AllocationMethod Dynamic -DomainNameLabel ('pubip' + $rgname);
        $pubip = Get-AzPublicIpAddress -Name ('pubip' + $rgname) -ResourceGroupName $rgname;
        $pubipId = $pubip.Id;
        $nic = New-AzNetworkInterface -Force -Name ('nic' + $rgname) -ResourceGroupName $rgname -Location $loc -SubnetId $subnetId -PublicIpAddressId $pubip.Id;
        $nic = Get-AzNetworkInterface -Name ('nic' + $rgname) -ResourceGroupName $rgname;
        $nicId = $nic.Id;

        $p = Add-AzVMNetworkInterface -VM $p -Id $nicId;

        # OS & Image
        $user = "Foo2";
        $password = $PLACEHOLDER;
        $securePassword = ConvertTo-SecureString $password -AsPlainText -Force;
        $cred = New-Object System.Management.Automation.PSCredential ($user, $securePassword);
        $computerName = 'test';

        $p = Set-AzVMOperatingSystem -VM $p -Windows -ComputerName $computerName -Credential $cred;

        $imgRef = Get-DefaultCRPImage -loc $loc;
        $p = ($imgRef | Set-AzVMSourceImage -VM $p);

        # Virtual Machine
        New-AzVM -ResourceGroupName $rgname -Location $loc -VM $p;

        # Get VM
        $vm = Get-AzVM -ResourceGroupName $rgname -Name $vmname;
        $vmstate = Get-AzVM -ResourceGroupName $rgname -Name $vmname -Status;
        Assert-AreEqual "PowerState/running" $vmstate.Statuses[1].Code;

        # Stop the VM
        Stop-AzVM -ResourceGroupName $rgname -Name $vmname -StayProvisioned -SkipShutdown -Force;
        $vm = Get-AzVM -ResourceGroupName $rgname -Name $vmname;
        $vmstate = Get-AzVM -ResourceGroupName $rgname -Name $vmname -Status;
        Assert-AreEqual "PowerState/stopped" $vmstate.Statuses[1].Code;

        Remove-AzVM -ResourceGroupName $rgname -Name $vmname -Force;
    }
    finally
    {
        # Cleanup
        Clean-ResourceGroup $rgname
    }
}

<#
.SYNOPSIS
Test Virtual Machine Managed Disk
#>
function Test-VirtualMachineRemoteDesktop
{
    # Setup
    $rgname = Get-ComputeTestResourceName

    try
    {
        $loc = Get-ComputeVMLocation;
        New-AzResourceGroup -Name $rgname -Location $loc -Force;

        # VM Profile & Hardware
        $vmSize = "Standard_E64s_v3";
        $vmname = 'vm' + $rgname;

        $p = New-AzVMConfig -VMName $vmname -VMSize $vmsize -EnableUltraSSD -Zone "1";

        # NRP
        $subnet = New-AzVirtualNetworkSubnetConfig -Name ('subnet' + $rgname) -AddressPrefix "10.0.0.0/24";
        $vnet = New-AzVirtualNetwork -Force -Name ('vnet' + $rgname) -ResourceGroupName $rgname -Location $loc -AddressPrefix "10.0.0.0/16" -Subnet $subnet;
        $vnet = Get-AzVirtualNetwork -Name ('vnet' + $rgname) -ResourceGroupName $rgname;
        $subnetId = $vnet.Subnets[0].Id;
        $nic = New-AzNetworkInterface -Force -Name ('nic' + $rgname) -ResourceGroupName $rgname -Location $loc -SubnetId $subnetId
        $nic = Get-AzNetworkInterface -Name ('nic' + $rgname) -ResourceGroupName $rgname;
        $nicId = $nic.Id;

        $p = Add-AzVMNetworkInterface -VM $p -Id $nicId;

        # OS & Image
        $user = "Foo2";
        $password = $PLACEHOLDER;
        $securePassword = ConvertTo-SecureString $password -AsPlainText -Force;
        $cred = New-Object System.Management.Automation.PSCredential ($user, $securePassword);
        $computerName = 'test';

        $p = Set-AzVMOperatingSystem -VM $p -Windows -ComputerName $computerName -Credential $cred;

        $imgRef = Create-ComputeVMImageObject -loc "eastus" -publisherName "MicrosoftWindowsServerHPCPack" -offer "WindowsServerHPCPack" -skus "2012R2" -version "4.5.5198";

        $p = ($imgRef | Set-AzVMSourceImage -VM $p);

        # Virtual Machine

        $p.AdditionalCapabilities.UltraSSDEnabled = $false;
        New-AzVM -ResourceGroupName $rgname -Location $loc -VM $p;

        # Get VM
        $vm = Get-AzVM -ResourceGroupName $rgname -Name $vmname;
        Assert-False {$vm.AdditionalCapabilities.UltraSSDEnabled};
        $vmstate = Get-AzVM -ResourceGroupName $rgname -Name $vmname -Status;

        Assert-ThrowsContains { `
            Get-AzRemoteDesktopFile -ResourceGroupName $rgname -Name $vmname -LocalPath ".\file.rdp"; } `
            "The RDP file cannot be generated because the network interface of the virtual machine does not reference a PublicIP or an InboundNatRule of a public load balancer.";

        $pubip = New-AzPublicIpAddress -Force -Name ('pubip' + $rgname) -ResourceGroupName $rgname -Location $loc -Zone "1" -Sku "Standard" -AllocationMethod "Static" -DomainNameLabel ('pubip' + $rgname);
        $pubip = Get-AzPublicIpAddress -Name ('pubip' + $rgname) -ResourceGroupName $rgname;
        $pubipId = $pubip.Id;

        $nic = Get-AzNetworkInterface -Name ('nic' + $rgname) -ResourceGroupName $rgname;
        $nic | Set-AzNetworkInterfaceIpConfig -Name 'ipconfig1' -SubnetId $subnetId -PublicIpAddressId $pubip.Id | Set-AzNetworkInterface;

        # Get VM
        $vm = Get-AzVM -ResourceGroupName $rgname -Name $vmname;
        $vmstate = Get-AzVM -ResourceGroupName $rgname -Name $vmname -Status;

        Get-AzRemoteDesktopFile -ResourceGroupName $rgname -Name $vmname -LocalPath ".\file.rdp";
    }
    finally
    {
        # Cleanup
        Clean-ResourceGroup $rgname
    }
}

<#
.SYNOPSIS
Test Low Priority Virtual Machine
#>
function Test-LowPriorityVirtualMachine
{
# Setup
    $rgname = Get-ComputeTestResourceName

    try
    {
        $loc = Get-ComputeVMLocation;
        New-AzResourceGroup -Name $rgname -Location $loc -Force;

        # VM Profile & Hardware
        $vmsize = 'Standard_DS2_v2';
        $vmname = 'vm' + $rgname;

        $p = New-AzVMConfig -VMName $vmname -VMSize $vmsize -Priority 'Low' -EvictionPolicy 'Deallocate' -MaxPrice 0.1538;

        # NRP
        $subnet = New-AzVirtualNetworkSubnetConfig -Name ('subnet' + $rgname) -AddressPrefix "10.0.0.0/24";
        $vnet = New-AzVirtualNetwork -Force -Name ('vnet' + $rgname) -ResourceGroupName $rgname -Location $loc -AddressPrefix "10.0.0.0/16" -Subnet $subnet;
        $vnet = Get-AzVirtualNetwork -Name ('vnet' + $rgname) -ResourceGroupName $rgname;
        $subnetId = $vnet.Subnets[0].Id;
        $nic = New-AzNetworkInterface -Force -Name ('nic' + $rgname) -ResourceGroupName $rgname -Location $loc -SubnetId $subnetId
        $nic = Get-AzNetworkInterface -Name ('nic' + $rgname) -ResourceGroupName $rgname;
        $nicId = $nic.Id;

        $p = Add-AzVMNetworkInterface -VM $p -Id $nicId;

        # OS & Image
        $user = "Foo2";
        $password = $PLACEHOLDER;
        $securePassword = ConvertTo-SecureString $password -AsPlainText -Force;
        $cred = New-Object System.Management.Automation.PSCredential ($user, $securePassword);
        $computerName = 'test';

        $p = Set-AzVMOperatingSystem -VM $p -Windows -ComputerName $computerName -Credential $cred;

        $imgRef = Get-DefaultCRPImage -loc $loc;
        $p = ($imgRef | Set-AzVMSourceImage -VM $p);

        # Create a Virtual Machine
        New-AzVM -ResourceGroupName $rgname -Location $loc -VM $p;

        # Get VM
        $vm = Get-AzVM -ResourceGroupName $rgname -Name $vmname -DisplayHint Expand;
        Assert-AreEqual "Low" $vm.Priority;
        Assert-AreEqual "Deallocate" $vm.EvictionPolicy;
        Assert-AreEqual 0.1538 $vm.BillingProfile.MaxPrice;
        $vmstate = Get-AzVM -ResourceGroupName $rgname -Name $vmname -Status;
        Assert-AreEqual "PowerState/running" $vmstate.Statuses[1].Code;

        Set-AzVM -ResourceGroupName $rgname -Name $vmname -SimulateEviction;

        $vm = Get-AzVM -ResourceGroupName $rgname -Name $vmname;
        Assert-AreEqual "Low" $vm.Priority;
        Assert-AreEqual "Deallocate" $vm.EvictionPolicy;
        Assert-AreEqual 0.1538 $vm.BillingProfile.MaxPrice;

        $vmstate = Get-AzVM -ResourceGroupName $rgname -Name $vmname -Status;
        Assert-AreEqual "PowerState/running" $vmstate.Statuses[1].Code;

        # Update the max price of the VM
        Assert-ThrowsContains { Update-AzVM -ResourceGroupName $rgname -VM $vm -MaxPrice 0.2; } `
            "Max price change is not allowed.";
    }
    finally
    {
        # Cleanup
        Clean-ResourceGroup $rgname
    }
}

<#
.SYNOPSIS
Test EncryptionAtHost Virtual Machine
#>
function Test-EncryptionAtHostVMNull
{
    # Setup
    $rgname = Get-ComputeTestResourceName

    try
    {
        $loc = Get-ComputeVMLocation;
        New-AzResourceGroup -Name $rgname -Location $loc -Force;

        # VM Profile & Hardware
        $vmsize = 'Standard_DS2_v2';
        $vmname = 'vm' + $rgname;
        [string]$domainNameLabel = "$vmname-$vmname".tolower();

        $user = "Foo2";
        $password = $PLACEHOLDER;
        $securePassword = ConvertTo-SecureString $password -AsPlainText -Force;
        $cred = New-Object System.Management.Automation.PSCredential ($user, $securePassword);
        $computerName = 'test';

        $vm = New-AzVM -ResourceGroupName $rgname -Name $vmname -Credential $cred -DomainNameLabel $domainNameLabel;
        Assert-AreEqual $null $vm.SecurityProfile.encryptionathost

        # Get VM
        $vm = Get-AzVM -ResourceGroupName $rgname -Name $vmname;
        Assert-AreEqual $null $vm.SecurityProfile.encryptionAtHost
        Assert-AreEqual $null $vm.encryptionAtHost

    }
    finally
    {
        # Cleanup
        Clean-ResourceGroup $rgname
    }
}

<#
.SYNOPSIS
Test EncryptionAtHost Virtual Machine
#>
function Test-EncryptionAtHostVM
{
# Setup
    $rgname = Get-ComputeTestResourceName

    try
    {
        $loc = Get-ComputeVMLocation;
        New-AzResourceGroup -Name $rgname -Location $loc -Force;

        # VM Profile & Hardware

        $vmsize = 'Standard_DS2_v2';
        $vmname = 'vm' + $rgname;
        [string]$domainNameLabel = "$vmname-$vmname".tolower();

        $user = "Foo2";
        $password = $PLACEHOLDER;
        $securePassword = ConvertTo-SecureString $password -AsPlainText -Force;
        $cred = New-Object System.Management.Automation.PSCredential ($user, $securePassword);
        $computerName = 'test';

        New-AzVM -ResourceGroupName $rgname -Name $vmname -Credential $cred -DomainNameLabel $domainNameLabel -EncryptionAtHost;

        # Get VM
        $vm = Get-AzVM -ResourceGroupName $rgname -Name $vmname;
        Assert-AreEqual True $vm.SecurityProfile.encryptionAtHost
        Assert-ThrowsContains { Update-AzVM -ResourceGroupName $rgname -VM $vm -EncryptionAtHost $false; } "can be updated only when VM is in deallocated state"
        
        #update vm with encryptionathost false
        Stop-AzVM -ResourceGroupName $rgname -Name $vmname -Force;
        Update-AzVM -ResourceGroupName $rgname -VM $vm -EncryptionAtHost $false;
        $vm = Get-AzVM -ResourceGroupName $rgname -Name $vmname;
        Assert-AreEqual False $vm.SecurityProfile.encryptionAtHost
        
        #update vm with encryptionathost false
        Update-AzVM -ResourceGroupName $rgname -VM $vm -EncryptionAtHost $true;
        $vm = Get-AzVM -ResourceGroupName $rgname -Name $vmname;
        Assert-AreEqual True $vm.SecurityProfile.encryptionAtHost
    }
    finally
    {
        # Cleanup
        Clean-ResourceGroup $rgname
    }
}
<#
.SYNOPSIS
Test EncryptionAtHost Virtual Machine Default Param Set
#>
function Test-EncryptionAtHostVMDefaultParamSet
{
    # Setup
    $rgname = Get-ComputeTestResourceName

    try
    {
        # Common
        $loc = Get-ComputeVMLocation;
        New-AzResourceGroup -Name $rgname -Location $loc -Force;

        # VM Profile & Hardware
        $vmsize = 'Standard_DS2_v2';
        $vmname = 'vm' + $rgname;
        $p = New-AzVMConfig -VMName $vmname -VMSize $vmsize -EncryptionAtHost;

        # NRP
        $subnet = New-AzVirtualNetworkSubnetConfig -Name ('subnet' + $rgname) -AddressPrefix "10.0.0.0/24";
        $vnet = New-AzVirtualNetwork -Force -Name ('vnet' + $rgname) -ResourceGroupName $rgname -Location $loc -AddressPrefix "10.0.0.0/16" -Subnet $subnet;
        $vnet = Get-AzVirtualNetwork -Name ('vnet' + $rgname) -ResourceGroupName $rgname;
        $subnetId = $vnet.Subnets[0].Id;
        $pubip = New-AzPublicIpAddress -Force -Name ('pubip' + $rgname) -ResourceGroupName $rgname -Location $loc -AllocationMethod Dynamic -DomainNameLabel ('pubip' + $rgname);
        $pubip = Get-AzPublicIpAddress -Name ('pubip' + $rgname) -ResourceGroupName $rgname;
        $pubipId = $pubip.Id;
        $nic = New-AzNetworkInterface -Force -Name ('nic' + $rgname) -ResourceGroupName $rgname -Location $loc -SubnetId $subnetId -PublicIpAddressId $pubip.Id;
        $nic = Get-AzNetworkInterface -Name ('nic' + $rgname) -ResourceGroupName $rgname;
        $nicId = $nic.Id;

        $p = Add-AzVMNetworkInterface -VM $p -Id $nicId;
        Assert-AreEqual $p.NetworkProfile.NetworkInterfaces.Count 1;
        Assert-AreEqual $p.NetworkProfile.NetworkInterfaces[0].Id $nicId;

        # Storage Account (SA)
        $stoname = 'sto' + $rgname;
        $stotype = 'Standard_GRS';
        New-AzStorageAccount -ResourceGroupName $rgname -Name $stoname -Location $loc -Type $stotype;
        $stoaccount = Get-AzStorageAccount -ResourceGroupName $rgname -Name $stoname;

        $osDiskName = 'osDisk';
        $osDiskCaching = 'ReadWrite';
        $osDiskVhdUri = "https://$stoname.blob.core.windows.net/test/os.vhd";
        $dataDiskVhdUri1 = "https://$stoname.blob.core.windows.net/test/data1.vhd";
        $dataDiskVhdUri2 = "https://$stoname.blob.core.windows.net/test/data2.vhd";
        $dataDiskVhdUri3 = "https://$stoname.blob.core.windows.net/test/data3.vhd";

        $p = Set-AzVMOSDisk -VM $p -Name $osDiskName -VhdUri $osDiskVhdUri -Caching $osDiskCaching -CreateOption FromImage;

        $p = Add-AzVMDataDisk -VM $p -Name 'testDataDisk1' -Caching 'ReadOnly' -DiskSizeInGB 10 -Lun 1 -VhdUri $dataDiskVhdUri1 -CreateOption Empty;
        $p = Add-AzVMDataDisk -VM $p -Name 'testDataDisk2' -Caching 'ReadOnly' -DiskSizeInGB 11 -Lun 2 -VhdUri $dataDiskVhdUri2 -CreateOption Empty;
        $p = Add-AzVMDataDisk -VM $p -Name 'testDataDisk3' -Caching 'ReadOnly' -DiskSizeInGB 12 -Lun 3 -VhdUri $dataDiskVhdUri3 -CreateOption Empty;
        $p = Remove-AzVMDataDisk -VM $p -Name 'testDataDisk3';

        Assert-AreEqual $p.StorageProfile.OSDisk.Caching $osDiskCaching;
        Assert-AreEqual $p.StorageProfile.OSDisk.Name $osDiskName;
        Assert-AreEqual $p.StorageProfile.OSDisk.Vhd.Uri $osDiskVhdUri;
        Assert-AreEqual $p.StorageProfile.DataDisks.Count 2;
        Assert-AreEqual $p.StorageProfile.DataDisks[0].Caching 'ReadOnly';
        Assert-AreEqual $p.StorageProfile.DataDisks[0].DiskSizeGB 10;
        Assert-AreEqual $p.StorageProfile.DataDisks[0].Lun 1;
        Assert-AreEqual $p.StorageProfile.DataDisks[0].Vhd.Uri $dataDiskVhdUri1;
        Assert-AreEqual $p.StorageProfile.DataDisks[1].Caching 'ReadOnly';
        Assert-AreEqual $p.StorageProfile.DataDisks[1].DiskSizeGB 11;
        Assert-AreEqual $p.StorageProfile.DataDisks[1].Lun 2;
        Assert-AreEqual $p.StorageProfile.DataDisks[1].Vhd.Uri $dataDiskVhdUri2;

        # OS & Image
        $user = "Foo12";
        $password = $PLACEHOLDER;
        $securePassword = ConvertTo-SecureString $password -AsPlainText -Force;
        $cred = New-Object System.Management.Automation.PSCredential ($user, $securePassword);
        $computerName = 'test';
        $vhdContainer = "https://$stoname.blob.core.windows.net/test";
        $img = 'a699494373c04fc0bc8f2bb1389d6106__Windows-Server-2012-Datacenter-201503.01-en.us-127GB.vhd';

        # $p.StorageProfile.OSDisk = $null;
        $p = Set-AzVMOperatingSystem -VM $p -Windows -ComputerName $computerName -Credential $cred;

        Assert-AreEqual $p.OSProfile.AdminUsername $user;
        Assert-AreEqual $p.OSProfile.ComputerName $computerName;
        Assert-AreEqual $p.OSProfile.AdminPassword $password;

        # Image Reference
        $imgRef = Get-DefaultCRPImage -loc $loc;
        $p = ($imgRef | Set-AzVMSourceImage -VM $p);

        $p.StorageProfile.DataDisks = $null;

        # Virtual Machine
        New-AzVM -ResourceGroupName $rgname -Location $loc -VM $p;
        $vm = Get-AzVM -ResourceGroupName $rgname -Name $vmname;
        Assert-AreEqual True $vm.SecurityProfile.encryptionAtHost

        # Remove
        Remove-AzVM -ResourceGroupName $rgname -Name $vmname -Force;
    }
    finally
    {
        # Cleanup
        Clean-ResourceGroup $rgname
    }
}

<#
.SYNOPSIS
Test Set-AzVMOperatingSystem
#>
function Test-SetAzVMOperatingSystem
{
# Setup
    $rgname = Get-ComputeTestResourceName

    try
    {
        $loc = Get-ComputeVMLocation;
        New-AzResourceGroup -Name $rgname -Location $loc -Force;

        # VM Profile & Hardware
        $vmsize = 'Standard_DS1_v2';
        $vmname = 'vm' + $rgname;
        $vmname2 = 'vm2' + $rgname;
        $vmname3 = 'vm3' + $rgname;

        $p = New-AzVMConfig -VMName $vmname -VMSize $vmsize;
        $p2 = New-AzVMConfig -VMName $vmname2 -VMSize $vmsize;
        $p3 = New-AzVMConfig -VMName $vmname3 -VMSize $vmsize;

        # NRP
        $subnet = New-AzVirtualNetworkSubnetConfig -Name ('subnet' + $rgname) -AddressPrefix "10.0.0.0/24";
        $vnet = New-AzVirtualNetwork -Force -Name ('vnet' + $rgname) -ResourceGroupName $rgname -Location $loc -AddressPrefix "10.0.0.0/16" -Subnet $subnet;
        $vnet = Get-AzVirtualNetwork -Name ('vnet' + $rgname) -ResourceGroupName $rgname;
        $subnetId = $vnet.Subnets[0].Id;
        #1
        $pubip = New-AzPublicIpAddress -Force -Name ('pubip' + $rgname) -ResourceGroupName $rgname -Location $loc -AllocationMethod Dynamic -DomainNameLabel ('pubip' + $rgname);
        $pubip = Get-AzPublicIpAddress -Name ('pubip' + $rgname) -ResourceGroupName $rgname;
        $pubipId = $pubip.Id;
        $nic = New-AzNetworkInterface -Force -Name ('nic' + $rgname) -ResourceGroupName $rgname -Location $loc -SubnetId $subnetId -PublicIpAddressId $pubip.Id;
        $nic = Get-AzNetworkInterface -Name ('nic' + $rgname) -ResourceGroupName $rgname;
        $nicId = $nic.Id;
        #2
        $pubip2 = New-AzPublicIpAddress -Force -Name ('pubip2' + $rgname) -ResourceGroupName $rgname -Location $loc -AllocationMethod Dynamic -DomainNameLabel ('pubip2' + $rgname);
        $pubip2 = Get-AzPublicIpAddress -Name ('pubip2' + $rgname) -ResourceGroupName $rgname;
        $pubipId2 = $pubip2.Id;
        $nic2 = New-AzNetworkInterface -Force -Name ('nic2' + $rgname) -ResourceGroupName $rgname -Location $loc -SubnetId $subnetId -PublicIpAddressId $pubip2.Id;
        $nic2 = Get-AzNetworkInterface -Name ('nic2' + $rgname) -ResourceGroupName $rgname;
        $nicId2 = $nic2.Id;
        #3
        $pubip3 = New-AzPublicIpAddress -Force -Name ('pubip3' + $rgname) -ResourceGroupName $rgname -Location $loc -AllocationMethod Dynamic -DomainNameLabel ('pubip3' + $rgname);
        $pubip3 = Get-AzPublicIpAddress -Name ('pubip3' + $rgname) -ResourceGroupName $rgname;
        $pubipId3 = $pubip3.Id;
        $nic3 = New-AzNetworkInterface -Force -Name ('nic3' + $rgname) -ResourceGroupName $rgname -Location $loc -SubnetId $subnetId -PublicIpAddressId $pubip3.Id;
        $nic3 = Get-AzNetworkInterface -Name ('nic3' + $rgname) -ResourceGroupName $rgname;
        $nicId3 = $nic3.Id;

        $p = Add-AzVMNetworkInterface -VM $p -Id $nicId;
        $p2 = Add-AzVMNetworkInterface -VM $p2 -Id $nicId2;
        $p3 = Add-AzVMNetworkInterface -VM $p3 -Id $nicId3;

        # OS & Image
        $user = "Foo2";
        $password = $PLACEHOLDER;
        $securePassword = ConvertTo-SecureString $password -AsPlainText -Force;
        $cred = New-Object System.Management.Automation.PSCredential ($user, $securePassword);
        $computerName = 'test';

        $p = Set-AzVMOperatingSystem -VM $p -Windows -ComputerName $computerName -Credential $cred -EnableAutoUpdate:$false -PatchMode "Manual";
        $p2 = Set-AzVMOperatingSystem -VM $p2 -Windows -ComputerName $computerName -Credential $cred -EnableAutoUpdate;
        $p3 = Set-AzVMOperatingSystem -VM $p3 -Windows -ComputerName $computerName -Credential $cred -EnableAutoUpdate -PatchMode "AutomaticByPlatform";

        $imgRef = Create-ComputeVMImageObject -loc "eastus" -publisherName "MicrosoftWindowsServer" -offer "WindowsServer" -skus "2012-R2-Datacenter" -version "4.127.20180315";

        $p = ($imgRef | Set-AzVMSourceImage -VM $p);
        $p2 = ($imgRef | Set-AzVMSourceImage -VM $p2);
        $p3 = ($imgRef | Set-AzVMSourceImage -VM $p3);

        # Virtual Machine
        New-AzVM -ResourceGroupName $rgname -Location $loc -VM $p;
        New-AzVM -ResourceGroupName $rgname -Location $loc -VM $p2;
        New-AzVM -ResourceGroupName $rgname -Location $loc -VM $p3;

        # Get VM
        $vm = Get-AzVM -Name $vmname -ResourceGroupName $rgname;
        $vm2 = Get-AzVM -Name $vmname2 -ResourceGroupName $rgname;
        $vm3 = Get-AzVM -Name $vmname3 -ResourceGroupName $rgname;
        Assert-AreEqual $vm.osProfile.WindowsConfiguration.PatchSettings.Patchmode "Manual"
        Assert-AreEqual $vm2.osProfile.WindowsConfiguration.PatchSettings.Patchmode "AutomaticByOS"
        Assert-AreEqual $vm3.osProfile.WindowsConfiguration.PatchSettings.Patchmode "AutomaticByPlatform"


        #updating existing VM using Set-AzVMOperatingSystem    "AutomaticByPlatform -> AutomaticByOS"
        $vm3 = Set-AzVMOperatingSystem -VM $vm3 -Windows -ComputerName $computerName -Credential $cred -EnableAutoUpdate -PatchMode "AutomaticByOS";
        Update-AzVM $rgname -vm $vm3;
        $vm3 = Get-AzVM -Name $vmname3 -ResourceGroupName $rgname;
        Assert-AreEqual $vm3.osProfile.WindowsConfiguration.PatchSettings.Patchmode "AutomaticByOS"

        #updating existing VM using Set-AzVMOperatingSystem    "AutomaticByOS -> AutomaticByPlatform"
        $vm2 = Set-AzVMOperatingSystem -VM $vm2 -Windows -ComputerName $computerName -Credential $cred -EnableAutoUpdate -PatchMode "automaticbyplatform";
        Update-AzVM $rgname -vm $vm2;
        $vm2 = Get-AzVM -Name $vmname2 -ResourceGroupName $rgname;
        Assert-AreEqual $vm2.osProfile.WindowsConfiguration.PatchSettings.Patchmode "AutomaticByPlatform"

    }
    finally
    {
        # Cleanup
        Clean-ResourceGroup $rgname
    }
}

<#
.SYNOPSIS
Test Set-AzVMOperatingSystem: if PatchMode is set to AutomaticByPlatForm, both [-ProvisionVMAgent] [-EnableAutoUpdate] has to be true, other wise it is an error.
#>
function Test-SetAzVMOperatingSystemError
{
# Setup
    $rgname = Get-ComputeTestResourceName

    try
    {
        $loc = Get-ComputeVMLocation;
        New-AzResourceGroup -Name $rgname -Location $loc -Force;

        # VM Profile & Hardware
        $vmsize = 'Standard_DS1_v2';
        $vmname = 'vm' + $rgname;

        $p = New-AzVMConfig -VMName $vmname -VMSize $vmsize;

        # NRP
        $subnet = New-AzVirtualNetworkSubnetConfig -Name ('subnet' + $rgname) -AddressPrefix "10.0.0.0/24";
        $vnet = New-AzVirtualNetwork -Force -Name ('vnet' + $rgname) -ResourceGroupName $rgname -Location $loc -AddressPrefix "10.0.0.0/16" -Subnet $subnet;
        $vnet = Get-AzVirtualNetwork -Name ('vnet' + $rgname) -ResourceGroupName $rgname;
        $subnetId = $vnet.Subnets[0].Id;
        $pubip = New-AzPublicIpAddress -Force -Name ('pubip' + $rgname) -ResourceGroupName $rgname -Location $loc -AllocationMethod Dynamic -DomainNameLabel ('pubip' + $rgname);
        $pubip = Get-AzPublicIpAddress -Name ('pubip' + $rgname) -ResourceGroupName $rgname;
        $pubipId = $pubip.Id;
        $nic = New-AzNetworkInterface -Force -Name ('nic' + $rgname) -ResourceGroupName $rgname -Location $loc -SubnetId $subnetId -PublicIpAddressId $pubip.Id;
        $nic = Get-AzNetworkInterface -Name ('nic' + $rgname) -ResourceGroupName $rgname;
        $nicId = $nic.Id;
        
        $p = Add-AzVMNetworkInterface -VM $p -Id $nicId;

        # OS & Image
        $user = "Foo2";
        $password = $PLACEHOLDER;
        $securePassword = ConvertTo-SecureString $password -AsPlainText -Force;
        $cred = New-Object System.Management.Automation.PSCredential ($user, $securePassword);
        $computerName = 'test';

        $p = Set-AzVMOperatingSystem -VM $p -Windows -ComputerName $computerName -Credential $cred -EnableAutoUpdate -DisableVMAgent -Patchmode "AutomaticByPlatform";
      
        $imgRef = Create-ComputeVMImageObject -loc "eastus" -publisherName "MicrosoftWindowsServerHPCPack" -offer "WindowsServerHPCPack" -skus "2012R2" -version "4.5.5198";


        $p = ($imgRef | Set-AzVMSourceImage -VM $p);
       
        # Virtual Machine
        Assert-ThrowsContains { New-AzVM -ResourceGroupName $rgname -Location $loc -VM $p; } "The patchMode 'AutomaticByPlatform' is invalid. For patchMode 'AutomaticByPlatform', the property 'enableAutomaticUpdates' must be set to true. Also, this operation cannot be performed when extension operations are disallowed. To allow, please ensure VM Agent is installed on the VM and the osProfile.allowExtensionOperations property is true.";
    }
    finally
    {
        # Cleanup
        Clean-ResourceGroup $rgname
    }
}

<#
.SYNOPSIS
Test HostGroup property is set on a VM correctly when HostGroup.Id is passed as a parameter.
#>
function Test-HostGroupPropertySetOnVirtualMachine
{
    # Setup
    $rgname = Get-ComputeTestResourceName

    try
    {
        # Common
        [string]$loc = Get-Location "Microsoft.Resources" "resourceGroups" "East US 2 EUAP";
        $loc = $loc.Replace(' ', '');
        
        New-AzResourceGroup -Name $rgname -Location $loc -Force;

        # Create a VM first
        $hostGroupName = $rgname + 'hostgroup'
        $hostGroup = New-AzHostGroup -ResourceGroupName $rgname -Name $hostGroupName -Location $loc -PlatformFaultDomain 2 -Zone "2";
        
        $hostName = $rgname + 'host'
        New-AzHost -ResourceGroupName $rgname -HostGroupName $hostGroupName -Name $hostName -Location $loc -Sku "ESv3-Type1" -PlatformFaultDomain 1;

        # VM Profile & Hardware
        $vmsize = 'Standard_E2s_v3';
        $vmname0 = 'v' + $rgname;

        # Creating a VM using simple parameter set
        $username = "admin01"
        $password = Get-PasswordForVM | ConvertTo-SecureString -AsPlainText -Force
        $cred = new-object -typename System.Management.Automation.PSCredential -argumentlist $username, $password
        [string]$domainNameLabel = "vcrptestps7691-6f2166";

        $vm0 = New-AzVM -ResourceGroupName $rgname -Location $loc -Name $vmname0 -Credential $cred -Zone "2" -Size $vmsize -HostGroupId $hostGroup.Id -DomainNameLabel $domainNameLabel;
        
        Assert-AreEqual $hostGroup.Id $vm0.HostGroup.Id;
    }
    finally
    {
        # Cleanup
        Clean-ResourceGroup $rgname
    }
}

<#
.SYNOPSIS
Test Get-AzVMImage new parameters -OrderBy and -Top.
#>
function Test-VirtualMachineImageListTopOrderExpand
{
    # Setup
    $loc = Get-ComputeVMLocation;

    try
    {
        $pubNames = "MicrosoftWindowsServer";
        $pubNameFilter = '*Windows*';
        $offer = "windowsserver";
        $sku = "2012-R2-Datacenter";
        $numRecords = 3;
        $orderNameDesc = "name desc";
        $orderNameAsc = "name asc";

        # Test -Top
        $vmImagesTop = Get-AzVMImage -Location $loc -PublisherName $pubNames -Offer $offer -Sku $sku -Top $numRecords;
        Assert-AreEqual $numRecords $vmImagesTop.Count; 

        # Test -OrderBy
        $vmImagesOrderDesc = Get-AzVMImage -Location $loc -PublisherName $pubNames -Offer $offer -Sku $sku -OrderBy $orderNameDesc;
        $vmImagesOrderAsc = Get-AzVMImage -Location $loc -PublisherName $pubNames -Offer $offer -Sku $sku -OrderBy $orderNameAsc;

        if ($vmImagesOrderDesc.Count -gt 0)
        {
            $isLessThan = $vmImagesOrderDesc[0].Version -ge $vmImagesOrderAsc[0].Version;
            Assert-True { $isLessThan };
        }
    }
    finally 
    {
    
	}

}

<#
.SYNOPSIS
This test can only run in Record mode. Several lines need to be uncommented for it to test the cmdlet. 
Downloads the managed boot diagnostics of a Windows machine to a local file path. 
#>
function Test-VirtualMachineBootDiagnostics
{
    # Setup
    $rgname = Get-ComputeTestResourceName;
    $loc = Get-ComputeVMLocation;

    try
    {
        New-AzResourceGroup -Name $rgname -Location $loc -Force;

        # VM Profile & Hardware
        $vmsize = 'Standard_DS1_v2';
        $vmname = 'vm' + $rgname;
        # Create the file path on your machine, then set this variable to it. 
        # $localPath = "C:\Users\adsandor\Documents\bootDiags"

        $p = New-AzVMConfig -VMName $vmname -VMSize $vmsize;

        # NRP
        $subnet = New-AzVirtualNetworkSubnetConfig -Name ('subnet' + $rgname) -AddressPrefix "10.0.0.0/24";
        $vnet = New-AzVirtualNetwork -Force -Name ('vnet' + $rgname) -ResourceGroupName $rgname -Location $loc -AddressPrefix "10.0.0.0/16" -Subnet $subnet;
        $vnet = Get-AzVirtualNetwork -Name ('vnet' + $rgname) -ResourceGroupName $rgname;
        $subnetId = $vnet.Subnets[0].Id;
        #1
        $pubip = New-AzPublicIpAddress -Force -Name ('pubip' + $rgname) -ResourceGroupName $rgname -Location $loc -AllocationMethod Dynamic -DomainNameLabel ('pubip' + $rgname);
        $pubip = Get-AzPublicIpAddress -Name ('pubip' + $rgname) -ResourceGroupName $rgname;
        $pubipId = $pubip.Id;
        $nic = New-AzNetworkInterface -Force -Name ('nic' + $rgname) -ResourceGroupName $rgname -Location $loc -SubnetId $subnetId -PublicIpAddressId $pubip.Id;
        $nic = Get-AzNetworkInterface -Name ('nic' + $rgname) -ResourceGroupName $rgname;
        $nicId = $nic.Id;

        $p = Add-AzVMNetworkInterface -VM $p -Id $nicId;

        # OS & Image
        $user = "Foo2";
        $password = $PLACEHOLDER;
        $securePassword = ConvertTo-SecureString $password -AsPlainText -Force;
        $cred = New-Object System.Management.Automation.PSCredential ($user, $securePassword);
        $computerName = 'test';

        # Windows OS test case. 
        $p = Set-AzVMOperatingSystem -VM $p -Windows -ComputerName $computerName -Credential $cred;

        $imgRef = Create-ComputeVMImageObject -loc "eastus" -publisherName "MicrosoftWindowsServerHPCPack" -offer "WindowsServerHPCPack" -skus "2012R2" -version "4.5.5198";


        $p = ($imgRef | Set-AzVMSourceImage -VM $p);

        # Virtual Machine
        $vm = New-AzVM -ResourceGroupName $rgname -Location $loc -VM $p;
        Assert-NotNull $vm;

        # Get Managed Boot Diagnostics 
        # uncomment this when running locally. 
        # Get-AzVmBootDiagnosticsData -ResourceGroupName $rgname -Name $vmname -Windows -LocalPath $localPath;
    }
    finally
    {
        # Cleanup
        Clean-ResourceGroup $rgname
	  }
}

<#
.SYNOPSIS
Test the Get-AzVm cmdlet when using VMs with the 
same name across multiple Resource Groups. 
#>
function Test-VirtualMachineGetVMNameAcrossResourceGroups
{
    # Setup
    $loc = "eastus";
    $rgname = Get-ComputeTestResourceName;
    $rgname2 = Get-ComputeTestResourceName;

    try
    {
        New-AzResourceGroup -Name $rgname -Location $loc -Force;
        New-AzResourceGroup -Name $rgname2 -Location $loc -Force;

        # VM Profile & Hardware
        $vmsize = 'Standard_E2s_v3';
        $vmname1 = 'v' + $rgname;
        $vmname3 = 'v3' + $rgname;

        # Creating a VM using simple parameter set
        $username = "admin01"
        $password = Get-PasswordForVM | ConvertTo-SecureString -AsPlainText -Force
        $cred = new-object -typename System.Management.Automation.PSCredential -argumentlist $username, $password

        $domainNameLabel1 = "domain1" + $rgname;
        $domainNameLabel2 = "domain2" + $rgname;
        $domainNameLabel3 = "domain3" + $rgname;

        $vm1 = New-AzVM -ResourceGroupName $rgname -Location $loc -Name $vmname1 -Credential $cred -Zone "2" -Size $vmsize -DomainNameLabel $domainNameLabel1;
        $vm2 = New-AzVM -ResourceGroupName $rgname2 -Location $loc -Name $vmname1 -Credential $cred -Zone "2" -Size $vmsize -DomainNameLabel $domainNameLabel2;
        $vm3 = New-AzVM -ResourceGroupName $rgname2 -Location $loc -Name $vmname3 -Credential $cred -Zone "2" -Size $vmsize -DomainNameLabel $domainNameLabel3;

        $vms = Get-AzVm -Name $vmname1 -Status;

        Assert-AreEqual 2 $vms.Count;
    }
    finally
    {
        # Cleanup
        Clean-ResourceGroup $rgname;
        Clean-ResourceGroup $rgname2;
    }
}

<#
.SYNOPSIS

#>
function Test-VirtualMachineGetVMExtensionPiping
{
    # Setup
    $loc = "eastus";
    $rgname = Get-ComputeTestResourceName;

    try
    {
        New-AzResourceGroup -Name $rgname -Location $loc -Force;

        # VM Profile & Hardware
        $vmsize = 'Standard_E2s_v3';
        $vmname = 'v' + $rgname;

        # Creating a VM using simple parameter set
        $username = "admin01"
        $password = Get-PasswordForVM | ConvertTo-SecureString -AsPlainText -Force
        $cred = new-object -typename System.Management.Automation.PSCredential -argumentlist $username, $password
        $domainNameLabel1 = "domain1" + $rgname;

        $vm1 = New-AzVM -ResourceGroupName $rgname -Location $loc -Name $vmname -Credential $cred -Zone "2" -Size $vmsize -DomainNameLabel $domainNameLabel1;
        
        # No error is thrown
        $vmExt = Get-AzVM -VM $vm1 | Get-AzVMExtension;

        # Test expected error message when missing ResourceGroup. 
        $vmname2 = "errorvm";
        $vmConfig = New-AzVMConfig -Name $vmname2 -VMSize $vmsize;
        Assert-ThrowsContains {
            $vmError = $vmconfig | Get-AzVMExtension; } "The incoming virtual machine must have a 'resourceGroupName'.";
    }
    finally 
    {
        # Cleanup
        Clean-ResourceGroup $rgname;
    }
}

<#
.SYNOPSIS
Windows machine enable hot patching, linux machines patchmode
#>
function Test-VirtualMachinePatchAPI
{
    # Setup
    $rgname = Get-ComputeTestResourceName;
    $loc = Get-ComputeVMLocation;

    try
    {
        New-AzResourceGroup -Name $rgname -Location $loc -Force;

        # VM Profile & Hardware
        $vmsize = 'Standard_E2s_v3';
        $vmname0 = 'v' + $rgname;

        # Creating a VM using simple parameter set
        $username = "admin01";
        $password = Get-PasswordForVM | ConvertTo-SecureString -AsPlainText -Force;
        $cred = new-object -typename System.Management.Automation.PSCredential -argumentlist $username, $password;
        [string]$domainNameLabel = "d"+ $rgname;
        $computerName = 'test';
        $patchMode = "AutomaticByPlatform";

        # EnableHotPatching for Windows machine. 
        $vm0 = New-AzVM -ResourceGroupName $rgname -Location $loc -Name $vmname0 -Credential $cred -Zone "2" -Size $vmsize -DomainNameLabel $domainNameLabel;
        $p = Set-AzVMOperatingSystem -VM $vm0 -Windows -ComputerName $computerName -Credential $cred -EnableHotpatching -PatchMode $patchMode;
        Assert-True {$vm0.OSProfile.WindowsConfiguration.PatchSettings.EnableHotpatching};
        Assert-AreEqual $vm0.OSProfile.WindowsConfiguration.PatchSettings.PatchMode $patchMode;

        # Test Linux VM PatchMode scenario. 
        # This currently requires creating a Linux (Ubuntu) VM manually in the Azure Portal as the DefaultCRPLinuxImageOffline cmd uses a 
        # storage account that Compute does not currently support. 
        $rgname2 = "adamddeast";
        $vmname = "linuxtest";
        $linuxvm = Get-AzVM -ResourceGroupName $rgname2 -Name $vmname;
        $securePassword = Get-PasswordForVM | ConvertTo-SecureString -AsPlainText -Force;
        $user = "usertest";
        $cred = New-Object System.Management.Automation.PSCredential ($user, $securePassword);
        $vmset = Set-AzVMOperatingSystem -VM $linuxvm -Linux -ComputerName $computerName -Credential $cred -PatchMode $patchMode;

        Assert-AreEqual $linuxvm.OSProfile.LinuxConfiguration.PatchSettings.PatchMode $patchMode;
    }
    finally
    {
        # Cleanup
        Clean-ResourceGroup $rgname
	}
}

<#
.SYNOPSIS
Create VM using New-AzVM non-Default parameter set to test the hardcoded default VM size Standard_D2s_v3. 
#>
function Test-NewAzVMDefaultingSize
{
    # Setup
    $rgname = Get-ComputeTestResourceName;
    $loc = "eastus";

    try
    {
        New-AzResourceGroup -Name $rgname -Location $loc -Force;

        # VM Profile & Hardware
        $vmname = 'v' + $rgname;
        $defaultSize = "Standard_D2s_v3";
        $domainNameLabel = "d1" + $rgname;

        # Creating a VM using simple parameter set
        $securePassword = Get-PasswordForVM | ConvertTo-SecureString -AsPlainText -Force;  
        $user = "admin01";
        $cred = New-Object System.Management.Automation.PSCredential ($user, $securePassword);
        $vm = New-AzVM -ResourceGroupName $rgname -Name $vmname -Credential $cred -DomainNameLabel $domainNameLabel;
        
        Assert-NotNull $vm;
        Assert-AreEqual $vm.HardwareProfile.Vmsize $defaultSize;
        
    }
    finally
    {
        # Cleanup
        Clean-ResourceGroup $rgname;
	}
}

<#
.SYNOPSIS

#>
function Test-InvokeAzVMInstallPatch
{
    # Setup
    $rgname = Get-ComputeTestResourceName;
    $loc = "eastus";#Get-ComputeVMLocation;

    try
    {
        New-AzResourceGroup -Name $rgname -Location $loc -Force;

        # VM Profile & Hardware
        $vmname = 'vm' + $rgname;
        $vmsize = "Standard_B1s";
        $domainNameLabel = "d1" + $rgname;

        # Creating a VM 
        $p = New-AzVmConfig -VMName $vmname -vmsize $vmsize 

        $publisherName = "MicrosoftWindowsServer"
        $offer = "WindowsServer"
        $sku = "2019-DataCenter"
        $p = Set-AzVMSourceImage -VM $p -PublisherName $publisherName -Offer $offer -Skus $sku -Version 'latest'

        # NRP
        $subnet = New-AzVirtualNetworkSubnetConfig -Name ('subnet' + $rgname) -AddressPrefix "10.0.0.0/24";
        $vnet = New-AzVirtualNetwork -Force -Name ('vnet' + $rgname) -ResourceGroupName $rgname -Location $loc -AddressPrefix "10.0.0.0/16" -Subnet $subnet;
        $vnet = Get-AzVirtualNetwork -Name ('vnet' + $rgname) -ResourceGroupName $rgname;
        $subnetId = $vnet.Subnets[0].Id;
        $pubip = New-AzPublicIpAddress -Force -Name ('pubip' + $rgname) -ResourceGroupName $rgname -Location $loc -AllocationMethod Dynamic -DomainNameLabel $domainNameLabel;
        $pubip = Get-AzPublicIpAddress -Name ('pubip' + $rgname) -ResourceGroupName $rgname;
        $pubipId = $pubip.Id;
        $nic = New-AzNetworkInterface -Force -Name ('nic' + $rgname) -ResourceGroupName $rgname -Location $loc -SubnetId $subnetId -PublicIpAddressId $pubip.Id;
        $nic = Get-AzNetworkInterface -Name ('nic' + $rgname) -ResourceGroupName $rgname;
        $nicId = $nic.Id;

        $p = Add-AzVMNetworkInterface -VM $p -Id $nicId;

        # OS & Image
        $user = "Foo12";
        $password = $PLACEHOLDER;
        $securePassword = ConvertTo-SecureString $password -AsPlainText -Force;
        $cred = New-Object System.Management.Automation.PSCredential ($user, $securePassword);
        $computerName = 'test';

        $p = Set-AzVMOperatingSystem -VM $p -Windows -ComputerName $computerName -Credential $cred;

        $vm = New-AzVM -ResourceGroupName $rgname -Location $loc -Vm $p
        $vm = Get-AzVM -ResourceGroupName $rgname -Name $vmname
        
        Assert-NotNull $vm;

        $patchResult = Invoke-azvminstallpatch -VM $vm -windows -RebootSetting 'Never' -MaximumDuration PT1H -ClassificationToIncludeForWindows critical
        
        Assert-AreEqual 'Succeeded' $patchResult.Status

        
    }
    finally
    {
        # Cleanup
        Clean-ResourceGroup $rgname;
	}
}

<#
.SYNOPSIS
Windows machine enable hot patching, linux machines patchmode
#>
function Test-VirtualMachineAssessmentMode
{
    # Setup
    $rgname = Get-ComputeTestResourceName;
    $loc = Get-ComputeVMLocation;

    try
    {
        New-AzResourceGroup -Name $rgname -Location $loc -Force;

        # VM Profile & Hardware
        $vmname = 'vm' + $rgname;
        $vmsize = "Standard_B1s";
        $domainNameLabel = "d1" + $rgname;

        # Creating a VM 
        $p = New-AzVmConfig -VMName $vmname -vmsize $vmsize 

        $publisherName = "MicrosoftWindowsServer"
        $offer = "WindowsServer"
        $sku = "2019-DataCenter"
        $p = Set-AzVMSourceImage -VM $p -PublisherName $publisherName -Offer $offer -Skus $sku -Version 'latest'

        # NRP
        $subnet = New-AzVirtualNetworkSubnetConfig -Name ('subnet' + $rgname) -AddressPrefix "10.0.0.0/24";
        $vnet = New-AzVirtualNetwork -Force -Name ('vnet' + $rgname) -ResourceGroupName $rgname -Location $loc -AddressPrefix "10.0.0.0/16" -Subnet $subnet;
        $vnet = Get-AzVirtualNetwork -Name ('vnet' + $rgname) -ResourceGroupName $rgname;
        $subnetId = $vnet.Subnets[0].Id;
        $pubip = New-AzPublicIpAddress -Force -Name ('pubip' + $rgname) -ResourceGroupName $rgname -Location $loc -AllocationMethod Dynamic -DomainNameLabel $domainNameLabel;
        $pubip = Get-AzPublicIpAddress -Name ('pubip' + $rgname) -ResourceGroupName $rgname;
        $pubipId = $pubip.Id;
        $nic = New-AzNetworkInterface -Force -Name ('nic' + $rgname) -ResourceGroupName $rgname -Location $loc -SubnetId $subnetId -PublicIpAddressId $pubip.Id;
        $nic = Get-AzNetworkInterface -Name ('nic' + $rgname) -ResourceGroupName $rgname;
        $nicId = $nic.Id;

        $p = Add-AzVMNetworkInterface -VM $p -Id $nicId;

        # OS & Image
        $user = "Foo12";
        $password = $PLACEHOLDER;
        $securePassword = ConvertTo-SecureString $password -AsPlainText -Force;
        $cred = New-Object System.Management.Automation.PSCredential ($user, $securePassword);
        $computerName = 'test';
        $assessmentMode = "AutomaticByPlatform";

        $p = Set-AzVMOperatingSystem -VM $p -Windows -ComputerName $computerName -Credential $cred -ProvisionVMAgent -AssessmentMode $assessmentMode;

        $vm = New-AzVM -ResourceGroupName $rgname -Location $loc -Vm $p;
        $vm = Get-AzVM -ResourceGroupName $rgname -Name $vmname;
        
        Assert-NotNull $vm;

        Assert-AreEqual $vm.osProfile.WindowsConfiguration.PatchSettings.AssessmentMode "AutomaticByPlatform";
    }
    finally 
    {
        # Cleanup
        Clean-ResourceGroup $rgname;
    }
}

<#
.SYNOPSIS
Windows machine test ensuring the EnableAutoUpdate value on the 
provided VM is not overwritten. 
#>
function Test-VirtualMachineEnableAutoUpdate
{
    # Setup
    $rgname = Get-ComputeTestResourceName;
    $loc = Get-ComputeVMLocation;

    try
    {
        New-AzResourceGroup -Name $rgname -Location $loc -Force;

        # VM Profile & Hardware
        $vmname = 'vm' + $rgname;
        $vmsize = "Standard_B1s";
        $domainNameLabel = "d1" + $rgname;
        $computerName = "v" + $rgname;

        # VM Credential
        $user = "usertest";
        $password = "Testing1234567";
        $securePassword = ConvertTo-SecureString $password -AsPlainText -Force;
        $cred = New-Object System.Management.Automation.PSCredential ($user, $securePassword);

        # Creating a VM 
        $vmConfig = New-AzVmConfig -VMName $vmname -vmsize $vmsize;
        
        $vmSet = Set-AzVMOperatingSystem -VM $vmConfig -Windows -ComputerName $computerName -Credential $cred -provisionVMAgent -EnableAutoUpdate:$false;
        Assert-AreEqual $vmSet.OSProfile.WindowsConfiguration.EnableAutomaticUpdates $false;
        
        $vmSet2 = Set-AzVMOperatingSystem -VM $vmSet -Windows -ComputerName $computerName -Credential $cred -provisionVMAgent -EnableAutoUpdate;
        Assert-AreEqual $vmSet2.OSProfile.WindowsConfiguration.EnableAutomaticUpdates $true;

        $vmSet3 = Set-AzVMOperatingSystem -VM $vmSet2 -Windows -ComputerName $computerName -Credential $cred -provisionVMAgent;
        Assert-AreEqual $vmSet3.OSProfile.WindowsConfiguration.EnableAutomaticUpdates $true;
    }
    finally 
    {
        # Cleanup
        Clean-ResourceGroup $rgname;
    }
} 

<#
.SYNOPSIS
Windows machine test ensuring the EnableAutoUpdate value on the 
provided VM is not overwritten. 
#>
function Test-CapacityReservation
{
    # Setup
    $rgname = Get-ComputeTestResourceName;
    $loc = 'eastus2euap';

    try
    {
        New-AzResourceGroup -Name $rgname -Location $loc -Force;

        # create a CRG
        $CRGName = 'CRG' + $rgname
        New-AzCapacityReservationGroup -ResourceGroupName $rgname -Name $CRGName -Location $loc

        # Create 2 CR in CRG with two different skus
        $CRName1 = "cr1" + $rgname
        $Sku1 = "Standard_DS1_v2"
        $CRName2 = "cr2" + $rgname
        $Sku2 = "Standard_A2_v2"
        $cr1 = New-AzCapacityReservation -ResourceGroupName $rgname -ReservationGroupName $CRGName -Name $CRName1 -Sku $Sku1 -CapacityToReserve 4 -location $loc
        $cr2 = New-AzCapacityReservation -ResourceGroupName $rgname -ReservationGroupName $CRGName -Name $CRName2 -Sku $Sku2 -CapacityToReserve 4 -location $loc
        
        # try Get-CRG with InstanceView
        $CRG = Get-AzCapacityReservationGroup -ResourceGroupName $rgname -Name $CRGName -InstanceView
        Assert-AreEqual 2 $crg.InstanceView.CapacityReservations.count

        # try Get-CR  count == 2 
        $CR = Get-AzCapacityReservation -ResourceGroupName $rgname -ReservationGroupName $CRGName 
        Assert-AreEqual 2 $CR.count
        
        # create credential 
        $securePassword = Get-PasswordForVM | ConvertTo-SecureString -AsPlainText -Force;  
        $user = "admin01";
        $cred = New-Object System.Management.Automation.PSCredential ($user, $securePassword);

        # Add one VM from creation 
        $vmname1 = '1' + $rgname;
        $domainNameLabel1 = "d1" + $rgname;
        $vm1 = New-AzVM -ResourceGroupName $rgname -Name $vmname1 -Credential $cred -DomainNameLabel $domainNameLabel1 -CapacityReservationGroupId $CRG.id -Size $Sku1 -Location $loc

        # Create one VM then update to associate with CRG
        $vmname2 = '2' + $rgname;
        $domainNameLabel2 = "d2" + $rgname;
        $vm2 = New-AzVM -ResourceGroupName $rgname -Name $vmname2 -Credential $cred -DomainNameLabel $domainNameLabel2 -Size $Sku2 -Location $loc
        Stop-AzVM -ResourceGroupName $rgname -Name $vmname2 -Force
        Update-AzVm -ResourceGroupName $rgname -vm $vm2 -CapacityReservationGroupId $CRG.id

        # get instance view of CR. verify
        $vm2 = Get-AzVM -ResourceGroupName $rgname -Name $vmname2
        $cr1 = Get-AzCapacityReservation -ResourceGroupName $rgname -ReservationGroupName $CRGName -Name $CRName1 -InstanceView
        $cr2 = Get-AzCapacityReservation -ResourceGroupName $rgname -ReservationGroupName $CRGName -Name $CRName2 -InstanceView
        Assert-AreEqual $vm2.CapacityReservation.CapacityReservationGroup.id $CRG.id
        Assert-AreEqual $cr1.InstanceView.UtilizationInfo.VirtualMachinesAllocated.id $vm1.id
        Assert-AreEqual $cr2.VirtualMachinesAssociated[0].id $vm2.id

        # remove VMs
        Remove-AzVm -ResourceGroupName $rgname -Name $vmname1 -Force
        Remove-AzVm -ResourceGroupName $rgname -Name $vmname2 -Force

        # remove CRs
        Remove-AzCapacityReservation -ResourceGroupName $rgname -ReservationGroupName $CRGName -Name $CRName1
        Remove-AzCapacityReservation -ResourceGroupName $rgname -ReservationGroupName $CRGName -Name $CRName2
        $CR = Get-AzCapacityReservation -ResourceGroupName $rgname -ReservationGroupName $CRGName 
        Assert-AreEqual 0 $CR.count

        # remove CRG
        Remove-AzCapacityReservationGroup -ResourceGroupName $rgname -Name $CRGName 
        $CRG = Get-AzCapacityReservationGroup -ResourceGroupName $rgname
        Assert-AreEqual 0 $CRG.count

    }
    finally 
    {
        # Cleanup
        Clean-ResourceGroup $rgname;
    }
} 

function Test-VMwithSSHKey
{
    # Setup
    $rgname = Get-ComputeTestResourceName;
    $loc = Get-ComputeVMLocation;

    try
    {
        New-AzResourceGroup -Name $rgname -Location $loc -Force;

        
        # create credential 
        $securePassword = Get-PasswordForVM | ConvertTo-SecureString -AsPlainText -Force;  
        $user = "admin01";
        $cred = New-Object System.Management.Automation.PSCredential ($user, $securePassword);

        # Add one VM from creation 
        $vmname = '1' + $rgname;
        $domainNameLabel = "d1" + $rgname;
        $sshKeyName = "s" + $rgname
        $vm = New-AzVM -ResourceGroupName $rgname -Name $vmname -Credential $cred -Image CentOS -DomainNameLabel $domainNameLabel -SshKeyname $sshKeyName -generateSshkey 

        $vm = Get-AzVm -ResourceGroupName $rgname -Name $vmname
        $sshKey = Get-AzSshKey -ResourceGroupName $rgname -Name $sshKeyName

        #assert compare 
        Assert-AreEqual $vm.OSProfile.LinuxConfiguration.Ssh.PublicKeys[0].KeyData $sshKey.publickey

    }
    finally 
    {
        # Cleanup
        Clean-ResourceGroup $rgname;
    }
} 

<#
.SYNOPSIS
Test Virtual Machine UserData feature. 
#>
function Test-VMUserData
{
    # Setup
    $rgname = Get-ComputeTestResourceName;
    $loc = Get-ComputeVMLocation;

    try
    {
        New-AzResourceGroup -Name $rgname -Location $loc -Force;

        # VM Profile & Hardware
        $vmname = 'v' + $rgname;
        $defaultSize = "Standard_D2s_v3";
        $domainNameLabel = "d1" + $rgname;

        $text = "this isvm encoded";
        $bytes = [System.Text.Encoding]::Unicode.GetBytes($text);
        $encodedText = [Convert]::ToBase64String($bytes);
        $userData = $encodedText;

        # Creating a VM using simple parameter set
        $securePassword = Get-PasswordForVM | ConvertTo-SecureString -AsPlainText -Force;  
        $user = "admin01";
        $cred = New-Object System.Management.Automation.PSCredential ($user, $securePassword);

        $vm = New-AzVM -ResourceGroupName $rgname -Name $vmname -Credential $cred -DomainNameLabel $domainNameLabel -UserData $userData;

        $vmGet = Get-AzVM -ResourceGroupName $rgname -Name $vmname -UserData;
        Assert-AreEqual $userData $vmGet.UserData;

        #Update Userdata test
        $text = "this is vm update";
        $bytes = [System.Text.Encoding]::Unicode.GetBytes($text);
        $encodedTextVMUp = [Convert]::ToBase64String($bytes);

        Stop-AzVM -ResourceGroupName $rgname -Name $vmname -Force;
        Update-AzVM -ResourceGroupName $rgname -VM $vmGet -UserData $encodedTextVMUp;

        $vmGet2 = Get-AzVM -ResourceGroupName $rgname -Name $vmname -UserData;
        Assert-AreEqual $encodedTextVMUp $vmGet2.UserData;

        #Null UserData test
        Update-AzVm -ResourceGroupName $rgname -VM $vmGet -UserData "";
        $vmGet3 = Get-AzVM -ResourceGroupName $rgname -Name $vmname -UserData;
        Assert-Null $vmGet3.Userdata;

        #New-AzVMConfig test
        $vmname2 = 'vm2' + $rgname;
        $vmsize2 = "Standard_B1s";
        $domainNameLabel2 = "d2" + $rgname;
        $computerName2 = "v2" + $rgname;
        $identityType = "SystemAssigned";
        $text3 = "this is vm third encoded";
        $bytes3 = [System.Text.Encoding]::Unicode.GetBytes($text3);
        $encodedText3 = [Convert]::ToBase64String($bytes3);

        # Creating a VM 
        $p = New-AzVmConfig -VMName $vmname2 -vmsize $vmsize2 -Userdata $encodedText3 -IdentityType $identityType;
        Assert-AreEqual $encodedText3 $p.UserData;

        $publisherName = "MicrosoftWindowsServer"
        $offer = "WindowsServer"
        $sku = "2019-DataCenter"
        $p = Set-AzVMSourceImage -VM $p -PublisherName $publisherName -Offer $offer -Skus $sku -Version 'latest'

        # NRP
        $subnet = New-AzVirtualNetworkSubnetConfig -Name ('subnet' + $rgname) -AddressPrefix "10.0.0.0/24";
        $vnet = New-AzVirtualNetwork -Force -Name ('vnet' + $rgname) -ResourceGroupName $rgname -Location $loc -AddressPrefix "10.0.0.0/16" -Subnet $subnet;
        $vnet = Get-AzVirtualNetwork -Name ('vnet' + $rgname) -ResourceGroupName $rgname;
        $subnetId = $vnet.Subnets[0].Id;
        $pubip = New-AzPublicIpAddress -Force -Name ('pubip' + $rgname) -ResourceGroupName $rgname -Location $loc -AllocationMethod Dynamic -DomainNameLabel $domainNameLabel2;
        $pubip = Get-AzPublicIpAddress -Name ('pubip' + $rgname) -ResourceGroupName $rgname;
        $pubipId = $pubip.Id;
        $nic = New-AzNetworkInterface -Force -Name ('nic' + $rgname) -ResourceGroupName $rgname -Location $loc -SubnetId $subnetId -PublicIpAddressId $pubip.Id;
        $nic = Get-AzNetworkInterface -Name ('nic' + $rgname) -ResourceGroupName $rgname;
        $nicId = $nic.Id;

        $p = Add-AzVMNetworkInterface -VM $p -Id $nicId;

        # OS & Image
        $user = "Foo12";
        $password = $PLACEHOLDER;
        $securePassword = ConvertTo-SecureString $password -AsPlainText -Force;
        $cred = New-Object System.Management.Automation.PSCredential ($user, $securePassword);
        $computerName = 'test';

        $p = Set-AzVMOperatingSystem -VM $p -Windows -ComputerName $computerName -Credential $cred -ProvisionVMAgent;

        $vm = New-AzVM -ResourceGroupName $rgname -Location $loc -Vm $p;
        $vmGet2 = Get-AzVM -ResourceGroupName $rgname -Name $vmname2 -UserData;
        Assert-AreEqual $encodedText3 $vmGet2.Userdata;
    }
    finally 
    {
        # Cleanup
        Clean-ResourceGroup $rgname;
    }
}

<#
.SYNOPSIS
Test Virtual Machine UserData feature. 
#>
function Test-VMUserDataBase64Encoded
{
    # Setup
    $rgname = Get-ComputeTestResourceName;
    $loc = Get-ComputeVMLocation;

    try
    {
        New-AzResourceGroup -Name $rgname -Location $loc -Force;

        # VM Profile & Hardware
        $vmname = 'v' + $rgname;
        $defaultSize = "Standard_D2s_v3";
        $domainNameLabel = "d1" + $rgname;

        $text = "this isvm encoded";
        $bytes = [System.Text.Encoding]::Unicode.GetBytes($text);
        $encodedText = [Convert]::ToBase64String($bytes);
        $userData = $encodedText;

        # Creating a VM using simple parameter set
        $securePassword = Get-PasswordForVM | ConvertTo-SecureString -AsPlainText -Force;  
        $user = "admin01";
        $cred = New-Object System.Management.Automation.PSCredential ($user, $securePassword);

        Start-Transcript -Path "transcript.txt";
        $vm = New-AzVM -ResourceGroupName $rgname -Name $vmname -Credential $cred -DomainNameLabel $domainNameLabel -UserData $text;
        Stop-Transcript;

        $wordToFind= "The provided UserData parameter value was not Base64 encoded.";
        $file = (Get-Content -path "transcript.txt") -join ' ';
        Assert-True { $file -match $wordToFind } ;

        $vmGet = Get-AzVM -ResourceGroupName $rgname -Name $vmname -UserData;
        Assert-AreEqual $userData $vmGet.UserData; 
    }
    finally 
    {
        # Cleanup
        Clean-ResourceGroup $rgname;
    }
}

<#
.SYNOPSIS
Test Virtual Machine creation process does not create a Public IP Address when it is 
not provided as a parameter. 
When using a VM Config object, this problem does not occur. 
#>
function Test-VMNoPublicIPAddress
{
    # Setup
    $rgname = Get-ComputeTestResourceName;
    $loc = Get-ComputeVMLocation;

    try
    {
        New-AzResourceGroup -Name $rgname -Location $loc -Force;

        # VM Profile & Hardware
        $vmname = 'v' + $rgname;
        $domainNameLabel = "d1" + $rgname;

        # Creating a VM using simple parameter set
        $securePassword = Get-PasswordForVM | ConvertTo-SecureString -AsPlainText -Force;  
        $user = "admin01";
        $cred = New-Object System.Management.Automation.PSCredential ($user, $securePassword);

        $vm = New-AzVM -ResourceGroupName $rgname -Name $vmname -Credential $cred -DomainNameLabel $domainNameLabel;

        # Check that no PublicIPAddress resource was created. 
        $publicIPAddress = Get-AzPublicIpAddress -ResourceGroupName $rgname;
        Assert-Null $publicIPAddress;
    }
    finally 
    {
        # Cleanup
        Clean-ResourceGroup $rgname;
    }
}

<#
.SYNOPSIS
Test Virtual Machine Force Delete 
#>
function Test-ForceDelete
{
    # Setup
    $rgname = Get-ComputeTestResourceName;
    $loc = Get-ComputeVMLocation;

    try
    {
        New-AzResourceGroup -Name $rgname -Location $loc -Force;

        # VM Profile & Hardware
        $vmname = 'v' + $rgname;
        $domainNameLabel = "d1" + $rgname;

        # Creating a VM using simple parameterset
        $securePassword = Get-PasswordForVM | ConvertTo-SecureString -AsPlainText -Force;  
        $user = "admin01";
        $cred = New-Object System.Management.Automation.PSCredential ($user, $securePassword);

        $vm = New-AzVM -ResourceGroupName $rgname -Name $vmname -Credential $cred -DomainNameLabel $domainNameLabel;

        Remove-AzVM -ResourceGroupName $rgname -Name $vmname -ForceDeletion $true -Force;

    }
    finally 
    {
        # Cleanup
        Clean-ResourceGroup $rgname;
    }
}

<#
.SYNOPSIS
Test Virtual Machine DiffDiskPlacement feature. 
#>
function Test-VirtualMachineDiffDiskPlacement
{
    # Setup
    $rgname = Get-ComputeTestResourceName;

    try
    {
        ## Cache Disk Test ##
        # Common
        $loc = Get-ComputeVMLocation;

        New-AzResourceGroup -Name $rgname -Location $loc -Force;

        # VM Profile & Hardware
        $vmsize = 'Standard_DS3_v2';
        $vmname = 'vm' + $rgname;

        # NRP
        $subnet = New-AzVirtualNetworkSubnetConfig -Name ('subnet' + $rgname) -AddressPrefix "10.0.0.0/24";
        $vnet = New-AzVirtualNetwork -Force -Name ('vnet' + $rgname) -ResourceGroupName $rgname -Location $loc -AddressPrefix "10.0.0.0/16" -Subnet $subnet;
        $subnetId = $vnet.Subnets[0].Id;
        $pubip = New-AzPublicIpAddress -Force -Name ('pubip' + $rgname) -ResourceGroupName $rgname -Location $loc -AllocationMethod Dynamic -DomainNameLabel ('pubip' + $rgname);
        $pubipId = $pubip.Id;
        $nic = New-AzNetworkInterface -Force -Name ('nic' + $rgname) -ResourceGroupName $rgname -Location $loc -SubnetId $subnetId -PublicIpAddressId $pubip.Id;
        $nicId = $nic.Id;

        # OS & Image
        $user = "Foo12";
        $password = Get-PasswordForVM;
        $securePassword = ConvertTo-SecureString $password -AsPlainText -Force;
        $cred = New-Object System.Management.Automation.PSCredential ($user, $securePassword);
        $computerName = 'test';
        $diffDiskPlacement = "CacheDisk";

        $p = New-AzVMConfig -VMName $vmname -VMSize $vmsize `
             | Add-AzVMNetworkInterface -Id $nicId -Primary `
             | Set-AzVMOperatingSystem -Windows -ComputerName $computerName -Credential $cred `
             | Set-AzVMOSDisk -DiffDiskSetting "Local" -DiffDiskPlacement $diffDiskPlacement -Caching 'ReadOnly' -CreateOption FromImage;

        $imgRef = Create-ComputeVMImageObject -loc "eastus" -publisherName "MicrosoftWindowsServerHPCPack" -offer "WindowsServerHPCPack" -skus "2012R2" -version "4.5.5198";
        $imgRef | Set-AzVMSourceImage -VM $p | New-AzVM -ResourceGroupName $rgname -Location $loc;

        # Get VM
        $vm = Get-AzVM -Name $vmname -ResourceGroupName $rgname;

        # Validate DiffDiskPlacement
        Assert-AreEqual $vm.StorageProfile.OsDisk.DiffDiskSettings.Placement $diffDiskPlacement;


        ## Resource Disk Test ##
        $loc = "eastus2euap";
        $rgname2 = Get-ComputeTestResourceName;
        New-AzResourceGroup -Name $rgname2 -Location $loc -Force;

        # VM Profile & Hardware
        $vmname = 'vm' + $rgname2;

        # NRP
        $subnet = New-AzVirtualNetworkSubnetConfig -Name ('subnet' + $rgname2) -AddressPrefix "10.0.0.0/24";
        $vnet = New-AzVirtualNetwork -Force -Name ('vnet' + $rgname2) -ResourceGroupName $rgname2 -Location $loc -AddressPrefix "10.0.0.0/16" -Subnet $subnet;
        $subnetId = $vnet.Subnets[0].Id;
        $pubip = New-AzPublicIpAddress -Force -Name ('pubip' + $rgname2) -ResourceGroupName $rgname2 -Location $loc -AllocationMethod Dynamic -DomainNameLabel ('pubip' + $rgname2);
        $pubipId = $pubip.Id;
        $nic = New-AzNetworkInterface -Force -Name ('nic' + $rgname2) -ResourceGroupName $rgname2 -Location $loc -SubnetId $subnetId -PublicIpAddressId $pubip.Id;
        $nicId = $nic.Id;

        # OS & Image
        $user = "Foo12";
        $password = Get-PasswordForVM;
        $securePassword = ConvertTo-SecureString $password -AsPlainText -Force;
        $cred = New-Object System.Management.Automation.PSCredential ($user, $securePassword);
        $computerName = 'test';
        $diffDiskPlacement = "ResourceDisk";
        $vmsize = 'Standard_B4ms';

        $p = New-AzVMConfig -VMName $vmname -VMSize $vmsize `
             | Add-AzVMNetworkInterface -Id $nicId -Primary `
             | Set-AzVMOperatingSystem -Linux -ComputerName $computerName -Credential $cred `
             | Set-AzVMOSDisk -DiffDiskSetting "Local" -DiffDiskPlacement $diffDiskPlacement -Caching 'ReadOnly' -CreateOption FromImage;# -DiskSizeInGB 30;# tried adding disksize

        # I had to create a VM and Capture an image from it to meet the size requirements for the Resource Disk value.
        # The VM I made with a source image of Ubuntu 18.04 LTS Gen 1, and size Standard_B4ms. 
        # Choose the 'Capture a managed version' option when capturing the image. 
        $imgRef = Get-AzImage -ResourceGroupName "adsandordiff" -ImageName "vmdiffubunImage";
        $imgRef | Set-AzVMSourceImage -VM $p | New-AzVM -ResourceGroupName $rgname2 -Location $loc;

        # Get VM
        $vm = Get-AzVM -Name $vmname -ResourceGroupName $rgname2;

        # Validate DiffDiskPlacement
        Assert-AreEqual $vm.StorageProfile.OsDisk.DiffDiskSettings.Placement $diffDiskPlacement;
    }
    finally
    {
        # Cleanup
        Clean-ResourceGroup $rgname;
        Clean-ResourceGroup $rgname2;
    }
}

<#
.SYNOPSIS
Test Virtual Machine Hibernate feature.
#>
function Test-VirtualMachineHibernate
{
    # Setup
    $rgname = Get-ComputeTestResourceName;
    $loc = "eastus";

    try
    {
        New-AzResourceGroup -Name $rgname -Location $loc -Force;

        # New-AzVMConfig test
        $vmname = 'vm2' + $rgname;
        $vmsize = "Standard_B1s";
        $domainNameLabel2 = "d2" + $rgname;
        $computerName2 = "v2" + $rgname;
        $identityType = "SystemAssigned";
        $hibernationEnabled = $true;
        $hibernationDisabled = $false;

        # Creating a VM 
        $vmconfig = New-AzVmConfig -VMName $vmname -vmsize $vmsize -IdentityType $identityType -HibernationEnabled;

        $publisherName = "MicrosoftWindowsServer";
        $offer = "WindowsServer";
        $sku = "2019-DataCenter";
        $vmconfig = Set-AzVMSourceImage -VM $vmconfig -PublisherName $publisherName -Offer $offer -Skus $sku -Version 'latest';

        # NRP
        $subnet = New-AzVirtualNetworkSubnetConfig -Name ('subnet' + $rgname) -AddressPrefix "10.0.0.0/24";
        $vnet = New-AzVirtualNetwork -Force -Name ('vnet' + $rgname) -ResourceGroupName $rgname -Location $loc -AddressPrefix "10.0.0.0/16" -Subnet $subnet;
        $vnet = Get-AzVirtualNetwork -Name ('vnet' + $rgname) -ResourceGroupName $rgname;
        $subnetId = $vnet.Subnets[0].Id;
        $pubip = New-AzPublicIpAddress -Force -Name ('pubip' + $rgname) -ResourceGroupName $rgname -Location $loc -AllocationMethod Dynamic -DomainNameLabel $domainNameLabel2;
        $pubip = Get-AzPublicIpAddress -Name ('pubip' + $rgname) -ResourceGroupName $rgname;
        $pubipId = $pubip.Id;
        $nic = New-AzNetworkInterface -Force -Name ('nic' + $rgname) -ResourceGroupName $rgname -Location $loc -SubnetId $subnetId -PublicIpAddressId $pubip.Id;
        $nic = Get-AzNetworkInterface -Name ('nic' + $rgname) -ResourceGroupName $rgname;
        $nicId = $nic.Id;

        $vmconfig = Add-AzVMNetworkInterface -VM $vmconfig -Id $nicId;

        # OS & Image
        $user = "usertest";
        $password = $PLACEHOLDER;
        $securePassword = ConvertTo-SecureString $password -AsPlainText -Force;
        $cred = New-Object System.Management.Automation.PSCredential ($user, $securePassword);
        $computerName = 'test';

        $vmconfig = Set-AzVMOperatingSystem -VM $vmconfig -Windows -ComputerName $computerName -Credential $cred -ProvisionVMAgent;

        New-AzVM -ResourceGroupName $rgname -Location $loc -Vm $vmconfig;
        $vm = Get-AzVm -ResourceGroupName $rgname -Name $vmname;
        Assert-AreEqual $hibernationEnabled $vm.AdditionalCapabilities.HibernationEnabled;

        # Update HibernationEnabled
        $job = Stop-AzVm -ResourceGroupName $rgname -Name $vmname -Force -AsJob;
        $result = $job | Wait-Job;
        Assert-AreEqual "Completed" $result.State;

        $vm = Get-AzVm -ResourceGroupName $rgname -Name $vmname;
        Update-AzVm -ResourceGroupName $rgname -VM $vm -HibernationEnabled:$false;
        $vm = Get-AzVm -ResourceGroupName $rgname -Name $vmname;
        Assert-AreEqual $hibernationDisabled $vm.AdditionalCapabilities.HibernationEnabled;
        Update-AzVm -ResourceGroupName $rgname -VM $vm -HibernationEnabled:$true;
        
        $job = Start-AzVm -ResourceGroupName $rgname -Name $vmname -AsJob;
        $result = $job | Wait-Job;
        Assert-AreEqual "Completed" $result.State;

        # Stop with Hibernate
        $job = Stop-AzVm -ResourceGroupName $rgname -Name $vmname -Hibernate -Force -AsJob;
        $result = $job | Wait-Job;
        Assert-AreEqual "Completed" $result.State;
    }
    finally 
    {
        # Cleanup
        Clean-ResourceGroup $rgname;
    }
}

<#
.SYNOPSIS
Test the VM vCPU feature in New-AzVm, New-AzVmConfig, and Update-AzVm.
#>
function Test-VMvCPUFeatures
{
    # Setup
    $rgname = Get-ComputeTestResourceName;
    $loc = "eastus";

    try
    {
        New-AzResourceGroup -Name $rgname -Location $loc -Force;

        # VM Profile & Hardware
        $vmname = 'v' + $rgname;
        $domainNameLabel = "d1" + $rgname;
        #$vmSize = 'Standard_DS3_v2';
        $vmSize = 'Standard_D4s_v4';
        $vCPUsCore1 = 1;
        $vCPUsAvailable1 = 1;
        $vCPUsCoreInitial = 2;
        $vCPUsAvailableInitial = 4;

        # Creating a VM using simple parameter set
        $securePassword = Get-PasswordForVM | ConvertTo-SecureString -AsPlainText -Force;  
        $user = "admin01";
        $cred = New-Object System.Management.Automation.PSCredential ($user, $securePassword);

        $vm = New-AzVM -ResourceGroupName $rgname -Name $vmname -Credential $cred -DomainNameLabel $domainNameLabel -Size $vmSize -vCPUCountPerCore $vCPUsCoreInitial -vCPUCountAvailable $vCPUsAvailableInitial;
        Assert-AreEqual $vCPUsAvailableInitial $vm.HardwareProfile.VmSizeProperties.VCPUsAvailable;
        Assert-AreEqual $vCPUsCoreInitial $vm.HardwareProfile.VmSizeProperties.VCPUsPerCore;

        $vmUp = Update-AzVm -ResourceGroupName $rgname -VM $vm -vCPUCountAvailable $vCPUsAvailable1 -vCPUCountPerCore $vCPUsCore1;

        $vmGet = Get-AzVm -ResourceGroupName $rgname -Name $vmname;
        Assert-AreEqual $vCPUsAvailable1 $vmGet.HardwareProfile.VmSizeProperties.VCPUsAvailable;
        Assert-AreEqual $vCPUsCore1 $vmGet.HardwareProfile.VmSizeProperties.VCPUsPerCore;


        # New-AzVMConfig test
        $vmname = 'vm2' + $rgname;
        $vmSize = 'Standard_DS3_v2';
        $domainNameLabel2 = "d2" + $rgname;
        $computerName2 = "v2" + $rgname;
        $identityType = "SystemAssigned";

        # Creating a VM 
        $vmconfig = New-AzVmConfig -VMName $vmname -vmsize $vmsize -IdentityType $identityType -vCPUCountAvailable $vCPUsAvailable1 -vCPUCountPerCore $vCPUsCore1;

        $publisherName = "MicrosoftWindowsServer";
        $offer = "WindowsServer";
        $sku = "2019-DataCenter";
        $vmconfig = Set-AzVMSourceImage -VM $vmconfig -PublisherName $publisherName -Offer $offer -Skus $sku -Version 'latest';

        # NRP
        $subnet = New-AzVirtualNetworkSubnetConfig -Name ('subnet' + $rgname) -AddressPrefix "10.0.0.0/24";
        $vnet = New-AzVirtualNetwork -Force -Name ('vnet' + $rgname) -ResourceGroupName $rgname -Location $loc -AddressPrefix "10.0.0.0/16" -Subnet $subnet;
        $vnet = Get-AzVirtualNetwork -Name ('vnet' + $rgname) -ResourceGroupName $rgname;
        $subnetId = $vnet.Subnets[0].Id;
        $pubip = New-AzPublicIpAddress -Force -Name ('pubip' + $rgname) -ResourceGroupName $rgname -Location $loc -AllocationMethod Dynamic -DomainNameLabel $domainNameLabel2;
        $pubip = Get-AzPublicIpAddress -Name ('pubip' + $rgname) -ResourceGroupName $rgname;
        $pubipId = $pubip.Id;
        $nic = New-AzNetworkInterface -Force -Name ('nic' + $rgname) -ResourceGroupName $rgname -Location $loc -SubnetId $subnetId -PublicIpAddressId $pubip.Id;
        $nic = Get-AzNetworkInterface -Name ('nic' + $rgname) -ResourceGroupName $rgname;
        $nicId = $nic.Id;

        $vmconfig = Add-AzVMNetworkInterface -VM $vmconfig -Id $nicId;

        # OS & Image
        $user = "usertest";
        $password = $PLACEHOLDER;
        $securePassword = ConvertTo-SecureString $password -AsPlainText -Force;
        $cred = New-Object System.Management.Automation.PSCredential ($user, $securePassword);
        $computerName = 'test';

        $vmconfig = Set-AzVMOperatingSystem -VM $vmconfig -Windows -ComputerName $computerName -Credential $cred;

        New-AzVM -ResourceGroupName $rgname -Location $loc -Vm $vmconfig;
        $vm = Get-AzVm -ResourceGroupName $rgname -Name $vmname;
        Assert-AreEqual $vCPUsAvailable1 $vm.HardwareProfile.VmSizeProperties.VCPUsAvailable;
        Assert-AreEqual $vCPUsCore1 $vm.HardwareProfile.VmSizeProperties.VCPUsPerCore;
    }
    finally 
    {
        # Cleanup
        Clean-ResourceGroup $rgname;
    }
}

<#
.SYNOPSIS
Test Test GetVirtualMachineById Parameter Set
#>
function Test-GetVirtualMachineById
{
    # Setup
    $rgname = Get-ComputeTestResourceName;
    $loc = Get-ComputeVMLocation;

    try
    {
        New-AzResourceGroup -Name $rgname -Location $loc -Force;

        # VM Profile & Hardware
        $vmname = 'testvm2';
        $domainNameLabel = "d1" + $rgname;

        # Creating a VM using simple parameterset
        $securePassword = Get-PasswordForVM | ConvertTo-SecureString -AsPlainText -Force;  
        $user = "admin01";
        $cred = New-Object System.Management.Automation.PSCredential ($user, $securePassword);

        $vm = New-AzVM -ResourceGroupName $rgname -Name $vmname -Credential $cred -DomainNameLabel $domainNameLabel;

        $res = "/subscriptions/e37510d7-33b6-4676-886f-ee75bcc01871/resourceGroups/"+$rgname+"/providers/Microsoft.Compute/virtualMachines/testvm2"
        $getvm = Get-AzVM -ResourceId $res
        Assert-NotNull $getvm
    }
    finally 
    {
        # Cleanup
        Clean-ResourceGroup $rgname;
    }
}

<#
.SYNOPSIS
Test Test GetVirtualMachineById Parameter Set
#>
function Test-VirtualMachinePlatformFaultDomain
{
    # Setup
    $rgname = Get-ComputeTestResourceName;
    $loc = Get-ComputeVMLocation;

    try
    {
        New-AzResourceGroup -Name $rgname -Location $loc -Force;

        # VM Profile & Hardware
        $vmname = 'vm' + $rgname;
        $domainNameLabel = "d1" + $rgname;

        $vnetname = "myVnet";
        $vnetAddress = "10.0.0.0/16";
        $subnetname = "slb" + $rgname;
        $subnetAddress = "10.0.2.0/24";
        $vmssName = "vmss" + $rgname;
        $FaultDomainNumber = 2;
        $vmssFaultDomain = 3;

        $OSDiskName = $vmname + "-osdisk";
        $NICName = $vmname+ "-nic";
        $NSGName = $vmname + "-NSG";
        $OSDiskSizeinGB = 128;
        $VMSize = "Standard_DS2_v2";
        $PublisherName = "MicrosoftWindowsServer";
        $Offer = "WindowsServer";
        $SKU = "2019-Datacenter";



        # Creating a VM using Simple parameterset
        $securePassword = Get-PasswordForVM | ConvertTo-SecureString -AsPlainText -Force;  
        $user = "admin01";
        $cred = New-Object System.Management.Automation.PSCredential ($user, $securePassword);

        $frontendSubnet = New-AzVirtualNetworkSubnetConfig -Name $subnetname -AddressPrefix $subnetAddress;

        $vnet = New-AzVirtualNetwork -Name $vnetname -ResourceGroupName $rgname -Location $loc -AddressPrefix $vnetAddress -Subnet $frontendSubnet;

        $vmssConfig = New-AzVmssConfig -Location $loc -PlatformFaultDomainCount $vmssFaultDomain;
        $VMSS = New-AzVmss -ResourceGroupName $RGName -Name $VMSSName -VirtualMachineScaleSet $vmssConfig -Verbose;

        $nsgRuleRDP = New-AzNetworkSecurityRuleConfig -Name RDP  -Protocol Tcp  -Direction Inbound -Priority 1001 -SourceAddressPrefix * -SourcePortRange * -DestinationAddressPrefix * -DestinationPortRange 3389 -Access Allow;
        $nsg = New-AzNetworkSecurityGroup -ResourceGroupName $RGName -Location $loc -Name $NSGName  -SecurityRules $nsgRuleRDP;
        $nic = New-AzNetworkInterface -Name $NICName -ResourceGroupName $RGName -Location $loc -SubnetId $vnet.Subnets[0].Id -NetworkSecurityGroupId $nsg.Id -EnableAcceleratedNetworking;

        # VM
        $vmConfig = New-AzVMConfig -VMName $vmName -VMSize $VMSize  -VmssId $VMSS.Id -PlatformFaultDomain $FaultDomainNumber  ;
        Set-AzVMOperatingSystem -VM $vmConfig -Windows -ComputerName $vmName -Credential $cred ;
        Set-AzVMOSDisk -VM $vmConfig -StorageAccountType "Premium_LRS" -Caching ReadWrite -Name $OSDiskName -DiskSizeInGB $OSDiskSizeinGB -CreateOption FromImage ;
        Set-AzVMSourceImage -VM $vmConfig -PublisherName $PublisherName -Offer $Offer -Skus $SKU -Version latest ;
        Add-AzVMNetworkInterface -VM $vmConfig -Id $nic.Id;

        New-AzVM -ResourceGroupName $RGName -Location $loc -VM $vmConfig ;
        $vm = Get-AzVm -ResourceGroupName $rgname -Name $vmName;

        Assert-AreEqual $vm.PlatformFaultDomain $FaultDomainNumber;

        # Create VM using Default Parameter set
        $domainNameLabel = "d1" + $rgname;
        $vmnameDef = "defvm" + $rgname;
        $platformFaultDomainVMDefaultSet = 2;
        $vmDef = New-AzVM -ResourceGroupName $rgname -Name $vmname -Credential $cred -DomainNameLabel $domainNameLabel -PlatformFaultDomain $platformFaultDomainVMDefaultSet -VmssId $VMSS.Id;

        Assert-AreEqual $vmDef.PlatformFaultDomain $platformFaultDomainVMDefaultSet;

    }
    finally 
    {
        # Cleanup
        Clean-ResourceGroup $rgname;
    }
}

<#
.SYNOPSIS
<<<<<<< HEAD
Test confidential vm set-azvmosdisk SecureEncryptionType feature
#>
function Test-ConfidentialVMSetAzVmOsDisk
{
    # Setup
    $rgname = Get-ComputeTestResourceName;
    $loc = "northeurope";
=======
Test GuestAttestation defaulting behavior.
1) SecurityType is TrustedLaunch.
2) EnableVtpm is true.
3) EnabledSecureBoot is true.
4) DisableIntegrityMonitoring is not true.
Then this test removes the VM and recreates it with -DisableIntegrityMonitoring set to true so the
Guest Attestation extension is not installed.
#>
function Test-VirtualMachineGuestAttestation
{
    # Setup
    $rgname = Get-ComputeTestResourceName;
    $loc = Get-ComputeVMLocation;
>>>>>>> 6f20c36e

    try
    {
        New-AzResourceGroup -Name $rgname -Location $loc -Force;

<<<<<<< HEAD
        # Set-AzVmOsDisk test, VMGuestStateOnly scenario. 
        $vmname = 'vm' + $rgname;
        $vmSize = "Standard_DC2as_v5";         
        $domainNameLabel2 = "d2" + $rgname;
        $computerName = "v2" + $rgname;
        $identityType = "SystemAssigned";
        $loc = 'northeurope';
        $secureEncrypt = 'VMGuestStateOnly';
        $vmSecurityType = "ConfidentialVM";
        $user = "admin01";
        $password = Get-PasswordForVM | ConvertTo-SecureString -AsPlainText -Force; 
        $securePassword = ConvertTo-SecureString $password -AsPlainText -Force;
        $cred = New-Object System.Management.Automation.PSCredential ($user, $securePassword);

        $virtualMachine = New-AzVMConfig -VMName $VMName -VMSize $vmSize;
        $VirtualMachine = Set-AzVMOperatingSystem -VM $VirtualMachine -Windows -ComputerName $computerName -Credential $cred -ProvisionVMAgent -EnableAutoUpdate;
        $VirtualMachine = Set-AzVMSourceImage -VM $VirtualMachine -PublisherName 'MicrosoftWindowsServer' -Offer 'windowsserver' -Skus '2022-datacenter-smalldisk-g2' -Version "latest";

        $subnet = New-AzVirtualNetworkSubnetConfig -Name ('subnet' + $rgname) -AddressPrefix "10.0.0.0/24";
        $vnet = New-AzVirtualNetwork -Force -Name ('vnet' + $rgname) -ResourceGroupName $rgname -Location $loc -AddressPrefix "10.0.0.0/16" -Subnet $subnet;
        $vnet = Get-AzVirtualNetwork -Name ('vnet' + $rgname) -ResourceGroupName $rgname;
        $subnetId = $vnet.Subnets[0].Id;
        $pubip = New-AzPublicIpAddress -Force -Name ('pubip' + $rgname) -ResourceGroupName $rgname -Location $loc -AllocationMethod Dynamic -DomainNameLabel $domainNameLabel2;
        $pubip = Get-AzPublicIpAddress -Name ('pubip' + $rgname) -ResourceGroupName $rgname;
        $pubipId = $pubip.Id;
        $nic = New-AzNetworkInterface -Force -Name ('nic' + $rgname) -ResourceGroupName $rgname -Location $loc -SubnetId $subnetId -PublicIpAddressId $pubip.Id;
        $nic = Get-AzNetworkInterface -Name ('nic' + $rgname) -ResourceGroupName $rgname;
        $nicId = $nic.Id;


        $VirtualMachine = Add-AzVMNetworkInterface -VM $VirtualMachine -Id $nicId;

        $VirtualMachine = Set-AzVMOSDisk -VM $VirtualMachine -StorageAccountType "StandardSSD_LRS" -CreateOption "FromImage" -SecurityEncryptionType $secureEncrypt;
        $VirtualMachine = Set-AzVmSecurityProfile -VM $VirtualMachine -SecurityType $vmSecurityType;
        $VirtualMachine = Set-AzVmUefi -VM $VirtualMachine -EnableVtpm $true -EnableSecureBoot $true;

        New-AzVM -ResourceGroupName $rgname -Location $loc -Vm $VirtualMachine;
        $vm = Get-AzVm -ResourceGroupName $rgname -Name $vmname;
        Assert-AreEqual $secureEncrypt $vm.StorageProfile.OsDisk.ManagedDisk.SecurityProfile.SecurityEncryptionType;


        # Set-AzVmOsDisk test, DiskWithVMGuestState scenario. 
        $secureEncryptDisk = 'DiskWithVMGuestState';
        $vmname = 'vm3' + $rgname;
        $vmSize = "Standard_DC2as_v5";         
        $domainNameLabel2 = "d3" + $rgname;
        $computerName = "v3" + $rgname;
        $identityType = "SystemAssigned";
        $loc = 'northeurope';
        $subnetPrefix = "subnet2";
        $vnetPrefix = "vnet2";
        $pubIpPrefix = "pubip2";
        $nicPrefix = "nic2";
        $secureEncryptGuestState = 'DiskWithVMGuestState';
        $vmSecurityType = "ConfidentialVM";

        $virtualMachine = New-AzVMConfig -VMName $VMName -VMSize $vmSize;
        $VirtualMachine = Set-AzVMOperatingSystem -VM $VirtualMachine -Windows -ComputerName $computerName -Credential $cred -ProvisionVMAgent -EnableAutoUpdate;
        $VirtualMachine = Set-AzVMSourceImage -VM $VirtualMachine -PublisherName 'MicrosoftWindowsServer' -Offer 'windowsserver' -Skus '2022-datacenter-smalldisk-g2' -Version "latest";

        $subnet = New-AzVirtualNetworkSubnetConfig -Name ($subnetPrefix + $rgname) -AddressPrefix "10.0.0.0/24";
        $vnet = New-AzVirtualNetwork -Force -Name ($vnetPrefix + $rgname) -ResourceGroupName $rgname -Location $loc -AddressPrefix "10.0.0.0/16" -Subnet $subnet;
        $vnet = Get-AzVirtualNetwork -Name ($vnetPrefix + $rgname) -ResourceGroupName $rgname;
        $subnetId = $vnet.Subnets[0].Id;
        $pubip = New-AzPublicIpAddress -Force -Name ($pubIpPrefix + $rgname) -ResourceGroupName $rgname -Location $loc -AllocationMethod Dynamic -DomainNameLabel $domainNameLabel2;
        $pubip = Get-AzPublicIpAddress -Name ($pubIpPrefix + $rgname) -ResourceGroupName $rgname;
        $pubipId = $pubip.Id;
        $nic = New-AzNetworkInterface -Force -Name ($nicPrefix + $rgname) -ResourceGroupName $rgname -Location $loc -SubnetId $subnetId -PublicIpAddressId $pubip.Id;
        $nic = Get-AzNetworkInterface -Name ($nicPrefix + $rgname) -ResourceGroupName $rgname;
        $nicId = $nic.Id;


        $VirtualMachine = Add-AzVMNetworkInterface -VM $VirtualMachine -Id $nicId;

        $VirtualMachine = Set-AzVMOSDisk -VM $VirtualMachine -StorageAccountType "StandardSSD_LRS" -CreateOption "FromImage" -SecurityEncryptionType $secureEncryptGuestState;
        $VirtualMachine = Set-AzVmSecurityProfile -VM $VirtualMachine -SecurityType $vmSecurityType;
        $VirtualMachine = Set-AzVmUefi -VM $VirtualMachine -EnableVtpm $true -EnableSecureBoot $true;

        New-AzVM -ResourceGroupName $rgname -Location $loc -Vm $VirtualMachine;
        $vm = Get-AzVm -ResourceGroupName $rgname -Name $vmname;

        Assert-AreEqual $secureEncryptDisk $vm.StorageProfile.OsDisk.ManagedDisk.SecurityProfile.SecurityEncryptionType;
    }
    finally 
    {
        # Cleanup
        Clean-ResourceGroup $rgname;
    }
}

<#
.SYNOPSIS
Test confidential vm set-azvmosdisk SecureEncryptionType feature
with DES Id
#>
function Test-ConfidentialVMSetAzVmOsDiskDESId
{
    # Setup
    $rgname = Get-ComputeTestResourceName;
    $loc = "northeurope";

    try
    {
        New-AzResourceGroup -Name $rgname -Location $loc -Force;

        $vmname = 'v' + 'vmdes';
        $vmSize = "Standard_DC2as_v5";         
        $domainNameLabel2 = "d3" + $rgname;
        $computerName = "v3" + $rgname;
        $identityType = "SystemAssigned";
        $loc = 'northeurope';
        $subnetPrefix = "subnet2";
        $vnetPrefix = "vnet2";
        $pubIpPrefix = "pubip2";
        $nicPrefix = "nic2";
        $secureEncryptGuestState = 'DiskWithVMGuestState';
        $vmSecurityType = "ConfidentialVM";
        $user = "admin01";
        $password = "Testing1234567" | ConvertTo-SecureString -AsPlainText -Force; 
        $securePassword = ConvertTo-SecureString $password -AsPlainText -Force;
        $cred = New-Object System.Management.Automation.PSCredential ($user, $securePassword);

        $kvname = "val" + $rgname;
        $keyname = "key" + $rgname;
        $desName= "des" + $rgname;

        New-AzKeyVault -Name $kvName -Location $loc -ResourceGroupName $rgName -Sku Premium -EnablePurgeProtection -EnabledForDiskEncryption;

        # Add Key vault Key
        # Currently requires downloading a particular policy file.
        #Add-AzKeyVaultKey -VaultName $kvName -Name $keyName -Size 3072 -KeyOps wrapKey,unwrapKey -KeyType RSA -Destination HSM;, this wasn't working for some reason, had to use cli.'
        $KeySize = 3072;
        az keyvault key create --vault-name $kvname --name $KeyName --ops wrapKey unwrapkey --kty RSA-HSM --size $KeySize --exportable true --policy "C:\repos\ps\skr-policy.json";
        
        # Capture Keyvault and key details
        $keyvaultId = (Get-AzKeyVault -VaultName $kvName -ResourceGroupName $rgName).ResourceId;
        $keyUrl = (Get-AzKeyVaultKey -VaultName $kvName -KeyName $keyName).Key.Kid;

        # Create new DES Config and DES
        $diskEncryptionType = "ConfidentialVmEncryptedWithCustomerKey";
        $desConfig = New-AzDiskEncryptionSetConfig -Location $loc -SourceVaultId $keyvaultId -KeyUrl $keyUrl -IdentityType SystemAssigned -EncryptionType $diskEncryptionType;
        New-AzDiskEncryptionSet -ResourceGroupName $rgName -Name $desName -DiskEncryptionSet $desConfig;
        $diskencset = Get-AzDiskEncryptionSet -ResourceGroupName $rgname -Name $desName;

        # Assign DES Access Policy to key vault
        $desIdentity = (Get-AzDiskEncryptionSet -Name $desName -ResourceGroupName $rgName).Identity.PrincipalId;
        Set-AzKeyVaultAccessPolicy -VaultName $kvName -ResourceGroupName $rgname -ObjectId $desIdentity -PermissionsToKeys wrapKey,unwrapKey,get;
        

        # Set-AzVmOsDisk test, DiskWithVMGuestState scenario. 

        $virtualMachine = New-AzVMConfig -VMName $VMName -VMSize $vmSize;
        $VirtualMachine = Set-AzVMOperatingSystem -VM $VirtualMachine -Windows -ComputerName $computerName -Credential $cred -ProvisionVMAgent -EnableAutoUpdate;
        $VirtualMachine = Set-AzVMSourceImage -VM $VirtualMachine -PublisherName 'MicrosoftWindowsServer' -Offer 'windowsserver' -Skus '2022-datacenter-smalldisk-g2' -Version "latest";
        #$VirtualMachine = Set-AzVMSourceImage -VM $VirtualMachine -Id "/Subscriptions/e37510d7-33b6-4676-886f-ee75bcc01871/Providers/Microsoft.Compute/Locations/northeurope/Publishers/MicrosoftWindowsServer/ArtifactTypes/VMImage/Offers/windows-cvm/Skus/2019-datacenter-cvm/Versions/latest";
        # $diskconfig = Set-AzDiskImageReference -Disk $diskconfig -Id "/Subscriptions/e37510d7-33b6-4676-886f-ee75bcc01871/Providers/Microsoft.Compute/Locations/northeurope/Publishers/MicrosoftWindowsServer/ArtifactTypes/VMImage/Offers/windows-cvm/Skus/2019-datacenter-cvm/Versions/latest";

        $subnet = New-AzVirtualNetworkSubnetConfig -Name ($subnetPrefix + $rgname) -AddressPrefix "10.0.0.0/24";
        $vnet = New-AzVirtualNetwork -Force -Name ($vnetPrefix + $rgname) -ResourceGroupName $rgname -Location $loc -AddressPrefix "10.0.0.0/16" -Subnet $subnet;
        $vnet = Get-AzVirtualNetwork -Name ($vnetPrefix + $rgname) -ResourceGroupName $rgname;
        $subnetId = $vnet.Subnets[0].Id;
        $pubip = New-AzPublicIpAddress -Force -Name ($pubIpPrefix + $rgname) -ResourceGroupName $rgname -Location $loc -AllocationMethod Dynamic -DomainNameLabel $domainNameLabel2;
        $pubip = Get-AzPublicIpAddress -Name ($pubIpPrefix + $rgname) -ResourceGroupName $rgname;
        $pubipId = $pubip.Id;
        $nic = New-AzNetworkInterface -Force -Name ($nicPrefix + $rgname) -ResourceGroupName $rgname -Location $loc -SubnetId $subnetId -PublicIpAddressId $pubip.Id;
        $nic = Get-AzNetworkInterface -Name ($nicPrefix + $rgname) -ResourceGroupName $rgname;
        $nicId = $nic.Id;


        $VirtualMachine = Add-AzVMNetworkInterface -VM $VirtualMachine -Id $nicId;

        $VirtualMachine = Set-AzVMOSDisk -VM $VirtualMachine -StorageAccountType "StandardSSD_LRS" -CreateOption "FromImage" -SecurityEncryptionType $secureEncryptGuestState -SecureVMDiskEncryptionSet $diskencset.Id;
        $VirtualMachine = Set-AzVmSecurityProfile -VM $VirtualMachine -SecurityType $vmSecurityType;
        $VirtualMachine = Set-AzVmUefi -VM $VirtualMachine -EnableVtpm $true -EnableSecureBoot $true;

        New-AzVM -ResourceGroupName $rgname -Location $loc -Vm $VirtualMachine;
        $vm = Get-AzVm -ResourceGroupName $rgname -Name $vmname;

        Assert-AreEqual $secureEncryptGuestState $vm.StorageProfile.OsDisk.ManagedDisk.SecurityProfile.SecurityEncryptionType;
    }
    finally 
    {
        # Cleanup
        Clean-ResourceGroup $rgname;
    }
}

<#
.SYNOPSIS
Test confidential vm set-azvmosdisk SecureEncryptionType feature
with DES Id but without custom policy attempts.
#>
function Test-ConfidentialVMSetAzVmOsDiskDESIdNoCustPolicy
{
    # Setup
    $rgname = Get-ComputeTestResourceName;
    $loc = "northeurope";

    try
    {
        New-AzResourceGroup -Name $rgname -Location $loc -Force;

        $rgname = "adsandordes40";

        $vmname = 'v' + 'vmdesnop';
        $vmSize = "Standard_DC2as_v5";         
        $domainNameLabel2 = "d3" + $rgname;
        $computerName = "v3" + $rgname;
        $identityType = "SystemAssigned";
        $loc = 'northeurope';
        $subnetPrefix = "subnet2";
        $vnetPrefix = "vnet2";
        $pubIpPrefix = "pubip2";
        $nicPrefix = "nic2";
        $secureEncryptGuestState = 'DiskWithVMGuestState';
        $vmSecurityType = "ConfidentialVM";
        $user = "admin01";
        $password = "Testing1234567" | ConvertTo-SecureString -AsPlainText -Force; 
        $securePassword = ConvertTo-SecureString $password -AsPlainText -Force;
        $cred = New-Object System.Management.Automation.PSCredential ($user, $securePassword);

        $kvname = "val" + $rgname;
        $keyname = "key" + $rgname;
        $desName= "des" + $rgname;

        New-AzKeyVault -Name $kvName -Location $loc -ResourceGroupName $rgName -Sku Premium -EnablePurgeProtection -EnabledForDiskEncryption;

        # Add Key vault Key
        # Currently requires downloading a particular policy file.
        Add-AzKeyVaultKey -VaultName $kvname -Name $KeyName -Size 3072 -KeyOps wrapKey,unwrapKey -KeyType RSA -Destination HSM;#, this wasn't working for some reason, had to use cli.'
        # $KeySize = 3072;
        # az keyvault key create --vault-name $kvname --name $KeyName --ops wrapKey unwrapkey --kty RSA-HSM --size $KeySize --exportable true --policy "C:\repos\ps\skr-policy.json";
        
        # Capture Keyvault and key details
        $keyvaultId = (Get-AzKeyVault -VaultName $kvName -ResourceGroupName $rgName).ResourceId;
        $keyUrl = (Get-AzKeyVaultKey -VaultName $kvName -KeyName $keyName).Key.Kid;

        # Create new DES Config and DES
        $diskEncryptionType = "ConfidentialVmEncryptedWithCustomerKey";
        $desConfig = New-AzDiskEncryptionSetConfig -Location $loc -SourceVaultId $keyvaultId -KeyUrl $keyUrl -IdentityType SystemAssigned -EncryptionType $diskEncryptionType;
        New-AzDiskEncryptionSet -ResourceGroupName $rgName -Name $desName -DiskEncryptionSet $desConfig;
        $diskencset = Get-AzDiskEncryptionSet -ResourceGroupName $rgname -Name $desName;

        # Assign DES Access Policy to key vault
        $desIdentity = (Get-AzDiskEncryptionSet -Name $desName -ResourceGroupName $rgName).Identity.PrincipalId;
        Set-AzKeyVaultAccessPolicy -VaultName $kvName -ResourceGroupName $rgname -ObjectId $desIdentity -PermissionsToKeys wrapKey,unwrapKey,get;
        

        # Set-AzVmOsDisk test, DiskWithVMGuestState scenario. 

        $virtualMachine = New-AzVMConfig -VMName $VMName -VMSize $vmSize;
        $VirtualMachine = Set-AzVMOperatingSystem -VM $VirtualMachine -Windows -ComputerName $computerName -Credential $cred -ProvisionVMAgent -EnableAutoUpdate;
        $VirtualMachine = Set-AzVMSourceImage -VM $VirtualMachine -PublisherName 'MicrosoftWindowsServer' -Offer 'windowsserver' -Skus '2022-datacenter-smalldisk-g2' -Version "latest";
        #$VirtualMachine = Set-AzVMSourceImage -VM $VirtualMachine -Id "/Subscriptions/e37510d7-33b6-4676-886f-ee75bcc01871/Providers/Microsoft.Compute/Locations/northeurope/Publishers/MicrosoftWindowsServer/ArtifactTypes/VMImage/Offers/windows-cvm/Skus/2019-datacenter-cvm/Versions/latest";
        # $diskconfig = Set-AzDiskImageReference -Disk $diskconfig -Id "/Subscriptions/e37510d7-33b6-4676-886f-ee75bcc01871/Providers/Microsoft.Compute/Locations/northeurope/Publishers/MicrosoftWindowsServer/ArtifactTypes/VMImage/Offers/windows-cvm/Skus/2019-datacenter-cvm/Versions/latest";

        $subnet = New-AzVirtualNetworkSubnetConfig -Name ($subnetPrefix + $rgname) -AddressPrefix "10.0.0.0/24";
        $vnet = New-AzVirtualNetwork -Force -Name ($vnetPrefix + $rgname) -ResourceGroupName $rgname -Location $loc -AddressPrefix "10.0.0.0/16" -Subnet $subnet;
        $vnet = Get-AzVirtualNetwork -Name ($vnetPrefix + $rgname) -ResourceGroupName $rgname;
        $subnetId = $vnet.Subnets[0].Id;
        $pubip = New-AzPublicIpAddress -Force -Name ($pubIpPrefix + $rgname) -ResourceGroupName $rgname -Location $loc -AllocationMethod Dynamic -DomainNameLabel $domainNameLabel2;
        $pubip = Get-AzPublicIpAddress -Name ($pubIpPrefix + $rgname) -ResourceGroupName $rgname;
        $pubipId = $pubip.Id;
        $nic = New-AzNetworkInterface -Force -Name ($nicPrefix + $rgname) -ResourceGroupName $rgname -Location $loc -SubnetId $subnetId -PublicIpAddressId $pubip.Id;
        $nic = Get-AzNetworkInterface -Name ($nicPrefix + $rgname) -ResourceGroupName $rgname;
        $nicId = $nic.Id;


        $VirtualMachine = Add-AzVMNetworkInterface -VM $VirtualMachine -Id $nicId;

        $VirtualMachine = Set-AzVMOSDisk -VM $VirtualMachine -StorageAccountType "StandardSSD_LRS" -CreateOption "FromImage" -SecurityEncryptionType $secureEncryptGuestState -SecureVMDiskEncryptionSet $diskencset.Id;
        $VirtualMachine = Set-AzVmSecurityProfile -VM $VirtualMachine -SecurityType $vmSecurityType;
        $VirtualMachine = Set-AzVmUefi -VM $VirtualMachine -EnableVtpm $true -EnableSecureBoot $true;

        New-AzVM -ResourceGroupName $rgname -Location $loc -Vm $VirtualMachine;
        $vm = Get-AzVm -ResourceGroupName $rgname -Name $vmname;

        Assert-AreEqual $secureEncryptGuestState $vm.StorageProfile.OsDisk.ManagedDisk.SecurityProfile.SecurityEncryptionType;
    }
    finally 
    {
        # Cleanup
        Clean-ResourceGroup $rgname;
    }
}

<#
.SYNOPSIS
Test conf vm set-azvmsecurityprofile SecurityType feature:
New values are 
ConfidentialVM
#>
function Test-ConfVMSetAzVMSecurityProfile
{
    # Setup
    $rgname = Get-ComputeTestResourceName;
    $LocationName = "northeurope";

    try
    {
        New-AzResourceGroup -Name $rgname -Location $LocationName -Force;

        $ResourceGroupName = $rgname;
        $vmSize = "Standard_DC2as_v5";         
        $DNSNameLabel = "cvm1" +$ResourceGroupName; 
        $NetworkName = "MyNet1";
        $NICName = "MyNIC1";
        $PublicIPAddressName = "MyPIP1";
        $SubnetName = "MySubnet1";
        $SubnetAddressPrefix = "10.0.0.0/24";
        $VnetAddressPrefix = "10.0.0.0/16";

        $user = "admin01";
        $password = Get-PasswordForVM |ConvertTo-SecureString -AsPlainText -Force; 
        $securePassword = ConvertTo-SecureString $password -AsPlainText -Force;
        $credential = New-Object System.Management.Automation.PSCredential ($user, $securePassword);

        $ComputerName = "CVM";
        $VMName = "CVM";
        $securityType = "ConfidentialVM";
        $vmDiskSecurityEncryptionType = "VMGuestStateOnly";
        $VirtualMachine = New-AzVMConfig -VMName $VMName -VMSize $VMSize;

        $SingleSubnet = New-AzVirtualNetworkSubnetConfig -Name $SubnetName -AddressPrefix $SubnetAddressPrefix;
        $Vnet = New-AzVirtualNetwork -Name $NetworkName -ResourceGroupName $rgname -Location $LocationName -AddressPrefix $VnetAddressPrefix -Subnet $SingleSubnet;
        $PIP = New-AzPublicIpAddress -Name $PublicIPAddressName -DomainNameLabel $DNSNameLabel -ResourceGroupName $rgname -Location $LocationName -AllocationMethod Dynamic;
        $NIC = New-AzNetworkInterface -Name $NICName -ResourceGroupName $rgname -Location $LocationName -SubnetId $Vnet.Subnets[0].Id -PublicIpAddressId $PIP.Id;
        $VirtualMachine = Set-AzVMOperatingSystem -VM $VirtualMachine -Windows -ComputerName $ComputerName -Credential $Credential -ProvisionVMAgent -EnableAutoUpdate;
        $VirtualMachine = Add-AzVMNetworkInterface -VM $VirtualMachine -Id $NIC.Id;
        $VirtualMachine = Set-AzVMSourceImage -VM $VirtualMachine -PublisherName 'MicrosoftWindowsServer' -Offer 'windowsserver' -Skus '2022-datacenter-smalldisk-g2' -Version "latest";
        $VirtualMachine = Set-AzVMOSDisk -VM $VirtualMachine -StorageAccountType "StandardSSD_LRS" -CreateOption "FromImage";

        $VirtualMachine = Set-AzVmSecurityProfile -VM $VirtualMachine -SecurityType $securityType;
        $VirtualMachine = Set-AzVmUefi -VM $VirtualMachine -EnableVtpm $true -EnableSecureBoot $true;

        $VirtualMachine = Set-AzVMOSDisk -VM $VirtualMachine  -StorageAccountType "StandardSSD_LRS" -CreateOption "FromImage" -SecurityEncryptionType $vmDiskSEcurityEncryptionType;

        $vm = New-AzVM -ResourceGroupName $rgname -Location $LocationName -VM $VirtualMachine;
        $vm = Get-AzVm -ResourceGroupName $rgname -Name $vmname;
        Assert-AreEqual $securityType $vm.SecurityProfile.SecurityType;


    }
    finally 
    {
        # Cleanup
        Clean-ResourceGroup $rgname;
    }
}

<#
.SYNOPSIS
Manual Test confidential vm Set-AzDiskSecurityProfile SecurityType feature:
New values are 
	ConfidentialVM_DiskEncryptedWithCustomerKey
Error that occurs when not running these testing steps manually is: 
"The running command stopped because the preference variable "ErrorActionPreference" or common parameter is set to Stop: WARNING: Argument '--exportable' is in preview and under development. Reference and support levels: https://aka.ms/CLI_refstatus"
#>
function Test-ConfVMSetAzDiskSecurityProfile
{

    try
    {
        New-AzResourceGroup -Name $rgname -Location $loc -Force;
        
        # VM Profile & Hardware
        # Create New key vault
        $kvname = "val" + $rgname;
        $keyname = "key" + $rgname;
        $desName= "des" + $rgname;
        #Testing 
        $rgname = "adsandordes24";
        $loc = "northeurope";

        # Creating a VM using simple parameterset
        $securePassword = Get-PasswordForVM | ConvertTo-SecureString -AsPlainText -Force;  
        $user = "admin01";
        $cred = New-Object System.Management.Automation.PSCredential ($user, $securePassword);

        New-AzKeyVault -Name $kvName -Location $loc -ResourceGroupName $rgName -Sku Premium -EnablePurgeProtection -EnabledForDiskEncryption;

        # Add Key vault Key
        # Currently requires downloading a particular policy file.
        #Add-AzKeyVaultKey -VaultName $kvName -Name $keyName -Size 3072 -KeyOps wrapKey,unwrapKey -KeyType RSA -Destination HSM;, this wasn't working for some reason, had to use cli.'
        $KeySize = 3072;
        az keyvault key create --vault-name $kvname --name $KeyName --ops wrapKey unwrapkey --kty RSA-HSM --size $KeySize --exportable true --policy "C:\repos\ps\skr-policy.json";
        
        # Capture Keyvault and key details
        $keyvaultId = (Get-AzKeyVault -VaultName $kvName -ResourceGroupName $rgName).ResourceId;
        $keyUrl = (Get-AzKeyVaultKey -VaultName $kvName -KeyName $keyName).Key.Kid;

        # Create new DES Config and DES
        $diskEncryptionType = "ConfidentialVmEncryptedWithCustomerKey";
        $desConfig = New-AzDiskEncryptionSetConfig -Location $loc -SourceVaultId $keyvaultId -KeyUrl $keyUrl -IdentityType SystemAssigned -EncryptionType $diskEncryptionType;
        New-AzDiskEncryptionSet -ResourceGroupName $rgName -Name $desName -DiskEncryptionSet $desConfig;
        $diskencset = Get-AzDiskEncryptionSet -ResourceGroupName $rgname -Name $desName;

        # Assign DES Access Policy to key vault
        $desIdentity = (Get-AzDiskEncryptionSet -Name $desName -ResourceGroupName $rgName).Identity.PrincipalId;
        Set-AzKeyVaultAccessPolicy -VaultName $kvName -ResourceGroupName $rgname -ObjectId $desIdentity -PermissionsToKeys wrapKey,unwrapKey,get;
        
        $diskSecurityType = "ConfidentialVM_DiskEncryptedWithCustomerKey";
        $diskName = "disk1";
        $diskconfig = New-AzDiskConfig -AccountType Premium_LRS -OsType Windows -CreateOption FromImage -Location $loc;
        $diskconfig = Set-AzDiskImageReference -Disk $diskconfig -Id "/Subscriptions/e37510d7-33b6-4676-886f-ee75bcc01871/Providers/Microsoft.Compute/Locations/northeurope/Publishers/MicrosoftWindowsServer/ArtifactTypes/VMImage/Offers/windows-cvm/Skus/2019-datacenter-cvm/Versions/latest";
        $diskconfig = Set-AzDiskSecurityProfile -Disk $diskconfig -SecurityType $diskSecurityType -SecureVMDiskEncryptionSet $diskencset.id;
        New-AzDisk -ResourceGroupName $rgname -DiskName $diskName -Disk $diskconfig;
        $disk = Get-AzDisk -ResourceGroupName $rgname -DiskName $diskName;
        Assert-AreEqual $disk.SecurityProfile.SecurityType $diskSecurityType;

    }
    finally 
    {
        # Cleanup
        Clean-ResourceGroup $rgname;
    }
}


<#
.SYNOPSIS
No DES, Test confidential vm Set-AzDiskSecurityProfile SecurityType feature:
New values are 
    ConfidentialVM_DiskEncryptedWithPlatformKey
    ConfidentialVM_VMGuestStateOnlyEncryptedWithPlatformKey
#>
function Test-ConfVMSetAzDiskSecurityProfileNoDES
{
    # Setup
    $rgname = Get-ComputeTestResourceName;
    $loc = "northeurope";

    try
    {
        New-AzResourceGroup -Name $rgname -Location $loc -Force;

        # VM Profile & Hardware
        # Create New key vault
        $kvname = "val" + $rgname;
        $keyname = "key" + $rgname;
        $desName= "des" + $rgname;

        # Creating a VM using simple parameterset
        $securePassword = Get-PasswordForVM | ConvertTo-SecureString -AsPlainText -Force;  
        $user = "admin01";
        $cred = New-Object System.Management.Automation.PSCredential ($user, $securePassword);

        $securityTypeDSP = "ConfidentialVM_DiskEncryptedWithPlatformKey";

        $diskName = "disk1";
        $diskconfig = New-AzDiskConfig  -AccountType Premium_LRS -OsType Linux -CreateOption "FromImage" -Location $loc;
        $diskconfig = Set-AzDiskImageReference -Disk $diskconfig -Id "/Subscriptions/e37510d7-33b6-4676-886f-ee75bcc01871/Providers/Microsoft.Compute/Locations/northeurope/Publishers/MicrosoftWindowsServer/ArtifactTypes/VMImage/Offers/windows-cvm/Skus/2019-datacenter-cvm/Versions/latest";
        $diskconfig = Set-AzDiskSecurityProfile -Disk $diskconfig -SecurityType $securityTypeDSP;
        New-AzDisk -ResourceGroupName $rgname -DiskName $diskName -Disk $diskconfig;
        $disk = Get-AzDisk -ResourceGroupName $rgname -DiskName $diskName;

        Assert-AreEqual $disk.SecurityProfile.SecurityType $securityTypeDSP;

        $securityTypeDSP2 = "ConfidentialVM_VMGuestStateOnlyEncryptedWithPlatformKey";
        $diskName = "disk2";
        $diskconfig = New-AzDiskConfig  -AccountType Premium_LRS -OsType Linux -CreateOption "FromImage" -Location $loc;
        $diskconfig = Set-AzDiskImageReference -Disk $diskconfig -Id "/Subscriptions/e37510d7-33b6-4676-886f-ee75bcc01871/Providers/Microsoft.Compute/Locations/northeurope/Publishers/MicrosoftWindowsServer/ArtifactTypes/VMImage/Offers/windows-cvm/Skus/2019-datacenter-cvm/Versions/latest";
        $diskconfig = Set-AzDiskSecurityProfile -Disk $diskconfig -SecurityType $securityTypeDSP2;
        New-AzDisk -ResourceGroupName $rgname -DiskName $diskName -Disk $diskconfig;
        $disk2 = Get-AzDisk -ResourceGroupName $rgname -DiskName $diskName;

        Assert-AreEqual $disk2.SecurityProfile.SecurityType $securityTypeDSP2;

    }
    finally 
    {
        # Cleanup
        Clean-ResourceGroup $rgname;
    }
}


<#
.SYNOPSIS
Manual test conf vm Set-AzDiskEncryptionSetConfig EncryptionType feature:
New values are 
ConfidentialVmEncryptedWithCustomerKey
#>
function Test-ConfVMSetAzDiskEncryptionSetConfig
{
    # Setup
    $rgname = Get-ComputeTestResourceName;
    $loc = "northeurope";

    try
    {
        New-AzResourceGroup -Name $rgname -Location $loc -Force;

        <# Set-AzDiskEncryptionSetConfig cmdlet test for Confidential VM can only be done manually currently since it requires a policy json file. 
        # VM Profile & Hardware
        # Create New key vault
        $kvname = "vaultnam2";
        $keyname = "keynam2";
        $desName= "desnam2" ;

        # Creating a VM using simple parameterset
        $securePassword = Get-PasswordForVM | ConvertTo-SecureString -AsPlainText -Force;  
        $user = "admin01";
        $cred = New-Object System.Management.Automation.PSCredential ($user, $securePassword);

        New-AzKeyVault -Name $kvName -Location WestUS -ResourceGroupName $rgName -Sku Premium -EnablePurgeProtection -EnabledForDiskEncryption;

        # Add Key vault Key
        # Currently requires downloading a particular policy file.
        #Add-AzKeyVaultKey -VaultName $kvName -Name $keyName -Size 3072 -KeyOps wrapKey,unwrapKey -KeyType RSA -Destination HSM;
        $KeySize = 3072;
        az keyvault key create --vault-name $kvname --name $KeyName --ops wrapKey unwrapkey --kty RSA-HSM --size $KeySize --exportable true --policy "C:\repos\ps\skr-policy.json";

        
        #C:\repos\ps\skr-policy.json file consists of :

        {
  "anyOf": [
    {
      "allOf": [
        {
          "claim": "x-ms-attestation-type",
          "equals": "sevsnpvm"
        },
        {
          "claim": "x-ms-compliance-status",
          "equals": "azure-compliant-cvm"
        }
      ],
      "authority": "https://sharedeus.eus.attest.azure.net/"
    },
    {
      "allOf": [
        {
          "claim": "x-ms-attestation-type",
          "equals": "sevsnpvm"
        },
        {
          "claim": "x-ms-compliance-status",
          "equals": "azure-compliant-cvm"
        }
      ],
      "authority": "https://sharedwus.wus.attest.azure.net/"
    },
    {
      "allOf": [
        {
          "claim": "x-ms-attestation-type",
          "equals": "sevsnpvm"
        },
        {
          "claim": "x-ms-compliance-status",
          "equals": "azure-compliant-cvm"
        }
      ],
      "authority": "https://sharedneu.neu.attest.azure.net/"
    },
    {
      "allOf": [
        {
          "claim": "x-ms-attestation-type",
          "equals": "sevsnpvm"
        },
        {
          "claim": "x-ms-compliance-status",
          "equals": "azure-compliant-cvm"
        }
      ],
      "authority": "https://sharedweu.weu.attest.azure.net/"
    }
  ],
  "version": "1.0.0"
}

        # back to Test
        # Capture Keyvault and key details
$keyvaultId = (Get-AzKeyVault -VaultName $kvName -ResourceGroupName $rgName).ResourceId;
$keyUrl = (Get-AzKeyVaultKey -VaultName $kvName -KeyName $keyName).Key.Kid;

# Create new DES Config and DES
$desConfig = New-AzDiskEncryptionSetConfig -Location WestUS -SourceVaultId $keyvaultId -KeyUrl $keyUrl -IdentityType SystemAssigned -EncryptionType ConfidentialVmEncryptedWithCustomerKey;
New-AzDiskEncryptionSet -ResourceGroupName $rgName -Name $desName -DiskEncryptionSet $desConfig;

# Assign DES Access Policy to key vault (Can be RBAC as well)
$desIdentity = (Get-AzDiskEncryptionSet -Name $desName -ResourceGroupName $rgName).Identity.PrincipalId;
Set-AzKeyVaultAccessPolicy -VaultName $kvName -ResourceGroupName $rgname -ObjectId $desIdentity -PermissionsToKeys wrapKey,unwrapKey,get;
# $disk.EncryptionType

        #>


=======
        # VM Profile & Hardware
        $vmname = 'vm' + $rgname;
        $domainNameLabel = "d1" + $rgname;

        $vnetname = "myVnet";
        $vnetAddress = "10.0.0.0/16";
        $subnetname = "slb" + $rgname;
        $subnetAddress = "10.0.2.0/24";
        $OSDiskName = $vmname + "-osdisk";
        $NICName = $vmname+ "-nic";
        $NSGName = $vmname + "-NSG";
        $OSDiskSizeinGB = 128;
        $VMSize = "Standard_DS2_v2";
        $PublisherName = "MicrosoftWindowsServer";
        $Offer = "WindowsServer";
        $SKU = "2022-datacenter-smalldisk-g2";
        $securityType = "TrustedLaunch";
        $secureboot = $true;
        $vtpm = $true;
        $extDefaultName = "GuestAttestation";
        $vmGADefaultIDentity = "SystemAssigned";

        # Creating a VM using Simple parameterset
        $password = Get-PasswordForVM;
        $securePassword = $password | ConvertTo-SecureString -AsPlainText -Force;  
        $user = "admin01";
        $cred = New-Object System.Management.Automation.PSCredential ($user, $securePassword);

        $frontendSubnet = New-AzVirtualNetworkSubnetConfig -Name $subnetname -AddressPrefix $subnetAddress;

        $vnet = New-AzVirtualNetwork -Name $vnetname -ResourceGroupName $rgname -Location $loc -AddressPrefix $vnetAddress -Subnet $frontendSubnet;

        $nsgRuleRDP = New-AzNetworkSecurityRuleConfig -Name RDP  -Protocol Tcp  -Direction Inbound -Priority 1001 -SourceAddressPrefix * -SourcePortRange * -DestinationAddressPrefix * -DestinationPortRange 3389 -Access Allow;
        $nsg = New-AzNetworkSecurityGroup -ResourceGroupName $RGName -Location $loc -Name $NSGName  -SecurityRules $nsgRuleRDP;
        $nic = New-AzNetworkInterface -Name $NICName -ResourceGroupName $RGName -Location $loc -SubnetId $vnet.Subnets[0].Id -NetworkSecurityGroupId $nsg.Id -EnableAcceleratedNetworking;

        # VM
        $vmConfig = New-AzVMConfig -VMName $vmName -VMSize $VMSize;
        Set-AzVMOperatingSystem -VM $vmConfig -Windows -ComputerName $vmName -Credential $cred;
        Set-AzVMSourceImage -VM $vmConfig -PublisherName $PublisherName -Offer $Offer -Skus $SKU -Version latest ;
        Add-AzVMNetworkInterface -VM $vmConfig -Id $nic.Id;
        $vmConfig = Set-AzVMSecurityProfile -VM $vmConfig -SecurityType $securityType;
        $vmConfig = Set-AzVmUefi -VM $vmConfig -EnableVtpm $vtpm -EnableSecureBoot $secureboot;

        New-AzVM -ResourceGroupName $RGName -Location $loc -VM $vmConfig ;
        $vm = Get-AzVm -ResourceGroupName $rgname -Name $vmName;
        $vmExt = Get-AzVMExtension -ResourceGroupName $rgname -VMName $vmName -Name $extDefaultName;

        # Assert the default extension has been installed, and the Identity.Type defaulted to SystemAssigned.
        Assert-AreEqual $vmExt.Name $extDefaultName;
        Assert-AreEqual $vm.Identity.Type $vmGADefaultIDentity;

        Remove-AzVm -ResourceGroupName $rgname -Name $vmname -Force;
        New-AzVM -ResourceGroupName $RGName -Location $loc -VM $vmConfig -DisableIntegrityMonitoring;
        Assert-ThrowsContains {
            $vmExtError = Get-AzVMExtension -ResourceGroupName $rgname -VMName $vmName -Name $extDefaultName; } "For more details please go to https://aka.ms/ARMResourceNotFoundFix";
>>>>>>> 6f20c36e
    }
    finally 
    {
        # Cleanup
        Clean-ResourceGroup $rgname;
    }
}<|MERGE_RESOLUTION|>--- conflicted
+++ resolved
@@ -5798,15 +5798,6 @@
 
 <#
 .SYNOPSIS
-<<<<<<< HEAD
-Test confidential vm set-azvmosdisk SecureEncryptionType feature
-#>
-function Test-ConfidentialVMSetAzVmOsDisk
-{
-    # Setup
-    $rgname = Get-ComputeTestResourceName;
-    $loc = "northeurope";
-=======
 Test GuestAttestation defaulting behavior.
 1) SecurityType is TrustedLaunch.
 2) EnableVtpm is true.
@@ -5820,605 +5811,11 @@
     # Setup
     $rgname = Get-ComputeTestResourceName;
     $loc = Get-ComputeVMLocation;
->>>>>>> 6f20c36e
-
-    try
-    {
-        New-AzResourceGroup -Name $rgname -Location $loc -Force;
-
-<<<<<<< HEAD
-        # Set-AzVmOsDisk test, VMGuestStateOnly scenario. 
-        $vmname = 'vm' + $rgname;
-        $vmSize = "Standard_DC2as_v5";         
-        $domainNameLabel2 = "d2" + $rgname;
-        $computerName = "v2" + $rgname;
-        $identityType = "SystemAssigned";
-        $loc = 'northeurope';
-        $secureEncrypt = 'VMGuestStateOnly';
-        $vmSecurityType = "ConfidentialVM";
-        $user = "admin01";
-        $password = Get-PasswordForVM | ConvertTo-SecureString -AsPlainText -Force; 
-        $securePassword = ConvertTo-SecureString $password -AsPlainText -Force;
-        $cred = New-Object System.Management.Automation.PSCredential ($user, $securePassword);
-
-        $virtualMachine = New-AzVMConfig -VMName $VMName -VMSize $vmSize;
-        $VirtualMachine = Set-AzVMOperatingSystem -VM $VirtualMachine -Windows -ComputerName $computerName -Credential $cred -ProvisionVMAgent -EnableAutoUpdate;
-        $VirtualMachine = Set-AzVMSourceImage -VM $VirtualMachine -PublisherName 'MicrosoftWindowsServer' -Offer 'windowsserver' -Skus '2022-datacenter-smalldisk-g2' -Version "latest";
-
-        $subnet = New-AzVirtualNetworkSubnetConfig -Name ('subnet' + $rgname) -AddressPrefix "10.0.0.0/24";
-        $vnet = New-AzVirtualNetwork -Force -Name ('vnet' + $rgname) -ResourceGroupName $rgname -Location $loc -AddressPrefix "10.0.0.0/16" -Subnet $subnet;
-        $vnet = Get-AzVirtualNetwork -Name ('vnet' + $rgname) -ResourceGroupName $rgname;
-        $subnetId = $vnet.Subnets[0].Id;
-        $pubip = New-AzPublicIpAddress -Force -Name ('pubip' + $rgname) -ResourceGroupName $rgname -Location $loc -AllocationMethod Dynamic -DomainNameLabel $domainNameLabel2;
-        $pubip = Get-AzPublicIpAddress -Name ('pubip' + $rgname) -ResourceGroupName $rgname;
-        $pubipId = $pubip.Id;
-        $nic = New-AzNetworkInterface -Force -Name ('nic' + $rgname) -ResourceGroupName $rgname -Location $loc -SubnetId $subnetId -PublicIpAddressId $pubip.Id;
-        $nic = Get-AzNetworkInterface -Name ('nic' + $rgname) -ResourceGroupName $rgname;
-        $nicId = $nic.Id;
-
-
-        $VirtualMachine = Add-AzVMNetworkInterface -VM $VirtualMachine -Id $nicId;
-
-        $VirtualMachine = Set-AzVMOSDisk -VM $VirtualMachine -StorageAccountType "StandardSSD_LRS" -CreateOption "FromImage" -SecurityEncryptionType $secureEncrypt;
-        $VirtualMachine = Set-AzVmSecurityProfile -VM $VirtualMachine -SecurityType $vmSecurityType;
-        $VirtualMachine = Set-AzVmUefi -VM $VirtualMachine -EnableVtpm $true -EnableSecureBoot $true;
-
-        New-AzVM -ResourceGroupName $rgname -Location $loc -Vm $VirtualMachine;
-        $vm = Get-AzVm -ResourceGroupName $rgname -Name $vmname;
-        Assert-AreEqual $secureEncrypt $vm.StorageProfile.OsDisk.ManagedDisk.SecurityProfile.SecurityEncryptionType;
-
-
-        # Set-AzVmOsDisk test, DiskWithVMGuestState scenario. 
-        $secureEncryptDisk = 'DiskWithVMGuestState';
-        $vmname = 'vm3' + $rgname;
-        $vmSize = "Standard_DC2as_v5";         
-        $domainNameLabel2 = "d3" + $rgname;
-        $computerName = "v3" + $rgname;
-        $identityType = "SystemAssigned";
-        $loc = 'northeurope';
-        $subnetPrefix = "subnet2";
-        $vnetPrefix = "vnet2";
-        $pubIpPrefix = "pubip2";
-        $nicPrefix = "nic2";
-        $secureEncryptGuestState = 'DiskWithVMGuestState';
-        $vmSecurityType = "ConfidentialVM";
-
-        $virtualMachine = New-AzVMConfig -VMName $VMName -VMSize $vmSize;
-        $VirtualMachine = Set-AzVMOperatingSystem -VM $VirtualMachine -Windows -ComputerName $computerName -Credential $cred -ProvisionVMAgent -EnableAutoUpdate;
-        $VirtualMachine = Set-AzVMSourceImage -VM $VirtualMachine -PublisherName 'MicrosoftWindowsServer' -Offer 'windowsserver' -Skus '2022-datacenter-smalldisk-g2' -Version "latest";
-
-        $subnet = New-AzVirtualNetworkSubnetConfig -Name ($subnetPrefix + $rgname) -AddressPrefix "10.0.0.0/24";
-        $vnet = New-AzVirtualNetwork -Force -Name ($vnetPrefix + $rgname) -ResourceGroupName $rgname -Location $loc -AddressPrefix "10.0.0.0/16" -Subnet $subnet;
-        $vnet = Get-AzVirtualNetwork -Name ($vnetPrefix + $rgname) -ResourceGroupName $rgname;
-        $subnetId = $vnet.Subnets[0].Id;
-        $pubip = New-AzPublicIpAddress -Force -Name ($pubIpPrefix + $rgname) -ResourceGroupName $rgname -Location $loc -AllocationMethod Dynamic -DomainNameLabel $domainNameLabel2;
-        $pubip = Get-AzPublicIpAddress -Name ($pubIpPrefix + $rgname) -ResourceGroupName $rgname;
-        $pubipId = $pubip.Id;
-        $nic = New-AzNetworkInterface -Force -Name ($nicPrefix + $rgname) -ResourceGroupName $rgname -Location $loc -SubnetId $subnetId -PublicIpAddressId $pubip.Id;
-        $nic = Get-AzNetworkInterface -Name ($nicPrefix + $rgname) -ResourceGroupName $rgname;
-        $nicId = $nic.Id;
-
-
-        $VirtualMachine = Add-AzVMNetworkInterface -VM $VirtualMachine -Id $nicId;
-
-        $VirtualMachine = Set-AzVMOSDisk -VM $VirtualMachine -StorageAccountType "StandardSSD_LRS" -CreateOption "FromImage" -SecurityEncryptionType $secureEncryptGuestState;
-        $VirtualMachine = Set-AzVmSecurityProfile -VM $VirtualMachine -SecurityType $vmSecurityType;
-        $VirtualMachine = Set-AzVmUefi -VM $VirtualMachine -EnableVtpm $true -EnableSecureBoot $true;
-
-        New-AzVM -ResourceGroupName $rgname -Location $loc -Vm $VirtualMachine;
-        $vm = Get-AzVm -ResourceGroupName $rgname -Name $vmname;
-
-        Assert-AreEqual $secureEncryptDisk $vm.StorageProfile.OsDisk.ManagedDisk.SecurityProfile.SecurityEncryptionType;
-    }
-    finally 
-    {
-        # Cleanup
-        Clean-ResourceGroup $rgname;
-    }
-}
-
-<#
-.SYNOPSIS
-Test confidential vm set-azvmosdisk SecureEncryptionType feature
-with DES Id
-#>
-function Test-ConfidentialVMSetAzVmOsDiskDESId
-{
-    # Setup
-    $rgname = Get-ComputeTestResourceName;
-    $loc = "northeurope";
-
-    try
-    {
-        New-AzResourceGroup -Name $rgname -Location $loc -Force;
-
-        $vmname = 'v' + 'vmdes';
-        $vmSize = "Standard_DC2as_v5";         
-        $domainNameLabel2 = "d3" + $rgname;
-        $computerName = "v3" + $rgname;
-        $identityType = "SystemAssigned";
-        $loc = 'northeurope';
-        $subnetPrefix = "subnet2";
-        $vnetPrefix = "vnet2";
-        $pubIpPrefix = "pubip2";
-        $nicPrefix = "nic2";
-        $secureEncryptGuestState = 'DiskWithVMGuestState';
-        $vmSecurityType = "ConfidentialVM";
-        $user = "admin01";
-        $password = "Testing1234567" | ConvertTo-SecureString -AsPlainText -Force; 
-        $securePassword = ConvertTo-SecureString $password -AsPlainText -Force;
-        $cred = New-Object System.Management.Automation.PSCredential ($user, $securePassword);
-
-        $kvname = "val" + $rgname;
-        $keyname = "key" + $rgname;
-        $desName= "des" + $rgname;
-
-        New-AzKeyVault -Name $kvName -Location $loc -ResourceGroupName $rgName -Sku Premium -EnablePurgeProtection -EnabledForDiskEncryption;
-
-        # Add Key vault Key
-        # Currently requires downloading a particular policy file.
-        #Add-AzKeyVaultKey -VaultName $kvName -Name $keyName -Size 3072 -KeyOps wrapKey,unwrapKey -KeyType RSA -Destination HSM;, this wasn't working for some reason, had to use cli.'
-        $KeySize = 3072;
-        az keyvault key create --vault-name $kvname --name $KeyName --ops wrapKey unwrapkey --kty RSA-HSM --size $KeySize --exportable true --policy "C:\repos\ps\skr-policy.json";
-        
-        # Capture Keyvault and key details
-        $keyvaultId = (Get-AzKeyVault -VaultName $kvName -ResourceGroupName $rgName).ResourceId;
-        $keyUrl = (Get-AzKeyVaultKey -VaultName $kvName -KeyName $keyName).Key.Kid;
-
-        # Create new DES Config and DES
-        $diskEncryptionType = "ConfidentialVmEncryptedWithCustomerKey";
-        $desConfig = New-AzDiskEncryptionSetConfig -Location $loc -SourceVaultId $keyvaultId -KeyUrl $keyUrl -IdentityType SystemAssigned -EncryptionType $diskEncryptionType;
-        New-AzDiskEncryptionSet -ResourceGroupName $rgName -Name $desName -DiskEncryptionSet $desConfig;
-        $diskencset = Get-AzDiskEncryptionSet -ResourceGroupName $rgname -Name $desName;
-
-        # Assign DES Access Policy to key vault
-        $desIdentity = (Get-AzDiskEncryptionSet -Name $desName -ResourceGroupName $rgName).Identity.PrincipalId;
-        Set-AzKeyVaultAccessPolicy -VaultName $kvName -ResourceGroupName $rgname -ObjectId $desIdentity -PermissionsToKeys wrapKey,unwrapKey,get;
-        
-
-        # Set-AzVmOsDisk test, DiskWithVMGuestState scenario. 
-
-        $virtualMachine = New-AzVMConfig -VMName $VMName -VMSize $vmSize;
-        $VirtualMachine = Set-AzVMOperatingSystem -VM $VirtualMachine -Windows -ComputerName $computerName -Credential $cred -ProvisionVMAgent -EnableAutoUpdate;
-        $VirtualMachine = Set-AzVMSourceImage -VM $VirtualMachine -PublisherName 'MicrosoftWindowsServer' -Offer 'windowsserver' -Skus '2022-datacenter-smalldisk-g2' -Version "latest";
-        #$VirtualMachine = Set-AzVMSourceImage -VM $VirtualMachine -Id "/Subscriptions/e37510d7-33b6-4676-886f-ee75bcc01871/Providers/Microsoft.Compute/Locations/northeurope/Publishers/MicrosoftWindowsServer/ArtifactTypes/VMImage/Offers/windows-cvm/Skus/2019-datacenter-cvm/Versions/latest";
-        # $diskconfig = Set-AzDiskImageReference -Disk $diskconfig -Id "/Subscriptions/e37510d7-33b6-4676-886f-ee75bcc01871/Providers/Microsoft.Compute/Locations/northeurope/Publishers/MicrosoftWindowsServer/ArtifactTypes/VMImage/Offers/windows-cvm/Skus/2019-datacenter-cvm/Versions/latest";
-
-        $subnet = New-AzVirtualNetworkSubnetConfig -Name ($subnetPrefix + $rgname) -AddressPrefix "10.0.0.0/24";
-        $vnet = New-AzVirtualNetwork -Force -Name ($vnetPrefix + $rgname) -ResourceGroupName $rgname -Location $loc -AddressPrefix "10.0.0.0/16" -Subnet $subnet;
-        $vnet = Get-AzVirtualNetwork -Name ($vnetPrefix + $rgname) -ResourceGroupName $rgname;
-        $subnetId = $vnet.Subnets[0].Id;
-        $pubip = New-AzPublicIpAddress -Force -Name ($pubIpPrefix + $rgname) -ResourceGroupName $rgname -Location $loc -AllocationMethod Dynamic -DomainNameLabel $domainNameLabel2;
-        $pubip = Get-AzPublicIpAddress -Name ($pubIpPrefix + $rgname) -ResourceGroupName $rgname;
-        $pubipId = $pubip.Id;
-        $nic = New-AzNetworkInterface -Force -Name ($nicPrefix + $rgname) -ResourceGroupName $rgname -Location $loc -SubnetId $subnetId -PublicIpAddressId $pubip.Id;
-        $nic = Get-AzNetworkInterface -Name ($nicPrefix + $rgname) -ResourceGroupName $rgname;
-        $nicId = $nic.Id;
-
-
-        $VirtualMachine = Add-AzVMNetworkInterface -VM $VirtualMachine -Id $nicId;
-
-        $VirtualMachine = Set-AzVMOSDisk -VM $VirtualMachine -StorageAccountType "StandardSSD_LRS" -CreateOption "FromImage" -SecurityEncryptionType $secureEncryptGuestState -SecureVMDiskEncryptionSet $diskencset.Id;
-        $VirtualMachine = Set-AzVmSecurityProfile -VM $VirtualMachine -SecurityType $vmSecurityType;
-        $VirtualMachine = Set-AzVmUefi -VM $VirtualMachine -EnableVtpm $true -EnableSecureBoot $true;
-
-        New-AzVM -ResourceGroupName $rgname -Location $loc -Vm $VirtualMachine;
-        $vm = Get-AzVm -ResourceGroupName $rgname -Name $vmname;
-
-        Assert-AreEqual $secureEncryptGuestState $vm.StorageProfile.OsDisk.ManagedDisk.SecurityProfile.SecurityEncryptionType;
-    }
-    finally 
-    {
-        # Cleanup
-        Clean-ResourceGroup $rgname;
-    }
-}
-
-<#
-.SYNOPSIS
-Test confidential vm set-azvmosdisk SecureEncryptionType feature
-with DES Id but without custom policy attempts.
-#>
-function Test-ConfidentialVMSetAzVmOsDiskDESIdNoCustPolicy
-{
-    # Setup
-    $rgname = Get-ComputeTestResourceName;
-    $loc = "northeurope";
-
-    try
-    {
-        New-AzResourceGroup -Name $rgname -Location $loc -Force;
-
-        $rgname = "adsandordes40";
-
-        $vmname = 'v' + 'vmdesnop';
-        $vmSize = "Standard_DC2as_v5";         
-        $domainNameLabel2 = "d3" + $rgname;
-        $computerName = "v3" + $rgname;
-        $identityType = "SystemAssigned";
-        $loc = 'northeurope';
-        $subnetPrefix = "subnet2";
-        $vnetPrefix = "vnet2";
-        $pubIpPrefix = "pubip2";
-        $nicPrefix = "nic2";
-        $secureEncryptGuestState = 'DiskWithVMGuestState';
-        $vmSecurityType = "ConfidentialVM";
-        $user = "admin01";
-        $password = "Testing1234567" | ConvertTo-SecureString -AsPlainText -Force; 
-        $securePassword = ConvertTo-SecureString $password -AsPlainText -Force;
-        $cred = New-Object System.Management.Automation.PSCredential ($user, $securePassword);
-
-        $kvname = "val" + $rgname;
-        $keyname = "key" + $rgname;
-        $desName= "des" + $rgname;
-
-        New-AzKeyVault -Name $kvName -Location $loc -ResourceGroupName $rgName -Sku Premium -EnablePurgeProtection -EnabledForDiskEncryption;
-
-        # Add Key vault Key
-        # Currently requires downloading a particular policy file.
-        Add-AzKeyVaultKey -VaultName $kvname -Name $KeyName -Size 3072 -KeyOps wrapKey,unwrapKey -KeyType RSA -Destination HSM;#, this wasn't working for some reason, had to use cli.'
-        # $KeySize = 3072;
-        # az keyvault key create --vault-name $kvname --name $KeyName --ops wrapKey unwrapkey --kty RSA-HSM --size $KeySize --exportable true --policy "C:\repos\ps\skr-policy.json";
-        
-        # Capture Keyvault and key details
-        $keyvaultId = (Get-AzKeyVault -VaultName $kvName -ResourceGroupName $rgName).ResourceId;
-        $keyUrl = (Get-AzKeyVaultKey -VaultName $kvName -KeyName $keyName).Key.Kid;
-
-        # Create new DES Config and DES
-        $diskEncryptionType = "ConfidentialVmEncryptedWithCustomerKey";
-        $desConfig = New-AzDiskEncryptionSetConfig -Location $loc -SourceVaultId $keyvaultId -KeyUrl $keyUrl -IdentityType SystemAssigned -EncryptionType $diskEncryptionType;
-        New-AzDiskEncryptionSet -ResourceGroupName $rgName -Name $desName -DiskEncryptionSet $desConfig;
-        $diskencset = Get-AzDiskEncryptionSet -ResourceGroupName $rgname -Name $desName;
-
-        # Assign DES Access Policy to key vault
-        $desIdentity = (Get-AzDiskEncryptionSet -Name $desName -ResourceGroupName $rgName).Identity.PrincipalId;
-        Set-AzKeyVaultAccessPolicy -VaultName $kvName -ResourceGroupName $rgname -ObjectId $desIdentity -PermissionsToKeys wrapKey,unwrapKey,get;
-        
-
-        # Set-AzVmOsDisk test, DiskWithVMGuestState scenario. 
-
-        $virtualMachine = New-AzVMConfig -VMName $VMName -VMSize $vmSize;
-        $VirtualMachine = Set-AzVMOperatingSystem -VM $VirtualMachine -Windows -ComputerName $computerName -Credential $cred -ProvisionVMAgent -EnableAutoUpdate;
-        $VirtualMachine = Set-AzVMSourceImage -VM $VirtualMachine -PublisherName 'MicrosoftWindowsServer' -Offer 'windowsserver' -Skus '2022-datacenter-smalldisk-g2' -Version "latest";
-        #$VirtualMachine = Set-AzVMSourceImage -VM $VirtualMachine -Id "/Subscriptions/e37510d7-33b6-4676-886f-ee75bcc01871/Providers/Microsoft.Compute/Locations/northeurope/Publishers/MicrosoftWindowsServer/ArtifactTypes/VMImage/Offers/windows-cvm/Skus/2019-datacenter-cvm/Versions/latest";
-        # $diskconfig = Set-AzDiskImageReference -Disk $diskconfig -Id "/Subscriptions/e37510d7-33b6-4676-886f-ee75bcc01871/Providers/Microsoft.Compute/Locations/northeurope/Publishers/MicrosoftWindowsServer/ArtifactTypes/VMImage/Offers/windows-cvm/Skus/2019-datacenter-cvm/Versions/latest";
-
-        $subnet = New-AzVirtualNetworkSubnetConfig -Name ($subnetPrefix + $rgname) -AddressPrefix "10.0.0.0/24";
-        $vnet = New-AzVirtualNetwork -Force -Name ($vnetPrefix + $rgname) -ResourceGroupName $rgname -Location $loc -AddressPrefix "10.0.0.0/16" -Subnet $subnet;
-        $vnet = Get-AzVirtualNetwork -Name ($vnetPrefix + $rgname) -ResourceGroupName $rgname;
-        $subnetId = $vnet.Subnets[0].Id;
-        $pubip = New-AzPublicIpAddress -Force -Name ($pubIpPrefix + $rgname) -ResourceGroupName $rgname -Location $loc -AllocationMethod Dynamic -DomainNameLabel $domainNameLabel2;
-        $pubip = Get-AzPublicIpAddress -Name ($pubIpPrefix + $rgname) -ResourceGroupName $rgname;
-        $pubipId = $pubip.Id;
-        $nic = New-AzNetworkInterface -Force -Name ($nicPrefix + $rgname) -ResourceGroupName $rgname -Location $loc -SubnetId $subnetId -PublicIpAddressId $pubip.Id;
-        $nic = Get-AzNetworkInterface -Name ($nicPrefix + $rgname) -ResourceGroupName $rgname;
-        $nicId = $nic.Id;
-
-
-        $VirtualMachine = Add-AzVMNetworkInterface -VM $VirtualMachine -Id $nicId;
-
-        $VirtualMachine = Set-AzVMOSDisk -VM $VirtualMachine -StorageAccountType "StandardSSD_LRS" -CreateOption "FromImage" -SecurityEncryptionType $secureEncryptGuestState -SecureVMDiskEncryptionSet $diskencset.Id;
-        $VirtualMachine = Set-AzVmSecurityProfile -VM $VirtualMachine -SecurityType $vmSecurityType;
-        $VirtualMachine = Set-AzVmUefi -VM $VirtualMachine -EnableVtpm $true -EnableSecureBoot $true;
-
-        New-AzVM -ResourceGroupName $rgname -Location $loc -Vm $VirtualMachine;
-        $vm = Get-AzVm -ResourceGroupName $rgname -Name $vmname;
-
-        Assert-AreEqual $secureEncryptGuestState $vm.StorageProfile.OsDisk.ManagedDisk.SecurityProfile.SecurityEncryptionType;
-    }
-    finally 
-    {
-        # Cleanup
-        Clean-ResourceGroup $rgname;
-    }
-}
-
-<#
-.SYNOPSIS
-Test conf vm set-azvmsecurityprofile SecurityType feature:
-New values are 
-ConfidentialVM
-#>
-function Test-ConfVMSetAzVMSecurityProfile
-{
-    # Setup
-    $rgname = Get-ComputeTestResourceName;
-    $LocationName = "northeurope";
-
-    try
-    {
-        New-AzResourceGroup -Name $rgname -Location $LocationName -Force;
-
-        $ResourceGroupName = $rgname;
-        $vmSize = "Standard_DC2as_v5";         
-        $DNSNameLabel = "cvm1" +$ResourceGroupName; 
-        $NetworkName = "MyNet1";
-        $NICName = "MyNIC1";
-        $PublicIPAddressName = "MyPIP1";
-        $SubnetName = "MySubnet1";
-        $SubnetAddressPrefix = "10.0.0.0/24";
-        $VnetAddressPrefix = "10.0.0.0/16";
-
-        $user = "admin01";
-        $password = Get-PasswordForVM |ConvertTo-SecureString -AsPlainText -Force; 
-        $securePassword = ConvertTo-SecureString $password -AsPlainText -Force;
-        $credential = New-Object System.Management.Automation.PSCredential ($user, $securePassword);
-
-        $ComputerName = "CVM";
-        $VMName = "CVM";
-        $securityType = "ConfidentialVM";
-        $vmDiskSecurityEncryptionType = "VMGuestStateOnly";
-        $VirtualMachine = New-AzVMConfig -VMName $VMName -VMSize $VMSize;
-
-        $SingleSubnet = New-AzVirtualNetworkSubnetConfig -Name $SubnetName -AddressPrefix $SubnetAddressPrefix;
-        $Vnet = New-AzVirtualNetwork -Name $NetworkName -ResourceGroupName $rgname -Location $LocationName -AddressPrefix $VnetAddressPrefix -Subnet $SingleSubnet;
-        $PIP = New-AzPublicIpAddress -Name $PublicIPAddressName -DomainNameLabel $DNSNameLabel -ResourceGroupName $rgname -Location $LocationName -AllocationMethod Dynamic;
-        $NIC = New-AzNetworkInterface -Name $NICName -ResourceGroupName $rgname -Location $LocationName -SubnetId $Vnet.Subnets[0].Id -PublicIpAddressId $PIP.Id;
-        $VirtualMachine = Set-AzVMOperatingSystem -VM $VirtualMachine -Windows -ComputerName $ComputerName -Credential $Credential -ProvisionVMAgent -EnableAutoUpdate;
-        $VirtualMachine = Add-AzVMNetworkInterface -VM $VirtualMachine -Id $NIC.Id;
-        $VirtualMachine = Set-AzVMSourceImage -VM $VirtualMachine -PublisherName 'MicrosoftWindowsServer' -Offer 'windowsserver' -Skus '2022-datacenter-smalldisk-g2' -Version "latest";
-        $VirtualMachine = Set-AzVMOSDisk -VM $VirtualMachine -StorageAccountType "StandardSSD_LRS" -CreateOption "FromImage";
-
-        $VirtualMachine = Set-AzVmSecurityProfile -VM $VirtualMachine -SecurityType $securityType;
-        $VirtualMachine = Set-AzVmUefi -VM $VirtualMachine -EnableVtpm $true -EnableSecureBoot $true;
-
-        $VirtualMachine = Set-AzVMOSDisk -VM $VirtualMachine  -StorageAccountType "StandardSSD_LRS" -CreateOption "FromImage" -SecurityEncryptionType $vmDiskSEcurityEncryptionType;
-
-        $vm = New-AzVM -ResourceGroupName $rgname -Location $LocationName -VM $VirtualMachine;
-        $vm = Get-AzVm -ResourceGroupName $rgname -Name $vmname;
-        Assert-AreEqual $securityType $vm.SecurityProfile.SecurityType;
-
-
-    }
-    finally 
-    {
-        # Cleanup
-        Clean-ResourceGroup $rgname;
-    }
-}
-
-<#
-.SYNOPSIS
-Manual Test confidential vm Set-AzDiskSecurityProfile SecurityType feature:
-New values are 
-	ConfidentialVM_DiskEncryptedWithCustomerKey
-Error that occurs when not running these testing steps manually is: 
-"The running command stopped because the preference variable "ErrorActionPreference" or common parameter is set to Stop: WARNING: Argument '--exportable' is in preview and under development. Reference and support levels: https://aka.ms/CLI_refstatus"
-#>
-function Test-ConfVMSetAzDiskSecurityProfile
-{
-
-    try
-    {
-        New-AzResourceGroup -Name $rgname -Location $loc -Force;
-        
-        # VM Profile & Hardware
-        # Create New key vault
-        $kvname = "val" + $rgname;
-        $keyname = "key" + $rgname;
-        $desName= "des" + $rgname;
-        #Testing 
-        $rgname = "adsandordes24";
-        $loc = "northeurope";
-
-        # Creating a VM using simple parameterset
-        $securePassword = Get-PasswordForVM | ConvertTo-SecureString -AsPlainText -Force;  
-        $user = "admin01";
-        $cred = New-Object System.Management.Automation.PSCredential ($user, $securePassword);
-
-        New-AzKeyVault -Name $kvName -Location $loc -ResourceGroupName $rgName -Sku Premium -EnablePurgeProtection -EnabledForDiskEncryption;
-
-        # Add Key vault Key
-        # Currently requires downloading a particular policy file.
-        #Add-AzKeyVaultKey -VaultName $kvName -Name $keyName -Size 3072 -KeyOps wrapKey,unwrapKey -KeyType RSA -Destination HSM;, this wasn't working for some reason, had to use cli.'
-        $KeySize = 3072;
-        az keyvault key create --vault-name $kvname --name $KeyName --ops wrapKey unwrapkey --kty RSA-HSM --size $KeySize --exportable true --policy "C:\repos\ps\skr-policy.json";
-        
-        # Capture Keyvault and key details
-        $keyvaultId = (Get-AzKeyVault -VaultName $kvName -ResourceGroupName $rgName).ResourceId;
-        $keyUrl = (Get-AzKeyVaultKey -VaultName $kvName -KeyName $keyName).Key.Kid;
-
-        # Create new DES Config and DES
-        $diskEncryptionType = "ConfidentialVmEncryptedWithCustomerKey";
-        $desConfig = New-AzDiskEncryptionSetConfig -Location $loc -SourceVaultId $keyvaultId -KeyUrl $keyUrl -IdentityType SystemAssigned -EncryptionType $diskEncryptionType;
-        New-AzDiskEncryptionSet -ResourceGroupName $rgName -Name $desName -DiskEncryptionSet $desConfig;
-        $diskencset = Get-AzDiskEncryptionSet -ResourceGroupName $rgname -Name $desName;
-
-        # Assign DES Access Policy to key vault
-        $desIdentity = (Get-AzDiskEncryptionSet -Name $desName -ResourceGroupName $rgName).Identity.PrincipalId;
-        Set-AzKeyVaultAccessPolicy -VaultName $kvName -ResourceGroupName $rgname -ObjectId $desIdentity -PermissionsToKeys wrapKey,unwrapKey,get;
-        
-        $diskSecurityType = "ConfidentialVM_DiskEncryptedWithCustomerKey";
-        $diskName = "disk1";
-        $diskconfig = New-AzDiskConfig -AccountType Premium_LRS -OsType Windows -CreateOption FromImage -Location $loc;
-        $diskconfig = Set-AzDiskImageReference -Disk $diskconfig -Id "/Subscriptions/e37510d7-33b6-4676-886f-ee75bcc01871/Providers/Microsoft.Compute/Locations/northeurope/Publishers/MicrosoftWindowsServer/ArtifactTypes/VMImage/Offers/windows-cvm/Skus/2019-datacenter-cvm/Versions/latest";
-        $diskconfig = Set-AzDiskSecurityProfile -Disk $diskconfig -SecurityType $diskSecurityType -SecureVMDiskEncryptionSet $diskencset.id;
-        New-AzDisk -ResourceGroupName $rgname -DiskName $diskName -Disk $diskconfig;
-        $disk = Get-AzDisk -ResourceGroupName $rgname -DiskName $diskName;
-        Assert-AreEqual $disk.SecurityProfile.SecurityType $diskSecurityType;
-
-    }
-    finally 
-    {
-        # Cleanup
-        Clean-ResourceGroup $rgname;
-    }
-}
-
-
-<#
-.SYNOPSIS
-No DES, Test confidential vm Set-AzDiskSecurityProfile SecurityType feature:
-New values are 
-    ConfidentialVM_DiskEncryptedWithPlatformKey
-    ConfidentialVM_VMGuestStateOnlyEncryptedWithPlatformKey
-#>
-function Test-ConfVMSetAzDiskSecurityProfileNoDES
-{
-    # Setup
-    $rgname = Get-ComputeTestResourceName;
-    $loc = "northeurope";
-
-    try
-    {
-        New-AzResourceGroup -Name $rgname -Location $loc -Force;
-
-        # VM Profile & Hardware
-        # Create New key vault
-        $kvname = "val" + $rgname;
-        $keyname = "key" + $rgname;
-        $desName= "des" + $rgname;
-
-        # Creating a VM using simple parameterset
-        $securePassword = Get-PasswordForVM | ConvertTo-SecureString -AsPlainText -Force;  
-        $user = "admin01";
-        $cred = New-Object System.Management.Automation.PSCredential ($user, $securePassword);
-
-        $securityTypeDSP = "ConfidentialVM_DiskEncryptedWithPlatformKey";
-
-        $diskName = "disk1";
-        $diskconfig = New-AzDiskConfig  -AccountType Premium_LRS -OsType Linux -CreateOption "FromImage" -Location $loc;
-        $diskconfig = Set-AzDiskImageReference -Disk $diskconfig -Id "/Subscriptions/e37510d7-33b6-4676-886f-ee75bcc01871/Providers/Microsoft.Compute/Locations/northeurope/Publishers/MicrosoftWindowsServer/ArtifactTypes/VMImage/Offers/windows-cvm/Skus/2019-datacenter-cvm/Versions/latest";
-        $diskconfig = Set-AzDiskSecurityProfile -Disk $diskconfig -SecurityType $securityTypeDSP;
-        New-AzDisk -ResourceGroupName $rgname -DiskName $diskName -Disk $diskconfig;
-        $disk = Get-AzDisk -ResourceGroupName $rgname -DiskName $diskName;
-
-        Assert-AreEqual $disk.SecurityProfile.SecurityType $securityTypeDSP;
-
-        $securityTypeDSP2 = "ConfidentialVM_VMGuestStateOnlyEncryptedWithPlatformKey";
-        $diskName = "disk2";
-        $diskconfig = New-AzDiskConfig  -AccountType Premium_LRS -OsType Linux -CreateOption "FromImage" -Location $loc;
-        $diskconfig = Set-AzDiskImageReference -Disk $diskconfig -Id "/Subscriptions/e37510d7-33b6-4676-886f-ee75bcc01871/Providers/Microsoft.Compute/Locations/northeurope/Publishers/MicrosoftWindowsServer/ArtifactTypes/VMImage/Offers/windows-cvm/Skus/2019-datacenter-cvm/Versions/latest";
-        $diskconfig = Set-AzDiskSecurityProfile -Disk $diskconfig -SecurityType $securityTypeDSP2;
-        New-AzDisk -ResourceGroupName $rgname -DiskName $diskName -Disk $diskconfig;
-        $disk2 = Get-AzDisk -ResourceGroupName $rgname -DiskName $diskName;
-
-        Assert-AreEqual $disk2.SecurityProfile.SecurityType $securityTypeDSP2;
-
-    }
-    finally 
-    {
-        # Cleanup
-        Clean-ResourceGroup $rgname;
-    }
-}
-
-
-<#
-.SYNOPSIS
-Manual test conf vm Set-AzDiskEncryptionSetConfig EncryptionType feature:
-New values are 
-ConfidentialVmEncryptedWithCustomerKey
-#>
-function Test-ConfVMSetAzDiskEncryptionSetConfig
-{
-    # Setup
-    $rgname = Get-ComputeTestResourceName;
-    $loc = "northeurope";
-
-    try
-    {
-        New-AzResourceGroup -Name $rgname -Location $loc -Force;
-
-        <# Set-AzDiskEncryptionSetConfig cmdlet test for Confidential VM can only be done manually currently since it requires a policy json file. 
-        # VM Profile & Hardware
-        # Create New key vault
-        $kvname = "vaultnam2";
-        $keyname = "keynam2";
-        $desName= "desnam2" ;
-
-        # Creating a VM using simple parameterset
-        $securePassword = Get-PasswordForVM | ConvertTo-SecureString -AsPlainText -Force;  
-        $user = "admin01";
-        $cred = New-Object System.Management.Automation.PSCredential ($user, $securePassword);
-
-        New-AzKeyVault -Name $kvName -Location WestUS -ResourceGroupName $rgName -Sku Premium -EnablePurgeProtection -EnabledForDiskEncryption;
-
-        # Add Key vault Key
-        # Currently requires downloading a particular policy file.
-        #Add-AzKeyVaultKey -VaultName $kvName -Name $keyName -Size 3072 -KeyOps wrapKey,unwrapKey -KeyType RSA -Destination HSM;
-        $KeySize = 3072;
-        az keyvault key create --vault-name $kvname --name $KeyName --ops wrapKey unwrapkey --kty RSA-HSM --size $KeySize --exportable true --policy "C:\repos\ps\skr-policy.json";
-
-        
-        #C:\repos\ps\skr-policy.json file consists of :
-
-        {
-  "anyOf": [
-    {
-      "allOf": [
-        {
-          "claim": "x-ms-attestation-type",
-          "equals": "sevsnpvm"
-        },
-        {
-          "claim": "x-ms-compliance-status",
-          "equals": "azure-compliant-cvm"
-        }
-      ],
-      "authority": "https://sharedeus.eus.attest.azure.net/"
-    },
-    {
-      "allOf": [
-        {
-          "claim": "x-ms-attestation-type",
-          "equals": "sevsnpvm"
-        },
-        {
-          "claim": "x-ms-compliance-status",
-          "equals": "azure-compliant-cvm"
-        }
-      ],
-      "authority": "https://sharedwus.wus.attest.azure.net/"
-    },
-    {
-      "allOf": [
-        {
-          "claim": "x-ms-attestation-type",
-          "equals": "sevsnpvm"
-        },
-        {
-          "claim": "x-ms-compliance-status",
-          "equals": "azure-compliant-cvm"
-        }
-      ],
-      "authority": "https://sharedneu.neu.attest.azure.net/"
-    },
-    {
-      "allOf": [
-        {
-          "claim": "x-ms-attestation-type",
-          "equals": "sevsnpvm"
-        },
-        {
-          "claim": "x-ms-compliance-status",
-          "equals": "azure-compliant-cvm"
-        }
-      ],
-      "authority": "https://sharedweu.weu.attest.azure.net/"
-    }
-  ],
-  "version": "1.0.0"
-}
-
-        # back to Test
-        # Capture Keyvault and key details
-$keyvaultId = (Get-AzKeyVault -VaultName $kvName -ResourceGroupName $rgName).ResourceId;
-$keyUrl = (Get-AzKeyVaultKey -VaultName $kvName -KeyName $keyName).Key.Kid;
-
-# Create new DES Config and DES
-$desConfig = New-AzDiskEncryptionSetConfig -Location WestUS -SourceVaultId $keyvaultId -KeyUrl $keyUrl -IdentityType SystemAssigned -EncryptionType ConfidentialVmEncryptedWithCustomerKey;
-New-AzDiskEncryptionSet -ResourceGroupName $rgName -Name $desName -DiskEncryptionSet $desConfig;
-
-# Assign DES Access Policy to key vault (Can be RBAC as well)
-$desIdentity = (Get-AzDiskEncryptionSet -Name $desName -ResourceGroupName $rgName).Identity.PrincipalId;
-Set-AzKeyVaultAccessPolicy -VaultName $kvName -ResourceGroupName $rgname -ObjectId $desIdentity -PermissionsToKeys wrapKey,unwrapKey,get;
-# $disk.EncryptionType
-
-        #>
-
-
-=======
+
+    try
+    {
+        New-AzResourceGroup -Name $rgname -Location $loc -Force;
+
         # VM Profile & Hardware
         $vmname = 'vm' + $rgname;
         $domainNameLabel = "d1" + $rgname;
@@ -6475,11 +5872,624 @@
         New-AzVM -ResourceGroupName $RGName -Location $loc -VM $vmConfig -DisableIntegrityMonitoring;
         Assert-ThrowsContains {
             $vmExtError = Get-AzVMExtension -ResourceGroupName $rgname -VMName $vmName -Name $extDefaultName; } "For more details please go to https://aka.ms/ARMResourceNotFoundFix";
->>>>>>> 6f20c36e
     }
     finally 
     {
         # Cleanup
         Clean-ResourceGroup $rgname;
     }
+}
+}
+
+<#
+.SYNOPSIS
+Test confidential vm set-azvmosdisk SecureEncryptionType feature
+#>
+function Test-ConfidentialVMSetAzVmOsDisk
+{
+    # Setup
+    $rgname = Get-ComputeTestResourceName;
+    $loc = "northeurope";
+
+    try
+    {
+        New-AzResourceGroup -Name $rgname -Location $loc -Force;
+
+        # Set-AzVmOsDisk test, VMGuestStateOnly scenario. 
+        $vmname = 'vm' + $rgname;
+        $vmSize = "Standard_DC2as_v5";         
+        $domainNameLabel2 = "d2" + $rgname;
+        $computerName = "v2" + $rgname;
+        $identityType = "SystemAssigned";
+        $loc = 'northeurope';
+        $secureEncrypt = 'VMGuestStateOnly';
+        $vmSecurityType = "ConfidentialVM";
+        $user = "admin01";
+        $password = Get-PasswordForVM | ConvertTo-SecureString -AsPlainText -Force; 
+        $securePassword = ConvertTo-SecureString $password -AsPlainText -Force;
+        $cred = New-Object System.Management.Automation.PSCredential ($user, $securePassword);
+
+        $virtualMachine = New-AzVMConfig -VMName $VMName -VMSize $vmSize;
+        $VirtualMachine = Set-AzVMOperatingSystem -VM $VirtualMachine -Windows -ComputerName $computerName -Credential $cred -ProvisionVMAgent -EnableAutoUpdate;
+        $VirtualMachine = Set-AzVMSourceImage -VM $VirtualMachine -PublisherName 'MicrosoftWindowsServer' -Offer 'windowsserver' -Skus '2022-datacenter-smalldisk-g2' -Version "latest";
+
+        $subnet = New-AzVirtualNetworkSubnetConfig -Name ('subnet' + $rgname) -AddressPrefix "10.0.0.0/24";
+        $vnet = New-AzVirtualNetwork -Force -Name ('vnet' + $rgname) -ResourceGroupName $rgname -Location $loc -AddressPrefix "10.0.0.0/16" -Subnet $subnet;
+        $vnet = Get-AzVirtualNetwork -Name ('vnet' + $rgname) -ResourceGroupName $rgname;
+        $subnetId = $vnet.Subnets[0].Id;
+        $pubip = New-AzPublicIpAddress -Force -Name ('pubip' + $rgname) -ResourceGroupName $rgname -Location $loc -AllocationMethod Dynamic -DomainNameLabel $domainNameLabel2;
+        $pubip = Get-AzPublicIpAddress -Name ('pubip' + $rgname) -ResourceGroupName $rgname;
+        $pubipId = $pubip.Id;
+        $nic = New-AzNetworkInterface -Force -Name ('nic' + $rgname) -ResourceGroupName $rgname -Location $loc -SubnetId $subnetId -PublicIpAddressId $pubip.Id;
+        $nic = Get-AzNetworkInterface -Name ('nic' + $rgname) -ResourceGroupName $rgname;
+        $nicId = $nic.Id;
+
+
+        $VirtualMachine = Add-AzVMNetworkInterface -VM $VirtualMachine -Id $nicId;
+
+        $VirtualMachine = Set-AzVMOSDisk -VM $VirtualMachine -StorageAccountType "StandardSSD_LRS" -CreateOption "FromImage" -SecurityEncryptionType $secureEncrypt;
+        $VirtualMachine = Set-AzVmSecurityProfile -VM $VirtualMachine -SecurityType $vmSecurityType;
+        $VirtualMachine = Set-AzVmUefi -VM $VirtualMachine -EnableVtpm $true -EnableSecureBoot $true;
+
+        New-AzVM -ResourceGroupName $rgname -Location $loc -Vm $VirtualMachine;
+        $vm = Get-AzVm -ResourceGroupName $rgname -Name $vmname;
+        Assert-AreEqual $secureEncrypt $vm.StorageProfile.OsDisk.ManagedDisk.SecurityProfile.SecurityEncryptionType;
+
+
+        # Set-AzVmOsDisk test, DiskWithVMGuestState scenario. 
+        $secureEncryptDisk = 'DiskWithVMGuestState';
+        $vmname = 'vm3' + $rgname;
+        $vmSize = "Standard_DC2as_v5";         
+        $domainNameLabel2 = "d3" + $rgname;
+        $computerName = "v3" + $rgname;
+        $identityType = "SystemAssigned";
+        $loc = 'northeurope';
+        $subnetPrefix = "subnet2";
+        $vnetPrefix = "vnet2";
+        $pubIpPrefix = "pubip2";
+        $nicPrefix = "nic2";
+        $secureEncryptGuestState = 'DiskWithVMGuestState';
+        $vmSecurityType = "ConfidentialVM";
+
+        $virtualMachine = New-AzVMConfig -VMName $VMName -VMSize $vmSize;
+        $VirtualMachine = Set-AzVMOperatingSystem -VM $VirtualMachine -Windows -ComputerName $computerName -Credential $cred -ProvisionVMAgent -EnableAutoUpdate;
+        $VirtualMachine = Set-AzVMSourceImage -VM $VirtualMachine -PublisherName 'MicrosoftWindowsServer' -Offer 'windowsserver' -Skus '2022-datacenter-smalldisk-g2' -Version "latest";
+
+        $subnet = New-AzVirtualNetworkSubnetConfig -Name ($subnetPrefix + $rgname) -AddressPrefix "10.0.0.0/24";
+        $vnet = New-AzVirtualNetwork -Force -Name ($vnetPrefix + $rgname) -ResourceGroupName $rgname -Location $loc -AddressPrefix "10.0.0.0/16" -Subnet $subnet;
+        $vnet = Get-AzVirtualNetwork -Name ($vnetPrefix + $rgname) -ResourceGroupName $rgname;
+        $subnetId = $vnet.Subnets[0].Id;
+        $pubip = New-AzPublicIpAddress -Force -Name ($pubIpPrefix + $rgname) -ResourceGroupName $rgname -Location $loc -AllocationMethod Dynamic -DomainNameLabel $domainNameLabel2;
+        $pubip = Get-AzPublicIpAddress -Name ($pubIpPrefix + $rgname) -ResourceGroupName $rgname;
+        $pubipId = $pubip.Id;
+        $nic = New-AzNetworkInterface -Force -Name ($nicPrefix + $rgname) -ResourceGroupName $rgname -Location $loc -SubnetId $subnetId -PublicIpAddressId $pubip.Id;
+        $nic = Get-AzNetworkInterface -Name ($nicPrefix + $rgname) -ResourceGroupName $rgname;
+        $nicId = $nic.Id;
+
+
+        $VirtualMachine = Add-AzVMNetworkInterface -VM $VirtualMachine -Id $nicId;
+
+        $VirtualMachine = Set-AzVMOSDisk -VM $VirtualMachine -StorageAccountType "StandardSSD_LRS" -CreateOption "FromImage" -SecurityEncryptionType $secureEncryptGuestState;
+        $VirtualMachine = Set-AzVmSecurityProfile -VM $VirtualMachine -SecurityType $vmSecurityType;
+        $VirtualMachine = Set-AzVmUefi -VM $VirtualMachine -EnableVtpm $true -EnableSecureBoot $true;
+
+        New-AzVM -ResourceGroupName $rgname -Location $loc -Vm $VirtualMachine;
+        $vm = Get-AzVm -ResourceGroupName $rgname -Name $vmname;
+
+        Assert-AreEqual $secureEncryptDisk $vm.StorageProfile.OsDisk.ManagedDisk.SecurityProfile.SecurityEncryptionType;
+    }
+    finally 
+    {
+        # Cleanup
+        Clean-ResourceGroup $rgname;
+    }
+}
+
+<#
+.SYNOPSIS
+Test confidential vm set-azvmosdisk SecureEncryptionType feature
+with DES Id
+#>
+function Test-ConfidentialVMSetAzVmOsDiskDESId
+{
+    # Setup
+    $rgname = Get-ComputeTestResourceName;
+    $loc = "northeurope";
+
+    try
+    {
+        New-AzResourceGroup -Name $rgname -Location $loc -Force;
+
+        $vmname = 'v' + 'vmdes';
+        $vmSize = "Standard_DC2as_v5";         
+        $domainNameLabel2 = "d3" + $rgname;
+        $computerName = "v3" + $rgname;
+        $identityType = "SystemAssigned";
+        $loc = 'northeurope';
+        $subnetPrefix = "subnet2";
+        $vnetPrefix = "vnet2";
+        $pubIpPrefix = "pubip2";
+        $nicPrefix = "nic2";
+        $secureEncryptGuestState = 'DiskWithVMGuestState';
+        $vmSecurityType = "ConfidentialVM";
+        $user = "admin01";
+        $password = "Testing1234567" | ConvertTo-SecureString -AsPlainText -Force; 
+        $securePassword = ConvertTo-SecureString $password -AsPlainText -Force;
+        $cred = New-Object System.Management.Automation.PSCredential ($user, $securePassword);
+
+        $kvname = "val" + $rgname;
+        $keyname = "key" + $rgname;
+        $desName= "des" + $rgname;
+
+        New-AzKeyVault -Name $kvName -Location $loc -ResourceGroupName $rgName -Sku Premium -EnablePurgeProtection -EnabledForDiskEncryption;
+
+        # Add Key vault Key
+        # Currently requires downloading a particular policy file.
+        #Add-AzKeyVaultKey -VaultName $kvName -Name $keyName -Size 3072 -KeyOps wrapKey,unwrapKey -KeyType RSA -Destination HSM;, this wasn't working for some reason, had to use cli.'
+        $KeySize = 3072;
+        az keyvault key create --vault-name $kvname --name $KeyName --ops wrapKey unwrapkey --kty RSA-HSM --size $KeySize --exportable true --policy "C:\repos\ps\skr-policy.json";
+        
+        # Capture Keyvault and key details
+        $keyvaultId = (Get-AzKeyVault -VaultName $kvName -ResourceGroupName $rgName).ResourceId;
+        $keyUrl = (Get-AzKeyVaultKey -VaultName $kvName -KeyName $keyName).Key.Kid;
+
+        # Create new DES Config and DES
+        $diskEncryptionType = "ConfidentialVmEncryptedWithCustomerKey";
+        $desConfig = New-AzDiskEncryptionSetConfig -Location $loc -SourceVaultId $keyvaultId -KeyUrl $keyUrl -IdentityType SystemAssigned -EncryptionType $diskEncryptionType;
+        New-AzDiskEncryptionSet -ResourceGroupName $rgName -Name $desName -DiskEncryptionSet $desConfig;
+        $diskencset = Get-AzDiskEncryptionSet -ResourceGroupName $rgname -Name $desName;
+
+        # Assign DES Access Policy to key vault
+        $desIdentity = (Get-AzDiskEncryptionSet -Name $desName -ResourceGroupName $rgName).Identity.PrincipalId;
+        Set-AzKeyVaultAccessPolicy -VaultName $kvName -ResourceGroupName $rgname -ObjectId $desIdentity -PermissionsToKeys wrapKey,unwrapKey,get;
+        
+
+        # Set-AzVmOsDisk test, DiskWithVMGuestState scenario. 
+
+        $virtualMachine = New-AzVMConfig -VMName $VMName -VMSize $vmSize;
+        $VirtualMachine = Set-AzVMOperatingSystem -VM $VirtualMachine -Windows -ComputerName $computerName -Credential $cred -ProvisionVMAgent -EnableAutoUpdate;
+        $VirtualMachine = Set-AzVMSourceImage -VM $VirtualMachine -PublisherName 'MicrosoftWindowsServer' -Offer 'windowsserver' -Skus '2022-datacenter-smalldisk-g2' -Version "latest";
+        #$VirtualMachine = Set-AzVMSourceImage -VM $VirtualMachine -Id "/Subscriptions/e37510d7-33b6-4676-886f-ee75bcc01871/Providers/Microsoft.Compute/Locations/northeurope/Publishers/MicrosoftWindowsServer/ArtifactTypes/VMImage/Offers/windows-cvm/Skus/2019-datacenter-cvm/Versions/latest";
+        # $diskconfig = Set-AzDiskImageReference -Disk $diskconfig -Id "/Subscriptions/e37510d7-33b6-4676-886f-ee75bcc01871/Providers/Microsoft.Compute/Locations/northeurope/Publishers/MicrosoftWindowsServer/ArtifactTypes/VMImage/Offers/windows-cvm/Skus/2019-datacenter-cvm/Versions/latest";
+
+        $subnet = New-AzVirtualNetworkSubnetConfig -Name ($subnetPrefix + $rgname) -AddressPrefix "10.0.0.0/24";
+        $vnet = New-AzVirtualNetwork -Force -Name ($vnetPrefix + $rgname) -ResourceGroupName $rgname -Location $loc -AddressPrefix "10.0.0.0/16" -Subnet $subnet;
+        $vnet = Get-AzVirtualNetwork -Name ($vnetPrefix + $rgname) -ResourceGroupName $rgname;
+        $subnetId = $vnet.Subnets[0].Id;
+        $pubip = New-AzPublicIpAddress -Force -Name ($pubIpPrefix + $rgname) -ResourceGroupName $rgname -Location $loc -AllocationMethod Dynamic -DomainNameLabel $domainNameLabel2;
+        $pubip = Get-AzPublicIpAddress -Name ($pubIpPrefix + $rgname) -ResourceGroupName $rgname;
+        $pubipId = $pubip.Id;
+        $nic = New-AzNetworkInterface -Force -Name ($nicPrefix + $rgname) -ResourceGroupName $rgname -Location $loc -SubnetId $subnetId -PublicIpAddressId $pubip.Id;
+        $nic = Get-AzNetworkInterface -Name ($nicPrefix + $rgname) -ResourceGroupName $rgname;
+        $nicId = $nic.Id;
+
+
+        $VirtualMachine = Add-AzVMNetworkInterface -VM $VirtualMachine -Id $nicId;
+
+        $VirtualMachine = Set-AzVMOSDisk -VM $VirtualMachine -StorageAccountType "StandardSSD_LRS" -CreateOption "FromImage" -SecurityEncryptionType $secureEncryptGuestState -SecureVMDiskEncryptionSet $diskencset.Id;
+        $VirtualMachine = Set-AzVmSecurityProfile -VM $VirtualMachine -SecurityType $vmSecurityType;
+        $VirtualMachine = Set-AzVmUefi -VM $VirtualMachine -EnableVtpm $true -EnableSecureBoot $true;
+
+        New-AzVM -ResourceGroupName $rgname -Location $loc -Vm $VirtualMachine;
+        $vm = Get-AzVm -ResourceGroupName $rgname -Name $vmname;
+
+        Assert-AreEqual $secureEncryptGuestState $vm.StorageProfile.OsDisk.ManagedDisk.SecurityProfile.SecurityEncryptionType;
+    }
+    finally 
+    {
+        # Cleanup
+        Clean-ResourceGroup $rgname;
+    }
+}
+
+<#
+.SYNOPSIS
+Test confidential vm set-azvmosdisk SecureEncryptionType feature
+with DES Id but without custom policy attempts.
+#>
+function Test-ConfidentialVMSetAzVmOsDiskDESIdNoCustPolicy
+{
+    # Setup
+    $rgname = Get-ComputeTestResourceName;
+    $loc = "northeurope";
+
+    try
+    {
+        New-AzResourceGroup -Name $rgname -Location $loc -Force;
+
+        $rgname = "adsandordes40";
+
+        $vmname = 'v' + 'vmdesnop';
+        $vmSize = "Standard_DC2as_v5";         
+        $domainNameLabel2 = "d3" + $rgname;
+        $computerName = "v3" + $rgname;
+        $identityType = "SystemAssigned";
+        $loc = 'northeurope';
+        $subnetPrefix = "subnet2";
+        $vnetPrefix = "vnet2";
+        $pubIpPrefix = "pubip2";
+        $nicPrefix = "nic2";
+        $secureEncryptGuestState = 'DiskWithVMGuestState';
+        $vmSecurityType = "ConfidentialVM";
+        $user = "admin01";
+        $password = "Testing1234567" | ConvertTo-SecureString -AsPlainText -Force; 
+        $securePassword = ConvertTo-SecureString $password -AsPlainText -Force;
+        $cred = New-Object System.Management.Automation.PSCredential ($user, $securePassword);
+
+        $kvname = "val" + $rgname;
+        $keyname = "key" + $rgname;
+        $desName= "des" + $rgname;
+
+        New-AzKeyVault -Name $kvName -Location $loc -ResourceGroupName $rgName -Sku Premium -EnablePurgeProtection -EnabledForDiskEncryption;
+
+        # Add Key vault Key
+        # Currently requires downloading a particular policy file.
+        Add-AzKeyVaultKey -VaultName $kvname -Name $KeyName -Size 3072 -KeyOps wrapKey,unwrapKey -KeyType RSA -Destination HSM;#, this wasn't working for some reason, had to use cli.'
+        # $KeySize = 3072;
+        # az keyvault key create --vault-name $kvname --name $KeyName --ops wrapKey unwrapkey --kty RSA-HSM --size $KeySize --exportable true --policy "C:\repos\ps\skr-policy.json";
+        
+        # Capture Keyvault and key details
+        $keyvaultId = (Get-AzKeyVault -VaultName $kvName -ResourceGroupName $rgName).ResourceId;
+        $keyUrl = (Get-AzKeyVaultKey -VaultName $kvName -KeyName $keyName).Key.Kid;
+
+        # Create new DES Config and DES
+        $diskEncryptionType = "ConfidentialVmEncryptedWithCustomerKey";
+        $desConfig = New-AzDiskEncryptionSetConfig -Location $loc -SourceVaultId $keyvaultId -KeyUrl $keyUrl -IdentityType SystemAssigned -EncryptionType $diskEncryptionType;
+        New-AzDiskEncryptionSet -ResourceGroupName $rgName -Name $desName -DiskEncryptionSet $desConfig;
+        $diskencset = Get-AzDiskEncryptionSet -ResourceGroupName $rgname -Name $desName;
+
+        # Assign DES Access Policy to key vault
+        $desIdentity = (Get-AzDiskEncryptionSet -Name $desName -ResourceGroupName $rgName).Identity.PrincipalId;
+        Set-AzKeyVaultAccessPolicy -VaultName $kvName -ResourceGroupName $rgname -ObjectId $desIdentity -PermissionsToKeys wrapKey,unwrapKey,get;
+        
+
+        # Set-AzVmOsDisk test, DiskWithVMGuestState scenario. 
+
+        $virtualMachine = New-AzVMConfig -VMName $VMName -VMSize $vmSize;
+        $VirtualMachine = Set-AzVMOperatingSystem -VM $VirtualMachine -Windows -ComputerName $computerName -Credential $cred -ProvisionVMAgent -EnableAutoUpdate;
+        $VirtualMachine = Set-AzVMSourceImage -VM $VirtualMachine -PublisherName 'MicrosoftWindowsServer' -Offer 'windowsserver' -Skus '2022-datacenter-smalldisk-g2' -Version "latest";
+        #$VirtualMachine = Set-AzVMSourceImage -VM $VirtualMachine -Id "/Subscriptions/e37510d7-33b6-4676-886f-ee75bcc01871/Providers/Microsoft.Compute/Locations/northeurope/Publishers/MicrosoftWindowsServer/ArtifactTypes/VMImage/Offers/windows-cvm/Skus/2019-datacenter-cvm/Versions/latest";
+        # $diskconfig = Set-AzDiskImageReference -Disk $diskconfig -Id "/Subscriptions/e37510d7-33b6-4676-886f-ee75bcc01871/Providers/Microsoft.Compute/Locations/northeurope/Publishers/MicrosoftWindowsServer/ArtifactTypes/VMImage/Offers/windows-cvm/Skus/2019-datacenter-cvm/Versions/latest";
+
+        $subnet = New-AzVirtualNetworkSubnetConfig -Name ($subnetPrefix + $rgname) -AddressPrefix "10.0.0.0/24";
+        $vnet = New-AzVirtualNetwork -Force -Name ($vnetPrefix + $rgname) -ResourceGroupName $rgname -Location $loc -AddressPrefix "10.0.0.0/16" -Subnet $subnet;
+        $vnet = Get-AzVirtualNetwork -Name ($vnetPrefix + $rgname) -ResourceGroupName $rgname;
+        $subnetId = $vnet.Subnets[0].Id;
+        $pubip = New-AzPublicIpAddress -Force -Name ($pubIpPrefix + $rgname) -ResourceGroupName $rgname -Location $loc -AllocationMethod Dynamic -DomainNameLabel $domainNameLabel2;
+        $pubip = Get-AzPublicIpAddress -Name ($pubIpPrefix + $rgname) -ResourceGroupName $rgname;
+        $pubipId = $pubip.Id;
+        $nic = New-AzNetworkInterface -Force -Name ($nicPrefix + $rgname) -ResourceGroupName $rgname -Location $loc -SubnetId $subnetId -PublicIpAddressId $pubip.Id;
+        $nic = Get-AzNetworkInterface -Name ($nicPrefix + $rgname) -ResourceGroupName $rgname;
+        $nicId = $nic.Id;
+
+
+        $VirtualMachine = Add-AzVMNetworkInterface -VM $VirtualMachine -Id $nicId;
+
+        $VirtualMachine = Set-AzVMOSDisk -VM $VirtualMachine -StorageAccountType "StandardSSD_LRS" -CreateOption "FromImage" -SecurityEncryptionType $secureEncryptGuestState -SecureVMDiskEncryptionSet $diskencset.Id;
+        $VirtualMachine = Set-AzVmSecurityProfile -VM $VirtualMachine -SecurityType $vmSecurityType;
+        $VirtualMachine = Set-AzVmUefi -VM $VirtualMachine -EnableVtpm $true -EnableSecureBoot $true;
+
+        New-AzVM -ResourceGroupName $rgname -Location $loc -Vm $VirtualMachine;
+        $vm = Get-AzVm -ResourceGroupName $rgname -Name $vmname;
+
+        Assert-AreEqual $secureEncryptGuestState $vm.StorageProfile.OsDisk.ManagedDisk.SecurityProfile.SecurityEncryptionType;
+    }
+    finally 
+    {
+        # Cleanup
+        Clean-ResourceGroup $rgname;
+    }
+}
+
+<#
+.SYNOPSIS
+Test conf vm set-azvmsecurityprofile SecurityType feature:
+New values are 
+ConfidentialVM
+#>
+function Test-ConfVMSetAzVMSecurityProfile
+{
+    # Setup
+    $rgname = Get-ComputeTestResourceName;
+    $LocationName = "northeurope";
+
+    try
+    {
+        New-AzResourceGroup -Name $rgname -Location $LocationName -Force;
+
+        $ResourceGroupName = $rgname;
+        $vmSize = "Standard_DC2as_v5";         
+        $DNSNameLabel = "cvm1" +$ResourceGroupName; 
+        $NetworkName = "MyNet1";
+        $NICName = "MyNIC1";
+        $PublicIPAddressName = "MyPIP1";
+        $SubnetName = "MySubnet1";
+        $SubnetAddressPrefix = "10.0.0.0/24";
+        $VnetAddressPrefix = "10.0.0.0/16";
+
+        $user = "admin01";
+        $password = Get-PasswordForVM |ConvertTo-SecureString -AsPlainText -Force; 
+        $securePassword = ConvertTo-SecureString $password -AsPlainText -Force;
+        $credential = New-Object System.Management.Automation.PSCredential ($user, $securePassword);
+
+        $ComputerName = "CVM";
+        $VMName = "CVM";
+        $securityType = "ConfidentialVM";
+        $vmDiskSecurityEncryptionType = "VMGuestStateOnly";
+        $VirtualMachine = New-AzVMConfig -VMName $VMName -VMSize $VMSize;
+
+        $SingleSubnet = New-AzVirtualNetworkSubnetConfig -Name $SubnetName -AddressPrefix $SubnetAddressPrefix;
+        $Vnet = New-AzVirtualNetwork -Name $NetworkName -ResourceGroupName $rgname -Location $LocationName -AddressPrefix $VnetAddressPrefix -Subnet $SingleSubnet;
+        $PIP = New-AzPublicIpAddress -Name $PublicIPAddressName -DomainNameLabel $DNSNameLabel -ResourceGroupName $rgname -Location $LocationName -AllocationMethod Dynamic;
+        $NIC = New-AzNetworkInterface -Name $NICName -ResourceGroupName $rgname -Location $LocationName -SubnetId $Vnet.Subnets[0].Id -PublicIpAddressId $PIP.Id;
+        $VirtualMachine = Set-AzVMOperatingSystem -VM $VirtualMachine -Windows -ComputerName $ComputerName -Credential $Credential -ProvisionVMAgent -EnableAutoUpdate;
+        $VirtualMachine = Add-AzVMNetworkInterface -VM $VirtualMachine -Id $NIC.Id;
+        $VirtualMachine = Set-AzVMSourceImage -VM $VirtualMachine -PublisherName 'MicrosoftWindowsServer' -Offer 'windowsserver' -Skus '2022-datacenter-smalldisk-g2' -Version "latest";
+        $VirtualMachine = Set-AzVMOSDisk -VM $VirtualMachine -StorageAccountType "StandardSSD_LRS" -CreateOption "FromImage";
+
+        $VirtualMachine = Set-AzVmSecurityProfile -VM $VirtualMachine -SecurityType $securityType;
+        $VirtualMachine = Set-AzVmUefi -VM $VirtualMachine -EnableVtpm $true -EnableSecureBoot $true;
+
+        $VirtualMachine = Set-AzVMOSDisk -VM $VirtualMachine  -StorageAccountType "StandardSSD_LRS" -CreateOption "FromImage" -SecurityEncryptionType $vmDiskSEcurityEncryptionType;
+
+        $vm = New-AzVM -ResourceGroupName $rgname -Location $LocationName -VM $VirtualMachine;
+        $vm = Get-AzVm -ResourceGroupName $rgname -Name $vmname;
+        Assert-AreEqual $securityType $vm.SecurityProfile.SecurityType;
+
+
+    }
+    finally 
+    {
+        # Cleanup
+        Clean-ResourceGroup $rgname;
+    }
+}
+
+<#
+.SYNOPSIS
+Manual Test confidential vm Set-AzDiskSecurityProfile SecurityType feature:
+New values are 
+	ConfidentialVM_DiskEncryptedWithCustomerKey
+Error that occurs when not running these testing steps manually is: 
+"The running command stopped because the preference variable "ErrorActionPreference" or common parameter is set to Stop: WARNING: Argument '--exportable' is in preview and under development. Reference and support levels: https://aka.ms/CLI_refstatus"
+#>
+function Test-ConfVMSetAzDiskSecurityProfile
+{
+
+    try
+    {
+        New-AzResourceGroup -Name $rgname -Location $loc -Force;
+        
+        # VM Profile & Hardware
+        # Create New key vault
+        $kvname = "val" + $rgname;
+        $keyname = "key" + $rgname;
+        $desName= "des" + $rgname;
+        #Testing 
+        $rgname = "adsandordes24";
+        $loc = "northeurope";
+
+        # Creating a VM using simple parameterset
+        $securePassword = Get-PasswordForVM | ConvertTo-SecureString -AsPlainText -Force;  
+        $user = "admin01";
+        $cred = New-Object System.Management.Automation.PSCredential ($user, $securePassword);
+
+        New-AzKeyVault -Name $kvName -Location $loc -ResourceGroupName $rgName -Sku Premium -EnablePurgeProtection -EnabledForDiskEncryption;
+
+        # Add Key vault Key
+        # Currently requires downloading a particular policy file.
+        #Add-AzKeyVaultKey -VaultName $kvName -Name $keyName -Size 3072 -KeyOps wrapKey,unwrapKey -KeyType RSA -Destination HSM;, this wasn't working for some reason, had to use cli.'
+        $KeySize = 3072;
+        az keyvault key create --vault-name $kvname --name $KeyName --ops wrapKey unwrapkey --kty RSA-HSM --size $KeySize --exportable true --policy "C:\repos\ps\skr-policy.json";
+        
+        # Capture Keyvault and key details
+        $keyvaultId = (Get-AzKeyVault -VaultName $kvName -ResourceGroupName $rgName).ResourceId;
+        $keyUrl = (Get-AzKeyVaultKey -VaultName $kvName -KeyName $keyName).Key.Kid;
+
+        # Create new DES Config and DES
+        $diskEncryptionType = "ConfidentialVmEncryptedWithCustomerKey";
+        $desConfig = New-AzDiskEncryptionSetConfig -Location $loc -SourceVaultId $keyvaultId -KeyUrl $keyUrl -IdentityType SystemAssigned -EncryptionType $diskEncryptionType;
+        New-AzDiskEncryptionSet -ResourceGroupName $rgName -Name $desName -DiskEncryptionSet $desConfig;
+        $diskencset = Get-AzDiskEncryptionSet -ResourceGroupName $rgname -Name $desName;
+
+        # Assign DES Access Policy to key vault
+        $desIdentity = (Get-AzDiskEncryptionSet -Name $desName -ResourceGroupName $rgName).Identity.PrincipalId;
+        Set-AzKeyVaultAccessPolicy -VaultName $kvName -ResourceGroupName $rgname -ObjectId $desIdentity -PermissionsToKeys wrapKey,unwrapKey,get;
+        
+        $diskSecurityType = "ConfidentialVM_DiskEncryptedWithCustomerKey";
+        $diskName = "disk1";
+        $diskconfig = New-AzDiskConfig -AccountType Premium_LRS -OsType Windows -CreateOption FromImage -Location $loc;
+        $diskconfig = Set-AzDiskImageReference -Disk $diskconfig -Id "/Subscriptions/e37510d7-33b6-4676-886f-ee75bcc01871/Providers/Microsoft.Compute/Locations/northeurope/Publishers/MicrosoftWindowsServer/ArtifactTypes/VMImage/Offers/windows-cvm/Skus/2019-datacenter-cvm/Versions/latest";
+        $diskconfig = Set-AzDiskSecurityProfile -Disk $diskconfig -SecurityType $diskSecurityType -SecureVMDiskEncryptionSet $diskencset.id;
+        New-AzDisk -ResourceGroupName $rgname -DiskName $diskName -Disk $diskconfig;
+        $disk = Get-AzDisk -ResourceGroupName $rgname -DiskName $diskName;
+        Assert-AreEqual $disk.SecurityProfile.SecurityType $diskSecurityType;
+
+    }
+    finally 
+    {
+        # Cleanup
+        Clean-ResourceGroup $rgname;
+    }
+}
+
+
+<#
+.SYNOPSIS
+No DES, Test confidential vm Set-AzDiskSecurityProfile SecurityType feature:
+New values are 
+    ConfidentialVM_DiskEncryptedWithPlatformKey
+    ConfidentialVM_VMGuestStateOnlyEncryptedWithPlatformKey
+#>
+function Test-ConfVMSetAzDiskSecurityProfileNoDES
+{
+    # Setup
+    $rgname = Get-ComputeTestResourceName;
+    $loc = "northeurope";
+
+    try
+    {
+        New-AzResourceGroup -Name $rgname -Location $loc -Force;
+
+        # VM Profile & Hardware
+        # Create New key vault
+        $kvname = "val" + $rgname;
+        $keyname = "key" + $rgname;
+        $desName= "des" + $rgname;
+
+        # Creating a VM using simple parameterset
+        $securePassword = Get-PasswordForVM | ConvertTo-SecureString -AsPlainText -Force;  
+        $user = "admin01";
+        $cred = New-Object System.Management.Automation.PSCredential ($user, $securePassword);
+
+        $securityTypeDSP = "ConfidentialVM_DiskEncryptedWithPlatformKey";
+
+        $diskName = "disk1";
+        $diskconfig = New-AzDiskConfig  -AccountType Premium_LRS -OsType Linux -CreateOption "FromImage" -Location $loc;
+        $diskconfig = Set-AzDiskImageReference -Disk $diskconfig -Id "/Subscriptions/e37510d7-33b6-4676-886f-ee75bcc01871/Providers/Microsoft.Compute/Locations/northeurope/Publishers/MicrosoftWindowsServer/ArtifactTypes/VMImage/Offers/windows-cvm/Skus/2019-datacenter-cvm/Versions/latest";
+        $diskconfig = Set-AzDiskSecurityProfile -Disk $diskconfig -SecurityType $securityTypeDSP;
+        New-AzDisk -ResourceGroupName $rgname -DiskName $diskName -Disk $diskconfig;
+        $disk = Get-AzDisk -ResourceGroupName $rgname -DiskName $diskName;
+
+        Assert-AreEqual $disk.SecurityProfile.SecurityType $securityTypeDSP;
+
+        $securityTypeDSP2 = "ConfidentialVM_VMGuestStateOnlyEncryptedWithPlatformKey";
+        $diskName = "disk2";
+        $diskconfig = New-AzDiskConfig  -AccountType Premium_LRS -OsType Linux -CreateOption "FromImage" -Location $loc;
+        $diskconfig = Set-AzDiskImageReference -Disk $diskconfig -Id "/Subscriptions/e37510d7-33b6-4676-886f-ee75bcc01871/Providers/Microsoft.Compute/Locations/northeurope/Publishers/MicrosoftWindowsServer/ArtifactTypes/VMImage/Offers/windows-cvm/Skus/2019-datacenter-cvm/Versions/latest";
+        $diskconfig = Set-AzDiskSecurityProfile -Disk $diskconfig -SecurityType $securityTypeDSP2;
+        New-AzDisk -ResourceGroupName $rgname -DiskName $diskName -Disk $diskconfig;
+        $disk2 = Get-AzDisk -ResourceGroupName $rgname -DiskName $diskName;
+
+        Assert-AreEqual $disk2.SecurityProfile.SecurityType $securityTypeDSP2;
+
+    }
+    finally 
+    {
+        # Cleanup
+        Clean-ResourceGroup $rgname;
+    }
+}
+
+
+<#
+.SYNOPSIS
+Manual test conf vm Set-AzDiskEncryptionSetConfig EncryptionType feature:
+New values are 
+ConfidentialVmEncryptedWithCustomerKey
+#>
+function Test-ConfVMSetAzDiskEncryptionSetConfig
+{
+    # Setup
+    $rgname = Get-ComputeTestResourceName;
+    $loc = "northeurope";
+
+    try
+    {
+        New-AzResourceGroup -Name $rgname -Location $loc -Force;
+
+        <# Set-AzDiskEncryptionSetConfig cmdlet test for Confidential VM can only be done manually currently since it requires a policy json file. 
+        # VM Profile & Hardware
+        # Create New key vault
+        $kvname = "vaultnam2";
+        $keyname = "keynam2";
+        $desName= "desnam2" ;
+
+        # Creating a VM using simple parameterset
+        $securePassword = Get-PasswordForVM | ConvertTo-SecureString -AsPlainText -Force;  
+        $user = "admin01";
+        $cred = New-Object System.Management.Automation.PSCredential ($user, $securePassword);
+
+        New-AzKeyVault -Name $kvName -Location WestUS -ResourceGroupName $rgName -Sku Premium -EnablePurgeProtection -EnabledForDiskEncryption;
+
+        # Add Key vault Key
+        # Currently requires downloading a particular policy file.
+        #Add-AzKeyVaultKey -VaultName $kvName -Name $keyName -Size 3072 -KeyOps wrapKey,unwrapKey -KeyType RSA -Destination HSM;
+        $KeySize = 3072;
+        az keyvault key create --vault-name $kvname --name $KeyName --ops wrapKey unwrapkey --kty RSA-HSM --size $KeySize --exportable true --policy "C:\repos\ps\skr-policy.json";
+
+        
+        #C:\repos\ps\skr-policy.json file consists of :
+
+        {
+  "anyOf": [
+    {
+      "allOf": [
+        {
+          "claim": "x-ms-attestation-type",
+          "equals": "sevsnpvm"
+        },
+        {
+          "claim": "x-ms-compliance-status",
+          "equals": "azure-compliant-cvm"
+        }
+      ],
+      "authority": "https://sharedeus.eus.attest.azure.net/"
+    },
+    {
+      "allOf": [
+        {
+          "claim": "x-ms-attestation-type",
+          "equals": "sevsnpvm"
+        },
+        {
+          "claim": "x-ms-compliance-status",
+          "equals": "azure-compliant-cvm"
+        }
+      ],
+      "authority": "https://sharedwus.wus.attest.azure.net/"
+    },
+    {
+      "allOf": [
+        {
+          "claim": "x-ms-attestation-type",
+          "equals": "sevsnpvm"
+        },
+        {
+          "claim": "x-ms-compliance-status",
+          "equals": "azure-compliant-cvm"
+        }
+      ],
+      "authority": "https://sharedneu.neu.attest.azure.net/"
+    },
+    {
+      "allOf": [
+        {
+          "claim": "x-ms-attestation-type",
+          "equals": "sevsnpvm"
+        },
+        {
+          "claim": "x-ms-compliance-status",
+          "equals": "azure-compliant-cvm"
+        }
+      ],
+      "authority": "https://sharedweu.weu.attest.azure.net/"
+    }
+  ],
+  "version": "1.0.0"
+}
+
+        # back to Test
+        # Capture Keyvault and key details
+$keyvaultId = (Get-AzKeyVault -VaultName $kvName -ResourceGroupName $rgName).ResourceId;
+$keyUrl = (Get-AzKeyVaultKey -VaultName $kvName -KeyName $keyName).Key.Kid;
+
+# Create new DES Config and DES
+$desConfig = New-AzDiskEncryptionSetConfig -Location WestUS -SourceVaultId $keyvaultId -KeyUrl $keyUrl -IdentityType SystemAssigned -EncryptionType ConfidentialVmEncryptedWithCustomerKey;
+New-AzDiskEncryptionSet -ResourceGroupName $rgName -Name $desName -DiskEncryptionSet $desConfig;
+
+# Assign DES Access Policy to key vault (Can be RBAC as well)
+$desIdentity = (Get-AzDiskEncryptionSet -Name $desName -ResourceGroupName $rgName).Identity.PrincipalId;
+Set-AzKeyVaultAccessPolicy -VaultName $kvName -ResourceGroupName $rgname -ObjectId $desIdentity -PermissionsToKeys wrapKey,unwrapKey,get;
+# $disk.EncryptionType
+
+        #>
+
+
+    }
+    finally 
+    {
+        # Cleanup
+        Clean-ResourceGroup $rgname;
+    }
 }