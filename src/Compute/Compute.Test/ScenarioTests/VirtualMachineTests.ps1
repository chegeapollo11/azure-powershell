﻿# ----------------------------------------------------------------------------------
#
# Copyright Microsoft Corporation
# Licensed under the Apache License, Version 2.0 (the "License");
# you may not use this file except in compliance with the License.
# You may obtain a copy of the License at
# http://www.apache.org/licenses/LICENSE-2.0
# Unless required by applicable law or agreed to in writing, software
# distributed under the License is distributed on an "AS IS" BASIS,
# WITHOUT WARRANTIES OR CONDITIONS OF ANY KIND, either express or implied.
# See the License for the specific language governing permissions and
# limitations under the License.
# ----------------------------------------------------------------------------------

<#
.SYNOPSIS
Test Virtual Machines
.DESCRIPTION
SmokeTest
#>
function Test-VirtualMachine
{
    param ($loc, [bool] $hasManagedDisks = $false)
    # Setup
    $rgname = Get-ComputeTestResourceName

    try
    {
        # Common
        if ($loc -eq $null)
        {
            $loc = Get-ComputeVMLocation;
        }
        New-AzResourceGroup -Name $rgname -Location $loc -Force;

        # VM Profile & Hardware
        $vmsize = 'Standard_A4';
        $vmname = 'vm' + $rgname;
        $p = New-AzVMConfig -VMName $vmname -VMSize $vmsize;
        Assert-AreEqual $p.HardwareProfile.VmSize $vmsize;

        # NRP
        $subnet = New-AzVirtualNetworkSubnetConfig -Name ('subnet' + $rgname) -AddressPrefix "10.0.0.0/24";
        $vnet = New-AzVirtualNetwork -Force -Name ('vnet' + $rgname) -ResourceGroupName $rgname -Location $loc -AddressPrefix "10.0.0.0/16" -Subnet $subnet;
        $vnet = Get-AzVirtualNetwork -Name ('vnet' + $rgname) -ResourceGroupName $rgname;
        $subnetId = $vnet.Subnets[0].Id;
        $pubip = New-AzPublicIpAddress -Force -Name ('pubip' + $rgname) -ResourceGroupName $rgname -Location $loc -AllocationMethod Dynamic -DomainNameLabel ('pubip' + $rgname);
        $pubip = Get-AzPublicIpAddress -Name ('pubip' + $rgname) -ResourceGroupName $rgname;
        $pubipId = $pubip.Id;
        $nic = New-AzNetworkInterface -Force -Name ('nic' + $rgname) -ResourceGroupName $rgname -Location $loc -SubnetId $subnetId -PublicIpAddressId $pubip.Id;
        $nic = Get-AzNetworkInterface -Name ('nic' + $rgname) -ResourceGroupName $rgname;
        $nicId = $nic.Id;

        $p = Add-AzVMNetworkInterface -VM $p -Id $nicId;
        Assert-AreEqual $p.NetworkProfile.NetworkInterfaces.Count 1;
        Assert-AreEqual $p.NetworkProfile.NetworkInterfaces[0].Id $nicId;

        # Adding the same Nic but not set it Primary
        $p = Add-AzVMNetworkInterface -VM $p -Id $nicId -Primary;
        Assert-AreEqual $p.NetworkProfile.NetworkInterfaces.Count 1;
        Assert-AreEqual $p.NetworkProfile.NetworkInterfaces[0].Id $nicId;
        Assert-AreEqual $p.NetworkProfile.NetworkInterfaces[0].Primary $true;

        # Storage Account (SA)
        $stoname = 'sto' + $rgname;
        $stotype = 'Standard_GRS';
        New-AzStorageAccount -ResourceGroupName $rgname -Name $stoname -Location $loc -Type $stotype;
        $stoaccount = Get-AzStorageAccount -ResourceGroupName $rgname -Name $stoname;


        if($hasManagedDisks -eq $false)
        {
            $osDiskName = 'osDisk';
            $osDiskCaching = 'ReadWrite';
            $osDiskVhdUri = "https://$stoname.blob.core.windows.net/test/os.vhd";
            $dataDiskVhdUri1 = "https://$stoname.blob.core.windows.net/test/data1.vhd";
            $dataDiskVhdUri2 = "https://$stoname.blob.core.windows.net/test/data2.vhd";
            $dataDiskVhdUri3 = "https://$stoname.blob.core.windows.net/test/data3.vhd";

            $p = Set-AzVMOSDisk -VM $p -Name $osDiskName -VhdUri $osDiskVhdUri -Caching $osDiskCaching -CreateOption FromImage;

            $p = Add-AzVMDataDisk -VM $p -Name 'testDataDisk1' -Caching 'ReadOnly' -DiskSizeInGB 10 -Lun 1 -VhdUri $dataDiskVhdUri1 -CreateOption Empty;
            $p = Add-AzVMDataDisk -VM $p -Name 'testDataDisk2' -Caching 'ReadOnly' -DiskSizeInGB 11 -Lun 2 -VhdUri $dataDiskVhdUri2 -CreateOption Empty;
            $p = Add-AzVMDataDisk -VM $p -Name 'testDataDisk3' -Caching 'ReadOnly' -DiskSizeInGB 12 -Lun 3 -VhdUri $dataDiskVhdUri3 -CreateOption Empty;
            $p = Remove-AzVMDataDisk -VM $p -Name 'testDataDisk3';

            Assert-AreEqual $p.StorageProfile.OSDisk.Caching $osDiskCaching;
            Assert-AreEqual $p.StorageProfile.OSDisk.Name $osDiskName;
            Assert-AreEqual $p.StorageProfile.OSDisk.Vhd.Uri $osDiskVhdUri;
            Assert-AreEqual $p.StorageProfile.DataDisks.Count 2;
            Assert-AreEqual $p.StorageProfile.DataDisks[0].Caching 'ReadOnly';
            Assert-AreEqual $p.StorageProfile.DataDisks[0].DiskSizeGB 10;
            Assert-AreEqual $p.StorageProfile.DataDisks[0].Lun 1;
            Assert-AreEqual $p.StorageProfile.DataDisks[0].Vhd.Uri $dataDiskVhdUri1;
            Assert-AreEqual $p.StorageProfile.DataDisks[1].Caching 'ReadOnly';
            Assert-AreEqual $p.StorageProfile.DataDisks[1].DiskSizeGB 11;
            Assert-AreEqual $p.StorageProfile.DataDisks[1].Lun 2;
            Assert-AreEqual $p.StorageProfile.DataDisks[1].Vhd.Uri $dataDiskVhdUri2;
        }
        # OS & Image
        $user = "Foo12";
        $password = $PLACEHOLDER;
        $securePassword = ConvertTo-SecureString $password -AsPlainText -Force;
        $cred = New-Object System.Management.Automation.PSCredential ($user, $securePassword);
        $computerName = 'test';
        $vhdContainer = "https://$stoname.blob.core.windows.net/test";

        # $p.StorageProfile.OSDisk = $null;
        $p = Set-AzVMOperatingSystem -VM $p -Windows -ComputerName $computerName -Credential $cred;

        $imgRef = Get-DefaultCRPImage -loc $loc;
        $p = ($imgRef | Set-AzVMSourceImage -VM $p);

        Assert-AreEqual $p.OSProfile.AdminUsername $user;
        Assert-AreEqual $p.OSProfile.ComputerName $computerName;
        Assert-AreEqual $p.OSProfile.AdminPassword $password;

        Assert-AreEqual $p.StorageProfile.ImageReference.Offer $imgRef.Offer;
        Assert-AreEqual $p.StorageProfile.ImageReference.Publisher $imgRef.PublisherName;
        Assert-AreEqual $p.StorageProfile.ImageReference.Sku $imgRef.Skus;
        Assert-AreEqual $p.StorageProfile.ImageReference.Version $imgRef.Version;

        # Virtual Machine
        New-AzVM -ResourceGroupName $rgname -Location $loc -VM $p;

        # Get VM
        $vm1 = Get-AzVM -Name $vmname -ResourceGroupName $rgname -DisplayHint Expand;

        # VM Expand output
        $a = $vm1 | Out-String;
        Write-Verbose("Get-AzVM output:");
        Write-Verbose($a);
        Assert-NotNull $a
        Assert-True {$a.Contains("Sku");}

        # VM Compact output
        $vm1.DisplayHint = "Compact";
        $a = $vm1 | Out-String;
        Assert-NotNull $a
        Assert-False {$a.Contains("Sku");}

        # Table format output
        $a = $vm1 | Format-Table | Out-String;
        Write-Verbose("Get-AzVM | Format-Table output:");
        Write-Verbose($a);

        Assert-NotNull $vm1.VmId;
        Assert-AreEqual $vm1.Name $vmname;
        Assert-AreEqual $vm1.NetworkProfile.NetworkInterfaces.Count 1;
        Assert-AreEqual $vm1.NetworkProfile.NetworkInterfaces[0].Id $nicId;

        Assert-AreEqual $vm1.StorageProfile.ImageReference.Offer $imgRef.Offer;
        Assert-AreEqual $vm1.StorageProfile.ImageReference.Publisher $imgRef.PublisherName;
        Assert-AreEqual $vm1.StorageProfile.ImageReference.Sku $imgRef.Skus;
        Assert-AreEqual $vm1.StorageProfile.ImageReference.Version $imgRef.Version;

        Assert-AreEqual $vm1.OSProfile.AdminUsername $user;
        Assert-AreEqual $vm1.OSProfile.ComputerName $computerName;
        Assert-AreEqual $vm1.HardwareProfile.VmSize $vmsize;

        Assert-AreEqual $true $vm1.DiagnosticsProfile.BootDiagnostics.Enabled;
        Assert-AreEqual $stoaccount.PrimaryEndpoints.Blob $vm1.DiagnosticsProfile.BootDiagnostics.StorageUri;

        Assert-AreEqual "BGInfo" $vm1.Extensions[0].VirtualMachineExtensionType
        Assert-AreEqual "Microsoft.Compute" $vm1.Extensions[0].Publisher

        $job = Start-AzVM -Id $vm1.Id -AsJob;
        $result = $job | Wait-Job;
        Assert-AreEqual "Completed" $result.State;
        $st = $job | Receive-Job;
        Verify-PSComputeLongRunningOperation $st;

        $job = Restart-AzVM -Id $vm1.Id -AsJob;
        $result = $job | Wait-Job;
        Assert-AreEqual "Completed" $result.State;
        $st = $job | Receive-Job;
        Verify-PSComputeLongRunningOperation $st;

        $job = Stop-AzVM -Id $vm1.Id -Force -StayProvisioned -AsJob;
        $result = $job | Wait-Job;
        Assert-AreEqual "Completed" $result.State;
        $st = $job | Receive-Job;
        Verify-PSComputeLongRunningOperation $st;

        # Update
        $p.Location = $vm1.Location;
        Update-AzVM -ResourceGroupName $rgname -VM $p;

        $vm2 = Get-AzVM -Name $vmname -ResourceGroupName $rgname;
        Assert-AreEqual $null $vm2.Zones;

        Assert-AreEqual $vm2.NetworkProfile.NetworkInterfaces.Count 1;
        Assert-AreEqual $vm2.NetworkProfile.NetworkInterfaces[0].Id $nicId;

        Assert-AreEqual $vm2.StorageProfile.ImageReference.Offer $imgRef.Offer;
        Assert-AreEqual $vm2.StorageProfile.ImageReference.Publisher $imgRef.PublisherName;
        Assert-AreEqual $vm2.StorageProfile.ImageReference.Sku $imgRef.Skus;
        Assert-AreEqual $vm2.StorageProfile.ImageReference.Version $imgRef.Version;

        Assert-AreEqual $vm2.OSProfile.AdminUsername $user;
        Assert-AreEqual $vm2.OSProfile.ComputerName $computerName;
        Assert-AreEqual $vm2.HardwareProfile.VmSize $vmsize;
        Assert-NotNull $vm2.Location;

        Assert-AreEqual $true $vm2.DiagnosticsProfile.BootDiagnostics.Enabled;
        Assert-AreEqual $stoaccount.PrimaryEndpoints.Blob $vm2.DiagnosticsProfile.BootDiagnostics.StorageUri;

        $vms = Get-AzVM -ResourceGroupName $rgname;
        $a = $vms | Out-String;
        Write-Verbose("Get-AzVM (List) output:");
        Write-Verbose($a);
        Assert-NotNull $a
        Assert-True{$a.Contains("NIC");}
        Assert-AreNotEqual $vms $null;
        
        $wildcardRgQuery = ($rgname -replace ".$") + "*"
        $wildcardNameQuery = ($vmname -replace ".$") + "*"
        
        $vms = Get-AzVM;
        $a = $vms | Out-String;
        Assert-NotNull $a
        Assert-AreNotEqual $vms $null;
        
        $vms = Get-AzVM -ResourceGroupName $wildcardRgQuery;
        $a = $vms | Out-String;
        Assert-NotNull $a
        Assert-True{$a.Contains("NIC");}
        Assert-AreNotEqual $vms $null;
        
        $vms = Get-AzVM -Name $vmname;
        $a = $vms | Out-String;
        Assert-NotNull $a
        Assert-True{$a.Contains("NIC");}
        Assert-AreNotEqual $vms $null;
        
        $vms = Get-AzVM -Name $wildcardNameQuery;
        $a = $vms | Out-String;
        Assert-NotNull $a
        Assert-True{$a.Contains("NIC");}
        Assert-AreNotEqual $vms $null;
        
        $vms = Get-AzVM -ResourceGroupName $wildcardRgQuery -Name $vmname;
        $a = $vms | Out-String;
        Assert-NotNull $a
        Assert-True{$a.Contains("NIC");}
        Assert-AreNotEqual $vms $null;
        
        $vms = Get-AzVM -ResourceGroupName $wildcardRgQuery -Name $wildcardNameQuery;
        $a = $vms | Out-String;
        Assert-NotNull $a
        Assert-True{$a.Contains("NIC");}
        Assert-AreNotEqual $vms $null;
        
        $vms = Get-AzVM -ResourceGroupName $rgname -Name $wildcardNameQuery;
        $a = $vms | Out-String;
        Assert-NotNull $a
        Assert-True{$a.Contains("NIC");}
        Assert-AreNotEqual $vms $null;
        
        Assert-NotNull $vms[0]
        # VM Compact output
        $a = $vms[0] | Format-Custom | Out-String;
        Assert-NotNull $a
        Assert-False {$a.Contains("Sku");}

        # VM Expand output
        $vms[0].DisplayHint = "Expand";
        $a = $vms[0] | Format-Custom | Out-String;
        Assert-NotNull $a
        Assert-True {$a.Contains("Sku");}

        # Remove All VMs
        $job = Get-AzVM -ResourceGroupName $rgname | Remove-AzVM -ResourceGroupName $rgname -Force -AsJob;
        $result = $job | Wait-Job;
        Assert-AreEqual "Completed" $result.State;
        $vms = Get-AzVM -ResourceGroupName $rgname;
        Assert-AreEqual $vms $null;

        # Availability Set
        $asetName = 'aset' + $rgname;
        $asetSkuName = 'Classic';
        $UD = 3;
        $FD = 3;
        if($hasManagedDisks -eq $true)
        {
            $asetSkuName = 'Aligned';
            $FD = 2;
        }

        New-AzAvailabilitySet -ResourceGroupName $rgname -Name $asetName -Location $loc -PlatformUpdateDomainCount $UD -PlatformFaultDomainCount $FD -Sku $asetSkuName;

        $asets = Get-AzAvailabilitySet -ResourceGroupName $rgname;
        Assert-NotNull $asets;
        Assert-AreEqual $asetName $asets[0].Name;

        $aset = Get-AzAvailabilitySet -ResourceGroupName $rgname -Name $asetName;
        Assert-NotNull $aset;
        Assert-AreEqual $asetName $aset.Name;
        Assert-AreEqual $UD $aset.PlatformUpdateDomainCount;
        Assert-AreEqual $FD $aset.PlatformFaultDomainCount;
        Assert-AreEqual $asetSkuName $aset.Sku;
        Assert-NotNull $asets[0].RequestId;
        Assert-NotNull $asets[0].StatusCode;

        $subId = Get-SubscriptionIdFromResourceGroup $rgname;

        $asetId = ('/subscriptions/' + $subId + '/resourceGroups/' + $rgname + '/providers/Microsoft.Compute/availabilitySets/' + $asetName);
        $vmname2 = $vmname + '2';
        $p2 = New-AzVMConfig -VMName $vmname2 -VMSize $vmsize -AvailabilitySetId $asetId;
        $p2.HardwareProfile = $p.HardwareProfile;
        $p2.OSProfile = $p.OSProfile;
        $p2.NetworkProfile = $p.NetworkProfile;
        $p2.StorageProfile = $p.StorageProfile;

        $p2.StorageProfile.DataDisks = $null;
        if($hasManagedDisks -eq $false)
        {
            $p2.StorageProfile.OsDisk.Vhd.Uri = "https://$stoname.blob.core.windows.net/test/os2.vhd";
        }
        New-AzVM -ResourceGroupName $rgname -Location $loc -VM $p2;

        $vm2 = Get-AzVM -Name $vmname2 -ResourceGroupName $rgname;
        Assert-NotNull $vm2;
        $vm2_out = $vm2 | Out-String
        Assert-True {$vm2_out.Contains("AvailabilitySetReference")};
        Assert-AreEqual $vm2.AvailabilitySetReference.Id $asetId;
        Assert-True { $vm2.ResourceGroupName -eq $rgname }

        # Remove
        $st = Remove-AzVM -Id $vm2.Id -Force;
        Verify-PSComputeLongRunningOperation $st;
    }
    finally
    {
        # Cleanup
        Clean-ResourceGroup $rgname
    }
}

<#
.SYNOPSIS
Test Virtual Machines
#>
function Test-VirtualMachinePiping
{
    # Setup
    $rgname = Get-ComputeTestResourceName

    try
    {
        # Common
        $loc = Get-ComputeVMLocation;
        New-AzResourceGroup -Name $rgname -Location $loc -Force;

        # VM Profile & Hardware
        $vmsize = 'Standard_A4';
        $vmname = 'vm' + $rgname;

        # NRP
        $subnet = New-AzVirtualNetworkSubnetConfig -Name ('subnet' + $rgname) -AddressPrefix "10.0.0.0/24";
        $vnet = New-AzVirtualNetwork -Force -Name ('vnet' + $rgname) -ResourceGroupName $rgname -Location $loc -AddressPrefix "10.0.0.0/16" -Subnet $subnet;
        $vnet = Get-AzVirtualNetwork -Name ('vnet' + $rgname) -ResourceGroupName $rgname;
        $subnetId = $vnet.Subnets[0].Id;
        $pubip = New-AzPublicIpAddress -Force -Name ('pubip' + $rgname) -ResourceGroupName $rgname -Location $loc -AllocationMethod Dynamic -DomainNameLabel ('pubip' + $rgname);
        $pubip = Get-AzPublicIpAddress -Name ('pubip' + $rgname) -ResourceGroupName $rgname;
        $pubipId = $pubip.Id;
        $nic = New-AzNetworkInterface -Force -Name ('nic' + $rgname) -ResourceGroupName $rgname -Location $loc -SubnetId $subnetId -PublicIpAddressId $pubip.Id;
        $nic = Get-AzNetworkInterface -Name ('nic' + $rgname) -ResourceGroupName $rgname;
        $nicId = $nic.Id;

        # Storage Account (SA)
        $stoname = 'sto' + $rgname;
        $stotype = 'Standard_GRS';
        New-AzStorageAccount -ResourceGroupName $rgname -Name $stoname -Location $loc -Type $stotype;
        $stoaccount = Get-AzStorageAccount -ResourceGroupName $rgname -Name $stoname;

        $osDiskName = 'osDisk';
        $osDiskCaching = 'ReadWrite';
        $osDiskVhdUri = "https://$stoname.blob.core.windows.net/test/os.vhd";
        $dataDiskVhdUri1 = "https://$stoname.blob.core.windows.net/test/data1.vhd";
        $dataDiskVhdUri2 = "https://$stoname.blob.core.windows.net/test/data2.vhd";
        $dataDiskVhdUri3 = "https://$stoname.blob.core.windows.net/test/data3.vhd";

        # OS & Image
        $user = "Foo12";
        $password = $PLACEHOLDER;
        $securePassword = ConvertTo-SecureString $password -AsPlainText -Force;
        $cred = New-Object System.Management.Automation.PSCredential ($user, $securePassword);
        $computerName = 'test';
        $vhdContainer = "https://$stoname.blob.core.windows.net/test";

        $p = New-AzVMConfig -VMName $vmname -VMSize $vmsize `
             | Add-AzVMNetworkInterface -Id $nicId -Primary `
             | Set-AzVMOSDisk -Name $osDiskName -VhdUri $osDiskVhdUri -Caching $osDiskCaching -CreateOption FromImage `
             | Add-AzVMDataDisk -Name 'testDataDisk1' -Caching 'ReadOnly' -DiskSizeInGB 10 -Lun 1 -VhdUri $dataDiskVhdUri1 -CreateOption Empty `
             | Add-AzVMDataDisk -Name 'testDataDisk2' -Caching 'ReadOnly' -DiskSizeInGB 11 -Lun 2 -VhdUri $dataDiskVhdUri2 -CreateOption Empty `
             | Set-AzVMOperatingSystem -Windows -ComputerName $computerName -Credential $cred;

        $imgRef = Get-DefaultCRPImage -loc $loc;
        $imgRef | Set-AzVMSourceImage -VM $p | New-AzVM -ResourceGroupName $rgname -Location $loc;

        # Get VM
        $vm1 = Get-AzVM -Name $vmname -ResourceGroupName $rgname;
        Assert-AreEqual $vm1.Name $vmname;
        Assert-AreEqual $vm1.NetworkProfile.NetworkInterfaces.Count 1;
        Assert-AreEqual $vm1.NetworkProfile.NetworkInterfaces[0].Id $nicId;

        Assert-AreEqual $vm1.StorageProfile.DataDisks.Count 2;
        Assert-AreEqual $vm1.StorageProfile.ImageReference.Offer $imgRef.Offer;
        Assert-AreEqual $vm1.StorageProfile.ImageReference.Publisher $imgRef.PublisherName;
        Assert-AreEqual $vm1.StorageProfile.ImageReference.Sku $imgRef.Skus;
        Assert-AreEqual $vm1.StorageProfile.ImageReference.Version $imgRef.Version;

        Assert-AreEqual $vm1.OSProfile.AdminUsername $user;
        Assert-AreEqual $vm1.OSProfile.ComputerName $computerName;
        Assert-AreEqual $vm1.HardwareProfile.VmSize $vmsize;

        Assert-AreEqual $vm1.Extensions[0].AutoUpgradeMinorVersion $true;
        Assert-AreEqual $vm1.Extensions[0].Publisher "Microsoft.Compute"
        Assert-AreEqual $vm1.Extensions[0].VirtualMachineExtensionType "BGInfo";

        $st = Get-AzVM -ResourceGroupName $rgname | Start-AzVM;
        Verify-PSComputeLongRunningOperation $st;
        $st = Get-AzVM -ResourceGroupName $rgname | Restart-AzVM;
        Verify-PSComputeLongRunningOperation $st;
        $st = Get-AzVM -ResourceGroupName $rgname | Stop-AzVM -Force -StayProvisioned;
        Verify-PSComputeLongRunningOperation $st;

        # Update VM
        Get-AzVM -ResourceGroupName $rgname -Name $vmname `
        | Add-AzVMDataDisk -Name 'testDataDisk3' -Caching 'ReadOnly' -DiskSizeInGB 12 -Lun 3 -VhdUri $dataDiskVhdUri3 -CreateOption Empty `
        | Update-AzVM;

        $vm2 = Get-AzVM -Name $vmname -ResourceGroupName $rgname;

        Assert-AreEqual $vm2.NetworkProfile.NetworkInterfaces.Count 1;
        Assert-AreEqual $vm2.NetworkProfile.NetworkInterfaces[0].Id $nicId;

        Assert-AreEqual $vm2.StorageProfile.DataDisks.Count 3;
        Assert-AreEqual $vm2.StorageProfile.ImageReference.Offer $imgRef.Offer;
        Assert-AreEqual $vm2.StorageProfile.ImageReference.Publisher $imgRef.PublisherName;
        Assert-AreEqual $vm2.StorageProfile.ImageReference.Sku $imgRef.Skus;
        Assert-AreEqual $vm2.StorageProfile.ImageReference.Version $imgRef.Version;

        Assert-AreEqual $vm2.OSProfile.AdminUsername $user;
        Assert-AreEqual $vm2.OSProfile.ComputerName $computerName;
        Assert-AreEqual $vm2.HardwareProfile.VmSize $vmsize;
        Assert-NotNull $vm2.Location;

        Get-AzVM -ResourceGroupName $rgname | Stop-AzVM -Force;
        Get-AzVM -ResourceGroupName $rgname | Set-AzVM -Generalize;

        $dest = Get-ComputeTestResourceName;
        $templatePath = Join-Path $TestOutputRoot "template.txt";
        $job = Get-AzVM -ResourceGroupName $rgname | Save-AzVMImage -DestinationContainerName $dest -VHDNamePrefix 'pslib' -Overwrite -Path $templatePath -AsJob;
        $result = $job | Wait-Job;
        Assert-AreEqual "Completed" $result.State;
        $st = $job | Receive-Job;
        Verify-PSComputeLongRunningOperation $st;

        $template = Get-Content $templatePath;
        Assert-True { $template[1].Contains("$schema"); }

        # Remove All VMs
        Get-AzVM -ResourceGroupName $rgname | Remove-AzVM -Force;
        $vms = Get-AzVM -ResourceGroupName $rgname;
        Assert-AreEqual $vms $null;
    }
    finally
    {
        # Cleanup
        Clean-ResourceGroup $rgname
    }
}

<#
.SYNOPSIS
Test Update Virtual Machines without NIC (Negative Test)
#>
function Test-VirtualMachineUpdateWithoutNic
{
    # Setup
    $rgname = Get-ComputeTestResourceName

    try
    {
        # Common
        $loc = Get-ComputeVMLocation;
        New-AzResourceGroup -Name $rgname -Location $loc -Force;

        # VM Profile & Hardware
        $vmsize = 'Standard_A4';
        $vmname = 'vm' + $rgname;

        # NRP
        $subnet = New-AzVirtualNetworkSubnetConfig -Name ('subnet' + $rgname) -AddressPrefix "10.0.0.0/24";
        $vnet = New-AzVirtualNetwork -Force -Name ('vnet' + $rgname) -ResourceGroupName $rgname -Location $loc -AddressPrefix "10.0.0.0/16" -Subnet $subnet;
        $vnet = Get-AzVirtualNetwork -Name ('vnet' + $rgname) -ResourceGroupName $rgname;
        $subnetId = $vnet.Subnets[0].Id;
        $pubip = New-AzPublicIpAddress -Force -Name ('pubip' + $rgname) -ResourceGroupName $rgname -Location $loc -AllocationMethod Dynamic -DomainNameLabel ('pubip' + $rgname);
        $pubip = Get-AzPublicIpAddress -Name ('pubip' + $rgname) -ResourceGroupName $rgname;
        $pubipId = $pubip.Id;
        $nic = New-AzNetworkInterface -Force -Name ('nic' + $rgname) -ResourceGroupName $rgname -Location $loc -SubnetId $subnetId -PublicIpAddressId $pubip.Id;
        $nic = Get-AzNetworkInterface -Name ('nic' + $rgname) -ResourceGroupName $rgname;
        $nicId = $nic.Id;

        # Storage Account (SA)
        $stoname = 'sto' + $rgname;
        $stotype = 'Standard_GRS';
        New-AzStorageAccount -ResourceGroupName $rgname -Name $stoname -Location $loc -Type $stotype;
        $stoaccount = Get-AzStorageAccount -ResourceGroupName $rgname -Name $stoname;

        $osDiskName = 'osDisk';
        $osDiskCaching = 'ReadWrite';
        $osDiskVhdUri = "https://$stoname.blob.core.windows.net/test/os.vhd";
        $dataDiskVhdUri1 = "https://$stoname.blob.core.windows.net/test/data1.vhd";
        $dataDiskVhdUri2 = "https://$stoname.blob.core.windows.net/test/data2.vhd";

        # OS & Image
        $user = "Foo12";
        $password = $PLACEHOLDER;
        $securePassword = ConvertTo-SecureString $password -AsPlainText -Force;
        $cred = New-Object System.Management.Automation.PSCredential ($user, $securePassword);
        $computerName = 'test';
        $vhdContainer = "https://$stoname.blob.core.windows.net/test";

        $p = New-AzVMConfig -VMName $vmname -VMSize $vmsize `
             | Add-AzVMNetworkInterface -Id $nicId -Primary `
             | Set-AzVMOSDisk -Name $osDiskName -VhdUri $osDiskVhdUri -Caching $osDiskCaching -CreateOption FromImage `
             | Add-AzVMDataDisk -Name 'testDataDisk1' -Caching 'ReadOnly' -DiskSizeInGB 10 -Lun 1 -VhdUri $dataDiskVhdUri1 -CreateOption Empty `
             | Add-AzVMDataDisk -Name 'testDataDisk2' -Caching 'ReadOnly' -DiskSizeInGB 11 -Lun 2 -VhdUri $dataDiskVhdUri2 -CreateOption Empty `
             | Set-AzVMOperatingSystem -Windows -ComputerName $computerName -Credential $cred;

        $imgRef = Get-DefaultCRPImage -loc $loc;
        $job = $imgRef | Set-AzVMSourceImage -VM $p | New-AzVM -ResourceGroupName $rgname -Location $loc -AsJob;
        $result = $job | Wait-Job;
        Assert-AreEqual "Completed" $result.State;

        # Get VM
        $vm1 = Get-AzVM -Name $vmname -ResourceGroupName $rgname;
        Assert-AreEqual $vm1.Name $vmname;
        Assert-AreEqual $vm1.NetworkProfile.NetworkInterfaces.Count 1;
        Assert-AreEqual $vm1.NetworkProfile.NetworkInterfaces[0].Id $nicId;

        Assert-AreEqual $vm1.StorageProfile.DataDisks.Count 2;
        Assert-AreEqual $vm1.StorageProfile.ImageReference.Offer $imgRef.Offer;
        Assert-AreEqual $vm1.StorageProfile.ImageReference.Publisher $imgRef.PublisherName;
        Assert-AreEqual $vm1.StorageProfile.ImageReference.Sku $imgRef.Skus;
        Assert-AreEqual $vm1.StorageProfile.ImageReference.Version $imgRef.Version;

        Assert-AreEqual $vm1.OSProfile.AdminUsername $user;
        Assert-AreEqual $vm1.OSProfile.ComputerName $computerName;
        Assert-AreEqual $vm1.HardwareProfile.VmSize $vmsize;

        Assert-AreEqual $vm1.Extensions[0].AutoUpgradeMinorVersion $true;
        Assert-AreEqual $vm1.Extensions[0].Publisher "Microsoft.Compute";
        Assert-AreEqual $vm1.Extensions[0].VirtualMachineExtensionType "BGInfo";

        # Update VM
        $vm = Get-AzVM -ResourceGroupName $rgname -Name $vmname | Remove-AzVMNetworkInterface;

        Assert-ThrowsContains { Update-AzVM -ResourceGroupName $rgname -VM $vm; } "must have at least one network interface"
    }
    finally
    {
        # Cleanup
        Clean-ResourceGroup $rgname
    }
}


<#
.SYNOPSIS
Test Virtual Machine Size and Usage
#>
function Test-VirtualMachineList
{
    $s1 = Get-AzVM;
    $s2 = Get-AzVM;

    if ($s2 -ne $null)
    {
        Assert-NotNull $s2[0].Id;
    }
    Assert-ThrowsContains { $s3 = Get-AzVM -NextLink "https://www.test.com/test"; } "Unable to deserialize the response"
}

<#
.SYNOPSIS
Test Virtual Machine Size and Usage
#>
function Test-VirtualMachineImageList
{
    # Setup
    $passed = $false;

    try
    {
        $locStr = Get-ComputeVMLocation;

        # List Tests
        $foundAnyImage = $false;
        $pubNames = Get-AzVMImagePublisher -Location $locStr | select -ExpandProperty PublisherName;
        $maxPubCheck = 3;
        $numPubCheck = 1;
        $pubNameFilter = '*Windows*';
        foreach ($pub in $pubNames)
        {
            # Filter Windows Images
            if (-not ($pub -like $pubNameFilter)) { continue; }

            $s2 = Get-AzVMImageOffer -Location $locStr -PublisherName $pub;
            if ($s2.Count -gt 0)
            {
                # Check "$maxPubCheck" publishers at most
                $numPubCheck = $numPubCheck + 1;
                if ($numPubCheck -gt $maxPubCheck) { break; }

                $offerNames = $s2 | select -ExpandProperty Offer;
                foreach ($offer in $offerNames)
                {
                    $s3 = Get-AzVMImageSku -Location $locStr -PublisherName $pub -Offer $offer;
                    if ($s3.Count -gt 0)
                    {
                        $skus = $s3 | select -ExpandProperty Skus;
                        foreach ($sku in $skus)
                        {
                            $s4 = Get-AzVMImage -Location $locStr -PublisherName $pub -Offer $offer -Sku $sku -Version "*";
                            if ($s4.Count -gt 0)
                            {
                                $versions = $s4 | select -ExpandProperty Version;

                                foreach ($ver in $versions)
                                {
                                    if ($ver -eq $null -or $ver -eq '') { continue; }
                                    $s6 = Get-AzVMImage -Location $locStr -PublisherName $pub -Offer $offer -Sku $sku -Version $ver;
                                    Assert-NotNull $s6;
                                    $s6;

                                    Assert-True { $versions -contains $ver };
                                    Assert-True { $versions -contains $s6.Name };

                                    $s6.Id;

                                    $foundAnyImage = $true;
                                }
                            }
                        }
                    }
                }
            }
        }

        Assert-True { $foundAnyImage };

        # Test Extension Image
        $foundAnyExtensionImage = $false;
        $pubNameFilter = '*Microsoft.Compute*';

        foreach ($pub in $pubNames)
        {
            # Filter Windows Images
            if (-not ($pub -like $pubNameFilter)) { continue; }

            $s1 = Get-AzVMExtensionImageType -Location $locStr -PublisherName $pub;
            $types = $s1 | select -ExpandProperty Type;
            if ($types.Count -gt 0)
            {
                foreach ($type in $types)
                {
                    $s2 = Get-AzVMExtensionImage -Location $locStr -PublisherName $pub -Type $type -FilterExpression "startswith(name,'1')" -Version "*";
                    $versions = $s2 | select -ExpandProperty Version;
                    foreach ($ver in $versions)
                    {
                        $s3 = Get-AzVMExtensionImage -Location $locStr -PublisherName $pub -Type $type -Version $ver;

                        Assert-NotNull $s3;
                        Assert-True { $s3.Version -eq $ver; }
                        $s3.Id;

                        $foundAnyExtensionImage = $true;
                    }
                }
            }
        }

        Assert-True { $foundAnyExtensionImage };

        # Test Piping
        $pubNameFilter = '*Microsoft*Windows*Server*';
        $imgs = Get-AzVMImagePublisher -Location $locStr | where { $_.PublisherName -like $pubNameFilter } | Get-AzVMImageOffer | Get-AzVMImageSku | Get-AzVMImage | Get-AzVMImage;
        Assert-True { $imgs.Count -gt 0 };

        $pubNameFilter = '*Microsoft.Compute*';
        $extimgs = Get-AzVMImagePublisher -Location $locStr | where { $_.PublisherName -like $pubNameFilter } | Get-AzVMExtensionImageType | Get-AzVMExtensionImage | Get-AzVMExtensionImage;
        Assert-True { $extimgs.Count -gt 0 };

        # Negative Tests
        # VM Images
        $s1 = Get-AzVMImagePublisher -Location $locStr;
        Assert-NotNull $s1;

        $publisherName = Get-ComputeTestResourceName;
        Assert-ThrowsContains { $s2 = Get-AzVMImageOffer -Location $locStr -PublisherName $publisherName; } "$publisherName was not found";

        $offerName = Get-ComputeTestResourceName;
        Assert-ThrowsContains { $s3 = Get-AzVMImageSku -Location $locStr -PublisherName $publisherName -Offer $offerName; } "was not found";

        $skusName = Get-ComputeTestResourceName;
        Assert-ThrowsContains { $s4 = Get-AzVMImage -Location $locStr -PublisherName $publisherName -Offer $offerName -Skus $skusName; } "was not found";
        $version = '1.0.0';
        Assert-ThrowsContains { $s6 = Get-AzVMImage -Location $locStr -PublisherName $publisherName -Offer $offerName -Skus $skusName -Version $version; } "was not found";

        # Extension Images
        $type = Get-ComputeTestResourceName;

        Assert-ThrowsContains { $s8 = Get-AzVMExtensionImageType -Location $locStr -PublisherName $publisherName; } "was not found";

        $passed = $true;
    }
    finally
    {
        #Assert-True { $passed };
    }
}

<#
.SYNOPSIS
Test Virtual Machine Size and Usage
#>
function Test-VirtualMachineSizeAndUsage
{
    # Setup
    $rgname = Get-ComputeTestResourceName
    $passed = $false;

    try
    {
        # Common
        $loc = Get-ComputeVMLocation;
        New-AzResourceGroup -Name $rgname -Location $loc -Force;

        # Availability Set
        $asetName = 'aset' + $rgname;
        New-AzAvailabilitySet -ResourceGroupName $rgname -Name $asetName -Location $loc;
        $aset = Get-AzAvailabilitySet -ResourceGroupName $rgname -Name $asetName;

        # VM Profile & Hardware
        $vmsize = 'Standard_A1';
        $vmname = 'vm' + $rgname;
        $p = New-AzVMConfig -VMName $vmname -VMSize $vmsize -AvailabilitySetId $aset.Id;
        Assert-AreEqual $p.HardwareProfile.VmSize $vmsize;

        # NRP
        $subnet = New-AzVirtualNetworkSubnetConfig -Name ('subnet' + $rgname) -AddressPrefix "10.0.0.0/24";
        $vnet = New-AzVirtualNetwork -Force -Name ('vnet' + $rgname) -ResourceGroupName $rgname -Location $loc -AddressPrefix "10.0.0.0/16" -Subnet $subnet;
        $vnet = Get-AzVirtualNetwork -Name ('vnet' + $rgname) -ResourceGroupName $rgname;
        $subnetId = $vnet.Subnets[0].Id;
        $pubip = New-AzPublicIpAddress -Force -Name ('pubip' + $rgname) -ResourceGroupName $rgname -Location $loc -AllocationMethod Dynamic -DomainNameLabel ('pubip' + $rgname);
        $pubip = Get-AzPublicIpAddress -Name ('pubip' + $rgname) -ResourceGroupName $rgname;
        $pubipId = $pubip.Id;
        $nic = New-AzNetworkInterface -Force -Name ('nic' + $rgname) -ResourceGroupName $rgname -Location $loc -SubnetId $subnetId -PublicIpAddressId $pubip.Id;
        $nic = Get-AzNetworkInterface -Name ('nic' + $rgname) -ResourceGroupName $rgname;
        $nicId = $nic.Id;

        $p = Add-AzVMNetworkInterface -VM $p -Id $nicId;
        Assert-AreEqual $p.NetworkProfile.NetworkInterfaces.Count 1;
        Assert-AreEqual $p.NetworkProfile.NetworkInterfaces[0].Id $nicId;

        # Storage Account (SA)
        $stoname = 'sto' + $rgname;
        $stotype = 'Standard_GRS';
        New-AzStorageAccount -ResourceGroupName $rgname -Name $stoname -Location $loc -Type $stotype;
        $stoaccount = Get-AzStorageAccount -ResourceGroupName $rgname -Name $stoname;

        $osDiskName = 'osDisk';
        $osDiskCaching = 'ReadWrite';
        $osDiskVhdUri = "https://$stoname.blob.core.windows.net/test/os.vhd";
        $dataDiskVhdUri1 = "https://$stoname.blob.core.windows.net/test/data1.vhd";
        $dataDiskVhdUri2 = "https://$stoname.blob.core.windows.net/test/data2.vhd";

        $p = Set-AzVMOSDisk -VM $p -Name $osDiskName -VhdUri $osDiskVhdUri -Caching $osDiskCaching -CreateOption FromImage -DiskSizeInGB 200;

        $p = Add-AzVMDataDisk -VM $p -Name 'testDataDisk1' -Caching 'ReadOnly' -DiskSizeInGB 10 -Lun 1 -VhdUri $dataDiskVhdUri1 -CreateOption Empty;
        $p = Add-AzVMDataDisk -VM $p -Name 'testDataDisk2' -Caching 'ReadOnly' -DiskSizeInGB 11 -Lun 2 -VhdUri $dataDiskVhdUri2 -CreateOption Empty;

        Assert-AreEqual $p.StorageProfile.OSDisk.Caching $osDiskCaching;
        Assert-AreEqual $p.StorageProfile.OSDisk.Name $osDiskName;
        Assert-AreEqual $p.StorageProfile.OSDisk.Vhd.Uri $osDiskVhdUri;
        Assert-AreEqual $p.StorageProfile.OSDisk.DiskSizeGB 200;
        Assert-AreEqual $p.StorageProfile.DataDisks.Count 2;
        Assert-AreEqual $p.StorageProfile.DataDisks[0].Caching 'ReadOnly';
        Assert-AreEqual $p.StorageProfile.DataDisks[0].DiskSizeGB 10;
        Assert-AreEqual $p.StorageProfile.DataDisks[0].Lun 1;
        Assert-AreEqual $p.StorageProfile.DataDisks[0].Vhd.Uri $dataDiskVhdUri1;
        Assert-AreEqual $p.StorageProfile.DataDisks[1].Caching 'ReadOnly';
        Assert-AreEqual $p.StorageProfile.DataDisks[1].DiskSizeGB 11;
        Assert-AreEqual $p.StorageProfile.DataDisks[1].Lun 2;
        Assert-AreEqual $p.StorageProfile.DataDisks[1].Vhd.Uri $dataDiskVhdUri2;

        # OS & Image
        $user = "Foo12";
        $password = $PLACEHOLDER;
        $securePassword = ConvertTo-SecureString $password -AsPlainText -Force;
        $cred = New-Object System.Management.Automation.PSCredential ($user, $securePassword);
        $computerName = 'test';

        $p = Set-AzVMOperatingSystem -VM $p -Windows -ComputerName $computerName -Credential $cred;

        Assert-AreEqual $p.OSProfile.AdminUsername $user;
        Assert-AreEqual $p.OSProfile.ComputerName $computerName;
        Assert-AreEqual $p.OSProfile.AdminPassword $password;

        # Image Reference
        $imgRef = Get-DefaultCRPImage -loc $loc;
        $p = Set-AzVMSourceImage -VM $p -PublisherName $imgRef.PublisherName -Offer $imgRef.Offer -Skus $imgRef.Skus -Version $imgRef.Version;
        Assert-NotNull $p.StorageProfile.ImageReference;
        Assert-Null $p.StorageProfile.SourceImageId;

        # Virtual Machine
        New-AzVM -ResourceGroupName $rgname -Location $loc -VM $p;

        $vm = Get-AzVM -ResourceGroupName $rgname -Name $vmname;

        # Validate Disks
        Assert-AreEqual $vm.StorageProfile.OSDisk.Caching $osDiskCaching;
        Assert-AreEqual $vm.StorageProfile.OSDisk.Name $osDiskName;
        Assert-AreEqual $vm.StorageProfile.OSDisk.Vhd.Uri $osDiskVhdUri;
        Assert-AreEqual $vm.StorageProfile.OSDisk.DiskSizeGB 200;
        Assert-AreEqual $vm.StorageProfile.DataDisks.Count 2;
        Assert-AreEqual $vm.StorageProfile.DataDisks[0].Caching 'ReadOnly';
        Assert-AreEqual $vm.StorageProfile.DataDisks[0].DiskSizeGB 10;
        Assert-AreEqual $vm.StorageProfile.DataDisks[0].Lun 1;
        Assert-AreEqual $vm.StorageProfile.DataDisks[0].Vhd.Uri $dataDiskVhdUri1;
        Assert-AreEqual $vm.StorageProfile.DataDisks[1].Caching 'ReadOnly';
        Assert-AreEqual $vm.StorageProfile.DataDisks[1].DiskSizeGB 11;
        Assert-AreEqual $vm.StorageProfile.DataDisks[1].Lun 2;
        Assert-AreEqual $vm.StorageProfile.DataDisks[1].Vhd.Uri $dataDiskVhdUri2;

        # Test Sizes
        $s1 = Get-AzVMSize -Location ($loc -replace ' ');
        Assert-NotNull $s1;
        Assert-NotNull $s1.RequestId;
        Assert-NotNull $s1.StatusCode;
        Validate-VirtualMachineSize $vmsize $s1;

        $s2 = Get-AzVMSize -ResourceGroupName $rgname -VMName $vmname;
        Assert-NotNull $s2;
        Validate-VirtualMachineSize $vmsize $s2;

        $asetName = $aset.Name;
        $s3 = Get-AzVMSize -ResourceGroupName $rgname -AvailabilitySetName $asetName;
        Assert-NotNull $s3;
        Validate-VirtualMachineSize $vmsize $s3;

        # Test Usage
        $u1 = Get-AzVMUsage -Location ($loc -replace ' ');

        $usageOutput = $u1 | Out-String;
        Write-Verbose("Get-AzVMUsage: ");
        Write-Verbose($usageOutput);
        $usageOutput =  $u1 | Out-String;
        Write-Verbose("Get-AzVMUsage | Format-Custom : ");
        $usageOutput =  $u1 | Format-Custom | Out-String;
        Write-Verbose($usageOutput);
        Validate-VirtualMachineUsage $u1;
    }
    finally
    {
        # Cleanup
        Clean-ResourceGroup $rgname
    }
}

function Validate-VirtualMachineSize
{
    param([string] $vmSize, $vmSizeList)

    $count = 0;

    foreach ($item in $vmSizeList)
    {
        if ($item.Name -eq $vmSize)
        {
            $count = $count + 1;
        }
    }

    $valid = $count -eq 1;

    return $valid;
}

function Validate-VirtualMachineUsage
{
    param($vmUsageList)

    $valid = $true;

    foreach ($item in $vmUsageList)
    {
        Assert-NotNull $item;
        Assert-NotNull $item.Name;
        Assert-NotNull $item.Name.Value;
        Assert-NotNull $item.Name.LocalizedValue;
        Assert-True { $item.CurrentValue -le $item.Limit };
        Assert-NotNull $item.RequestId;
        Assert-NotNull $item.StatusCode;
    }

    return $valid;
}

<#
.SYNOPSIS
Test Virtual Machines with PIR v2
#>
function Test-VirtualMachinePIRv2
{
    # Setup
    $rgname = Get-ComputeTestResourceName

    try
    {
        # Common
        $loc = Get-ComputeVMLocation;
        New-AzResourceGroup -Name $rgname -Location $loc -Force;

        # VM Profile & Hardware
        $vmsize = 'Standard_A4';
        $vmname = 'vm' + $rgname;
        $p = New-AzVMConfig -VMName $vmname -VMSize $vmsize;
        Assert-AreEqual $p.HardwareProfile.VmSize $vmsize;

        # NRP
        $subnet = New-AzVirtualNetworkSubnetConfig -Name ('subnet' + $rgname) -AddressPrefix "10.0.0.0/24";
        $vnet = New-AzVirtualNetwork -Force -Name ('vnet' + $rgname) -ResourceGroupName $rgname -Location $loc -AddressPrefix "10.0.0.0/16" -Subnet $subnet;
        $subnetId = $vnet.Subnets[0].Id;
        $pubip = New-AzPublicIpAddress -Force -Name ('pubip' + $rgname) -ResourceGroupName $rgname -Location $loc -AllocationMethod Dynamic -DomainNameLabel ('pubip' + $rgname);
        $pubipId = $pubip.Id;
        $nic = New-AzNetworkInterface -Force -Name ('nic' + $rgname) -ResourceGroupName $rgname -Location $loc -SubnetId $subnetId -PublicIpAddressId $pubip.Id;
        $nicId = $nic.Id;

        $p = Add-AzVMNetworkInterface -VM $p -Id $nicId;
        Assert-AreEqual $p.NetworkProfile.NetworkInterfaces.Count 1;
        Assert-AreEqual $p.NetworkProfile.NetworkInterfaces[0].Id $nicId;

        # Storage Account (SA)
        $stoname = 'sto' + $rgname;
        $stotype = 'Standard_GRS';
        New-AzStorageAccount -ResourceGroupName $rgname -Name $stoname -Location $loc -Type $stotype;
        $stoaccount = Get-AzStorageAccount -ResourceGroupName $rgname -Name $stoname;

        $osDiskName = 'osDisk';
        $osDiskCaching = 'ReadWrite';
        $osDiskVhdUri = "https://$stoname.blob.core.windows.net/test/os.vhd";
        $dataDiskVhdUri1 = "https://$stoname.blob.core.windows.net/test/data1.vhd";
        $dataDiskVhdUri2 = "https://$stoname.blob.core.windows.net/test/data2.vhd";
        $dataDiskVhdUri3 = "https://$stoname.blob.core.windows.net/test/data3.vhd";

        $p = Set-AzVMOSDisk -VM $p -Name $osDiskName -VhdUri $osDiskVhdUri -Caching $osDiskCaching -CreateOption FromImage;

        $p = Add-AzVMDataDisk -VM $p -Name 'testDataDisk1' -Caching 'ReadOnly' -DiskSizeInGB 10 -Lun 1 -VhdUri $dataDiskVhdUri1 -CreateOption Empty;
        $p = Add-AzVMDataDisk -VM $p -Name 'testDataDisk2' -Caching 'ReadOnly' -DiskSizeInGB 11 -Lun 2 -VhdUri $dataDiskVhdUri2 -CreateOption Empty;
        $p = Add-AzVMDataDisk -VM $p -Name 'testDataDisk3' -Caching 'ReadOnly' -DiskSizeInGB 12 -Lun 3 -VhdUri $dataDiskVhdUri3 -CreateOption Empty;
        $p = Remove-AzVMDataDisk -VM $p -Name 'testDataDisk3';

        Assert-AreEqual $p.StorageProfile.OSDisk.Caching $osDiskCaching;
        Assert-AreEqual $p.StorageProfile.OSDisk.Name $osDiskName;
        Assert-AreEqual $p.StorageProfile.OSDisk.Vhd.Uri $osDiskVhdUri;
        Assert-AreEqual $p.StorageProfile.DataDisks.Count 2;
        Assert-AreEqual $p.StorageProfile.DataDisks[0].Caching 'ReadOnly';
        Assert-AreEqual $p.StorageProfile.DataDisks[0].DiskSizeGB 10;
        Assert-AreEqual $p.StorageProfile.DataDisks[0].Lun 1;
        Assert-AreEqual $p.StorageProfile.DataDisks[0].Vhd.Uri $dataDiskVhdUri1;
        Assert-AreEqual $p.StorageProfile.DataDisks[1].Caching 'ReadOnly';
        Assert-AreEqual $p.StorageProfile.DataDisks[1].DiskSizeGB 11;
        Assert-AreEqual $p.StorageProfile.DataDisks[1].Lun 2;
        Assert-AreEqual $p.StorageProfile.DataDisks[1].Vhd.Uri $dataDiskVhdUri2;

        # OS & Image
        $user = "Foo12";
        $password = $PLACEHOLDER;
        $securePassword = ConvertTo-SecureString $password -AsPlainText -Force;
        $cred = New-Object System.Management.Automation.PSCredential ($user, $securePassword);
        $computerName = 'test';
        $vhdContainer = "https://$stoname.blob.core.windows.net/test";
        $img = 'a699494373c04fc0bc8f2bb1389d6106__Windows-Server-2012-Datacenter-201503.01-en.us-127GB.vhd';

        # $p.StorageProfile.OSDisk = $null;
        $p = Set-AzVMOperatingSystem -VM $p -Windows -ComputerName $computerName -Credential $cred;

        Assert-AreEqual $p.OSProfile.AdminUsername $user;
        Assert-AreEqual $p.OSProfile.ComputerName $computerName;
        Assert-AreEqual $p.OSProfile.AdminPassword $password;

        # Image Reference
        $imgRef = Get-DefaultCRPImage -loc $loc;
        $p = ($imgRef | Set-AzVMSourceImage -VM $p);
        Assert-NotNull $p.StorageProfile.ImageReference;
        Assert-Null $p.StorageProfile.SourceImageId;

        # TODO: Remove Data Disks for now
        $p.StorageProfile.DataDisks = $null;

        # Virtual Machine
        # TODO: Still need to do retry for New-AzVM for SA, even it's returned in Get-.
        New-AzVM -ResourceGroupName $rgname -Location $loc -VM $p;

        # Remove
        # Remove-AzVM -ResourceGroupName $rgname -Name $vmname -Force;
    }
    finally
    {
        # Cleanup
        Clean-ResourceGroup $rgname
    }
}

<#
.SYNOPSIS
Test Virtual Machines Capture
#>
function Test-VirtualMachineCapture
{
    # Setup
    $rgname = Get-ComputeTestResourceName

    try
    {
        # Common
        $loc = Get-ComputeVMLocation;
        New-AzResourceGroup -Name $rgname -Location $loc -Force;

        # VM Profile & Hardware
        $vmsize = 'Standard_A4';
        $vmname = 'vm' + $rgname;
        $p = New-AzVMConfig -VMName $vmname -VMSize $vmsize;
        Assert-AreEqual $p.HardwareProfile.VmSize $vmsize;

        # NRP
        $subnet = New-AzVirtualNetworkSubnetConfig -Name ('subnet' + $rgname) -AddressPrefix "10.0.0.0/24";
        $vnet = New-AzVirtualNetwork -Force -Name ('vnet' + $rgname) -ResourceGroupName $rgname -Location $loc -AddressPrefix "10.0.0.0/16" -Subnet $subnet;
        $vnet = Get-AzVirtualNetwork -Name ('vnet' + $rgname) -ResourceGroupName $rgname;
        $subnetId = $vnet.Subnets[0].Id;
        $pubip = New-AzPublicIpAddress -Force -Name ('pubip' + $rgname) -ResourceGroupName $rgname -Location $loc -AllocationMethod Dynamic -DomainNameLabel ('pubip' + $rgname);
        $pubip = Get-AzPublicIpAddress -Name ('pubip' + $rgname) -ResourceGroupName $rgname;
        $pubipId = $pubip.Id;
        $nic = New-AzNetworkInterface -Force -Name ('nic' + $rgname) -ResourceGroupName $rgname -Location $loc -SubnetId $subnetId -PublicIpAddressId $pubip.Id;
        $nic = Get-AzNetworkInterface -Name ('nic' + $rgname) -ResourceGroupName $rgname;
        $nicId = $nic.Id;

        $p = Add-AzVMNetworkInterface -VM $p -Id $nicId;
        Assert-AreEqual $p.NetworkProfile.NetworkInterfaces.Count 1;
        Assert-AreEqual $p.NetworkProfile.NetworkInterfaces[0].Id $nicId;

        # Storage Account (SA)
        $stoname = 'sto' + $rgname;
        $stotype = 'Standard_GRS';
        New-AzStorageAccount -ResourceGroupName $rgname -Name $stoname -Location $loc -Type $stotype;
        $stoaccount = Get-AzStorageAccount -ResourceGroupName $rgname -Name $stoname;

        $osDiskName = 'osDisk';
        $osDiskCaching = 'ReadWrite';
        $osDiskVhdUri = "https://$stoname.blob.core.windows.net/test/os.vhd";
        $dataDiskVhdUri1 = "https://$stoname.blob.core.windows.net/test/data1.vhd";
        $dataDiskVhdUri2 = "https://$stoname.blob.core.windows.net/test/data2.vhd";
        $dataDiskVhdUri3 = "https://$stoname.blob.core.windows.net/test/data3.vhd";

        $p = Set-AzVMOSDisk -VM $p -Name $osDiskName -VhdUri $osDiskVhdUri -Caching $osDiskCaching -CreateOption FromImage;

        $p = Add-AzVMDataDisk -VM $p -Name 'testDataDisk1' -Caching 'ReadOnly' -DiskSizeInGB 10 -Lun 1 -VhdUri $dataDiskVhdUri1 -CreateOption Empty;
        $p = Add-AzVMDataDisk -VM $p -Name 'testDataDisk2' -Caching 'ReadOnly' -DiskSizeInGB 11 -Lun 2 -VhdUri $dataDiskVhdUri2 -CreateOption Empty;
        $p = Add-AzVMDataDisk -VM $p -Name 'testDataDisk3' -Caching 'ReadOnly' -DiskSizeInGB 12 -Lun 3 -VhdUri $dataDiskVhdUri3 -CreateOption Empty;
        $p = Remove-AzVMDataDisk -VM $p -Name 'testDataDisk3';

        Assert-AreEqual $p.StorageProfile.OSDisk.Caching $osDiskCaching;
        Assert-AreEqual $p.StorageProfile.OSDisk.Name $osDiskName;
        Assert-AreEqual $p.StorageProfile.OSDisk.Vhd.Uri $osDiskVhdUri;
        Assert-AreEqual $p.StorageProfile.DataDisks.Count 2;
        Assert-AreEqual $p.StorageProfile.DataDisks[0].Caching 'ReadOnly';
        Assert-AreEqual $p.StorageProfile.DataDisks[0].DiskSizeGB 10;
        Assert-AreEqual $p.StorageProfile.DataDisks[0].Lun 1;
        Assert-AreEqual $p.StorageProfile.DataDisks[0].Vhd.Uri $dataDiskVhdUri1;
        Assert-AreEqual $p.StorageProfile.DataDisks[1].Caching 'ReadOnly';
        Assert-AreEqual $p.StorageProfile.DataDisks[1].DiskSizeGB 11;
        Assert-AreEqual $p.StorageProfile.DataDisks[1].Lun 2;
        Assert-AreEqual $p.StorageProfile.DataDisks[1].Vhd.Uri $dataDiskVhdUri2;

        # OS & Image
        $user = "Foo12";
        $password = $PLACEHOLDER;
        $securePassword = ConvertTo-SecureString $password -AsPlainText -Force;
        $cred = New-Object System.Management.Automation.PSCredential ($user, $securePassword);
        $computerName = 'test';
        $vhdContainer = "https://$stoname.blob.core.windows.net/test";
        $img = 'a699494373c04fc0bc8f2bb1389d6106__Windows-Server-2012-Datacenter-201503.01-en.us-127GB.vhd';

        # $p.StorageProfile.OSDisk = $null;
        $p = Set-AzVMOperatingSystem -VM $p -Windows -ComputerName $computerName -Credential $cred;

        Assert-AreEqual $p.OSProfile.AdminUsername $user;
        Assert-AreEqual $p.OSProfile.ComputerName $computerName;
        Assert-AreEqual $p.OSProfile.AdminPassword $password;

        # Image Reference
        $imgRef = Get-DefaultCRPImage -loc $loc;
        $p = ($imgRef | Set-AzVMSourceImage -VM $p);

        # TODO: Remove Data Disks for now
        $p.StorageProfile.DataDisks = $null;

        # Virtual Machine
        # TODO: Still need to do retry for New-AzVM for SA, even it's returned in Get-.
        New-AzVM -ResourceGroupName $rgname -Location $loc -VM $p;

        # Stop the VM before Capture
        Stop-AzVM -ResourceGroupName $rgname -Name $vmname -Force;

        Set-AzVM -Generalize -ResourceGroupName $rgname -Name $vmname;

        $dest = Get-ComputeTestResourceName;
        $templatePath = Join-Path $TestOutputRoot "template.txt";
        $st = Save-AzVMImage -ResourceGroupName $rgname -VMName $vmname -DestinationContainerName $dest -VHDNamePrefix 'pslib' -Overwrite -Path $templatePath;
        $template = Get-Content $templatePath;
        Assert-True { $template[1].Contains("$schema"); }
        Verify-PSComputeLongRunningOperation $st;

        # Remove
        Remove-AzVM -ResourceGroupName $rgname -Name $vmname -Force;
    }
    finally
    {
        # Cleanup
        Clean-ResourceGroup $rgname
    }
}

<#
.SYNOPSIS
Test Virtual Machines Capture
#>
function Test-VirtualMachineCaptureNegative
{
    # Setup
    $rgname = Get-ComputeTestResourceName

    try
    {
        # Common
        $loc = Get-ComputeVMLocation;
        New-AzResourceGroup -Name $rgname -Location $loc -Force;

        # VM Profile & Hardware
        $vmsize = 'Standard_A4';
        $vmname = 'vm' + $rgname;
        $p = New-AzVMConfig -VMName $vmname -VMSize $vmsize;
        Assert-AreEqual $p.HardwareProfile.VmSize $vmsize;

        # NRP
        $subnet = New-AzVirtualNetworkSubnetConfig -Name ('subnet' + $rgname) -AddressPrefix "10.0.0.0/24";
        $vnet = New-AzVirtualNetwork -Force -Name ('vnet' + $rgname) -ResourceGroupName $rgname -Location $loc -AddressPrefix "10.0.0.0/16" -Subnet $subnet;
        $vnet = Get-AzVirtualNetwork -Name ('vnet' + $rgname) -ResourceGroupName $rgname;
        $subnetId = $vnet.Subnets[0].Id;
        $pubip = New-AzPublicIpAddress -Force -Name ('pubip' + $rgname) -ResourceGroupName $rgname -Location $loc -AllocationMethod Dynamic -DomainNameLabel ('pubip' + $rgname);
        $pubip = Get-AzPublicIpAddress -Name ('pubip' + $rgname) -ResourceGroupName $rgname;
        $pubipId = $pubip.Id;
        $nic = New-AzNetworkInterface -Force -Name ('nic' + $rgname) -ResourceGroupName $rgname -Location $loc -SubnetId $subnetId -PublicIpAddressId $pubip.Id;
        $nic = Get-AzNetworkInterface -Name ('nic' + $rgname) -ResourceGroupName $rgname;
        $nicId = $nic.Id;

        $p = Add-AzVMNetworkInterface -VM $p -Id $nicId;
        Assert-AreEqual $p.NetworkProfile.NetworkInterfaces.Count 1;
        Assert-AreEqual $p.NetworkProfile.NetworkInterfaces[0].Id $nicId;

        # Storage Account (SA)
        $stoname = 'sto' + $rgname;
        $stotype = 'Standard_GRS';
        New-AzStorageAccount -ResourceGroupName $rgname -Name $stoname -Location $loc -Type $stotype;
        $stoaccount = Get-AzStorageAccount -ResourceGroupName $rgname -Name $stoname;

        $osDiskName = 'osDisk';
        $osDiskCaching = 'ReadWrite';
        $osDiskVhdUri = "https://$stoname.blob.core.windows.net/test/os.vhd";
        $dataDiskVhdUri1 = "https://$stoname.blob.core.windows.net/test/data1.vhd";
        $dataDiskVhdUri2 = "https://$stoname.blob.core.windows.net/test/data2.vhd";

        $p = Set-AzVMOSDisk -VM $p -Name $osDiskName -VhdUri $osDiskVhdUri -Caching $osDiskCaching -CreateOption FromImage;

        $p = Add-AzVMDataDisk -VM $p -Name 'testDataDisk1' -Caching 'ReadOnly' -DiskSizeInGB 10 -Lun 1 -VhdUri $dataDiskVhdUri1 -CreateOption Empty;
        $p = Add-AzVMDataDisk -VM $p -Name 'testDataDisk2' -Caching 'ReadOnly' -DiskSizeInGB 11 -Lun 2 -VhdUri $dataDiskVhdUri2 -CreateOption Empty;

        Assert-AreEqual $p.StorageProfile.OSDisk.Caching $osDiskCaching;
        Assert-AreEqual $p.StorageProfile.OSDisk.Name $osDiskName;
        Assert-AreEqual $p.StorageProfile.OSDisk.Vhd.Uri $osDiskVhdUri;
        Assert-AreEqual $p.StorageProfile.DataDisks.Count 2;
        Assert-AreEqual $p.StorageProfile.DataDisks[0].Caching 'ReadOnly';
        Assert-AreEqual $p.StorageProfile.DataDisks[0].DiskSizeGB 10;
        Assert-AreEqual $p.StorageProfile.DataDisks[0].Lun 1;
        Assert-AreEqual $p.StorageProfile.DataDisks[0].Vhd.Uri $dataDiskVhdUri1;
        Assert-AreEqual $p.StorageProfile.DataDisks[1].Caching 'ReadOnly';
        Assert-AreEqual $p.StorageProfile.DataDisks[1].DiskSizeGB 11;
        Assert-AreEqual $p.StorageProfile.DataDisks[1].Lun 2;
        Assert-AreEqual $p.StorageProfile.DataDisks[1].Vhd.Uri $dataDiskVhdUri2;

        # OS & Image
        $user = "Foo12";
        $password = $PLACEHOLDER;
        $securePassword = ConvertTo-SecureString $password -AsPlainText -Force;
        $cred = New-Object System.Management.Automation.PSCredential ($user, $securePassword);
        $computerName = 'test';
        $vhdContainer = "https://$stoname.blob.core.windows.net/test";
        $img = 'a699494373c04fc0bc8f2bb1389d6106__Windows-Server-2012-Datacenter-201503.01-en.us-127GB.vhd';

        $p = Set-AzVMOperatingSystem -VM $p -Windows -ComputerName $computerName -Credential $cred;

        Assert-AreEqual $p.OSProfile.AdminUsername $user;
        Assert-AreEqual $p.OSProfile.ComputerName $computerName;
        Assert-AreEqual $p.OSProfile.AdminPassword $password;

        # Image Reference
        $imgRef = Get-DefaultCRPImage -loc $loc;
        $p = ($imgRef | Set-AzVMSourceImage -VM $p);

        # Virtual Machine
        New-AzVM -ResourceGroupName $rgname -Location $loc -VM $p;

        # Capture the VM without stopping.
        Assert-ThrowsContains `
            {Set-AzVM -Generalize -ResourceGroupName $rgname -Name $vmname;} `
            "Please power off";
    }
    finally
    {
        # Cleanup
        Clean-ResourceGroup $rgname
    }
}

function Test-VirtualMachineDataDisk
{
    # Setup
    $rgname = Get-ComputeTestResourceName

    try
    {
        # Common
        $loc = Get-ComputeVMLocation;
        New-AzResourceGroup -Name $rgname -Location $loc -Force;

        # VM Profile & Hardware
        $vmsize = 'Standard_A4';
        $vmname = 'vm' + $rgname;
        $p = New-AzVMConfig -VMName $vmname -VMSize $vmsize;
        Assert-AreEqual $p.HardwareProfile.VmSize $vmsize;

        # NRP
        $subnet = New-AzVirtualNetworkSubnetConfig -Name ('subnet' + $rgname) -AddressPrefix "10.0.0.0/24";
        $vnet = New-AzVirtualNetwork -Force -Name ('vnet' + $rgname) -ResourceGroupName $rgname -Location $loc -AddressPrefix "10.0.0.0/16" -Subnet $subnet;
        $vnet = Get-AzVirtualNetwork -Name ('vnet' + $rgname) -ResourceGroupName $rgname;
        $subnetId = $vnet.Subnets[0].Id;
        $pubip = New-AzPublicIpAddress -Force -Name ('pubip' + $rgname) -ResourceGroupName $rgname -Location $loc -AllocationMethod Dynamic -DomainNameLabel ('pubip' + $rgname);
        $pubip = Get-AzPublicIpAddress -Name ('pubip' + $rgname) -ResourceGroupName $rgname;
        $pubipId = $pubip.Id;
        $nic = New-AzNetworkInterface -Force -Name ('nic' + $rgname) -ResourceGroupName $rgname -Location $loc -SubnetId $subnetId -PublicIpAddressId $pubip.Id;
        $nic = Get-AzNetworkInterface -Name ('nic' + $rgname) -ResourceGroupName $rgname;
        $nicId = $nic.Id;

        $p = Add-AzVMNetworkInterface -VM $p -Id $nicId;
        Assert-AreEqual $p.NetworkProfile.NetworkInterfaces.Count 1;
        Assert-AreEqual $p.NetworkProfile.NetworkInterfaces[0].Id $nicId;

        # Adding the same Nic but not set it Primary
        $p = Add-AzVMNetworkInterface -VM $p -Id $nicId -Primary;
        Assert-AreEqual $p.NetworkProfile.NetworkInterfaces.Count 1;
        Assert-AreEqual $p.NetworkProfile.NetworkInterfaces[0].Id $nicId;
        Assert-AreEqual $p.NetworkProfile.NetworkInterfaces[0].Primary $true;

        # Storage Account (SA)
        $stoname = 'sto' + $rgname;
        $stotype = 'Standard_GRS';
        New-AzStorageAccount -ResourceGroupName $rgname -Name $stoname -Location $loc -Type $stotype;
        $stoaccount = Get-AzStorageAccount -ResourceGroupName $rgname -Name $stoname;

        $osDiskName = 'osDisk';
        $osDiskCaching = 'ReadWrite';
        $osDiskVhdUri = "https://$stoname.blob.core.windows.net/test/os.vhd";
        $dataDiskVhdUri1 = "https://$stoname.blob.core.windows.net/test/data1.vhd";
        $dataDiskVhdUri2 = "https://$stoname.blob.core.windows.net/test/data2.vhd";
        $dataDiskVhdUri3 = "https://$stoname.blob.core.windows.net/test/data3.vhd";
        $dataDiskName1 = 'testDataDisk1';
        $dataDiskName2 = 'testDataDisk2';
        $dataDiskName3 = 'testDataDisk3';

        $p = Set-AzVMOSDisk -VM $p -Name $osDiskName -VhdUri $osDiskVhdUri -Caching $osDiskCaching -CreateOption FromImage;

        $p = Add-AzVMDataDisk -VM $p -Name $dataDiskName1 -Caching 'ReadOnly' -DiskSizeInGB 5 -Lun 1 -VhdUri $dataDiskVhdUri1 -CreateOption Empty;
        $p = Add-AzVMDataDisk -VM $p -Name $dataDiskName2 -Caching 'ReadOnly' -DiskSizeInGB 11 -Lun 2 -VhdUri $dataDiskVhdUri2 -CreateOption Empty;
        $p = Add-AzVMDataDisk -VM $p -Name $dataDiskName3 -Caching 'ReadOnly' -DiskSizeInGB 12 -Lun 3 -VhdUri $dataDiskVhdUri3 -CreateOption Empty;
        $p = Remove-AzVMDataDisk -VM $p -Name $dataDiskName3;

        $p = Set-AzVMDataDisk -VM $p -Name $dataDiskName1 -DiskSizeInGB 10;
        Assert-ThrowsContains { Set-AzVMDataDisk -VM $p -Name $dataDiskName3 -Caching 'ReadWrite'; } "not currently assigned for this VM";

        Assert-AreEqual $p.StorageProfile.OSDisk.Caching $osDiskCaching;
        Assert-AreEqual $p.StorageProfile.OSDisk.Name $osDiskName;
        Assert-AreEqual $p.StorageProfile.OSDisk.Vhd.Uri $osDiskVhdUri;

        Assert-AreEqual $p.StorageProfile.DataDisks.Count 2;
        Assert-AreEqual $p.StorageProfile.DataDisks[0].Name $dataDiskName1;
        Assert-AreEqual $p.StorageProfile.DataDisks[0].Caching 'ReadOnly';
        Assert-AreEqual $p.StorageProfile.DataDisks[0].DiskSizeGB 10;
        Assert-AreEqual $p.StorageProfile.DataDisks[0].Lun 1;
        Assert-AreEqual $p.StorageProfile.DataDisks[0].Vhd.Uri $dataDiskVhdUri1;
        Assert-AreEqual $p.StorageProfile.DataDisks[0].CreateOption 'Empty';

        Assert-AreEqual $p.StorageProfile.DataDisks[1].Name $dataDiskName2;
        Assert-AreEqual $p.StorageProfile.DataDisks[1].Caching 'ReadOnly';
        Assert-AreEqual $p.StorageProfile.DataDisks[1].DiskSizeGB 11;
        Assert-AreEqual $p.StorageProfile.DataDisks[1].Lun 2;
        Assert-AreEqual $p.StorageProfile.DataDisks[1].Vhd.Uri $dataDiskVhdUri2;
        Assert-AreEqual $p.StorageProfile.DataDisks[1].CreateOption 'Empty';

        # OS & Image
        $user = "Foo12";
        $password = $PLACEHOLDER;
        $securePassword = ConvertTo-SecureString $password -AsPlainText -Force;
        $cred = New-Object System.Management.Automation.PSCredential ($user, $securePassword);
        $computerName = 'test';
        $vhdContainer = "https://$stoname.blob.core.windows.net/test";

        $p = Set-AzVMOperatingSystem -VM $p -Windows -ComputerName $computerName -Credential $cred;

        $imgRef = Get-DefaultCRPImage -loc $loc;
        $p = ($imgRef | Set-AzVMSourceImage -VM $p);

        Assert-AreEqual $p.OSProfile.AdminUsername $user;
        Assert-AreEqual $p.OSProfile.ComputerName $computerName;
        Assert-AreEqual $p.OSProfile.AdminPassword $password;

        Assert-AreEqual $p.StorageProfile.ImageReference.Offer $imgRef.Offer;
        Assert-AreEqual $p.StorageProfile.ImageReference.Publisher $imgRef.PublisherName;
        Assert-AreEqual $p.StorageProfile.ImageReference.Sku $imgRef.Skus;
        Assert-AreEqual $p.StorageProfile.ImageReference.Version $imgRef.Version;

        # Virtual Machine
        # TODO: Still need to do retry for New-AzVM for SA, even it's returned in Get-.
        New-AzVM -ResourceGroupName $rgname -Location $loc -VM $p;

        # Get VM
        $vm1 = Get-AzVM -Name $vmname -ResourceGroupName $rgname;

        Assert-AreEqual $vm1.Name $vmname;
        Assert-AreEqual $vm1.NetworkProfile.NetworkInterfaces.Count 1;
        Assert-AreEqual $vm1.NetworkProfile.NetworkInterfaces[0].Id $nicId;

        Assert-AreEqual $vm1.StorageProfile.ImageReference.Offer $imgRef.Offer;
        Assert-AreEqual $vm1.StorageProfile.ImageReference.Publisher $imgRef.PublisherName;
        Assert-AreEqual $vm1.StorageProfile.ImageReference.Sku $imgRef.Skus;
        Assert-AreEqual $vm1.StorageProfile.ImageReference.Version $imgRef.Version;

        Assert-AreEqual $vm1.StorageProfile.DataDisks.Count 2;
        Assert-AreEqual $vm1.StorageProfile.DataDisks[0].Name $dataDiskName1;
        Assert-AreEqual $vm1.StorageProfile.DataDisks[0].Caching 'ReadOnly';
        Assert-AreEqual $vm1.StorageProfile.DataDisks[0].DiskSizeGB 10;
        Assert-AreEqual $vm1.StorageProfile.DataDisks[0].Lun 1;
        Assert-AreEqual $vm1.StorageProfile.DataDisks[0].Vhd.Uri $dataDiskVhdUri1;
        Assert-AreEqual $vm1.StorageProfile.DataDisks[0].CreateOption 'Empty';

        Assert-AreEqual $vm1.StorageProfile.DataDisks[1].Name $dataDiskName2;
        Assert-AreEqual $vm1.StorageProfile.DataDisks[1].Caching 'ReadOnly';
        Assert-AreEqual $vm1.StorageProfile.DataDisks[1].DiskSizeGB 11;
        Assert-AreEqual $vm1.StorageProfile.DataDisks[1].Lun 2;
        Assert-AreEqual $vm1.StorageProfile.DataDisks[1].Vhd.Uri $dataDiskVhdUri2;
        Assert-AreEqual $vm1.StorageProfile.DataDisks[1].CreateOption 'Empty';

        Assert-AreEqual $vm1.OSProfile.AdminUsername $user;
        Assert-AreEqual $vm1.OSProfile.ComputerName $computerName;
        Assert-AreEqual $vm1.HardwareProfile.VmSize $vmsize;

        $vm1 = Set-AzVMDataDisk -VM $vm1 -Caching 'ReadWrite' -Lun 1;
        $vm1 = Set-AzVMDataDisk -VM $vm1 -Name $dataDiskName2 -Caching 'ReadWrite';
        $vm1 = Add-AzVMDataDisk -VM $vm1 -Name $dataDiskName3 -Caching 'ReadOnly' -DiskSizeInGB 12 -Lun 3 -VhdUri $dataDiskVhdUri3 -CreateOption Empty;

        # Update
        $job = Update-AzVM -ResourceGroupName $rgname -VM $vm1 -AsJob;
        $result = $job | Wait-Job;
        Assert-AreEqual "Completed" $result.State;

        $vm2 = Get-AzVM -Name $vmname -ResourceGroupName $rgname;
        Assert-AreEqual $vm2.NetworkProfile.NetworkInterfaces.Count 1;
        Assert-AreEqual $vm2.NetworkProfile.NetworkInterfaces[0].Id $nicId;

        Assert-AreEqual $vm2.StorageProfile.ImageReference.Offer $imgRef.Offer;
        Assert-AreEqual $vm2.StorageProfile.ImageReference.Publisher $imgRef.PublisherName;
        Assert-AreEqual $vm2.StorageProfile.ImageReference.Sku $imgRef.Skus;
        Assert-AreEqual $vm2.StorageProfile.ImageReference.Version $imgRef.Version;

        Assert-AreEqual $vm2.StorageProfile.DataDisks.Count 3;
        Assert-AreEqual $vm2.StorageProfile.DataDisks[0].Name $dataDiskName1;
        Assert-AreEqual $vm2.StorageProfile.DataDisks[0].Caching 'ReadWrite';
        Assert-AreEqual $vm2.StorageProfile.DataDisks[0].DiskSizeGB 10;
        Assert-AreEqual $vm2.StorageProfile.DataDisks[0].Lun 1;
        Assert-AreEqual $vm2.StorageProfile.DataDisks[0].Vhd.Uri $dataDiskVhdUri1;
        Assert-AreEqual $vm2.StorageProfile.DataDisks[0].CreateOption 'Empty';

        Assert-AreEqual $vm2.StorageProfile.DataDisks[1].Name $dataDiskName2;
        Assert-AreEqual $vm2.StorageProfile.DataDisks[1].Caching 'ReadWrite';
        Assert-AreEqual $vm2.StorageProfile.DataDisks[1].DiskSizeGB 11;
        Assert-AreEqual $vm2.StorageProfile.DataDisks[1].Lun 2;
        Assert-AreEqual $vm2.StorageProfile.DataDisks[1].Vhd.Uri $dataDiskVhdUri2;
        Assert-AreEqual $vm2.StorageProfile.DataDisks[1].CreateOption 'Empty';

        Assert-AreEqual $vm2.StorageProfile.DataDisks[2].Name $dataDiskName3;
        Assert-AreEqual $vm2.StorageProfile.DataDisks[2].Caching 'ReadOnly';
        Assert-AreEqual $vm2.StorageProfile.DataDisks[2].DiskSizeGB 12;
        Assert-AreEqual $vm2.StorageProfile.DataDisks[2].Lun 3;
        Assert-AreEqual $vm2.StorageProfile.DataDisks[2].Vhd.Uri $dataDiskVhdUri3;
        Assert-AreEqual $vm2.StorageProfile.DataDisks[2].CreateOption 'Empty';

        Assert-AreEqual $vm2.OSProfile.AdminUsername $user;
        Assert-AreEqual $vm2.OSProfile.ComputerName $computerName;
        Assert-AreEqual $vm2.HardwareProfile.VmSize $vmsize;
        Assert-NotNull $vm2.Location;

        $vms = Get-AzVM -ResourceGroupName $rgname;
        Assert-AreNotEqual $vms $null;

        # Remove All VMs
        Get-AzVM -ResourceGroupName $rgname | Remove-AzVM -ResourceGroupName $rgname -Force;
        $vms = Get-AzVM -ResourceGroupName $rgname;
        Assert-AreEqual $vms $null;
    }
    finally
    {
        # Cleanup
        Clean-ResourceGroup $rgname
    }
}

<#
.SYNOPSIS
Test Virtual Machines Data Disks Negative
#>
function Test-VirtualMachineDataDiskNegative
{
    # Setup
    $rgname = Get-ComputeTestResourceName

    try
    {
        # Common
        $loc = Get-ComputeVMLocation;
        New-AzResourceGroup -Name $rgname -Location $loc -Force;

        # VM Profile & Hardware
        $vmsize = 'Standard_A0';
        $vmname = 'vm' + $rgname;
        $p = New-AzVMConfig -VMName $vmname -VMSize $vmsize;
        # NRP
        $subnet = New-AzVirtualNetworkSubnetConfig -Name ('subnet' + $rgname) -AddressPrefix "10.0.0.0/24";
        $vnet = New-AzVirtualNetwork -Force -Name ('vnet' + $rgname) -ResourceGroupName $rgname -Location $loc -AddressPrefix "10.0.0.0/16" -Subnet $subnet;
        $vnet = Get-AzVirtualNetwork -Name ('vnet' + $rgname) -ResourceGroupName $rgname;
        $subnetId = $vnet.Subnets[0].Id;
        $pubip = New-AzPublicIpAddress -Force -Name ('pubip' + $rgname) -ResourceGroupName $rgname -Location $loc -AllocationMethod Dynamic -DomainNameLabel ('pubip' + $rgname);
        $pubip = Get-AzPublicIpAddress -Name ('pubip' + $rgname) -ResourceGroupName $rgname;
        $pubipId = $pubip.Id;
        $nic = New-AzNetworkInterface -Force -Name ('nic' + $rgname) -ResourceGroupName $rgname -Location $loc -SubnetId $subnetId -PublicIpAddressId $pubip.Id;
        $nic = Get-AzNetworkInterface -Name ('nic' + $rgname) -ResourceGroupName $rgname;
        $nicId = $nic.Id;

        $p = Add-AzVMNetworkInterface -VM $p -Id $nicId;

        # Storage Account (SA)
        $stoname = 'sto' + $rgname;
        $stotype = 'Standard_GRS';
        New-AzStorageAccount -ResourceGroupName $rgname -Name $stoname -Location $loc -Type $stotype;
        $stoaccount = Get-AzStorageAccount -ResourceGroupName $rgname -Name $stoname;

        $osDiskName = 'osDisk';
        $osDiskCaching = 'ReadWrite';
        $osDiskVhdUri = "https://$stoname.blob.core.windows.net/test/os.vhd";
        $dataDiskVhdUri1 = "https://$stoname.blob.core.windows.net/test/data1.vhd";
        $dataDiskVhdUri2 = "https://$stoname.blob.core.windows.net/test/data2.vhd";
        $dataDiskVhdUri3 = "https://$stoname.blob.core.windows.net/test/data3.vhd";

        $p = Set-AzVMOSDisk -VM $p -Name $osDiskName -VhdUri $osDiskVhdUri -Caching $osDiskCaching -CreateOption FromImage;

        $p = Add-AzVMDataDisk -VM $p -Name 'testDataDisk1' -Caching 'ReadOnly' -DiskSizeInGB 10 -Lun 1 -VhdUri $dataDiskVhdUri1 -CreateOption Empty;
        $p = Add-AzVMDataDisk -VM $p -Name 'testDataDisk2' -Caching 'ReadOnly' -DiskSizeInGB 11 -Lun 2 -VhdUri $dataDiskVhdUri2 -CreateOption Empty;
        $p = Add-AzVMDataDisk -VM $p -Name 'testDataDisk3' -Caching 'ReadOnly' -DiskSizeInGB 12 -Lun 3 -VhdUri $dataDiskVhdUri3 -CreateOption Empty;
        $p = Remove-AzVMDataDisk -VM $p -Name 'testDataDisk3';

        # OS & Image
        $user = "Foo12";
        $password = $PLACEHOLDER;
        $securePassword = ConvertTo-SecureString $password -AsPlainText -Force;
        $cred = New-Object System.Management.Automation.PSCredential ($user, $securePassword);
        $computerName = 'test';
        $vhdContainer = "https://$stoname.blob.core.windows.net/test";
        $img = 'a699494373c04fc0bc8f2bb1389d6106__Windows-Server-2012-Datacenter-201503.01-en.us-127GB.vhd';

        # $p.StorageProfile.OSDisk = $null;
        $p = Set-AzVMOperatingSystem -VM $p -Windows -ComputerName $computerName -Credential $cred;

        # Image Reference
        $imgRef = Get-DefaultCRPImage -loc $loc;
        $p = ($imgRef | Set-AzVMSourceImage -VM $p);

        # Negative Tests on A0 Size + 2 Data Disks
        Assert-ThrowsContains { New-AzVM -ResourceGroupName $rgname -Location $loc -VM $p; } "The maximum number of data disks allowed to be attached to a VM of this size is 1.";
    }
    finally
    {
        # Cleanup
        Clean-ResourceGroup $rgname
    }
}

<#
.SYNOPSIS
Test Virtual Machines Plan
#>
function Test-VirtualMachinePlan
{
    # Setup
    $rgname = Get-ComputeTestResourceName

    try
    {
        # Common
        $loc = Get-ComputeVMLocation;
        New-AzResourceGroup -Name $rgname -Location $loc -Force;

        # VM Profile & Hardware
        $vmsize = 'Standard_A0';
        $vmname = 'vm' + $rgname;
        $p = New-AzVMConfig -VMName $vmname -VMSize $vmsize;
        # NRP
        $subnet = New-AzVirtualNetworkSubnetConfig -Name ('subnet' + $rgname) -AddressPrefix "10.0.0.0/24";
        $vnet = New-AzVirtualNetwork -Force -Name ('vnet' + $rgname) -ResourceGroupName $rgname -Location $loc -AddressPrefix "10.0.0.0/16" -Subnet $subnet;
        $vnet = Get-AzVirtualNetwork -Name ('vnet' + $rgname) -ResourceGroupName $rgname;
        $subnetId = $vnet.Subnets[0].Id;
        $pubip = New-AzPublicIpAddress -Force -Name ('pubip' + $rgname) -ResourceGroupName $rgname -Location $loc -AllocationMethod Dynamic -DomainNameLabel ('pubip' + $rgname);
        $pubip = Get-AzPublicIpAddress -Name ('pubip' + $rgname) -ResourceGroupName $rgname;
        $pubipId = $pubip.Id;
        $nic = New-AzNetworkInterface -Force -Name ('nic' + $rgname) -ResourceGroupName $rgname -Location $loc -SubnetId $subnetId -PublicIpAddressId $pubip.Id;
        $nic = Get-AzNetworkInterface -Name ('nic' + $rgname) -ResourceGroupName $rgname;
        $nicId = $nic.Id;

        $p = Add-AzVMNetworkInterface -VM $p -Id $nicId;

        # Storage Account (SA)
        $stoname = 'sto' + $rgname;
        $stotype = 'Standard_GRS';
        New-AzStorageAccount -ResourceGroupName $rgname -Name $stoname -Location $loc -Type $stotype;
        $stoaccount = Get-AzStorageAccount -ResourceGroupName $rgname -Name $stoname;

        $osDiskName = 'osDisk';
        $osDiskCaching = 'ReadWrite';
        $osDiskVhdUri = "https://$stoname.blob.core.windows.net/test/os.vhd";
        $dataDiskVhdUri1 = "https://$stoname.blob.core.windows.net/test/data1.vhd";
        $dataDiskVhdUri2 = "https://$stoname.blob.core.windows.net/test/data2.vhd";
        $dataDiskVhdUri3 = "https://$stoname.blob.core.windows.net/test/data3.vhd";

        $p = Set-AzVMOSDisk -VM $p -Name $osDiskName -VhdUri $osDiskVhdUri -Caching $osDiskCaching -CreateOption FromImage;

        # OS & Image
        $user = "Foo12";
        $password = $PLACEHOLDER;
        $securePassword = ConvertTo-SecureString $password -AsPlainText -Force;
        $cred = New-Object System.Management.Automation.PSCredential ($user, $securePassword);
        $computerName = 'test';
        $vhdContainer = "https://$stoname.blob.core.windows.net/test";
        $img = 'a699494373c04fc0bc8f2bb1389d6106__Windows-Server-2012-Datacenter-201503.01-en.us-127GB.vhd';

        # $p.StorageProfile.OSDisk = $null;
        $p = Set-AzVMOperatingSystem -VM $p -Windows -ComputerName $computerName -Credential $cred;

        # Image Reference
        $imgRef = Get-DefaultCRPImage -loc $loc;
        $p = ($imgRef | Set-AzVMSourceImage -VM $p);

        $plan = Get-ComputeTestResourceName;
        $p = Set-AzVMPlan -VM $p -Name $plan -Publisher $plan -Product $plan -PromotionCode $plan;

        # Negative Tests on non-existing Plan
        Assert-ThrowsContains { New-AzVM -ResourceGroupName $rgname -Location $loc -VM $p; } "User failed validation to purchase resources";
    }
    finally
    {
        # Cleanup
        Clean-ResourceGroup $rgname
    }
}



<#
.SYNOPSIS
Test Virtual Machines Plan 2
.Description
AzureAutomationTest
#>
function Test-VirtualMachinePlan2
{
    # Setup
    $rgname = Get-ComputeTestResourceName

    try
    {
        # Common
        $loc = Get-ComputeVMLocation;

        New-AzResourceGroup -Name $rgname -Location $loc -Force;

        # VM Profile & Hardware
        $vmsize = Get-DefaultVMSize;
        $vmname = 'vm' + $rgname;
        $p = New-AzVMConfig -VMName $vmname -VMSize $vmsize;
        # NRP
        $subnet = New-AzVirtualNetworkSubnetConfig -Name ('subnet' + $rgname) -AddressPrefix "10.0.0.0/24";
        $vnet = New-AzVirtualNetwork -Force -Name ('vnet' + $rgname) -ResourceGroupName $rgname -Location $loc -AddressPrefix "10.0.0.0/16" -Subnet $subnet;
        $vnet = Get-AzVirtualNetwork -Name ('vnet' + $rgname) -ResourceGroupName $rgname;
        $subnetId = $vnet.Subnets[0].Id;
        $pubip = New-AzPublicIpAddress -Force -Name ('pubip' + $rgname) -ResourceGroupName $rgname -Location $loc -AllocationMethod Dynamic -DomainNameLabel ('pubip' + $rgname);
        $pubip = Get-AzPublicIpAddress -Name ('pubip' + $rgname) -ResourceGroupName $rgname;
        $pubipId = $pubip.Id;
        $nic = New-AzNetworkInterface -Force -Name ('nic' + $rgname) -ResourceGroupName $rgname -Location $loc -SubnetId $subnetId -PublicIpAddressId $pubip.Id;
        $nic = Get-AzNetworkInterface -Name ('nic' + $rgname) -ResourceGroupName $rgname;
        $nicId = $nic.Id;

        $p = Add-AzVMNetworkInterface -VM $p -Id $nicId;

        # Storage Account (SA)
        $stoname = 'sto' + $rgname;
        $stotype = Get-DefaultStorageType;
        New-AzStorageAccount -ResourceGroupName $rgname -Name $stoname -Location $loc -Type $stotype;
        $stoaccount = Get-AzStorageAccount -ResourceGroupName $rgname -Name $stoname;

        $osDiskName = 'osDisk';
        $osDiskCaching = 'ReadWrite';
        $osDiskVhdUri = "https://$stoname.blob.core.windows.net/test/os.vhd";

        $p = Set-AzVMOSDisk -VM $p -Name $osDiskName -VhdUri $osDiskVhdUri -Caching $osDiskCaching -CreateOption FromImage;

        # OS & Image
        $user = "Foo12";
        $password = $PLACEHOLDER;
        $securePassword = ConvertTo-SecureString $password -AsPlainText -Force;
        $cred = New-Object System.Management.Automation.PSCredential ($user, $securePassword);
        $computerName = 'test';
        $vhdContainer = "https://$stoname.blob.core.windows.net/test";

        # $p.StorageProfile.OSDisk = $null;
        $p = Set-AzVMOperatingSystem -VM $p -Windows -ComputerName $computerName -Credential $cred;

        # Image Reference
        # Pick a VMM Image
        $imgRef = Get-FirstMarketplaceImage;
        $plan = $imgRef.PurchasePlan;
        $p = Set-AzVMSourceImage -VM $p -PublisherName $imgRef.PublisherName -Offer $imgRef.Offer -Skus $imgRef.Skus -Version $imgRef.Version;
        $p = Set-AzVMPlan -VM $p -Name $plan.Name -Publisher $plan.Publisher -Product $plan.Product;
        $p.OSProfile.WindowsConfiguration = $null;

        # Negative Tests on non-purchased Plan
        Assert-ThrowsContains { New-AzVM -ResourceGroupName $rgname -Location $loc -VM $p; } "Legal terms have not been accepted for this item on this subscription";
    }
    finally
    {
        # Cleanup
        Clean-ResourceGroup $rgname
    }
}


<#
.SYNOPSIS
Test Virtual Machines Tags
#>
function Test-VirtualMachineTags
{
    # Setup
    $rgname = Get-ComputeTestResourceName

    try
    {
        # Common
        $loc = Get-ComputeVMLocation;
        New-AzResourceGroup -Name $rgname -Location $loc -Force;

        # VM Profile & Hardware
        $vmsize = 'Standard_A0';
        $vmname = 'vm' + $rgname;
        $p = New-AzVMConfig -VMName $vmname -VMSize $vmsize;
        # NRP
        $subnet = New-AzVirtualNetworkSubnetConfig -Name ('subnet' + $rgname) -AddressPrefix "10.0.0.0/24";
        $vnet = New-AzVirtualNetwork -Force -Name ('vnet' + $rgname) -ResourceGroupName $rgname -Location $loc -AddressPrefix "10.0.0.0/16" -Subnet $subnet;
        $subnetId = $vnet.Subnets[0].Id;
        $pubip = New-AzPublicIpAddress -Force -Name ('pubip' + $rgname) -ResourceGroupName $rgname -Location $loc -AllocationMethod Dynamic -DomainNameLabel ('pubip' + $rgname);
        $pubipId = $pubip.Id;
        $nic = New-AzNetworkInterface -Force -Name ('nic' + $rgname) -ResourceGroupName $rgname -Location $loc -SubnetId $subnetId -PublicIpAddressId $pubip.Id;
        $nicId = $nic.Id;

        $p = Add-AzVMNetworkInterface -VM $p -Id $nicId;

        # Storage Account (SA)
        $stoname = 'sto' + $rgname;
        $stotype = 'Standard_GRS';
        New-AzStorageAccount -ResourceGroupName $rgname -Name $stoname -Location $loc -Type $stotype;
        $stoaccount = Get-AzStorageAccount -ResourceGroupName $rgname -Name $stoname;

        $osDiskName = 'osDisk';
        $osDiskCaching = 'ReadWrite';
        $osDiskVhdUri = "https://$stoname.blob.core.windows.net/test/os.vhd";

        $p = Set-AzVMOSDisk -VM $p -Name $osDiskName -VhdUri $osDiskVhdUri -Caching $osDiskCaching -CreateOption FromImage;

        # OS & Image
        $user = "Foo12";
        $password = $PLACEHOLDER;
        $securePassword = ConvertTo-SecureString $password -AsPlainText -Force;
        $cred = New-Object System.Management.Automation.PSCredential ($user, $securePassword);
        $computerName = 'test';

        $p = Set-AzVMOperatingSystem -VM $p -Windows -ComputerName $computerName -Credential $cred;

        # Image Reference
        $imgRef = Get-DefaultCRPImage -loc $loc;
        $p = ($imgRef | Set-AzVMSourceImage -VM $p);

        # Test Tags
        $tags = @{test1 = "testval1"; test2 = "testval2" };
        $st = New-AzVM -ResourceGroupName $rgname -Location $loc -VM $p -Tag $tags;
        #Assert-NotNull $st.RequestId;
        Assert-NotNull $st.StatusCode;
        $vm = Get-AzVM -ResourceGroupName $rgname -Name $vmname;

        $a = $vm | Out-String;
        Write-Verbose("Get-AzVM output:");
        Write-Verbose($a);

        Assert-NotNull $vm.RequestId;
        Assert-NotNull $vm.StatusCode;

        # Assert
        Assert-AreEqual "testval1" $vm.Tags["test1"];
        Assert-AreEqual "testval2" $vm.Tags["test2"];

        # Update VM
        $vm = $vm | Update-AzVM;
        $vm = Get-AzVM -ResourceGroupName $rgname -Name $vmname;

        Assert-NotNull $vm.RequestId;
        Assert-NotNull $vm.StatusCode;
        Assert-AreEqual "testval1" $vm.Tags["test1"];
        Assert-AreEqual "testval2" $vm.Tags["test2"];

        # Update VM with new Tags
        $new_tags = @{test1 = "testval3"; test2 = "testval4" };
        $st = $vm | Update-AzVM -Tag $new_tags;
        $vm = Get-AzVM -ResourceGroupName $rgname -Name $vmname;

        Assert-NotNull $vm.RequestId;
        Assert-NotNull $vm.StatusCode;
        Assert-AreEqual "testval3" $vm.Tags["test1"];
        Assert-AreEqual "testval4" $vm.Tags["test2"];

    }
    finally
    {
        # Cleanup
        Clean-ResourceGroup $rgname
    }
}

<#
.SYNOPSIS
Test Virtual Machines with VMAgent and AutoUpdate
.Description
AzureAutomationTest
#>
function Test-VirtualMachineWithVMAgentAutoUpdate
{
    # Setup
    $rgname = Get-ComputeTestResourceName

    try
    {
        # Common
        $loc = Get-ComputeVMLocation;
        New-AzResourceGroup -Name $rgname -Location $loc -Force;

        # VM Profile & Hardware
        $vmsize = 'Standard_A4';
        $vmname = 'vm' + $rgname;
        $p = New-AzVMConfig -VMName $vmname -VMSize $vmsize;
        Assert-AreEqual $p.HardwareProfile.VmSize $vmsize;

        # NRP
        $subnet = New-AzVirtualNetworkSubnetConfig -Name ('subnet' + $rgname) -AddressPrefix "10.0.0.0/24";
        $vnet = New-AzVirtualNetwork -Force -Name ('vnet' + $rgname) -ResourceGroupName $rgname -Location $loc -AddressPrefix "10.0.0.0/16" -Subnet $subnet;
        $vnet = Get-AzVirtualNetwork -Name ('vnet' + $rgname) -ResourceGroupName $rgname;
        $subnetId = $vnet.Subnets[0].Id;
        $pubip = New-AzPublicIpAddress -Force -Name ('pubip' + $rgname) -ResourceGroupName $rgname -Location $loc -AllocationMethod Dynamic -DomainNameLabel ('pubip' + $rgname);
        $pubip = Get-AzPublicIpAddress -Name ('pubip' + $rgname) -ResourceGroupName $rgname;
        $pubipId = $pubip.Id;
        $nic = New-AzNetworkInterface -Force -Name ('nic' + $rgname) -ResourceGroupName $rgname -Location $loc -SubnetId $subnetId -PublicIpAddressId $pubip.Id;
        $nic = Get-AzNetworkInterface -Name ('nic' + $rgname) -ResourceGroupName $rgname;
        $nicId = $nic.Id;

        $p = Add-AzVMNetworkInterface -VM $p -Id $nicId;
        Assert-AreEqual $p.NetworkProfile.NetworkInterfaces.Count 1;
        Assert-AreEqual $p.NetworkProfile.NetworkInterfaces[0].Id $nicId;

        # Storage Account (SA)
        $stoname = 'sto' + $rgname;
        $stotype = 'Standard_GRS';
        New-AzStorageAccount -ResourceGroupName $rgname -Name $stoname -Location $loc -Type $stotype;
        $stoaccount = Get-AzStorageAccount -ResourceGroupName $rgname -Name $stoname;

        $osDiskName = 'osDisk';
        $osDiskCaching = 'ReadWrite';
        $osDiskVhdUri = "https://$stoname.blob.core.windows.net/test/os.vhd";
        $p = Set-AzVMOSDisk -VM $p -Name $osDiskName -VhdUri $osDiskVhdUri -Caching $osDiskCaching -CreateOption FromImage;

        Assert-AreEqual $p.StorageProfile.OSDisk.Caching $osDiskCaching;
        Assert-AreEqual $p.StorageProfile.OSDisk.Name $osDiskName;
        Assert-AreEqual $p.StorageProfile.OSDisk.Vhd.Uri $osDiskVhdUri;

        # OS & Image
        $user = "Foo12";
        $password = $PLACEHOLDER;
        $securePassword = ConvertTo-SecureString $password -AsPlainText -Force;
        $cred = New-Object System.Management.Automation.PSCredential ($user, $securePassword);
        $computerName = 'test';
        $vhdContainer = "https://$stoname.blob.core.windows.net/test";
        $imgRef = Get-DefaultCRPWindowsImageOffline;

        $p = Set-AzVMOperatingSystem -VM $p -Windows -ComputerName $computerName -Credential $cred -ProvisionVMAgent -EnableAutoUpdate;
        $p = ($imgRef | Set-AzVMSourceImage -VM $p);

        Assert-AreEqual $p.OSProfile.AdminUsername $user;
        Assert-AreEqual $p.OSProfile.ComputerName $computerName;
        Assert-AreEqual $p.OSProfile.AdminPassword $password;

        Assert-AreEqual $p.StorageProfile.ImageReference.Offer $imgRef.Offer;
        Assert-AreEqual $p.StorageProfile.ImageReference.Publisher $imgRef.PublisherName;
        Assert-AreEqual $p.StorageProfile.ImageReference.Sku $imgRef.Skus;
        Assert-AreEqual $p.StorageProfile.ImageReference.Version $imgRef.Version;

        Assert-Null $p.OSProfile.WindowsConfiguration.AdditionalUnattendContent "NULL";

        # Virtual Machine
        # TODO: Still need to do retry for New-AzVM for SA, even it's returned in Get-.
        New-AzVM -ResourceGroupName $rgname -Location $loc -VM $p;

        # Get VM
        $vm1 = Get-AzVM -Name $vmname -ResourceGroupName $rgname;
        Assert-AreEqual $vm1.Name $vmname;
        Assert-AreEqual $vm1.NetworkProfile.NetworkInterfaces.Count 1;
        Assert-AreEqual $vm1.NetworkProfile.NetworkInterfaces[0].Id $nicId;

        Assert-AreEqual $vm1.StorageProfile.ImageReference.Offer $imgRef.Offer;
        Assert-AreEqual $vm1.StorageProfile.ImageReference.Publisher $imgRef.PublisherName;
        Assert-AreEqual $vm1.StorageProfile.ImageReference.Sku $imgRef.Skus;
        Assert-AreEqual $vm1.StorageProfile.ImageReference.Version $imgRef.Version;

        Assert-AreEqual $vm1.OSProfile.AdminUsername $user;
        Assert-AreEqual $vm1.OSProfile.ComputerName $computerName;
        Assert-AreEqual $vm1.HardwareProfile.VmSize $vmsize;

        # Remove
        Remove-AzVM -Name $vmname -ResourceGroupName $rgname -Force;
    }
    finally
    {
        # Cleanup
        Clean-ResourceGroup $rgname
    }
}

<#
.SYNOPSIS
Test Virtual Machines with VMAgent and AutoUpdate
.Description
AzureAutomationTest
#>
function Test-LinuxVirtualMachine
{
    # Setup
    $rgname = Get-ComputeTestResourceName

    try
    {
        # Common
        $loc = Get-ComputeVMLocation;
        New-AzResourceGroup -Name $rgname -Location $loc -Force;

        # VM Profile & Hardware
        $vmsize = 'Standard_A4';
        $vmname = 'vm' + $rgname;
        $p = New-AzVMConfig -VMName $vmname -VMSize $vmsize;
        Assert-AreEqual $p.HardwareProfile.VmSize $vmsize;

        # NRP
        $subnet = New-AzVirtualNetworkSubnetConfig -Name ('subnet' + $rgname) -AddressPrefix "10.0.0.0/24";
        $vnet = New-AzVirtualNetwork -Force -Name ('vnet' + $rgname) -ResourceGroupName $rgname -Location $loc -AddressPrefix "10.0.0.0/16" -Subnet $subnet;
        $vnet = Get-AzVirtualNetwork -Name ('vnet' + $rgname) -ResourceGroupName $rgname;
        $subnetId = $vnet.Subnets[0].Id;
        $pubip = New-AzPublicIpAddress -Force -Name ('pubip' + $rgname) -ResourceGroupName $rgname -Location $loc -AllocationMethod Dynamic -DomainNameLabel ('pubip' + $rgname);
        $pubip = Get-AzPublicIpAddress -Name ('pubip' + $rgname) -ResourceGroupName $rgname;
        $pubipId = $pubip.Id;
        $nic = New-AzNetworkInterface -Force -Name ('nic' + $rgname) -ResourceGroupName $rgname -Location $loc -SubnetId $subnetId -PublicIpAddressId $pubip.Id;
        $nic = Get-AzNetworkInterface -Name ('nic' + $rgname) -ResourceGroupName $rgname;
        $nicId = $nic.Id;

        $p = Add-AzVMNetworkInterface -VM $p -Id $nicId;
        Assert-AreEqual $p.NetworkProfile.NetworkInterfaces.Count 1;
        Assert-AreEqual $p.NetworkProfile.NetworkInterfaces[0].Id $nicId;

        # Storage Account (SA)
        $stoname = 'sto' + $rgname;
        $stotype = 'Standard_GRS';
        New-AzStorageAccount -ResourceGroupName $rgname -Name $stoname -Location $loc -Type $stotype;
        $stoaccount = Get-AzStorageAccount -ResourceGroupName $rgname -Name $stoname;

        $osDiskName = 'osDisk';
        $osDiskCaching = 'ReadWrite';
        $osDiskVhdUri = "https://$stoname.blob.core.windows.net/test/os.vhd";
        $p = Set-AzVMOSDisk -VM $p -Name $osDiskName -VhdUri $osDiskVhdUri -Caching $osDiskCaching -CreateOption FromImage;

        Assert-AreEqual $p.StorageProfile.OSDisk.Caching $osDiskCaching;
        Assert-AreEqual $p.StorageProfile.OSDisk.Name $osDiskName;
        Assert-AreEqual $p.StorageProfile.OSDisk.Vhd.Uri $osDiskVhdUri;

        # OS & Image
        $user = "Foo12";
        $password = $PLACEHOLDER;
        $securePassword = ConvertTo-SecureString $password -AsPlainText -Force;
        $cred = New-Object System.Management.Automation.PSCredential ($user, $securePassword);
        $computerName = 'test';
        $vhdContainer = "https://$stoname.blob.core.windows.net/test";

        $imgRef = Get-DefaultCRPLinuxImageOffline;

        $p = Set-AzVMOperatingSystem -VM $p -Linux -ComputerName $computerName -Credential $cred
        $p = ($imgRef | Set-AzVMSourceImage -VM $p);

        Assert-AreEqual $p.OSProfile.AdminUsername $user;
        Assert-AreEqual $p.OSProfile.ComputerName $computerName;
        Assert-AreEqual $p.OSProfile.AdminPassword $password;

        Assert-AreEqual $p.StorageProfile.ImageReference.Offer $imgRef.Offer;
        Assert-AreEqual $p.StorageProfile.ImageReference.Publisher $imgRef.PublisherName;
        Assert-AreEqual $p.StorageProfile.ImageReference.Sku $imgRef.Skus;
        Assert-AreEqual $p.StorageProfile.ImageReference.Version $imgRef.Version;

        # Virtual Machine
        # TODO: Still need to do retry for New-AzVM for SA, even it's returned in Get-.
        New-AzVM -ResourceGroupName $rgname -Location $loc -VM $p;

        # Get VM
        $vm1 = Get-AzVM -Name $vmname -ResourceGroupName $rgname;
        Assert-AreEqual $vm1.Name $vmname;
        Assert-AreEqual $vm1.NetworkProfile.NetworkInterfaces.Count 1;
        Assert-AreEqual $vm1.NetworkProfile.NetworkInterfaces[0].Id $nicId;

        Assert-AreEqual $vm1.StorageProfile.ImageReference.Offer $imgRef.Offer;
        Assert-AreEqual $vm1.StorageProfile.ImageReference.Publisher $imgRef.PublisherName;
        Assert-AreEqual $vm1.StorageProfile.ImageReference.Sku $imgRef.Skus;
        Assert-AreEqual $vm1.StorageProfile.ImageReference.Version $imgRef.Version;

        Assert-AreEqual $vm1.OSProfile.AdminUsername $user;
        Assert-AreEqual $vm1.OSProfile.ComputerName $computerName;
        Assert-AreEqual $vm1.HardwareProfile.VmSize $vmsize;

        # Remove
        Remove-AzVM -Name $vmname -ResourceGroupName $rgname -Force;
    }
    finally
    {
        # Cleanup
        Clean-ResourceGroup $rgname
    }
}

# Test Image Cmdlet Output Format
<#
.Description
AzureAutomationTest
#>
function Test-VMImageCmdletOutputFormat
{
    $locStr = Get-ComputeVMLocation;
    $imgRef = Get-DefaultCRPImage -loc $locStr;
    $publisher = $imgRef.PublisherName;
    $offer = $imgRef.Offer;
    $sku = $imgRef.Skus;
    $ver = $imgRef.Version;

    Assert-OutputContains " Get-AzVMImagePublisher -Location '$locStr'" @('Id', 'Location', 'PublisherName');

    Assert-OutputContains " Get-AzVMImagePublisher -Location '$locStr' | ? { `$_.PublisherName -eq `'$publisher`' } " @('Id', 'Location', 'PublisherName');

    Assert-OutputContains " Get-AzVMImagePublisher -Location '$locStr' | ? { `$_.PublisherName -eq `'$publisher`' } | Get-AzVMImageOffer " @('Id', 'Location', 'PublisherName', 'Offer');

    Assert-OutputContains " Get-AzVMImagePublisher -Location '$locStr' | ? { `$_.PublisherName -eq `'$publisher`' } | Get-AzVMImageOffer | Get-AzVMImageSku " @('Publisher', 'Offer', 'Skus');

    Assert-OutputContains " Get-AzVMImagePublisher -Location '$locStr' | ? { `$_.PublisherName -eq `'$publisher`' } | Get-AzVMImageOffer | Get-AzVMImageSku | Get-AzVMImage " @('Version', 'Skus');

    Assert-OutputContains " Get-AzVMImage -Location '$locStr' -PublisherName $publisher -Offer $offer -Skus $sku -Version $ver " @('Id', 'Location', 'PublisherName', 'Offer', 'Sku', 'Version', 'Name', 'DataDiskImages', 'OSDiskImage', 'PurchasePlan');

    Assert-OutputContains " Get-AzVMImage -Location '$locStr' -PublisherName $publisher -Offer $offer -Skus $sku -Version $ver " @('Id', 'Location', 'PublisherName', 'Offer', 'Sku', 'Version', 'Name', 'DataDiskImages', 'OSDiskImage', 'PurchasePlan');
}

# Test Get VM Size from All Locations
function Test-GetVMSizeFromAllLocations
{
    $locations = get_all_vm_locations;
    foreach ($loc in $locations)
    {
        $vmsizes = Get-AzVMSize -Location $loc;
        Assert-True { $vmsizes.Count -gt 0 }
        Assert-True { ($vmsizes | where { $_.Name -eq 'Standard_A3' }).Count -eq 1 }

        Write-Output ('Found VM Size Standard_A3 in Location: ' + $loc);
    }
}

function get_all_vm_locations
{
    if ((Get-ComputeTestMode) -ne 'Playback')
    {
        $namespace = "Microsoft.Compute"
        $type = "virtualMachines"
        $location = Get-AzResourceProvider -ProviderNamespace $namespace | where {$_.ResourceTypes[0].ResourceTypeName -eq $type}

        if ($location -eq $null)
        {
            return @("East US")
        }
        else
        {
            return $location.Locations
        }
    }

    return @("East US")
}

<#
.SYNOPSIS
Test Virtual Machine List with Paging
#>
function Test-VirtualMachineListWithPaging
{
    # Setup
    $rgname = Get-ComputeTestResourceName

    try
    {
        # Common
        $loc = Get-ComputeDefaultLocation;
        $st = New-AzResourceGroup -Name $rgname -Location $loc -Force;

        $numberOfInstances = 51;
        $vmSize = 'Standard_A0';

        $templateFile = ".\Templates\azuredeploy.json";
        $paramFile = ".\Templates\azuredeploy-parameters-51vms.json";
        $paramContent =
@"
{
  "newStorageAccountName": {
    "value": "${rgname}sto"
  },
  "adminUsername": {
    "value": "Foo12"
  },
  "adminPassword": {
    "value": "BaR@123${rgname}"
  },
  "numberOfInstances": {
    "value": $numberOfInstances
  },
  "location": {
    "value": "$loc"
  },
  "vmSize": {
    "value": "$vmSize"
  }
}
"@;

        $st = Set-Content -Path $paramFile -Value $paramContent -Force;
        $st = New-AzResourceGroupDeployment -Name $rgname -ResourceGroupName $rgname -TemplateFile $templateFile -TemplateParameterFile $paramFile;

        $vms = Get-AzVM -ResourceGroupName $rgname;
        Assert-True { $vms.Count -eq $numberOfInstances };

        $vms = Get-AzVM -Location $loc;
        Assert-True { $vms.Count -ge $numberOfInstances };

        $vms = Get-AzVM;
        Assert-True { $vms.Count -ge $numberOfInstances };
    }
    finally
    {
        # Cleanup
        Clean-ResourceGroup $rgname
    }
}


<#
.SYNOPSIS
Test Virtual Machines
#>
function Test-VirtualMachineWithDifferentStorageResource
{
    # Setup
    $rgname = Get-ComputeTestResourceName
    $rgname_storage = Get-ComputeTestResourceName

    try
    {
        # Common
        $loc = Get-ComputeVMLocation;
        New-AzResourceGroup -Name $rgname -Location $loc -Force;
        New-AzResourceGroup -Name $rgname_storage  -Location $loc -Force;

        # VM Profile & Hardware
        $vmsize = 'Standard_A4';
        $vmname = 'vm' + $rgname;
        $p = New-AzVMConfig -VMName $vmname -VMSize $vmsize;
        Assert-AreEqual $p.HardwareProfile.VmSize $vmsize;

        # NRP
        $subnet = New-AzVirtualNetworkSubnetConfig -Name ('subnet' + $rgname) -AddressPrefix "10.0.0.0/24";
        $vnet = New-AzVirtualNetwork -Force -Name ('vnet' + $rgname) -ResourceGroupName $rgname -Location $loc -AddressPrefix "10.0.0.0/16" -Subnet $subnet;
        $vnet = Get-AzVirtualNetwork -Name ('vnet' + $rgname) -ResourceGroupName $rgname;
        $subnetId = $vnet.Subnets[0].Id;
        $pubip = New-AzPublicIpAddress -Force -Name ('pubip' + $rgname) -ResourceGroupName $rgname -Location $loc -AllocationMethod Dynamic -DomainNameLabel ('pubip' + $rgname);
        $pubip = Get-AzPublicIpAddress -Name ('pubip' + $rgname) -ResourceGroupName $rgname;
        $pubipId = $pubip.Id;
        $nic = New-AzNetworkInterface -Force -Name ('nic' + $rgname) -ResourceGroupName $rgname -Location $loc -SubnetId $subnetId -PublicIpAddressId $pubip.Id;
        $nic = Get-AzNetworkInterface -Name ('nic' + $rgname) -ResourceGroupName $rgname;
        $nicId = $nic.Id;

        $p = Add-AzVMNetworkInterface -VM $p -Id $nicId;
        Assert-AreEqual $p.NetworkProfile.NetworkInterfaces.Count 1;
        Assert-AreEqual $p.NetworkProfile.NetworkInterfaces[0].Id $nicId;

        # Adding the same Nic but not set it Primary
        $p = Add-AzVMNetworkInterface -VM $p -Id $nicId -Primary;
        Assert-AreEqual $p.NetworkProfile.NetworkInterfaces.Count 1;
        Assert-AreEqual $p.NetworkProfile.NetworkInterfaces[0].Id $nicId;
        Assert-AreEqual $p.NetworkProfile.NetworkInterfaces[0].Primary $true;

        # Storage Account (SA)
        $stoname = 'sto' + $rgname;
        $stotype = 'Standard_GRS';
        New-AzStorageAccount -ResourceGroupName $rgname_storage -Name $stoname -Location $loc -Type $stotype;
        $stoaccount = Get-AzStorageAccount -ResourceGroupName $rgname_storage -Name $stoname;

        $osDiskName = 'osDisk';
        $osDiskCaching = 'ReadWrite';
        $osDiskVhdUri = "https://$stoname.blob.core.windows.net/test/os.vhd";
        $dataDiskVhdUri1 = "https://$stoname.blob.core.windows.net/test/data1.vhd";
        $dataDiskVhdUri2 = "https://$stoname.blob.core.windows.net/test/data2.vhd";
        $dataDiskVhdUri3 = "https://$stoname.blob.core.windows.net/test/data3.vhd";

        $p = Set-AzVMOSDisk -VM $p -Name $osDiskName -VhdUri $osDiskVhdUri -Caching $osDiskCaching -CreateOption FromImage;

        $p = Add-AzVMDataDisk -VM $p -Name 'testDataDisk1' -Caching 'ReadOnly' -DiskSizeInGB 10 -Lun 1 -VhdUri $dataDiskVhdUri1 -CreateOption Empty;
        $p = Add-AzVMDataDisk -VM $p -Name 'testDataDisk2' -Caching 'ReadOnly' -DiskSizeInGB 11 -Lun 2 -VhdUri $dataDiskVhdUri2 -CreateOption Empty;
        $p = Add-AzVMDataDisk -VM $p -Name 'testDataDisk3' -Caching 'ReadOnly' -DiskSizeInGB 12 -Lun 3 -VhdUri $dataDiskVhdUri3 -CreateOption Empty;
        $p = Remove-AzVMDataDisk -VM $p -Name 'testDataDisk3';

        Assert-AreEqual $p.StorageProfile.OSDisk.Caching $osDiskCaching;
        Assert-AreEqual $p.StorageProfile.OSDisk.Name $osDiskName;
        Assert-AreEqual $p.StorageProfile.OSDisk.Vhd.Uri $osDiskVhdUri;
        Assert-AreEqual $p.StorageProfile.DataDisks.Count 2;
        Assert-AreEqual $p.StorageProfile.DataDisks[0].Caching 'ReadOnly';
        Assert-AreEqual $p.StorageProfile.DataDisks[0].DiskSizeGB 10;
        Assert-AreEqual $p.StorageProfile.DataDisks[0].Lun 1;
        Assert-AreEqual $p.StorageProfile.DataDisks[0].Vhd.Uri $dataDiskVhdUri1;
        Assert-AreEqual $p.StorageProfile.DataDisks[1].Caching 'ReadOnly';
        Assert-AreEqual $p.StorageProfile.DataDisks[1].DiskSizeGB 11;
        Assert-AreEqual $p.StorageProfile.DataDisks[1].Lun 2;
        Assert-AreEqual $p.StorageProfile.DataDisks[1].Vhd.Uri $dataDiskVhdUri2;

        # OS & Image
        $user = "Foo12";
        $password = $PLACEHOLDER;
        $securePassword = ConvertTo-SecureString $password -AsPlainText -Force;
        $cred = New-Object System.Management.Automation.PSCredential ($user, $securePassword);
        $computerName = 'test';
        $vhdContainer = "https://$stoname.blob.core.windows.net/test";

        # $p.StorageProfile.OSDisk = $null;
        $p = Set-AzVMOperatingSystem -VM $p -Windows -ComputerName $computerName -Credential $cred;

        $imgRef = Get-DefaultCRPImage -loc $loc;
        $p = ($imgRef | Set-AzVMSourceImage -VM $p);

        Assert-AreEqual $p.OSProfile.AdminUsername $user;
        Assert-AreEqual $p.OSProfile.ComputerName $computerName;
        Assert-AreEqual $p.OSProfile.AdminPassword $password;

        Assert-AreEqual $p.StorageProfile.ImageReference.Offer $imgRef.Offer;
        Assert-AreEqual $p.StorageProfile.ImageReference.Publisher $imgRef.PublisherName;
        Assert-AreEqual $p.StorageProfile.ImageReference.Sku $imgRef.Skus;
        Assert-AreEqual $p.StorageProfile.ImageReference.Version $imgRef.Version;

        # Virtual Machine
        New-AzVM -ResourceGroupName $rgname -Location $loc -VM $p;

        # Get VM
        $vm1 = Get-AzVM -Name $vmname -ResourceGroupName $rgname;
        Assert-AreEqual $vm1.Name $vmname;
        Assert-AreEqual $vm1.NetworkProfile.NetworkInterfaces.Count 1;
        Assert-AreEqual $vm1.NetworkProfile.NetworkInterfaces[0].Id $nicId;

        Assert-AreEqual $vm1.StorageProfile.ImageReference.Offer $imgRef.Offer;
        Assert-AreEqual $vm1.StorageProfile.ImageReference.Publisher $imgRef.PublisherName;
        Assert-AreEqual $vm1.StorageProfile.ImageReference.Sku $imgRef.Skus;
        Assert-AreEqual $vm1.StorageProfile.ImageReference.Version $imgRef.Version;

        Assert-AreEqual $vm1.OSProfile.AdminUsername $user;
        Assert-AreEqual $vm1.OSProfile.ComputerName $computerName;
        Assert-AreEqual $vm1.HardwareProfile.VmSize $vmsize;

        Assert-AreEqual $true $vm1.DiagnosticsProfile.BootDiagnostics.Enabled;
        Assert-AreEqual $stoaccount.PrimaryEndpoints.Blob $vm1.DiagnosticsProfile.BootDiagnostics.StorageUri;
    }
    finally
    {
        # Cleanup
        Clean-ResourceGroup $rgname
        Clean-ResourceGroup $rgname_storage
    }
}

<#
.SYNOPSIS
Test Virtual Machines
#>
function Test-VirtualMachineWithPremiumStorageAccount
{
    # Setup
    $rgname = Get-ComputeTestResourceName
    $rgname_storage = Get-ComputeTestResourceName

    try
    {
        # Common
        $loc = Get-ComputeVMLocation;

        # Create a Storage Account in a difference resource group
        New-AzResourceGroup -Name $rgname_storage  -Location $loc -Force;
        $stoname1 = 'sto' + $rgname_storage;
        $stotype1 = 'Standard_GRS';
        $stoaccount1 = New-AzStorageAccount -ResourceGroupName $rgname_storage -Name $stoname1 -Location $loc -Type $stotype1;

        # Create a resource group
        New-AzResourceGroup -Name $rgname -Location $loc -Force;

        # Create a premium Storage Account (SA)
        $stoname = 'sto' + $rgname;
        $stotype = 'Premium_LRS';
        $stoaccount = New-AzStorageAccount -ResourceGroupName $rgname -Name $stoname -Location $loc -Type $stotype;

        # VM Profile & Hardware
        $vmsize = 'Standard_DS1';
        $vmname = 'vm' + $rgname;
        $p = New-AzVMConfig -VMName $vmname -VMSize $vmsize;
        Assert-AreEqual $p.HardwareProfile.VmSize $vmsize;

        # NRP
        $subnet = New-AzVirtualNetworkSubnetConfig -Name ('subnet' + $rgname) -AddressPrefix "10.0.0.0/24";
        $vnet = New-AzVirtualNetwork -Force -Name ('vnet' + $rgname) -ResourceGroupName $rgname -Location $loc -AddressPrefix "10.0.0.0/16" -Subnet $subnet;
        $subnetId = $vnet.Subnets[0].Id;
        $pubip = New-AzPublicIpAddress -Force -Name ('pubip' + $rgname) -ResourceGroupName $rgname -Location $loc -AllocationMethod Dynamic -DomainNameLabel ('pubip' + $rgname);
        $pubipId = $pubip.Id;
        $nic = New-AzNetworkInterface -Force -Name ('nic' + $rgname) -ResourceGroupName $rgname -Location $loc -SubnetId $subnetId -PublicIpAddressId $pubip.Id;
        $nicId = $nic.Id;

        $p = Add-AzVMNetworkInterface -VM $p -Id $nicId;
        Assert-AreEqual $p.NetworkProfile.NetworkInterfaces.Count 1;
        Assert-AreEqual $p.NetworkProfile.NetworkInterfaces[0].Id $nicId;

        # Adding the same Nic but not set it Primary
        $p = Add-AzVMNetworkInterface -VM $p -Id $nicId -Primary;
        Assert-AreEqual $p.NetworkProfile.NetworkInterfaces.Count 1;
        Assert-AreEqual $p.NetworkProfile.NetworkInterfaces[0].Id $nicId;
        Assert-AreEqual $p.NetworkProfile.NetworkInterfaces[0].Primary $true;

        $osDiskName = 'osDisk';
        $osDiskCaching = 'ReadWrite';
        $osDiskVhdUri = "https://$stoname.blob.core.windows.net/test/os.vhd";
        $dataDiskVhdUri1 = "https://$stoname.blob.core.windows.net/test/data1.vhd";
        $dataDiskVhdUri2 = "https://$stoname.blob.core.windows.net/test/data2.vhd";

        $p = Set-AzVMOSDisk -VM $p -Name $osDiskName -VhdUri $osDiskVhdUri -Caching $osDiskCaching -CreateOption FromImage;

        $p = Add-AzVMDataDisk -VM $p -Name 'testDataDisk1' -Caching 'ReadOnly' -DiskSizeInGB 10 -Lun 1 -VhdUri $dataDiskVhdUri1 -CreateOption Empty;
        $p = Add-AzVMDataDisk -VM $p -Name 'testDataDisk2' -Caching 'ReadOnly' -DiskSizeInGB 11 -Lun 2 -VhdUri $dataDiskVhdUri2 -CreateOption Empty;

        Assert-AreEqual $p.StorageProfile.OSDisk.Caching $osDiskCaching;
        Assert-AreEqual $p.StorageProfile.OSDisk.Name $osDiskName;
        Assert-AreEqual $p.StorageProfile.OSDisk.Vhd.Uri $osDiskVhdUri;
        Assert-AreEqual $p.StorageProfile.DataDisks.Count 2;
        Assert-AreEqual $p.StorageProfile.DataDisks[0].Caching 'ReadOnly';
        Assert-AreEqual $p.StorageProfile.DataDisks[0].DiskSizeGB 10;
        Assert-AreEqual $p.StorageProfile.DataDisks[0].Lun 1;
        Assert-AreEqual $p.StorageProfile.DataDisks[0].Vhd.Uri $dataDiskVhdUri1;
        Assert-AreEqual $p.StorageProfile.DataDisks[1].Caching 'ReadOnly';
        Assert-AreEqual $p.StorageProfile.DataDisks[1].DiskSizeGB 11;
        Assert-AreEqual $p.StorageProfile.DataDisks[1].Lun 2;
        Assert-AreEqual $p.StorageProfile.DataDisks[1].Vhd.Uri $dataDiskVhdUri2;

        # OS & Image
        $user = "Foo12";
        $password = $PLACEHOLDER;
        $securePassword = ConvertTo-SecureString $password -AsPlainText -Force;
        $cred = New-Object System.Management.Automation.PSCredential ($user, $securePassword);
        $computerName = 'test';
        $vhdContainer = "https://$stoname.blob.core.windows.net/test";

        # $p.StorageProfile.OSDisk = $null;
        $p = Set-AzVMOperatingSystem -VM $p -Windows -ComputerName $computerName -Credential $cred;

        $imgRef = Get-DefaultCRPImage -loc $loc;
        $p = ($imgRef | Set-AzVMSourceImage -VM $p);

        Assert-AreEqual $p.OSProfile.AdminUsername $user;
        Assert-AreEqual $p.OSProfile.ComputerName $computerName;
        Assert-AreEqual $p.OSProfile.AdminPassword $password;

        Assert-AreEqual $p.StorageProfile.ImageReference.Offer $imgRef.Offer;
        Assert-AreEqual $p.StorageProfile.ImageReference.Publisher $imgRef.PublisherName;
        Assert-AreEqual $p.StorageProfile.ImageReference.Sku $imgRef.Skus;
        Assert-AreEqual $p.StorageProfile.ImageReference.Version $imgRef.Version;

        # Virtual Machine
        New-AzVM -ResourceGroupName $rgname -Location $loc -VM $p;

        # Get VM
        $vm1 = Get-AzVM -Name $vmname -ResourceGroupName $rgname;
        Assert-AreEqual $vm1.Name $vmname;
        Assert-AreEqual $vm1.NetworkProfile.NetworkInterfaces.Count 1;
        Assert-AreEqual $vm1.NetworkProfile.NetworkInterfaces[0].Id $nicId;

        Assert-AreEqual $vm1.StorageProfile.ImageReference.Offer $imgRef.Offer;
        Assert-AreEqual $vm1.StorageProfile.ImageReference.Publisher $imgRef.PublisherName;
        Assert-AreEqual $vm1.StorageProfile.ImageReference.Sku $imgRef.Skus;
        Assert-AreEqual $vm1.StorageProfile.ImageReference.Version $imgRef.Version;

        Assert-AreEqual $vm1.OSProfile.AdminUsername $user;
        Assert-AreEqual $vm1.OSProfile.ComputerName $computerName;
        Assert-AreEqual $vm1.HardwareProfile.VmSize $vmsize;

        Assert-AreEqual $true $vm1.DiagnosticsProfile.BootDiagnostics.Enabled;
        Assert-AreNotEqual $stoaccount.PrimaryEndpoints.Blob $vm1.DiagnosticsProfile.BootDiagnostics.StorageUri;
    }
    finally
    {
        # Cleanup
        Clean-ResourceGroup $rgname
        Clean-ResourceGroup $rgname_storage
    }
}


<#
.SYNOPSIS
Test Virtual Machines
#>
function Test-VirtualMachineWithEmptyAuc
{
    # Setup
    $rgname = Get-ComputeTestResourceName

    try
    {
        # Common
        $loc = Get-ComputeVMLocation;
        New-AzResourceGroup -Name $rgname -Location $loc -Force;

        # VM Profile & Hardware
        $vmsize = 'Standard_A4';
        $vmname = 'vm' + $rgname;
        $p = New-AzVMConfig -VMName $vmname -VMSize $vmsize;
        Assert-AreEqual $p.HardwareProfile.VmSize $vmsize;

        # NRP
        $subnet = New-AzVirtualNetworkSubnetConfig -Name ('subnet' + $rgname) -AddressPrefix "10.0.0.0/24";
        $vnet = New-AzVirtualNetwork -Force -Name ('vnet' + $rgname) -ResourceGroupName $rgname -Location $loc -AddressPrefix "10.0.0.0/16" -Subnet $subnet;
        $vnet = Get-AzVirtualNetwork -Name ('vnet' + $rgname) -ResourceGroupName $rgname;
        $subnetId = $vnet.Subnets[0].Id;
        $pubip = New-AzPublicIpAddress -Force -Name ('pubip' + $rgname) -ResourceGroupName $rgname -Location $loc -AllocationMethod Dynamic -DomainNameLabel ('pubip' + $rgname);
        $pubip = Get-AzPublicIpAddress -Name ('pubip' + $rgname) -ResourceGroupName $rgname;
        $pubipId = $pubip.Id;
        $nic = New-AzNetworkInterface -Force -Name ('nic' + $rgname) -ResourceGroupName $rgname -Location $loc -SubnetId $subnetId -PublicIpAddressId $pubip.Id;
        $nic = Get-AzNetworkInterface -Name ('nic' + $rgname) -ResourceGroupName $rgname;
        $nicId = $nic.Id;

        $p = Add-AzVMNetworkInterface -VM $p -Id $nicId;
        Assert-AreEqual $p.NetworkProfile.NetworkInterfaces.Count 1;
        Assert-AreEqual $p.NetworkProfile.NetworkInterfaces[0].Id $nicId;

        # Adding the same Nic but not set it Primary
        $p = Add-AzVMNetworkInterface -VM $p -Id $nicId -Primary;
        Assert-AreEqual $p.NetworkProfile.NetworkInterfaces.Count 1;
        Assert-AreEqual $p.NetworkProfile.NetworkInterfaces[0].Id $nicId;
        Assert-AreEqual $p.NetworkProfile.NetworkInterfaces[0].Primary $true;

        # Storage Account (SA)
        $stoname = 'sto' + $rgname;
        $stotype = 'Standard_GRS';
        New-AzStorageAccount -ResourceGroupName $rgname -Name $stoname -Location $loc -Type $stotype;
        $stoaccount = Get-AzStorageAccount -ResourceGroupName $rgname -Name $stoname;

        $osDiskName = 'osDisk';
        $osDiskCaching = 'ReadWrite';
        $osDiskVhdUri = "https://$stoname.blob.core.windows.net/test/os.vhd";
        $dataDiskVhdUri1 = "https://$stoname.blob.core.windows.net/test/data1.vhd";

        $p = Set-AzVMOSDisk -VM $p -Name $osDiskName -VhdUri $osDiskVhdUri -Caching $osDiskCaching -CreateOption FromImage;
        $p = Add-AzVMDataDisk -VM $p -Name 'testDataDisk1' -Caching 'ReadOnly' -DiskSizeInGB 10 -Lun 1 -VhdUri $dataDiskVhdUri1 -CreateOption Empty;

        Assert-AreEqual $p.StorageProfile.OSDisk.Caching $osDiskCaching;
        Assert-AreEqual $p.StorageProfile.OSDisk.Name $osDiskName;
        Assert-AreEqual $p.StorageProfile.OSDisk.Vhd.Uri $osDiskVhdUri;
        Assert-AreEqual $p.StorageProfile.DataDisks.Count 1;
        Assert-AreEqual $p.StorageProfile.DataDisks[0].Caching 'ReadOnly';
        Assert-AreEqual $p.StorageProfile.DataDisks[0].DiskSizeGB 10;
        Assert-AreEqual $p.StorageProfile.DataDisks[0].Lun 1;
        Assert-AreEqual $p.StorageProfile.DataDisks[0].Vhd.Uri $dataDiskVhdUri1;

        # OS & Image
        $user = "Foo12";
        $password = $PLACEHOLDER;
        $securePassword = ConvertTo-SecureString $password -AsPlainText -Force;
        $cred = New-Object System.Management.Automation.PSCredential ($user, $securePassword);
        $computerName = 'test';
        $vhdContainer = "https://$stoname.blob.core.windows.net/test";

        $p = Set-AzVMOperatingSystem -VM $p -Windows -ComputerName $computerName -Credential $cred -ProvisionVMAgent -EnableAutoUpdate;

        $imgRef = Get-DefaultCRPImage -loc $loc;
        $p = ($imgRef | Set-AzVMSourceImage -VM $p);

        Assert-AreEqual $p.OSProfile.AdminUsername $user;
        Assert-AreEqual $p.OSProfile.ComputerName $computerName;
        Assert-AreEqual $p.OSProfile.AdminPassword $password;

        Assert-AreEqual $p.StorageProfile.ImageReference.Offer $imgRef.Offer;
        Assert-AreEqual $p.StorageProfile.ImageReference.Publisher $imgRef.PublisherName;
        Assert-AreEqual $p.StorageProfile.ImageReference.Sku $imgRef.Skus;
        Assert-AreEqual $p.StorageProfile.ImageReference.Version $imgRef.Version;

        # Virtual Machine
        New-AzVM -ResourceGroupName $rgname -Location $loc -VM $p;

        # Get VM
        $vm1 = Get-AzVM -Name $vmname -ResourceGroupName $rgname;
        Assert-AreEqual $vm1.Name $vmname;
        Assert-AreEqual $vm1.NetworkProfile.NetworkInterfaces.Count 1;
        Assert-AreEqual $vm1.NetworkProfile.NetworkInterfaces[0].Id $nicId;

        Assert-AreEqual $vm1.StorageProfile.ImageReference.Offer $imgRef.Offer;
        Assert-AreEqual $vm1.StorageProfile.ImageReference.Publisher $imgRef.PublisherName;
        Assert-AreEqual $vm1.StorageProfile.ImageReference.Sku $imgRef.Skus;
        Assert-AreEqual $vm1.StorageProfile.ImageReference.Version $imgRef.Version;

        Assert-AreEqual $vm1.OSProfile.AdminUsername $user;
        Assert-AreEqual $vm1.OSProfile.ComputerName $computerName;
        Assert-AreEqual $vm1.HardwareProfile.VmSize $vmsize;

        Assert-AreEqual $true $vm1.DiagnosticsProfile.BootDiagnostics.Enabled;
        Assert-AreEqual $stoaccount.PrimaryEndpoints.Blob $vm1.DiagnosticsProfile.BootDiagnostics.StorageUri;

        # Update VM with an empty additional unattend content
        $vm1 = Set-AzVMDataDisk -VM $vm1 -Name 'testDataDisk1' -Caching 'None'

        $aucSetting = "AutoLogon";
        $aucContent = "<UserAccounts><AdministratorPassword><Value>" + $password + "</Value><PlainText>true</PlainText></AdministratorPassword></UserAccounts>";
        $vm1 = Add-AzVMAdditionalUnattendContent -VM $vm1 -Content $aucContent -SettingName $aucSetting;
        [System.Collections.Generic.List[Microsoft.Azure.Management.Compute.Models.AdditionalUnattendContent]]$emptyAUC=@();
        $vm1.OSProfile.WindowsConfiguration.AdditionalUnattendContent.RemoveAt(0)

        # Verify Additional Unattend Content
        Assert-NotNull $vm1.OSProfile.WindowsConfiguration.AdditionalUnattendContent;
        Assert-AreEqual 0 $vm1.OSProfile.WindowsConfiguration.AdditionalUnattendContent.Count;

        Update-AzVM -ResourceGroupName $rgname -VM $vm1;

        $vm2 = Get-AzVM -Name $vmname -ResourceGroupName $rgname;
        Assert-AreEqual $vm2.NetworkProfile.NetworkInterfaces.Count 1;
        Assert-AreEqual $vm2.NetworkProfile.NetworkInterfaces[0].Id $nicId;

        Assert-AreEqual $vm2.StorageProfile.ImageReference.Offer $imgRef.Offer;
        Assert-AreEqual $vm2.StorageProfile.ImageReference.Publisher $imgRef.PublisherName;
        Assert-AreEqual $vm2.StorageProfile.ImageReference.Sku $imgRef.Skus;
        Assert-AreEqual $vm2.StorageProfile.ImageReference.Version $imgRef.Version;

        Assert-AreEqual $vm2.OSProfile.AdminUsername $user;
        Assert-AreEqual $vm2.OSProfile.ComputerName $computerName;
        Assert-AreEqual $vm2.HardwareProfile.VmSize $vmsize;
        Assert-NotNull $vm2.Location;

        Assert-AreEqual $true $vm2.DiagnosticsProfile.BootDiagnostics.Enabled;
        Assert-AreEqual $stoaccount.PrimaryEndpoints.Blob $vm2.DiagnosticsProfile.BootDiagnostics.StorageUri;

        $vms = Get-AzVM -ResourceGroupName $rgname;
        Assert-AreNotEqual $vms $null;

        # Remove All VMs
        Get-AzVM -ResourceGroupName $rgname | Remove-AzVM -ResourceGroupName $rgname -Force;
        $vms = Get-AzVM -ResourceGroupName $rgname;
        Assert-AreEqual $vms $null;
    }
    finally
    {
        # Cleanup
        Clean-ResourceGroup $rgname
    }
}

<#
.SYNOPSIS
Test Virtual Machines
#>
function Test-VirtualMachineWithBYOL
{
    # Setup
    $rgname = Get-ComputeTestResourceName

    try
    {
        # Common
        [string]$loc = Get-ComputeVMLocation;
        $loc = $loc.Replace(' ', '');
        New-AzResourceGroup -Name $rgname -Location $loc -Force;

        # VM Profile & Hardware
        $vmsize = 'Standard_A4';
        $vmname = 'vm' + $rgname;
        $p = New-AzVMConfig -VMName $vmname -VMSize $vmsize;
        Assert-AreEqual $p.HardwareProfile.VmSize $vmsize;

        # NRP
        $subnet = New-AzVirtualNetworkSubnetConfig -Name ('subnet' + $rgname) -AddressPrefix "10.0.0.0/24";
        $vnet = New-AzVirtualNetwork -Force -Name ('vnet' + $rgname) -ResourceGroupName $rgname -Location $loc -AddressPrefix "10.0.0.0/16" -Subnet $subnet;
        $vnet = Get-AzVirtualNetwork -Name ('vnet' + $rgname) -ResourceGroupName $rgname;
        $subnetId = $vnet.Subnets[0].Id;
        $pubip = New-AzPublicIpAddress -Force -Name ('pubip' + $rgname) -ResourceGroupName $rgname -Location $loc -AllocationMethod Dynamic -DomainNameLabel ('pubip' + $rgname);
        $pubip = Get-AzPublicIpAddress -Name ('pubip' + $rgname) -ResourceGroupName $rgname;
        $pubipId = $pubip.Id;
        $nic = New-AzNetworkInterface -Force -Name ('nic' + $rgname) -ResourceGroupName $rgname -Location $loc -SubnetId $subnetId -PublicIpAddressId $pubip.Id;
        $nic = Get-AzNetworkInterface -Name ('nic' + $rgname) -ResourceGroupName $rgname;
        $nicId = $nic.Id;

        $p = Add-AzVMNetworkInterface -VM $p -Id $nicId;
        Assert-AreEqual $p.NetworkProfile.NetworkInterfaces.Count 1;
        Assert-AreEqual $p.NetworkProfile.NetworkInterfaces[0].Id $nicId;

        # Adding the same Nic but not set it Primary
        $p = Add-AzVMNetworkInterface -VM $p -Id $nicId -Primary;
        Assert-AreEqual $p.NetworkProfile.NetworkInterfaces.Count 1;
        Assert-AreEqual $p.NetworkProfile.NetworkInterfaces[0].Id $nicId;
        Assert-AreEqual $p.NetworkProfile.NetworkInterfaces[0].Primary $true;

        # Storage Account (SA)
        $stoname = "mybyolosimage";

        $osDiskName = 'osDisk';
        $osDiskCaching = 'ReadWrite';
        $osDiskVhdUri = "https://$stoname.blob.core.windows.net/test/os.vhd";
        $dataDiskVhdUri1 = "https://$stoname.blob.core.windows.net/test/data1.vhd";
        $dataDiskVhdUri2 = "https://$stoname.blob.core.windows.net/test/data2.vhd";
        $userImageUrl = "https://$stoname.blob.core.windows.net/vhdsrc/win2012-tag0.vhd";

        $p = Set-AzVMOSDisk -VM $p -Windows -Name $osDiskName -VhdUri $osDiskVhdUri -Caching $osDiskCaching -SourceImage $userImageUrl -CreateOption FromImage;
        $p = Add-AzVMDataDisk -VM $p -Name 'testDataDisk1' -Caching 'ReadOnly' -DiskSizeInGB 10 -Lun 1 -VhdUri $dataDiskVhdUri1 -CreateOption Empty;

        Assert-AreEqual $p.StorageProfile.OSDisk.Caching $osDiskCaching;
        Assert-AreEqual $p.StorageProfile.OSDisk.Name $osDiskName;
        Assert-AreEqual $p.StorageProfile.OSDisk.Vhd.Uri $osDiskVhdUri;
        Assert-AreEqual $p.StorageProfile.DataDisks.Count 1;
        Assert-AreEqual $p.StorageProfile.DataDisks[0].Caching 'ReadOnly';
        Assert-AreEqual $p.StorageProfile.DataDisks[0].DiskSizeGB 10;
        Assert-AreEqual $p.StorageProfile.DataDisks[0].Lun 1;
        Assert-AreEqual $p.StorageProfile.DataDisks[0].Vhd.Uri $dataDiskVhdUri1;

        # OS & Image
        $user = "Foo12";
        $password = $PLACEHOLDER;
        $securePassword = ConvertTo-SecureString $password -AsPlainText -Force;
        $cred = New-Object System.Management.Automation.PSCredential ($user, $securePassword);
        $computerName = 'test';
        $vhdContainer = "https://$stoname.blob.core.windows.net/test";
        $licenseType = "Windows_Server";

        $p = Set-AzVMOperatingSystem -VM $p -Windows -ComputerName $computerName -Credential $cred -ProvisionVMAgent -EnableAutoUpdate;

        Assert-AreEqual $p.OSProfile.AdminUsername $user;
        Assert-AreEqual $p.OSProfile.ComputerName $computerName;
        Assert-AreEqual $p.OSProfile.AdminPassword $password;

        # Virtual Machine
        New-AzVM -ResourceGroupName $rgname -Location $loc -LicenseType $licenseType -VM $p;

        # Get VM
        $vm1 = Get-AzVM -Name $vmname -ResourceGroupName $rgname;

        $output = $vm1 | Out-String;
        Write-Verbose ('Output String   : ' + $output);
        Assert-AreEqual $vm1.Name $vmname;
        Assert-AreEqual $vm1.NetworkProfile.NetworkInterfaces.Count 1;
        Assert-AreEqual $vm1.NetworkProfile.NetworkInterfaces[0].Id $nicId;

        Assert-AreEqual $vm1.OSProfile.AdminUsername $user;
        Assert-AreEqual $vm1.OSProfile.ComputerName $computerName;
        Assert-AreEqual $vm1.HardwareProfile.VmSize $vmsize;
        Assert-AreEqual $vm1.LicenseType $licenseType;

        Assert-AreEqual $true $vm1.DiagnosticsProfile.BootDiagnostics.Enabled;

        Get-AzVM -ResourceGroupName $rgname -Name $vmname `
        | Add-AzVMDataDisk -Name 'testDataDisk2' -Caching 'ReadOnly' -DiskSizeInGB 12 -Lun 3 -VhdUri $dataDiskVhdUri2 -CreateOption Empty `
        | Update-AzVM;

        $vm2 = Get-AzVM -Name $vmname -ResourceGroupName $rgname;

        Assert-AreEqual $vm2.NetworkProfile.NetworkInterfaces.Count 1;
        Assert-AreEqual $vm2.NetworkProfile.NetworkInterfaces[0].Id $nicId;
        Assert-AreEqual $vm2.StorageProfile.DataDisks.Count 2;

        Assert-AreEqual $vm2.OSProfile.AdminUsername $user;
        Assert-AreEqual $vm2.OSProfile.ComputerName $computerName;
        Assert-AreEqual $vm2.HardwareProfile.VmSize $vmsize;
        Assert-AreEqual $vm2.LicenseType $licenseType;
        Assert-NotNull $vm2.Location;

        # Remove All VMs
        Get-AzVM -ResourceGroupName $rgname | Remove-AzVM -ResourceGroupName $rgname -Force;
        $vms = Get-AzVM -ResourceGroupName $rgname;
        Assert-AreEqual $vms $null;
    }
    finally
    {
        # Cleanup
        Clean-ResourceGroup $rgname
    }
}

<#
.SYNOPSIS
Test Virtual Machines Redeploy
#>
function Test-VirtualMachineRedeploy
{
    # Setup
    $rgname = Get-ComputeTestResourceName

    try
    {
        # Common
        $loc = Get-ComputeVMLocation;
        New-AzResourceGroup -Name $rgname -Location $loc -Force;

        # VM Profile & Hardware
        $vmsize = 'Standard_A4';
        $vmname = 'vm' + $rgname;
        $p = New-AzVMConfig -VMName $vmname -VMSize $vmsize;
        Assert-AreEqual $p.HardwareProfile.VmSize $vmsize;

        # NRP
        $subnet = New-AzVirtualNetworkSubnetConfig -Name ('subnet' + $rgname) -AddressPrefix "10.0.0.0/24";
        $vnet = New-AzVirtualNetwork -Force -Name ('vnet' + $rgname) -ResourceGroupName $rgname -Location $loc -AddressPrefix "10.0.0.0/16" -Subnet $subnet;
        $vnet = Get-AzVirtualNetwork -Name ('vnet' + $rgname) -ResourceGroupName $rgname;
        $subnetId = $vnet.Subnets[0].Id;
        $pubip = New-AzPublicIpAddress -Force -Name ('pubip' + $rgname) -ResourceGroupName $rgname -Location $loc -AllocationMethod Dynamic -DomainNameLabel ('pubip' + $rgname);
        $pubip = Get-AzPublicIpAddress -Name ('pubip' + $rgname) -ResourceGroupName $rgname;
        $pubipId = $pubip.Id;
        $nic = New-AzNetworkInterface -Force -Name ('nic' + $rgname) -ResourceGroupName $rgname -Location $loc -SubnetId $subnetId -PublicIpAddressId $pubip.Id;
        $nic = Get-AzNetworkInterface -Name ('nic' + $rgname) -ResourceGroupName $rgname;
        $nicId = $nic.Id;

        $p = Add-AzVMNetworkInterface -VM $p -Id $nicId;
        Assert-AreEqual $p.NetworkProfile.NetworkInterfaces.Count 1;
        Assert-AreEqual $p.NetworkProfile.NetworkInterfaces[0].Id $nicId;

        # Storage Account (SA)
        $stoname = 'sto' + $rgname;
        $stotype = 'Standard_GRS';
        New-AzStorageAccount -ResourceGroupName $rgname -Name $stoname -Location $loc -Type $stotype;
        $stoaccount = Get-AzStorageAccount -ResourceGroupName $rgname -Name $stoname;

        $osDiskName = 'osDisk';
        $osDiskCaching = 'ReadWrite';
        $osDiskVhdUri = "https://$stoname.blob.core.windows.net/test/os.vhd";
        $dataDiskVhdUri1 = "https://$stoname.blob.core.windows.net/test/data1.vhd";
        $dataDiskVhdUri2 = "https://$stoname.blob.core.windows.net/test/data2.vhd";

        $p = Set-AzVMOSDisk -VM $p -Name $osDiskName -VhdUri $osDiskVhdUri -Caching $osDiskCaching -CreateOption FromImage;
        $p = Add-AzVMDataDisk -VM $p -Name 'testDataDisk1' -Caching 'ReadOnly' -DiskSizeInGB 10 -Lun 1 -VhdUri $dataDiskVhdUri1 -CreateOption Empty;
        $p = Add-AzVMDataDisk -VM $p -Name 'testDataDisk2' -Caching 'ReadOnly' -DiskSizeInGB 11 -Lun 2 -VhdUri $dataDiskVhdUri2 -CreateOption Empty;

        Assert-AreEqual $p.StorageProfile.OSDisk.Caching $osDiskCaching;
        Assert-AreEqual $p.StorageProfile.OSDisk.Name $osDiskName;
        Assert-AreEqual $p.StorageProfile.OSDisk.Vhd.Uri $osDiskVhdUri;
        Assert-AreEqual $p.StorageProfile.DataDisks.Count 2;
        Assert-AreEqual $p.StorageProfile.DataDisks[0].Caching 'ReadOnly';
        Assert-AreEqual $p.StorageProfile.DataDisks[0].DiskSizeGB 10;
        Assert-AreEqual $p.StorageProfile.DataDisks[0].Lun 1;
        Assert-AreEqual $p.StorageProfile.DataDisks[0].Vhd.Uri $dataDiskVhdUri1;
        Assert-AreEqual $p.StorageProfile.DataDisks[1].Caching 'ReadOnly';
        Assert-AreEqual $p.StorageProfile.DataDisks[1].DiskSizeGB 11;
        Assert-AreEqual $p.StorageProfile.DataDisks[1].Lun 2;
        Assert-AreEqual $p.StorageProfile.DataDisks[1].Vhd.Uri $dataDiskVhdUri2;

        # OS & Image
        $user = "Foo12";
        $password = $PLACEHOLDER;
        $securePassword = ConvertTo-SecureString $password -AsPlainText -Force;
        $cred = New-Object System.Management.Automation.PSCredential ($user, $securePassword);
        $computerName = 'test';
        $vhdContainer = "https://$stoname.blob.core.windows.net/test";
        $img = 'a699494373c04fc0bc8f2bb1389d6106__Windows-Server-2012-Datacenter-201503.01-en.us-127GB.vhd';

        # $p.StorageProfile.OSDisk = $null;
        $p = Set-AzVMOperatingSystem -VM $p -Windows -ComputerName $computerName -Credential $cred;

        Assert-AreEqual $p.OSProfile.AdminUsername $user;
        Assert-AreEqual $p.OSProfile.ComputerName $computerName;
        Assert-AreEqual $p.OSProfile.AdminPassword $password;

        # Image Reference
        $imgRef = Get-DefaultCRPImage -loc $loc;
        $p = ($imgRef | Set-AzVMSourceImage -VM $p);

        # Virtual Machine
        New-AzVM -ResourceGroupName $rgname -Location $loc -VM $p;

        $vm2 = Get-AzVM -Name $vmname -ResourceGroupName $rgname;

        Assert-AreEqual $vm2.NetworkProfile.NetworkInterfaces.Count 1;
        Assert-AreEqual $vm2.NetworkProfile.NetworkInterfaces[0].Id $nicId;
        Assert-AreEqual $vm2.StorageProfile.DataDisks.Count 2;

        Assert-AreEqual $vm2.OSProfile.AdminUsername $user;
        Assert-AreEqual $vm2.OSProfile.ComputerName $computerName;
        Assert-AreEqual $vm2.HardwareProfile.VmSize $vmsize;
        Assert-NotNull $vm2.Location;

        # Redeploy the VM
        $job = Set-AzVM -Id $vm2.Id -Redeploy -AsJob;
        $result = $job | Wait-Job;
        Assert-AreEqual "Completed" $result.State;

        $vm2 = Get-AzVM -Name $vmname -ResourceGroupName $rgname;

        Assert-AreEqual $vm2.NetworkProfile.NetworkInterfaces.Count 1;
        Assert-AreEqual $vm2.NetworkProfile.NetworkInterfaces[0].Id $nicId;
        Assert-AreEqual $vm2.StorageProfile.DataDisks.Count 2;

        Assert-AreEqual $vm2.OSProfile.AdminUsername $user;
        Assert-AreEqual $vm2.OSProfile.ComputerName $computerName;
        Assert-AreEqual $vm2.HardwareProfile.VmSize $vmsize;
        Assert-NotNull $vm2.Location;

        # Remove
        Remove-AzVM -ResourceGroupName $rgname -Name $vmname -Force;
    }
    finally
    {
        # Cleanup
        Clean-ResourceGroup $rgname
    }
}

<#
.SYNOPSIS
Test Virtual Machines Reapply
#>
function Test-VirtualMachineReapply
{
    # Setup
    $rgname = Get-ComputeTestResourceName

    try
    {
        $loc = Get-ComputeVMLocation;
        New-AzResourceGroup -Name $rgname -Location $loc -Force;

        # VM Profile & Hardware
        $vmsize = 'Standard_DS2_v2';
        $vmname = 'vm' + $rgname;

        $p = New-AzVMConfig -VMName $vmname -VMSize $vmsize;

        # NRP
        $subnet = New-AzVirtualNetworkSubnetConfig -Name ('subnet' + $rgname) -AddressPrefix "10.0.0.0/24";
        $vnet = New-AzVirtualNetwork -Force -Name ('vnet' + $rgname) -ResourceGroupName $rgname -Location $loc -AddressPrefix "10.0.0.0/16" -Subnet $subnet;
        $vnet = Get-AzVirtualNetwork -Name ('vnet' + $rgname) -ResourceGroupName $rgname;
        $subnetId = $vnet.Subnets[0].Id;
        $nic = New-AzNetworkInterface -Force -Name ('nic' + $rgname) -ResourceGroupName $rgname -Location $loc -SubnetId $subnetId
        $nic = Get-AzNetworkInterface -Name ('nic' + $rgname) -ResourceGroupName $rgname;
        $nicId = $nic.Id;

        $p = Add-AzVMNetworkInterface -VM $p -Id $nicId;

        # OS & Image
        $user = "Foo2";
        $password = $PLACEHOLDER;
        $securePassword = ConvertTo-SecureString $password -AsPlainText -Force;
        $cred = New-Object System.Management.Automation.PSCredential ($user, $securePassword);
        $computerName = 'test';

        $p = Set-AzVMOperatingSystem -VM $p -Windows -ComputerName $computerName -Credential $cred;

        $imgRef = Get-DefaultCRPImage -loc $loc;
        $p = ($imgRef | Set-AzVMSourceImage -VM $p);

        # Create a Virtual Machine
        New-AzVM -ResourceGroupName $rgname -Location $loc -VM $p;

        # Get VM
        $vm = Get-AzVM -ResourceGroupName $rgname -Name $vmname -DisplayHint Expand;

        Assert-AreEqual $vmname $vm.Name;
        Assert-AreEqual "Succeeded" $vm.ProvisioningState;

        # Reapply the VM
        $job = Set-AzVM -Id $vm.Id -Reapply -AsJob;
        $result = $job | Wait-Job;
        Assert-AreEqual "Completed" $result.State;

        $vm2 = Get-AzVM -ResourceGroupName $rgname -Name $vmname;

        Assert-AreEqual $vmname $vm2.Name;
        Assert-AreEqual "Succeeded" $vm2.ProvisioningState;
    }
    finally
    {
        # Cleanup
        Clean-ResourceGroup $rgname
    }
}

<#
.SYNOPSIS
Test Virtual Machines
#>
function Test-VirtualMachineGetStatus
{
    param ($loc)
    # Setup
    $rgname = Get-ComputeTestResourceName

    try
    {
        # Common
        if ($loc -eq $null)
        {
            $loc = Get-ComputeVMLocation;
        }
        New-AzResourceGroup -Name $rgname -Location $loc -Force;

        # VM Profile & Hardware
        $vmsize = 'Standard_A4';
        $vmname = 'vm' + $rgname;
        $p = New-AzVMConfig -VMName $vmname -VMSize $vmsize;
        Assert-AreEqual $p.HardwareProfile.VmSize $vmsize;

        # NRP
        $subnet = New-AzVirtualNetworkSubnetConfig -Name ('subnet' + $rgname) -AddressPrefix "10.0.0.0/24";
        $vnet = New-AzVirtualNetwork -Force -Name ('vnet' + $rgname) -ResourceGroupName $rgname -Location $loc -AddressPrefix "10.0.0.0/16" -Subnet $subnet;
        $vnet = Get-AzVirtualNetwork -Name ('vnet' + $rgname) -ResourceGroupName $rgname;
        $subnetId = $vnet.Subnets[0].Id;
        $pubip = New-AzPublicIpAddress -Force -Name ('pubip' + $rgname) -ResourceGroupName $rgname -Location $loc -AllocationMethod Dynamic -DomainNameLabel ('pubip' + $rgname);
        $pubip = Get-AzPublicIpAddress -Name ('pubip' + $rgname) -ResourceGroupName $rgname;
        $pubipId = $pubip.Id;
        $nic = New-AzNetworkInterface -Force -Name ('nic' + $rgname) -ResourceGroupName $rgname -Location $loc -SubnetId $subnetId -PublicIpAddressId $pubip.Id;
        $nic = Get-AzNetworkInterface -Name ('nic' + $rgname) -ResourceGroupName $rgname;
        $nicId = $nic.Id;

        $p = Add-AzVMNetworkInterface -VM $p -Id $nicId;
        Assert-AreEqual $p.NetworkProfile.NetworkInterfaces.Count 1;
        Assert-AreEqual $p.NetworkProfile.NetworkInterfaces[0].Id $nicId;

        # Storage Account (SA)
        $stoname = 'sto' + $rgname;
        $stotype = 'Standard_GRS';
        New-AzStorageAccount -ResourceGroupName $rgname -Name $stoname -Location $loc -Type $stotype;
        $stoaccount = Get-AzStorageAccount -ResourceGroupName $rgname -Name $stoname;

        $osDiskName = 'osDisk';
        $osDiskCaching = 'ReadWrite';
        $osDiskVhdUri = "https://$stoname.blob.core.windows.net/test/os.vhd";

        $p = Set-AzVMOSDisk -VM $p -Name $osDiskName -VhdUri $osDiskVhdUri -Caching $osDiskCaching -CreateOption FromImage;

        Assert-AreEqual $p.StorageProfile.OSDisk.Caching $osDiskCaching;
        Assert-AreEqual $p.StorageProfile.OSDisk.Name $osDiskName;
        Assert-AreEqual $p.StorageProfile.OSDisk.Vhd.Uri $osDiskVhdUri;

        # OS & Image
        $user = "Foo12";
        $password = $PLACEHOLDER;
        $securePassword = ConvertTo-SecureString $password -AsPlainText -Force;
        $cred = New-Object System.Management.Automation.PSCredential ($user, $securePassword);
        $computerName = 'test';
        $vhdContainer = "https://$stoname.blob.core.windows.net/test";

        # $p.StorageProfile.OSDisk = $null;
        $p = Set-AzVMOperatingSystem -VM $p -Windows -ComputerName $computerName -Credential $cred;

        $imgRef = Get-DefaultCRPImage -loc $loc;
        $p = ($imgRef | Set-AzVMSourceImage -VM $p);

        Assert-AreEqual $p.OSProfile.AdminUsername $user;
        Assert-AreEqual $p.OSProfile.ComputerName $computerName;
        Assert-AreEqual $p.OSProfile.AdminPassword $password;

        Assert-AreEqual $p.StorageProfile.ImageReference.Offer $imgRef.Offer;
        Assert-AreEqual $p.StorageProfile.ImageReference.Publisher $imgRef.PublisherName;
        Assert-AreEqual $p.StorageProfile.ImageReference.Sku $imgRef.Skus;
        Assert-AreEqual $p.StorageProfile.ImageReference.Version $imgRef.Version;

        # Virtual Machine
        New-AzVM -ResourceGroupName $rgname -Location $loc -VM $p;

        # Get VM
        $vm1 = Get-AzVM -Name $vmname -ResourceGroupName $rgname;
        $a = $vm1 | Out-String;
        Write-Verbose("Get-AzVM output:");
        Write-Verbose($a);
        $a = $vm1 | Format-Table | Out-String;
        Write-Verbose("Get-AzVM | Format-Table output:");
        Write-Verbose($a);

        Assert-AreEqual $vm1.Name $vmname;
        Assert-AreEqual $vm1.NetworkProfile.NetworkInterfaces.Count 1;
        Assert-AreEqual $vm1.NetworkProfile.NetworkInterfaces[0].Id $nicId;

        Assert-AreEqual $vm1.StorageProfile.ImageReference.Offer $imgRef.Offer;
        Assert-AreEqual $vm1.StorageProfile.ImageReference.Publisher $imgRef.PublisherName;
        Assert-AreEqual $vm1.StorageProfile.ImageReference.Sku $imgRef.Skus;
        Assert-AreEqual $vm1.StorageProfile.ImageReference.Version $imgRef.Version;

        Assert-AreEqual $vm1.OSProfile.AdminUsername $user;
        Assert-AreEqual $vm1.OSProfile.ComputerName $computerName;
        Assert-AreEqual $vm1.HardwareProfile.VmSize $vmsize;

        $vm = Get-AzVM -Name $vmname -ResourceGroupName $rgname -Status;

        $a = $vm | Out-String;
        Write-Verbose($a);
        Assert-True {$a.Contains("Statuses");}

        $vms = Get-AzVM -ResourceGroupName $rgname -Status;
        Assert-AreEqual "VM running" ($vms | ? {$_.Name -eq $vmname}).PowerState;
        $a = $vms | Out-String;
        Write-Verbose($a);
        Assert-True {$a.Contains("VM running")};

        $vms = Get-AzVM -Status;
        Assert-AreEqual "VM running" ($vms | ? {$_.Name -eq $vmname}).PowerState;
        $a = $vms | Out-String;
        Write-Verbose($a);
        Assert-True {$a.Contains("VM running")};

        # VM Compact output
        $a = $vms[0] | Format-Custom | Out-String;
        Assert-False{$a.Contains("Sku");};

        # VM Expand output
        $vms[0].DisplayHint = "Expand"
        $a = $vms[0] | Format-Custom | Out-String;
        Assert-True{$a.Contains("Sku");};

        # Remove
        Remove-AzVM -Name $vmname -ResourceGroupName $rgname -Force;
    }
    finally
    {
        # Cleanup
        Clean-ResourceGroup $rgname
    }
}

<#
.SYNOPSIS
Test Virtual Machines's Status With Health Extension
Description:
This test creates a virtual machine and adds a vm health extension
and gets the virtual machine with -Status flag which returns the instance
view of the virtual machine. Since the vm has a health extension,
the vm's instance view should have the "vmHealth" field present in its return
object.
#>
function Test-VirtualMachineGetStatusWithHealhtExtension
{
    # Setup
    $rgname = Get-ComputeTestResourceName

    try
    {
        # Common
        $loc = Get-ComputeVMLocation;
        $loc = $loc.Replace(' ', '');

        New-AzResourceGroup -Name $rgname -Location $loc -Force;
        
        # VM Profile & Hardware
        $vmsize = 'Standard_DS2_v2';
        $vmname = 'vm' + $rgname;

        # OS & Image
        $username = "admin01";
        $password = $PLACEHOLDER | ConvertTo-SecureString -AsPlainText -Force;
        $cred = new-object -typename System.Management.Automation.PSCredential -argumentlist $username, $password;
        [string]$domainNameLabel = "vcrptestps7691-6f2166";
        # Virtual Machine
        New-AzVM -ResourceGroupName $rgname -Location $loc -DomainNameLabel $domainNameLabel -Name $vmname -Credential $cred -Size $vmsize;

        # Adding health extension on VM
        $publicConfig = @{"protocol" = "http"; "port" = 80; "requestPath" = "/healthEndpoint"};
        $extensionName = "myHealthExtension"
        $extensionType = "ApplicationHealthWindows"
        $publisher = "Microsoft.ManagedServices"
        Set-AzVMExtension -ResourceGroupName $rgname -VMName $vmname -Publisher $publisher -Settings $publicConfig -ExtensionType $extensionType -ExtensionName $extensionName -Loc $loc -TypeHandlerVersion "1.0"

        # Get VM
        $vm = Get-AzVM -Name $vmname -ResourceGroupName $rgname -Status;

        # Check for VmHealth Property
        Assert-NotNull $vm.VMHealth
        Assert-NotNull $vm.VMHealth.Status
        Assert-NotNull $vm.VMHealth.Status.Code
        Assert-NotNull $vm.VMHealth.Status.Level
        Assert-NotNull $vm.VMHealth.Status.DisplayStatus
        Assert-NotNull $vm.VMHealth.Status.Time

        # Remove
        Remove-AzVM -Name $vmname -ResourceGroupName $rgname -Force;
    }
    finally
    {
        # Cleanup
        Clean-ResourceGroup $rgname
    }
}

<#
.SYNOPSIS
Test Virtual Machines
#>
function Test-VirtualMachineGetStatusWithAssignedHost
{
    param ($loc)
    # Setup
    $rgname = Get-ComputeTestResourceName

    try
    {
        # Common
        [string]$loc = Get-Location "Microsoft.Resources" "resourceGroups" "East US 2 EUAP";
        $loc = $loc.Replace(' ', '');
        
        # Creating the resource group
        New-AzResourceGroup -Name $rgname -Location $loc -Force;

        # Hostgroup and Hostgroupname
        $hostGroupName = $rgname + "HostGroup"
        $hostGroup = New-AzHostGroup -ResourceGroupName $rgname -Name $hostGroupName -Location $loc -PlatformFaultDomain 2 -Zone "2" -SupportAutomaticPlacement $true -Tag @{key1 = "val1"};


        $Sku = "Esv3-Type1"
        $hostName = $rgname + "Host"
        New-AzHost -ResourceGroupName $rgname -HostGroupName $hostGroupName -Name $hostName -Location $loc -Sku $Sku -PlatformFaultDomain 1 -Tag @{test = "true"}
        
        # VM Profile & Hardware
        $vmsize = 'Standard_E2s_v3';
        $vmname = $rgname + 'Vm';

        # Creating a VM using simple parameter set
        $user = "Foo2";
        $password = Get-PasswordForVM
        $securePassword = ConvertTo-SecureString $password -AsPlainText -Force;
        $cred = New-Object System.Management.Automation.PSCredential ($user, $securePassword);
        
        New-AzVM -ResourceGroupName $rgname -Location $loc -Name $vmname -Credential $cred -Zone "2" -Size $vmsize -DomainNameLabel "crptestps2532vm-1d1de" -HostGroupId $hostGroup.Id;
        $vm = Get-AzVM -ResourceGroupName $rgname -Name $vmname -Status
        $a = $vm | Out-String

        Assert-True {$a.Contains("AssignedHost")};
    }
    finally
    {
        # Cleanup
        Clean-ResourceGroup $rgname
    }
}

<#
.SYNOPSIS
Test Virtual Machine managed disk conversion
#>
function Test-VirtualMachineManagedDiskConversion
{
    # Setup
    $rgname = Get-ComputeTestResourceName

    try
    {
        # Common
        if ($loc -eq $null)
        {
            $loc = Get-ComputeVMLocation;
        }
        New-AzResourceGroup -Name $rgname -Location $loc -Force;

        # VM Profile & Hardware
        $vmsize = 'Standard_A4';
        $vmname = 'vm' + $rgname;
        $p = New-AzVMConfig -VMName $vmname -VMSize $vmsize;
        Assert-AreEqual $p.HardwareProfile.VmSize $vmsize;

        # NRP
        $subnet = New-AzVirtualNetworkSubnetConfig -Name ('subnet' + $rgname) -AddressPrefix "10.0.0.0/24";
        $vnet = New-AzVirtualNetwork -Force -Name ('vnet' + $rgname) -ResourceGroupName $rgname -Location $loc -AddressPrefix "10.0.0.0/16" -Subnet $subnet;
        $subnetId = $vnet.Subnets[0].Id;
        $pubip = New-AzPublicIpAddress -Force -Name ('pubip' + $rgname) -ResourceGroupName $rgname -Location $loc -AllocationMethod Dynamic -DomainNameLabel ('pubip' + $rgname);
        $pubipId = $pubip.Id;
        $nic = New-AzNetworkInterface -Force -Name ('nic' + $rgname) -ResourceGroupName $rgname -Location $loc -SubnetId $subnetId -PublicIpAddressId $pubip.Id;
        $nicId = $nic.Id;

        $p = Add-AzVMNetworkInterface -VM $p -Id $nicId;
        Assert-AreEqual $p.NetworkProfile.NetworkInterfaces.Count 1;
        Assert-AreEqual $p.NetworkProfile.NetworkInterfaces[0].Id $nicId;

        # Adding the same Nic but not set it Primary
        $p = Add-AzVMNetworkInterface -VM $p -Id $nicId -Primary;
        Assert-AreEqual $p.NetworkProfile.NetworkInterfaces.Count 1;
        Assert-AreEqual $p.NetworkProfile.NetworkInterfaces[0].Id $nicId;
        Assert-AreEqual $p.NetworkProfile.NetworkInterfaces[0].Primary $true;

        # Storage Account (SA)
        $stoname = 'sto' + $rgname;
        $stotype = 'Standard_GRS';
        New-AzStorageAccount -ResourceGroupName $rgname -Name $stoname -Location $loc -Type $stotype;
        $stoaccount = Get-AzStorageAccount -ResourceGroupName $rgname -Name $stoname;

        $osDiskName = 'osDisk';
        $osDiskCaching = 'ReadWrite';
        $osDiskVhdUri = "https://$stoname.blob.core.windows.net/test/os.vhd";
        $dataDiskVhdUri1 = "https://$stoname.blob.core.windows.net/test/data1.vhd";
        $dataDiskVhdUri2 = "https://$stoname.blob.core.windows.net/test/data2.vhd";
        $dataDiskVhdUri3 = "https://$stoname.blob.core.windows.net/test/data3.vhd";

        $p = Set-AzVMOSDisk -VM $p -Name $osDiskName -VhdUri $osDiskVhdUri -Caching $osDiskCaching -CreateOption FromImage;

        $p = Add-AzVMDataDisk -VM $p -Name 'testDataDisk1' -Caching 'ReadOnly' -DiskSizeInGB 10 -Lun 1 -VhdUri $dataDiskVhdUri1 -CreateOption Empty;
        $p = Add-AzVMDataDisk -VM $p -Name 'testDataDisk2' -Caching 'ReadOnly' -DiskSizeInGB 11 -Lun 2 -VhdUri $dataDiskVhdUri2 -CreateOption Empty;
        $p = Add-AzVMDataDisk -VM $p -Name 'testDataDisk3' -Caching 'ReadOnly' -DiskSizeInGB 12 -Lun 3 -VhdUri $dataDiskVhdUri3 -CreateOption Empty;
        $p = Remove-AzVMDataDisk -VM $p -Name 'testDataDisk3';

        Assert-AreEqual $p.StorageProfile.OSDisk.Caching $osDiskCaching;
        Assert-AreEqual $p.StorageProfile.OSDisk.Name $osDiskName;
        Assert-AreEqual $p.StorageProfile.OSDisk.Vhd.Uri $osDiskVhdUri;
        Assert-AreEqual $p.StorageProfile.DataDisks.Count 2;
        Assert-AreEqual $p.StorageProfile.DataDisks[0].Caching 'ReadOnly';
        Assert-AreEqual $p.StorageProfile.DataDisks[0].DiskSizeGB 10;
        Assert-AreEqual $p.StorageProfile.DataDisks[0].Lun 1;
        Assert-AreEqual $p.StorageProfile.DataDisks[0].Vhd.Uri $dataDiskVhdUri1;
        Assert-AreEqual $p.StorageProfile.DataDisks[1].Caching 'ReadOnly';
        Assert-AreEqual $p.StorageProfile.DataDisks[1].DiskSizeGB 11;
        Assert-AreEqual $p.StorageProfile.DataDisks[1].Lun 2;
        Assert-AreEqual $p.StorageProfile.DataDisks[1].Vhd.Uri $dataDiskVhdUri2;

        # OS & Image
        $user = "Foo12";
        $password = $PLACEHOLDER;
        $securePassword = ConvertTo-SecureString $password -AsPlainText -Force;
        $cred = New-Object System.Management.Automation.PSCredential ($user, $securePassword);
        $computerName = 'test';
        $vhdContainer = "https://$stoname.blob.core.windows.net/test";

        # $p.StorageProfile.OSDisk = $null;
        $p = Set-AzVMOperatingSystem -VM $p -Windows -ComputerName $computerName -Credential $cred;

        $imgRef = Get-DefaultCRPImage -loc $loc;
        $p = ($imgRef | Set-AzVMSourceImage -VM $p);

        Assert-AreEqual $p.OSProfile.AdminUsername $user;
        Assert-AreEqual $p.OSProfile.ComputerName $computerName;
        Assert-AreEqual $p.OSProfile.AdminPassword $password;

        Assert-AreEqual $p.StorageProfile.ImageReference.Offer $imgRef.Offer;
        Assert-AreEqual $p.StorageProfile.ImageReference.Publisher $imgRef.PublisherName;
        Assert-AreEqual $p.StorageProfile.ImageReference.Sku $imgRef.Skus;
        Assert-AreEqual $p.StorageProfile.ImageReference.Version $imgRef.Version;

        # Virtual Machine
        New-AzVM -ResourceGroupName $rgname -Location $loc -VM $p;

        $vm2 = Get-AzVM -Name $vmname -ResourceGroupName $rgname;

        Assert-AreEqual $vm2.NetworkProfile.NetworkInterfaces.Count 1;
        Assert-AreEqual $vm2.NetworkProfile.NetworkInterfaces[0].Id $nicId;
        Assert-AreEqual $vm2.StorageProfile.DataDisks.Count 2;

        Assert-AreEqual $vm2.OSProfile.AdminUsername $user;
        Assert-AreEqual $vm2.OSProfile.ComputerName $computerName;
        Assert-AreEqual $vm2.HardwareProfile.VmSize $vmsize;
        Assert-NotNull $vm2.Location;

        Assert-Null  $vm2.StorageProfile.OSDisk.ManagedDisk
        Assert-Null  $vm2.StorageProfile.DataDisks[0].ManagedDisk
        Assert-Null  $vm2.StorageProfile.DataDisks[1].ManagedDisk

        # Deallocate the VM before conversion
        Stop-AzVM -ResourceGroupName $rgname -Name $vmname -Force

        # Convert VM to managed disks
        $job = ConvertTo-AzVMManagedDisk -ResourceGroupName $rgname -VMName $vmname -AsJob;
        $result = $job | Wait-Job;
        Assert-AreEqual "Completed" $result.State;

        $vm2 = Get-AzVM -Name $vmname -ResourceGroupName $rgname;

        Assert-NotNull  $vm2.StorageProfile.OSDisk.ManagedDisk
        Assert-NotNull  $vm2.StorageProfile.DataDisks[0].ManagedDisk
        Assert-NotNull  $vm2.StorageProfile.DataDisks[1].ManagedDisk

        # Remove
        Remove-AzVM -ResourceGroupName $rgname -Name $vmname -Force;
    }
    finally
    {
        # Cleanup
        Clean-ResourceGroup $rgname
    }
}

<#
.SYNOPSIS
Test Virtual Machine Performance Maintenance
#>
function Test-VirtualMachinePerformanceMaintenance
{
    # Setup
    $rgname = Get-ComputeTestResourceName

    try
    {
        # Common
        $loc = Get-ComputeVMLocation;

        New-AzResourceGroup -Name $rgname -Location $loc -Force;

        # VM Profile & Hardware
        $vmsize = 'Standard_A4';
        $vmname = 'vm' + $rgname;

        # NRP
        $subnet = New-AzVirtualNetworkSubnetConfig -Name ('subnet' + $rgname) -AddressPrefix "10.0.0.0/24";
        $vnet = New-AzVirtualNetwork -Force -Name ('vnet' + $rgname) -ResourceGroupName $rgname -Location $loc -AddressPrefix "10.0.0.0/16" -Subnet $subnet;
        $subnetId = $vnet.Subnets[0].Id;
        $pubip = New-AzPublicIpAddress -Force -Name ('pubip' + $rgname) -ResourceGroupName $rgname -Location $loc -AllocationMethod Dynamic -DomainNameLabel ('pubip' + $rgname);
        $pubipId = $pubip.Id;
        $nic = New-AzNetworkInterface -Force -Name ('nic' + $rgname) -ResourceGroupName $rgname -Location $loc -SubnetId $subnetId -PublicIpAddressId $pubip.Id;
        $nicId = $nic.Id;

        # Storage Account (SA)
        $stoname = 'sto' + $rgname;
        $stotype = 'Standard_GRS';
        $stoaccount = New-AzStorageAccount -ResourceGroupName $rgname -Name $stoname -Location $loc -Type $stotype;

        $osDiskName = 'osDisk';
        $osDiskCaching = 'ReadWrite';
        $osDiskVhdUri = "https://$stoname.blob.core.windows.net/test/os.vhd";

        # OS & Image
        $user = "Foo12";
        $password = $PLACEHOLDER;
        $securePassword = ConvertTo-SecureString $password -AsPlainText -Force;
        $cred = New-Object System.Management.Automation.PSCredential ($user, $securePassword);
        $computerName = 'test';
        $vhdContainer = "https://$stoname.blob.core.windows.net/test";

        $p = New-AzVMConfig -VMName $vmname -VMSize $vmsize `
             | Add-AzVMNetworkInterface -Id $nicId -Primary `
             | Set-AzVMOSDisk -Name $osDiskName -VhdUri $osDiskVhdUri -Caching $osDiskCaching -CreateOption FromImage `
             | Set-AzVMOperatingSystem -Windows -ComputerName $computerName -Credential $cred;

        $imgRef = Get-DefaultCRPImage -loc $loc;
        $imgRef | Set-AzVMSourceImage -VM $p | New-AzVM -ResourceGroupName $rgname -Location $loc;

        # Get VM
        $vm1 = Get-AzVM -Name $vmname -ResourceGroupName $rgname;
        $vm = Get-AzVM -ResourceGroupName $rgname

        Assert-ThrowsContains {
            Restart-AzVM -PerformMaintenance -ResourceGroupName $rgname -Name $vmname; } `
            "since the Subscription of this VM is not eligible.";
    }
    finally
    {
        # Cleanup
        Clean-ResourceGroup $rgname
    }
}

<#
.SYNOPSIS
Test Virtual Machine Identity
#>
function Test-VirtualMachineIdentity
{
    # Setup
    $rgname = Get-ComputeTestResourceName

    try
    {
        # Common
        $loc = Get-ComputeVMLocation;

        New-AzResourceGroup -Name $rgname -Location $loc -Force;

        # VM Profile & Hardware
        $vmsize = 'Standard_A4';
        $vmname = 'vm' + $rgname;

        # NRP
        $subnet = New-AzVirtualNetworkSubnetConfig -Name ('subnet' + $rgname) -AddressPrefix "10.0.0.0/24";
        $vnet = New-AzVirtualNetwork -Force -Name ('vnet' + $rgname) -ResourceGroupName $rgname -Location $loc -AddressPrefix "10.0.0.0/16" -Subnet $subnet;
        $vnet = Get-AzVirtualNetwork -Name ('vnet' + $rgname) -ResourceGroupName $rgname;
        $subnetId = $vnet.Subnets[0].Id;
        $pubip = New-AzPublicIpAddress -Force -Name ('pubip' + $rgname) -ResourceGroupName $rgname -Location $loc -AllocationMethod Dynamic -DomainNameLabel ('pubip' + $rgname);
        $pubip = Get-AzPublicIpAddress -Name ('pubip' + $rgname) -ResourceGroupName $rgname;
        $pubipId = $pubip.Id;
        $nic = New-AzNetworkInterface -Force -Name ('nic' + $rgname) -ResourceGroupName $rgname -Location $loc -SubnetId $subnetId -PublicIpAddressId $pubip.Id;
        $nic = Get-AzNetworkInterface -Name ('nic' + $rgname) -ResourceGroupName $rgname;
        $nicId = $nic.Id;

        # Storage Account (SA)
        $stoname = 'sto' + $rgname;
        $stotype = 'Standard_GRS';
        New-AzStorageAccount -ResourceGroupName $rgname -Name $stoname -Location $loc -Type $stotype;
        $stoaccount = Get-AzStorageAccount -ResourceGroupName $rgname -Name $stoname;

        $osDiskName = 'osDisk';
        $osDiskCaching = 'ReadWrite';
        $osDiskVhdUri = "https://$stoname.blob.core.windows.net/test/os.vhd";

        # OS & Image
        $user = "Foo12";
        $password = $PLACEHOLDER;
        $securePassword = ConvertTo-SecureString $password -AsPlainText -Force;
        $cred = New-Object System.Management.Automation.PSCredential ($user, $securePassword);
        $computerName = 'test';
        $vhdContainer = "https://$stoname.blob.core.windows.net/test";

        $p = New-AzVMConfig -VMName $vmname -VMSize $vmsize -IdentityType "SystemAssigned" `
             | Add-AzVMNetworkInterface -Id $nicId -Primary `
             | Set-AzVMOSDisk -Name $osDiskName -VhdUri $osDiskVhdUri -Caching $osDiskCaching -CreateOption FromImage `
             | Set-AzVMOperatingSystem -Windows -ComputerName $computerName -Credential $cred;

        $imgRef = Get-DefaultCRPImage -loc $loc;
        $imgRef | Set-AzVMSourceImage -VM $p | New-AzVM -ResourceGroupName $rgname -Location $loc;

        # Get VM
        $vm1 = Get-AzVM -Name $vmname -ResourceGroupName $rgname -DisplayHint "Expand";

        Assert-AreEqual "SystemAssigned" $vm1.Identity.Type;
        Assert-NotNull $vm1.Identity.PrincipalId;
        Assert-NotNull $vm1.Identity.TenantId;
        $vm1_output = $vm1 | Out-String;
        Write-Verbose($vm1_output);

        $vms = Get-AzVM -ResourceGroupName $rgname
        $vms_output = $vms | Out-String;
        Write-Verbose($vms_output);
    }
    finally
    {
        # Cleanup
        Clean-ResourceGroup $rgname
    }
}

<#
.SYNOPSIS
Test Virtual Machine Identity Update
#>
function Test-VirtualMachineIdentityUpdate
{
    # Setup
    $rgname = Get-ComputeTestResourceName

    try
    {
        # Common
        [string]$loc = Get-ComputeVMLocation;
        $loc = $loc.Replace(' ', '');

        New-AzResourceGroup -Name $rgname -Location $loc -Force;

        # VM Profile & Hardware
        $vmsize = 'Standard_A4';
        $vmname = 'vm' + $rgname;

        # NRP
        $subnet = New-AzVirtualNetworkSubnetConfig -Name ('subnet' + $rgname) -AddressPrefix "10.0.0.0/24";
        $vnet = New-AzVirtualNetwork -Force -Name ('vnet' + $rgname) -ResourceGroupName $rgname -Location $loc -AddressPrefix "10.0.0.0/16" -Subnet $subnet;
        $vnet = Get-AzVirtualNetwork -Name ('vnet' + $rgname) -ResourceGroupName $rgname;
        $subnetId = $vnet.Subnets[0].Id;
        $pubip = New-AzPublicIpAddress -Force -Name ('pubip' + $rgname) -ResourceGroupName $rgname -Location $loc -AllocationMethod Dynamic -DomainNameLabel ('pubip' + $rgname);
        $pubip = Get-AzPublicIpAddress -Name ('pubip' + $rgname) -ResourceGroupName $rgname;
        $pubipId = $pubip.Id;
        $nic = New-AzNetworkInterface -Force -Name ('nic' + $rgname) -ResourceGroupName $rgname -Location $loc -SubnetId $subnetId -PublicIpAddressId $pubip.Id;
        $nic = Get-AzNetworkInterface -Name ('nic' + $rgname) -ResourceGroupName $rgname;
        $nicId = $nic.Id;

        # Storage Account (SA)
        $stoname = 'sto' + $rgname;
        $stotype = 'Standard_GRS';
        New-AzStorageAccount -ResourceGroupName $rgname -Name $stoname -Location $loc -Type $stotype;
        $stoaccount = Get-AzStorageAccount -ResourceGroupName $rgname -Name $stoname;

        $osDiskName = 'osDisk';
        $osDiskCaching = 'ReadWrite';
        $osDiskVhdUri = "https://$stoname.blob.core.windows.net/test/os.vhd";

        # OS & Image
        $user = "Foo12";
        $password = $PLACEHOLDER;
        $securePassword = ConvertTo-SecureString $password -AsPlainText -Force;
        $cred = New-Object System.Management.Automation.PSCredential ($user, $securePassword);
        $computerName = 'test';
        $vhdContainer = "https://$stoname.blob.core.windows.net/test";

        $p = New-AzVMConfig -VMName $vmname -VMSize $vmsize `
             | Add-AzVMNetworkInterface -Id $nicId -Primary `
             | Set-AzVMOSDisk -Name $osDiskName -VhdUri $osDiskVhdUri -Caching $osDiskCaching -CreateOption FromImage `
             | Set-AzVMOperatingSystem -Windows -ComputerName $computerName -Credential $cred;

        $imgRef = Get-DefaultCRPImage -loc $loc;
        $imgRef | Set-AzVMSourceImage -VM $p | New-AzVM -ResourceGroupName $rgname -Location $loc;

        # Get VM
        $vm1 = Get-AzVM -Name $vmname -ResourceGroupName $rgname;

        Assert-Null $vm1.Identity;
        $vm1_output = $vm1 | Out-String;
        Write-Verbose($vm1_output);

        $vms = Get-AzVM -ResourceGroupName $rgname
        $vms_output = $vms | Out-String;
        Write-Verbose($vms_output);

        $st = $vm1 | Update-AzVM -IdentityType "SystemAssigned";

        # Get VM
        $vm1 = Get-AzVM -Name $vmname -ResourceGroupName $rgname -DisplayHint "Expand";

        Assert-AreEqual "SystemAssigned" $vm1.Identity.Type;
        Assert-NotNull $vm1.Identity.PrincipalId;
        Assert-NotNull $vm1.Identity.TenantId;
        $vm1_output = $vm1 | Out-String;
        Write-Verbose($vm1_output);

        $vms = Get-AzVM -ResourceGroupName $rgname
        $vms_output = $vms | Out-String;
        Write-Verbose($vms_output);
    }
    finally
    {
        # Cleanup
        Clean-ResourceGroup $rgname
    }
}

<#
.SYNOPSIS
Test Virtual Machine Write Accelerator Update
#>
function Test-VirtualMachineWriteAcceleratorUpdate
{
    # Setup
    $rgname = Get-ComputeTestResourceName

    try
    {
        # Common
        [string]$loc = Get-ComputeVMLocation;
        $loc = $loc.Replace(' ', '');

        New-AzResourceGroup -Name $rgname -Location $loc -Force;

        # VM Profile & Hardware
        $vmsize = 'Standard_DS1_v2';
        $vmname = 'vm' + $rgname;

        # NRP
        $subnet = New-AzVirtualNetworkSubnetConfig -Name ('subnet' + $rgname) -AddressPrefix "10.0.0.0/24";
        $vnet = New-AzVirtualNetwork -Force -Name ('vnet' + $rgname) -ResourceGroupName $rgname -Location $loc -AddressPrefix "10.0.0.0/16" -Subnet $subnet;
        $subnetId = $vnet.Subnets[0].Id;
        $pubip = New-AzPublicIpAddress -Force -Name ('pubip' + $rgname) -ResourceGroupName $rgname -Location $loc -AllocationMethod Dynamic -DomainNameLabel ('pubip' + $rgname);
        $pubipId = $pubip.Id;
        $nic = New-AzNetworkInterface -Force -Name ('nic' + $rgname) -ResourceGroupName $rgname -Location $loc -SubnetId $subnetId -PublicIpAddressId $pubip.Id;
        $nicId = $nic.Id;

        # OS & Image
        $user = "Foo12";
        $password = $PLACEHOLDER;
        $securePassword = ConvertTo-SecureString $password -AsPlainText -Force;
        $cred = New-Object System.Management.Automation.PSCredential ($user, $securePassword);
        $computerName = 'test';

        $p = New-AzVMConfig -VMName $vmname -VMSize $vmsize `
             | Add-AzVMNetworkInterface -Id $nicId -Primary `
             | Set-AzVMOperatingSystem -Windows -ComputerName $computerName -Credential $cred;

        $imgRef = Get-DefaultCRPImage -loc $loc;
        $imgRef | Set-AzVMSourceImage -VM $p | New-AzVM -ResourceGroupName $rgname -Location $loc;

        # Get VM
        $vm1 = Get-AzVM -Name $vmname -ResourceGroupName $rgname;
        $vm1_output = $vm1 | Out-String;
        Write-Verbose($vm1_output);

        Assert-ThrowsContains {
            $st = $vm1 | Update-AzVM -OsDiskWriteAccelerator $true; } `
             "not supported on disks with Write Accelerator enabled";

        $output = $error | Out-String;
        Assert-True {$output.Contains("Target");}

        $st = $vm1 | Update-AzVM -OsDiskWriteAccelerator $false;
    }
    finally
    {
        # Cleanup
        Clean-ResourceGroup $rgname
    }
}

<#
.SYNOPSIS
Test Virtual Machine Managed Disk
#>
function Test-VirtualMachineManagedDisk
{
    # Setup
    $rgname = Get-ComputeTestResourceName

    try
    {
        $loc = Get-ComputeVMLocation;
        New-AzResourceGroup -Name $rgname -Location $loc -Force;

        # VM Profile & Hardware
        $vmsize = 'Standard_DS1';
        $vmname = 'vm' + $rgname;

        $p = New-AzVMConfig -VMName $vmname -VMSize $vmsize;

        # NRP
        $subnet = New-AzVirtualNetworkSubnetConfig -Name ('subnet' + $rgname) -AddressPrefix "10.0.0.0/24";
        $vnet = New-AzVirtualNetwork -Force -Name ('vnet' + $rgname) -ResourceGroupName $rgname -Location $loc -AddressPrefix "10.0.0.0/16" -Subnet $subnet;
        $vnet = Get-AzVirtualNetwork -Name ('vnet' + $rgname) -ResourceGroupName $rgname;
        $subnetId = $vnet.Subnets[0].Id;
        $pubip = New-AzPublicIpAddress -Force -Name ('pubip' + $rgname) -ResourceGroupName $rgname -Location $loc -AllocationMethod Dynamic -DomainNameLabel ('pubip' + $rgname);
        $pubip = Get-AzPublicIpAddress -Name ('pubip' + $rgname) -ResourceGroupName $rgname;
        $pubipId = $pubip.Id;
        $nic = New-AzNetworkInterface -Force -Name ('nic' + $rgname) -ResourceGroupName $rgname -Location $loc -SubnetId $subnetId -PublicIpAddressId $pubip.Id;
        $nic = Get-AzNetworkInterface -Name ('nic' + $rgname) -ResourceGroupName $rgname;
        $nicId = $nic.Id;

        $p = Add-AzVMNetworkInterface -VM $p -Id $nicId;

        # OS & Image
        $user = "Foo2";
        $password = $PLACEHOLDER;
        $securePassword = ConvertTo-SecureString $password -AsPlainText -Force;
        $cred = New-Object System.Management.Automation.PSCredential ($user, $securePassword);
        $computerName = 'test';

        $p = Set-AzVMOperatingSystem -VM $p -Windows -ComputerName $computerName -Credential $cred;

        $imgRef = Get-DefaultCRPImage -loc $loc;
        $p = ($imgRef | Set-AzVMSourceImage -VM $p);

        # Virtual Machine
        New-AzVM -ResourceGroupName $rgname -Location $loc -VM $p;

        # Get VM
        $vm = Get-AzVM -Name $vmname -ResourceGroupName $rgname;

        Assert-NotNull $vm.StorageProfile.OsDisk.ManagedDisk.Id;
        Assert-AreEqual 'Premium_LRS' $vm.StorageProfile.OsDisk.ManagedDisk.StorageAccountType;

        # Create OS snapshot from the VM
        $snapshotConfig = New-AzSnapshotConfig -SourceUri $vm.Storageprofile.OsDisk.ManagedDisk.Id -Location $loc -CreateOption Copy;
        $snapshotname = "ossnapshot";
        Update-AzSnapshot -Snapshot $snapshotConfig -SnapshotName $snapshotname -ResourceGroupName $rgname;
        $snapshot = Get-AzSnapshot -SnapshotName $snapshotname -ResourceGroupName $rgname;

        Assert-NotNull $snapshot.Id;
        Assert-AreEqual $snapshotname $snapshot.Name;
        Assert-AreEqual 'Standard_LRS' $snapshot.Sku.Name;

        # Create an OS disk from the snapshot
        $osdiskConfig = New-AzDiskConfig -Location $loc -CreateOption Copy -SourceUri $snapshot.Id;
        $osdiskname = "osdisk";
        New-AzDisk -ResourceGroupName $rgname -DiskName $osdiskname -Disk $osdiskConfig;
        $osdisk = Get-AzDisk -ResourceGroupName $rgname -DiskName $osdiskname;

        Assert-NotNull $osdisk.Id;
        Assert-AreEqual $osdiskname $osdisk.Name;
        Assert-AreEqual 'Standard_LRS' $osdisk.Sku.Name;

        # Stop the VM
        Stop-AzVM -ResourceGroupName $rgname -Name $vmname -Force;

        # Change the OS disk of the VM
        $vm = Set-AzVMOSDisk -VM $vm -Name $osdiskname -ManagedDiskId $osdisk.Id;

        # Create an empty disk
        $datadiskconfig = New-AzDiskConfig -Location $loc -CreateOption Empty -AccountType 'Standard_LRS' -DiskSizeGB 10;
        $datadiskname = "datadisk";
        New-AzDisk -ResourceGroupName $rgname -DiskName $datadiskname -Disk $datadiskconfig;
        $datadisk = Get-AzDisk -ResourceGroupName $rgname -DiskName $datadiskname;

        Assert-NotNull $datadisk.Id;
        Assert-AreEqual $datadiskname $datadisk.Name;
        Assert-AreEqual 'Standard_LRS' $datadisk.Sku.Name;

        # Add the disk to the VM
        $vm = Add-AzVMDataDisk -VM $vm -Name $datadiskname -ManagedDiskId $dataDisk.Id -Lun 2 -CreateOption Attach -Caching 'ReadWrite';

        # Update and start the VM
        Update-AzVM -ResourceGroupName $rgname -VM $vm;
        Start-AzVM -ResourceGroupName $rgname -Name $vmname;

        # Get the updated VM
        $vm = Get-AzVM -ResourceGroupName $rgname -Name $vmname;

        Assert-NotNull $vm.VmId;
        Assert-AreEqual $vmname $vm.Name ;
        Assert-AreEqual 1 $vm.NetworkProfile.NetworkInterfaces.Count;
        Assert-AreEqual $nicId $vm.NetworkProfile.NetworkInterfaces[0].Id;

        Assert-AreEqual $imgRef.Offer $vm.StorageProfile.ImageReference.Offer;
        Assert-AreEqual $imgRef.PublisherName $vm.StorageProfile.ImageReference.Publisher;
        Assert-AreEqual $imgRef.Skus $vm.StorageProfile.ImageReference.Sku;
        Assert-AreEqual $imgRef.Version $vm.StorageProfile.ImageReference.Version;

        Assert-AreEqual $user $vm.OSProfile.AdminUsername;
        Assert-AreEqual $computerName $vm.OSProfile.ComputerName;
        Assert-AreEqual $vmsize $vm.HardwareProfile.VmSize;

        Assert-True {$vm.DiagnosticsProfile.BootDiagnostics.Enabled;};

        Assert-AreEqual "BGInfo" $vm.Extensions[0].VirtualMachineExtensionType;
        Assert-AreEqual "Microsoft.Compute" $vm.Extensions[0].Publisher;

        Assert-AreEqual $osdisk.Id $vm.StorageProfile.OsDisk.ManagedDisk.Id;
        Assert-AreEqual 'Standard_LRS' $vm.StorageProfile.OsDisk.ManagedDisk.StorageAccountType;
        Assert-AreEqual $datadisk.Id $vm.StorageProfile.DataDisks[0].ManagedDisk.Id;
        Assert-AreEqual 'Standard_LRS' $vm.StorageProfile.DataDisks[0].ManagedDisk.StorageAccountType;
    }
    finally
    {
        # Cleanup
        Clean-ResourceGroup $rgname
    }
}

<#
.SYNOPSIS
Test Virtual Machine Reimage
#>
function Test-VirtualMachineReimage
{
    # Setup
    $rgname = Get-ComputeTestResourceName

    try
    {
        # Common
        $loc = Get-ComputeVMLocation;

        New-AzResourceGroup -Name $rgname -Location $loc -Force;

        # VM Profile & Hardware
        $vmsize = 'Standard_DS1_v2';
        $vmname = 'vm' + $rgname;

        # NRP
        $subnet = New-AzVirtualNetworkSubnetConfig -Name ('subnet' + $rgname) -AddressPrefix "10.0.0.0/24";
        $vnet = New-AzVirtualNetwork -Force -Name ('vnet' + $rgname) -ResourceGroupName $rgname -Location $loc -AddressPrefix "10.0.0.0/16" -Subnet $subnet;
        $subnetId = $vnet.Subnets[0].Id;
        $pubip = New-AzPublicIpAddress -Force -Name ('pubip' + $rgname) -ResourceGroupName $rgname -Location $loc -AllocationMethod Dynamic -DomainNameLabel ('pubip' + $rgname);
        $pubipId = $pubip.Id;
        $nic = New-AzNetworkInterface -Force -Name ('nic' + $rgname) -ResourceGroupName $rgname -Location $loc -SubnetId $subnetId -PublicIpAddressId $pubip.Id;
        $nicId = $nic.Id;

        # OS & Image
        $user = "Foo12";
        $password = $PLACEHOLDER;
        $securePassword = ConvertTo-SecureString $password -AsPlainText -Force;
        $cred = New-Object System.Management.Automation.PSCredential ($user, $securePassword);
        $computerName = 'test';

        $p = New-AzVMConfig -VMName $vmname -VMSize $vmsize `
             | Add-AzVMNetworkInterface -Id $nicId -Primary `
             | Set-AzVMOperatingSystem -Windows -ComputerName $computerName -Credential $cred `
             | Set-AzVMOSDisk -DiffDiskSetting "Local" -Caching 'ReadOnly' -CreateOption FromImage;

        $imgRef = Get-DefaultCRPImage -loc $loc;
        $imgRef | Set-AzVMSourceImage -VM $p | New-AzVM -ResourceGroupName $rgname -Location $loc;

        # Get VM
        $vm = Get-AzVM -Name $vmname -ResourceGroupName $rgname;
        $vm_output = $vm | Out-String;
        Write-Verbose($vm_output);

        Invoke-AzVMReimage -ResourceGroupName $rgname -Name $vmname -TempDisk;
        $vm = Get-AzVM -Name $vmname -ResourceGroupName $rgname;
    }
    finally
    {
        # Cleanup
        Clean-ResourceGroup $rgname
    }
}

<#
.SYNOPSIS
Test Virtual Machine Managed Disk
#>
function Test-VirtualMachineStop
{
    # Setup
    $rgname = Get-ComputeTestResourceName

    try
    {
        $loc = Get-ComputeVMLocation;
        New-AzResourceGroup -Name $rgname -Location $loc -Force;

        # VM Profile & Hardware
        $vmsize = 'Standard_DS1';
        $vmname = 'vm' + $rgname;

        $p = New-AzVMConfig -VMName $vmname -VMSize $vmsize;

        # NRP
        $subnet = New-AzVirtualNetworkSubnetConfig -Name ('subnet' + $rgname) -AddressPrefix "10.0.0.0/24";
        $vnet = New-AzVirtualNetwork -Force -Name ('vnet' + $rgname) -ResourceGroupName $rgname -Location $loc -AddressPrefix "10.0.0.0/16" -Subnet $subnet;
        $vnet = Get-AzVirtualNetwork -Name ('vnet' + $rgname) -ResourceGroupName $rgname;
        $subnetId = $vnet.Subnets[0].Id;
        $pubip = New-AzPublicIpAddress -Force -Name ('pubip' + $rgname) -ResourceGroupName $rgname -Location $loc -AllocationMethod Dynamic -DomainNameLabel ('pubip' + $rgname);
        $pubip = Get-AzPublicIpAddress -Name ('pubip' + $rgname) -ResourceGroupName $rgname;
        $pubipId = $pubip.Id;
        $nic = New-AzNetworkInterface -Force -Name ('nic' + $rgname) -ResourceGroupName $rgname -Location $loc -SubnetId $subnetId -PublicIpAddressId $pubip.Id;
        $nic = Get-AzNetworkInterface -Name ('nic' + $rgname) -ResourceGroupName $rgname;
        $nicId = $nic.Id;

        $p = Add-AzVMNetworkInterface -VM $p -Id $nicId;

        # OS & Image
        $user = "Foo2";
        $password = $PLACEHOLDER;
        $securePassword = ConvertTo-SecureString $password -AsPlainText -Force;
        $cred = New-Object System.Management.Automation.PSCredential ($user, $securePassword);
        $computerName = 'test';

        $p = Set-AzVMOperatingSystem -VM $p -Windows -ComputerName $computerName -Credential $cred;

        $imgRef = Get-DefaultCRPImage -loc $loc;
        $p = ($imgRef | Set-AzVMSourceImage -VM $p);

        # Virtual Machine
        New-AzVM -ResourceGroupName $rgname -Location $loc -VM $p;

        # Get VM
        $vm = Get-AzVM -ResourceGroupName $rgname -Name $vmname;
        $vmstate = Get-AzVM -ResourceGroupName $rgname -Name $vmname -Status;
        Assert-AreEqual "PowerState/running" $vmstate.Statuses[1].Code;

        # Stop the VM
        Stop-AzVM -ResourceGroupName $rgname -Name $vmname -StayProvisioned -SkipShutdown -Force;
        $vm = Get-AzVM -ResourceGroupName $rgname -Name $vmname;
        $vmstate = Get-AzVM -ResourceGroupName $rgname -Name $vmname -Status;
        Assert-AreEqual "PowerState/stopped" $vmstate.Statuses[1].Code;

        Remove-AzVM -ResourceGroupName $rgname -Name $vmname -Force;
    }
    finally
    {
        # Cleanup
        Clean-ResourceGroup $rgname
    }
}

<#
.SYNOPSIS
Test Virtual Machine Managed Disk
#>
function Test-VirtualMachineRemoteDesktop
{
    # Setup
    $rgname = Get-ComputeTestResourceName

    try
    {
        $loc = Get-ComputeVMLocation;
        New-AzResourceGroup -Name $rgname -Location $loc -Force;

        # VM Profile & Hardware
        $vmsize = 'Standard_DS2_v2';
        $vmname = 'vm' + $rgname;

        $p = New-AzVMConfig -VMName $vmname -VMSize $vmsize -EnableUltraSSD -Zone "1";

        # NRP
        $subnet = New-AzVirtualNetworkSubnetConfig -Name ('subnet' + $rgname) -AddressPrefix "10.0.0.0/24";
        $vnet = New-AzVirtualNetwork -Force -Name ('vnet' + $rgname) -ResourceGroupName $rgname -Location $loc -AddressPrefix "10.0.0.0/16" -Subnet $subnet;
        $vnet = Get-AzVirtualNetwork -Name ('vnet' + $rgname) -ResourceGroupName $rgname;
        $subnetId = $vnet.Subnets[0].Id;
        $nic = New-AzNetworkInterface -Force -Name ('nic' + $rgname) -ResourceGroupName $rgname -Location $loc -SubnetId $subnetId
        $nic = Get-AzNetworkInterface -Name ('nic' + $rgname) -ResourceGroupName $rgname;
        $nicId = $nic.Id;

        $p = Add-AzVMNetworkInterface -VM $p -Id $nicId;

        # OS & Image
        $user = "Foo2";
        $password = $PLACEHOLDER;
        $securePassword = ConvertTo-SecureString $password -AsPlainText -Force;
        $cred = New-Object System.Management.Automation.PSCredential ($user, $securePassword);
        $computerName = 'test';

        $p = Set-AzVMOperatingSystem -VM $p -Windows -ComputerName $computerName -Credential $cred;

        $imgRef = Get-DefaultCRPImage -loc $loc;
        $p = ($imgRef | Set-AzVMSourceImage -VM $p);

        # Virtual Machine
        Assert-ThrowsContains { `
            New-AzVM -ResourceGroupName $rgname -Location $loc -VM $p; } `
            "'Microsoft.Compute/UltraSSD' feature is not enabled for this subscription.";

        $p.AdditionalCapabilities.UltraSSDEnabled = $false;
        New-AzVM -ResourceGroupName $rgname -Location $loc -VM $p;

        # Get VM
        $vm = Get-AzVM -ResourceGroupName $rgname -Name $vmname;
        Assert-False {$vm.AdditionalCapabilities.UltraSSDEnabled};
        $vmstate = Get-AzVM -ResourceGroupName $rgname -Name $vmname -Status;

        Assert-ThrowsContains { `
            Get-AzRemoteDesktopFile -ResourceGroupName $rgname -Name $vmname -LocalPath ".\file.rdp"; } `
            "The RDP file cannot be generated because the network interface of the virtual machine does not reference a PublicIP or an InboundNatRule of a public load balancer.";

        $pubip = New-AzPublicIpAddress -Force -Name ('pubip' + $rgname) -ResourceGroupName $rgname -Location $loc -Zone "1" -Sku "Standard" -AllocationMethod "Static" -DomainNameLabel ('pubip' + $rgname);
        $pubip = Get-AzPublicIpAddress -Name ('pubip' + $rgname) -ResourceGroupName $rgname;
        $pubipId = $pubip.Id;

        $nic = Get-AzNetworkInterface -Name ('nic' + $rgname) -ResourceGroupName $rgname;
        $nic | Set-AzNetworkInterfaceIpConfig -Name 'ipconfig1' -SubnetId $subnetId -PublicIpAddressId $pubip.Id | Set-AzNetworkInterface;

        # Get VM
        $vm = Get-AzVM -ResourceGroupName $rgname -Name $vmname;
        $vmstate = Get-AzVM -ResourceGroupName $rgname -Name $vmname -Status;

        Get-AzRemoteDesktopFile -ResourceGroupName $rgname -Name $vmname -LocalPath ".\file.rdp";
    }
    finally
    {
        # Cleanup
        Clean-ResourceGroup $rgname
    }
}

<#
.SYNOPSIS
Test Low Priority Virtual Machine
#>
function Test-LowPriorityVirtualMachine
{
# Setup
    $rgname = Get-ComputeTestResourceName

    try
    {
        $loc = Get-ComputeVMLocation;
        New-AzResourceGroup -Name $rgname -Location $loc -Force;

        # VM Profile & Hardware
        $vmsize = 'Standard_DS2_v2';
        $vmname = 'vm' + $rgname;

        $p = New-AzVMConfig -VMName $vmname -VMSize $vmsize -Priority 'Low' -EvictionPolicy 'Deallocate' -MaxPrice 0.1538;

        # NRP
        $subnet = New-AzVirtualNetworkSubnetConfig -Name ('subnet' + $rgname) -AddressPrefix "10.0.0.0/24";
        $vnet = New-AzVirtualNetwork -Force -Name ('vnet' + $rgname) -ResourceGroupName $rgname -Location $loc -AddressPrefix "10.0.0.0/16" -Subnet $subnet;
        $vnet = Get-AzVirtualNetwork -Name ('vnet' + $rgname) -ResourceGroupName $rgname;
        $subnetId = $vnet.Subnets[0].Id;
        $nic = New-AzNetworkInterface -Force -Name ('nic' + $rgname) -ResourceGroupName $rgname -Location $loc -SubnetId $subnetId
        $nic = Get-AzNetworkInterface -Name ('nic' + $rgname) -ResourceGroupName $rgname;
        $nicId = $nic.Id;

        $p = Add-AzVMNetworkInterface -VM $p -Id $nicId;

        # OS & Image
        $user = "Foo2";
        $password = $PLACEHOLDER;
        $securePassword = ConvertTo-SecureString $password -AsPlainText -Force;
        $cred = New-Object System.Management.Automation.PSCredential ($user, $securePassword);
        $computerName = 'test';

        $p = Set-AzVMOperatingSystem -VM $p -Windows -ComputerName $computerName -Credential $cred;

        $imgRef = Get-DefaultCRPImage -loc $loc;
        $p = ($imgRef | Set-AzVMSourceImage -VM $p);

        # Create a Virtual Machine
        New-AzVM -ResourceGroupName $rgname -Location $loc -VM $p;

        # Get VM
        $vm = Get-AzVM -ResourceGroupName $rgname -Name $vmname -DisplayHint Expand;
        Assert-AreEqual "Low" $vm.Priority;
        Assert-AreEqual "Deallocate" $vm.EvictionPolicy;
        Assert-AreEqual 0.1538 $vm.BillingProfile.MaxPrice;
        $vmstate = Get-AzVM -ResourceGroupName $rgname -Name $vmname -Status;
        Assert-AreEqual "PowerState/running" $vmstate.Statuses[1].Code;

        Set-AzVM -ResourceGroupName $rgname -Name $vmname -SimulateEviction;

        $vm = Get-AzVM -ResourceGroupName $rgname -Name $vmname;
        Assert-AreEqual "Low" $vm.Priority;
        Assert-AreEqual "Deallocate" $vm.EvictionPolicy;
        Assert-AreEqual 0.1538 $vm.BillingProfile.MaxPrice;

        $vmstate = Get-AzVM -ResourceGroupName $rgname -Name $vmname -Status;
        Assert-AreEqual "PowerState/running" $vmstate.Statuses[1].Code;

        # Update the max price of the VM
        Assert-ThrowsContains { Update-AzVM -ResourceGroupName $rgname -VM $vm -MaxPrice 0.2; } `
            "Max price change is not allowed.";
    }
    finally
    {
        # Cleanup
        Clean-ResourceGroup $rgname
    }
}

<#
.SYNOPSIS
Test EncryptionAtHost Virtual Machine
#>
function Test-EncryptionAtHostVMNull
{
    # Setup
    $rgname = Get-ComputeTestResourceName

    try
    {
        $loc = Get-ComputeVMLocation;
        New-AzResourceGroup -Name $rgname -Location $loc -Force;

        # VM Profile & Hardware
        $vmsize = 'Standard_DS2_v2';
        $vmname = 'vm' + $rgname;
        [string]$domainNameLabel = "$vmname-$vmname".tolower();

        $user = "Foo2";
        $password = $PLACEHOLDER;
        $securePassword = ConvertTo-SecureString $password -AsPlainText -Force;
        $cred = New-Object System.Management.Automation.PSCredential ($user, $securePassword);
        $computerName = 'test';

        $vm = New-AzVM -ResourceGroupName $rgname -Name $vmname -Credential $cred -DomainNameLabel $domainNameLabel;
        Assert-AreEqual $null $vm.SecurityProfile.encryptionathost

        # Get VM
        $vm = Get-AzVM -ResourceGroupName $rgname -Name $vmname;
        Assert-AreEqual $null $vm.SecurityProfile.encryptionAtHost
        Assert-AreEqual $null $vm.encryptionAtHost

    }
    finally
    {
        # Cleanup
        Clean-ResourceGroup $rgname
    }
}

<#
.SYNOPSIS
Test EncryptionAtHost Virtual Machine
#>
function Test-EncryptionAtHostVM
{
# Setup
    $rgname = Get-ComputeTestResourceName

    try
    {
        $loc = Get-ComputeVMLocation;
        New-AzResourceGroup -Name $rgname -Location $loc -Force;

        # VM Profile & Hardware

        $vmsize = 'Standard_DS2_v2';
        $vmname = 'vm' + $rgname;
        [string]$domainNameLabel = "$vmname-$vmname".tolower();

        $user = "Foo2";
        $password = $PLACEHOLDER;
        $securePassword = ConvertTo-SecureString $password -AsPlainText -Force;
        $cred = New-Object System.Management.Automation.PSCredential ($user, $securePassword);
        $computerName = 'test';

        New-AzVM -ResourceGroupName $rgname -Name $vmname -Credential $cred -DomainNameLabel $domainNameLabel -EncryptionAtHost;

        # Get VM
        $vm = Get-AzVM -ResourceGroupName $rgname -Name $vmname;
        Assert-AreEqual True $vm.SecurityProfile.encryptionAtHost
        Assert-ThrowsContains { Update-AzVM -ResourceGroupName $rgname -VM $vm -EncryptionAtHost $false; } "can be updated only when VM is in deallocated state"
        
        #update vm with encryptionathost false
        Stop-AzVM -ResourceGroupName $rgname -Name $vmname -Force;
        Update-AzVM -ResourceGroupName $rgname -VM $vm -EncryptionAtHost $false;
        $vm = Get-AzVM -ResourceGroupName $rgname -Name $vmname;
        Assert-AreEqual False $vm.SecurityProfile.encryptionAtHost
        
        #update vm with encryptionathost false
        Update-AzVM -ResourceGroupName $rgname -VM $vm -EncryptionAtHost $true;
        $vm = Get-AzVM -ResourceGroupName $rgname -Name $vmname;
        Assert-AreEqual True $vm.SecurityProfile.encryptionAtHost
    }
    finally
    {
        # Cleanup
        Clean-ResourceGroup $rgname
    }
}
<#
.SYNOPSIS
Test EncryptionAtHost Virtual Machine Default Param Set
#>
function Test-EncryptionAtHostVMDefaultParamSet
{
    # Setup
    $rgname = Get-ComputeTestResourceName

    try
    {
        # Common
        $loc = Get-ComputeVMLocation;
        New-AzResourceGroup -Name $rgname -Location $loc -Force;

        # VM Profile & Hardware
        $vmsize = 'Standard_DS2_v2';
        $vmname = 'vm' + $rgname;
        $p = New-AzVMConfig -VMName $vmname -VMSize $vmsize -EncryptionAtHost;

        # NRP
        $subnet = New-AzVirtualNetworkSubnetConfig -Name ('subnet' + $rgname) -AddressPrefix "10.0.0.0/24";
        $vnet = New-AzVirtualNetwork -Force -Name ('vnet' + $rgname) -ResourceGroupName $rgname -Location $loc -AddressPrefix "10.0.0.0/16" -Subnet $subnet;
        $vnet = Get-AzVirtualNetwork -Name ('vnet' + $rgname) -ResourceGroupName $rgname;
        $subnetId = $vnet.Subnets[0].Id;
        $pubip = New-AzPublicIpAddress -Force -Name ('pubip' + $rgname) -ResourceGroupName $rgname -Location $loc -AllocationMethod Dynamic -DomainNameLabel ('pubip' + $rgname);
        $pubip = Get-AzPublicIpAddress -Name ('pubip' + $rgname) -ResourceGroupName $rgname;
        $pubipId = $pubip.Id;
        $nic = New-AzNetworkInterface -Force -Name ('nic' + $rgname) -ResourceGroupName $rgname -Location $loc -SubnetId $subnetId -PublicIpAddressId $pubip.Id;
        $nic = Get-AzNetworkInterface -Name ('nic' + $rgname) -ResourceGroupName $rgname;
        $nicId = $nic.Id;

        $p = Add-AzVMNetworkInterface -VM $p -Id $nicId;
        Assert-AreEqual $p.NetworkProfile.NetworkInterfaces.Count 1;
        Assert-AreEqual $p.NetworkProfile.NetworkInterfaces[0].Id $nicId;

        # Storage Account (SA)
        $stoname = 'sto' + $rgname;
        $stotype = 'Standard_GRS';
        New-AzStorageAccount -ResourceGroupName $rgname -Name $stoname -Location $loc -Type $stotype;
        $stoaccount = Get-AzStorageAccount -ResourceGroupName $rgname -Name $stoname;

        $osDiskName = 'osDisk';
        $osDiskCaching = 'ReadWrite';
        $osDiskVhdUri = "https://$stoname.blob.core.windows.net/test/os.vhd";
        $dataDiskVhdUri1 = "https://$stoname.blob.core.windows.net/test/data1.vhd";
        $dataDiskVhdUri2 = "https://$stoname.blob.core.windows.net/test/data2.vhd";
        $dataDiskVhdUri3 = "https://$stoname.blob.core.windows.net/test/data3.vhd";

        $p = Set-AzVMOSDisk -VM $p -Name $osDiskName -VhdUri $osDiskVhdUri -Caching $osDiskCaching -CreateOption FromImage;

        $p = Add-AzVMDataDisk -VM $p -Name 'testDataDisk1' -Caching 'ReadOnly' -DiskSizeInGB 10 -Lun 1 -VhdUri $dataDiskVhdUri1 -CreateOption Empty;
        $p = Add-AzVMDataDisk -VM $p -Name 'testDataDisk2' -Caching 'ReadOnly' -DiskSizeInGB 11 -Lun 2 -VhdUri $dataDiskVhdUri2 -CreateOption Empty;
        $p = Add-AzVMDataDisk -VM $p -Name 'testDataDisk3' -Caching 'ReadOnly' -DiskSizeInGB 12 -Lun 3 -VhdUri $dataDiskVhdUri3 -CreateOption Empty;
        $p = Remove-AzVMDataDisk -VM $p -Name 'testDataDisk3';

        Assert-AreEqual $p.StorageProfile.OSDisk.Caching $osDiskCaching;
        Assert-AreEqual $p.StorageProfile.OSDisk.Name $osDiskName;
        Assert-AreEqual $p.StorageProfile.OSDisk.Vhd.Uri $osDiskVhdUri;
        Assert-AreEqual $p.StorageProfile.DataDisks.Count 2;
        Assert-AreEqual $p.StorageProfile.DataDisks[0].Caching 'ReadOnly';
        Assert-AreEqual $p.StorageProfile.DataDisks[0].DiskSizeGB 10;
        Assert-AreEqual $p.StorageProfile.DataDisks[0].Lun 1;
        Assert-AreEqual $p.StorageProfile.DataDisks[0].Vhd.Uri $dataDiskVhdUri1;
        Assert-AreEqual $p.StorageProfile.DataDisks[1].Caching 'ReadOnly';
        Assert-AreEqual $p.StorageProfile.DataDisks[1].DiskSizeGB 11;
        Assert-AreEqual $p.StorageProfile.DataDisks[1].Lun 2;
        Assert-AreEqual $p.StorageProfile.DataDisks[1].Vhd.Uri $dataDiskVhdUri2;

        # OS & Image
        $user = "Foo12";
        $password = $PLACEHOLDER;
        $securePassword = ConvertTo-SecureString $password -AsPlainText -Force;
        $cred = New-Object System.Management.Automation.PSCredential ($user, $securePassword);
        $computerName = 'test';
        $vhdContainer = "https://$stoname.blob.core.windows.net/test";
        $img = 'a699494373c04fc0bc8f2bb1389d6106__Windows-Server-2012-Datacenter-201503.01-en.us-127GB.vhd';

        # $p.StorageProfile.OSDisk = $null;
        $p = Set-AzVMOperatingSystem -VM $p -Windows -ComputerName $computerName -Credential $cred;

        Assert-AreEqual $p.OSProfile.AdminUsername $user;
        Assert-AreEqual $p.OSProfile.ComputerName $computerName;
        Assert-AreEqual $p.OSProfile.AdminPassword $password;

        # Image Reference
        $imgRef = Get-DefaultCRPImage -loc $loc;
        $p = ($imgRef | Set-AzVMSourceImage -VM $p);

        $p.StorageProfile.DataDisks = $null;

        # Virtual Machine
        New-AzVM -ResourceGroupName $rgname -Location $loc -VM $p;
        $vm = Get-AzVM -ResourceGroupName $rgname -Name $vmname;
        Assert-AreEqual True $vm.SecurityProfile.encryptionAtHost

        # Remove
        Remove-AzVM -ResourceGroupName $rgname -Name $vmname -Force;
    }
    finally
    {
        # Cleanup
        Clean-ResourceGroup $rgname
    }
}

<#
.SYNOPSIS
Test Set-AzVMOperatingSystem
#>
function Test-SetAzVMOperatingSystem
{
# Setup
    $rgname = Get-ComputeTestResourceName

    try
    {
        $loc = Get-ComputeVMLocation;
        New-AzResourceGroup -Name $rgname -Location $loc -Force;

        # VM Profile & Hardware
        $vmsize = 'Standard_DS1_v2';
        $vmname = 'vm' + $rgname;
        $vmname2 = 'vm2' + $rgname;
        $vmname3 = 'vm3' + $rgname;

        $p = New-AzVMConfig -VMName $vmname -VMSize $vmsize;
        $p2 = New-AzVMConfig -VMName $vmname2 -VMSize $vmsize;
        $p3 = New-AzVMConfig -VMName $vmname3 -VMSize $vmsize;

        # NRP
        $subnet = New-AzVirtualNetworkSubnetConfig -Name ('subnet' + $rgname) -AddressPrefix "10.0.0.0/24";
        $vnet = New-AzVirtualNetwork -Force -Name ('vnet' + $rgname) -ResourceGroupName $rgname -Location $loc -AddressPrefix "10.0.0.0/16" -Subnet $subnet;
        $vnet = Get-AzVirtualNetwork -Name ('vnet' + $rgname) -ResourceGroupName $rgname;
        $subnetId = $vnet.Subnets[0].Id;
        #1
        $pubip = New-AzPublicIpAddress -Force -Name ('pubip' + $rgname) -ResourceGroupName $rgname -Location $loc -AllocationMethod Dynamic -DomainNameLabel ('pubip' + $rgname);
        $pubip = Get-AzPublicIpAddress -Name ('pubip' + $rgname) -ResourceGroupName $rgname;
        $pubipId = $pubip.Id;
        $nic = New-AzNetworkInterface -Force -Name ('nic' + $rgname) -ResourceGroupName $rgname -Location $loc -SubnetId $subnetId -PublicIpAddressId $pubip.Id;
        $nic = Get-AzNetworkInterface -Name ('nic' + $rgname) -ResourceGroupName $rgname;
        $nicId = $nic.Id;
        #2
        $pubip2 = New-AzPublicIpAddress -Force -Name ('pubip2' + $rgname) -ResourceGroupName $rgname -Location $loc -AllocationMethod Dynamic -DomainNameLabel ('pubip2' + $rgname);
        $pubip2 = Get-AzPublicIpAddress -Name ('pubip2' + $rgname) -ResourceGroupName $rgname;
        $pubipId2 = $pubip2.Id;
        $nic2 = New-AzNetworkInterface -Force -Name ('nic2' + $rgname) -ResourceGroupName $rgname -Location $loc -SubnetId $subnetId -PublicIpAddressId $pubip2.Id;
        $nic2 = Get-AzNetworkInterface -Name ('nic2' + $rgname) -ResourceGroupName $rgname;
        $nicId2 = $nic2.Id;
        #3
        $pubip3 = New-AzPublicIpAddress -Force -Name ('pubip3' + $rgname) -ResourceGroupName $rgname -Location $loc -AllocationMethod Dynamic -DomainNameLabel ('pubip3' + $rgname);
        $pubip3 = Get-AzPublicIpAddress -Name ('pubip3' + $rgname) -ResourceGroupName $rgname;
        $pubipId3 = $pubip3.Id;
        $nic3 = New-AzNetworkInterface -Force -Name ('nic3' + $rgname) -ResourceGroupName $rgname -Location $loc -SubnetId $subnetId -PublicIpAddressId $pubip3.Id;
        $nic3 = Get-AzNetworkInterface -Name ('nic3' + $rgname) -ResourceGroupName $rgname;
        $nicId3 = $nic3.Id;

        $p = Add-AzVMNetworkInterface -VM $p -Id $nicId;
        $p2 = Add-AzVMNetworkInterface -VM $p2 -Id $nicId2;
        $p3 = Add-AzVMNetworkInterface -VM $p3 -Id $nicId3;

        # OS & Image
        $user = "Foo2";
        $password = $PLACEHOLDER;
        $securePassword = ConvertTo-SecureString $password -AsPlainText -Force;
        $cred = New-Object System.Management.Automation.PSCredential ($user, $securePassword);
        $computerName = 'test';

        $p = Set-AzVMOperatingSystem -VM $p -Windows -ComputerName $computerName -Credential $cred;
        $p2 = Set-AzVMOperatingSystem -VM $p2 -Windows -ComputerName $computerName -Credential $cred -EnableAutoUpdate;
        $p3 = Set-AzVMOperatingSystem -VM $p3 -Windows -ComputerName $computerName -Credential $cred -EnableAutoUpdate -PatchMode "AutomaticByPlatform";

        $imgRef = Get-DefaultCRPImage -loc $loc;
        $p = ($imgRef | Set-AzVMSourceImage -VM $p);
        $p2 = ($imgRef | Set-AzVMSourceImage -VM $p2);
        $p3 = ($imgRef | Set-AzVMSourceImage -VM $p3);

        # Virtual Machine
        New-AzVM -ResourceGroupName $rgname -Location $loc -VM $p;
        New-AzVM -ResourceGroupName $rgname -Location $loc -VM $p2;
        New-AzVM -ResourceGroupName $rgname -Location $loc -VM $p3;

        # Get VM
        $vm = Get-AzVM -Name $vmname -ResourceGroupName $rgname;
        $vm2 = Get-AzVM -Name $vmname2 -ResourceGroupName $rgname;
        $vm3 = Get-AzVM -Name $vmname3 -ResourceGroupName $rgname;
        Assert-AreEqual $vm.osProfile.WindowsConfiguration.PatchSettings.Patchmode "Manual"
        Assert-AreEqual $vm2.osProfile.WindowsConfiguration.PatchSettings.Patchmode "AutomaticByOS"
        Assert-AreEqual $vm3.osProfile.WindowsConfiguration.PatchSettings.Patchmode "AutomaticByPlatform"


        #updating existing VM using Set-AzVMOperatingSystem    "AutomaticByPlatform -> AutomaticByOS"
        $vm3 = Set-AzVMOperatingSystem -VM $vm3 -Windows -ComputerName $computerName -Credential $cred -EnableAutoUpdate -PatchMode "AutomaticByOS";
        Update-AzVM $rgname -vm $vm3;
        $vm3 = Get-AzVM -Name $vmname3 -ResourceGroupName $rgname;
        Assert-AreEqual $vm3.osProfile.WindowsConfiguration.PatchSettings.Patchmode "AutomaticByOS"

        #updating existing VM using Set-AzVMOperatingSystem    "AutomaticByOS -> AutomaticByPlatform"
        $vm2 = Set-AzVMOperatingSystem -VM $vm2 -Windows -ComputerName $computerName -Credential $cred -EnableAutoUpdate -PatchMode "automaticbyplatform";
        Update-AzVM $rgname -vm $vm2;
        $vm2 = Get-AzVM -Name $vmname2 -ResourceGroupName $rgname;
        Assert-AreEqual $vm2.osProfile.WindowsConfiguration.PatchSettings.Patchmode "AutomaticByPlatform"

    }
    finally
    {
        # Cleanup
        Clean-ResourceGroup $rgname
    }
}

<#
.SYNOPSIS
Test Set-AzVMOperatingSystem: if PatchMode is set to AutomaticByPlatForm, both [-ProvisionVMAgent] [-EnableAutoUpdate] has to be true, other wise it is an error.
#>
function Test-SetAzVMOperatingSystemError
{
# Setup
    $rgname = Get-ComputeTestResourceName

    try
    {
        $loc = Get-ComputeVMLocation;
        New-AzResourceGroup -Name $rgname -Location $loc -Force;

        # VM Profile & Hardware
        $vmsize = 'Standard_DS1_v2';
        $vmname = 'vm' + $rgname;

        $p = New-AzVMConfig -VMName $vmname -VMSize $vmsize;

        # NRP
        $subnet = New-AzVirtualNetworkSubnetConfig -Name ('subnet' + $rgname) -AddressPrefix "10.0.0.0/24";
        $vnet = New-AzVirtualNetwork -Force -Name ('vnet' + $rgname) -ResourceGroupName $rgname -Location $loc -AddressPrefix "10.0.0.0/16" -Subnet $subnet;
        $vnet = Get-AzVirtualNetwork -Name ('vnet' + $rgname) -ResourceGroupName $rgname;
        $subnetId = $vnet.Subnets[0].Id;
        $pubip = New-AzPublicIpAddress -Force -Name ('pubip' + $rgname) -ResourceGroupName $rgname -Location $loc -AllocationMethod Dynamic -DomainNameLabel ('pubip' + $rgname);
        $pubip = Get-AzPublicIpAddress -Name ('pubip' + $rgname) -ResourceGroupName $rgname;
        $pubipId = $pubip.Id;
        $nic = New-AzNetworkInterface -Force -Name ('nic' + $rgname) -ResourceGroupName $rgname -Location $loc -SubnetId $subnetId -PublicIpAddressId $pubip.Id;
        $nic = Get-AzNetworkInterface -Name ('nic' + $rgname) -ResourceGroupName $rgname;
        $nicId = $nic.Id;
        
        $p = Add-AzVMNetworkInterface -VM $p -Id $nicId;

        # OS & Image
        $user = "Foo2";
        $password = $PLACEHOLDER;
        $securePassword = ConvertTo-SecureString $password -AsPlainText -Force;
        $cred = New-Object System.Management.Automation.PSCredential ($user, $securePassword);
        $computerName = 'test';

        $p = Set-AzVMOperatingSystem -VM $p -Windows -ComputerName $computerName -Credential $cred -EnableAutoUpdate -DisableVMAgent -Patchmode "AutomaticByPlatform";
      
        $imgRef = Get-DefaultCRPImage -loc $loc;
        $p = ($imgRef | Set-AzVMSourceImage -VM $p);
       
        # Virtual Machine
        Assert-ThrowsContains { New-AzVM -ResourceGroupName $rgname -Location $loc -VM $p; } "The patchMode 'AutomaticByPlatform' is invalid. For patchMode 'AutomaticByPlatform', the properties 'provisionVMAgent' and 'enableAutomaticUpdates' must be set to true.";
    }
    finally
    {
        # Cleanup
        Clean-ResourceGroup $rgname
    }
}

<#
.SYNOPSIS
Test HostGroup property is set on a VM correctly when HostGroup.Id is passed as a parameter.
#>
function Test-HostGroupPropertySetOnVirtualMachine
{
    # Setup
    $rgname = Get-ComputeTestResourceName

    try
    {
        # Common
        [string]$loc = Get-Location "Microsoft.Resources" "resourceGroups" "East US 2 EUAP";
        $loc = $loc.Replace(' ', '');
        
        New-AzResourceGroup -Name $rgname -Location $loc -Force;

        # Create a VM first
        $hostGroupName = $rgname + 'hostgroup'
        $hostGroup = New-AzHostGroup -ResourceGroupName $rgname -Name $hostGroupName -Location $loc -PlatformFaultDomain 2 -Zone "2";
        
        $hostName = $rgname + 'host'
        New-AzHost -ResourceGroupName $rgname -HostGroupName $hostGroupName -Name $hostName -Location $loc -Sku "ESv3-Type1" -PlatformFaultDomain 1;

        # VM Profile & Hardware
        $vmsize = 'Standard_E2s_v3';
        $vmname0 = 'v' + $rgname;

        # Creating a VM using simple parameter set
        $username = "admin01"
        $password = Get-PasswordForVM | ConvertTo-SecureString -AsPlainText -Force
        $cred = new-object -typename System.Management.Automation.PSCredential -argumentlist $username, $password
        [string]$domainNameLabel = "vcrptestps7691-6f2166";

        $vm0 = New-AzVM -ResourceGroupName $rgname -Location $loc -Name $vmname0 -Credential $cred -Zone "2" -Size $vmsize -HostGroupId $hostGroup.Id -DomainNameLabel $domainNameLabel;
        
        Assert-AreEqual $hostGroup.Id $vm0.HostGroup.Id;
    }
    finally
    {
        # Cleanup
        Clean-ResourceGroup $rgname
    }
}

<#
.SYNOPSIS
Test Get-AzVMImage new parameters -OrderBy and -Top.
#>
function Test-VirtualMachineImageListTopOrderExpand
{
    # Setup
    $loc = Get-ComputeVMLocation;

    try
    {
        $pubNames = "MicrosoftWindowsServer";
        $pubNameFilter = '*Windows*';
        $offer = "windowsserver";
        $sku = "2012-R2-Datacenter";
        $numRecords = 3;
        $orderNameDesc = "name desc";
        $orderNameAsc = "name asc";

        # Test -Top
        $vmImagesTop = Get-AzVMImage -Location $loc -PublisherName $pubNames -Offer $offer -Sku $sku -Top $numRecords;
        Assert-AreEqual $numRecords $vmImagesTop.Count; 

        # Test -OrderBy
        $vmImagesOrderDesc = Get-AzVMImage -Location $loc -PublisherName $pubNames -Offer $offer -Sku $sku -OrderBy $orderNameDesc;
        $vmImagesOrderAsc = Get-AzVMImage -Location $loc -PublisherName $pubNames -Offer $offer -Sku $sku -OrderBy $orderNameAsc;

        if ($vmImagesOrderDesc.Count -gt 0)
        {
            $isLessThan = $vmImagesOrderDesc[0].Version -ge $vmImagesOrderAsc[0].Version;
            Assert-True { $isLessThan };
        }
    }
    finally 
    {
    
	}

}

<#
.SYNOPSIS
This test can only run in Record mode. Several lines need to be uncommented for it to test the cmdlet. 
Downloads the managed boot diagnostics of a Windows machine to a local file path. 
#>
function Test-VirtualMachineBootDiagnostics
{
    # Setup
    $rgname = Get-ComputeTestResourceName;
    $loc = Get-ComputeVMLocation;

    try
    {
        New-AzResourceGroup -Name $rgname -Location $loc -Force;

        # VM Profile & Hardware
        $vmsize = 'Standard_DS1_v2';
        $vmname = 'vm' + $rgname;
        # Create the file path on your machine, then set this variable to it. 
        # $localPath = "C:\Users\adsandor\Documents\bootDiags"

        $p = New-AzVMConfig -VMName $vmname -VMSize $vmsize;

        # NRP
        $subnet = New-AzVirtualNetworkSubnetConfig -Name ('subnet' + $rgname) -AddressPrefix "10.0.0.0/24";
        $vnet = New-AzVirtualNetwork -Force -Name ('vnet' + $rgname) -ResourceGroupName $rgname -Location $loc -AddressPrefix "10.0.0.0/16" -Subnet $subnet;
        $vnet = Get-AzVirtualNetwork -Name ('vnet' + $rgname) -ResourceGroupName $rgname;
        $subnetId = $vnet.Subnets[0].Id;
        #1
        $pubip = New-AzPublicIpAddress -Force -Name ('pubip' + $rgname) -ResourceGroupName $rgname -Location $loc -AllocationMethod Dynamic -DomainNameLabel ('pubip' + $rgname);
        $pubip = Get-AzPublicIpAddress -Name ('pubip' + $rgname) -ResourceGroupName $rgname;
        $pubipId = $pubip.Id;
        $nic = New-AzNetworkInterface -Force -Name ('nic' + $rgname) -ResourceGroupName $rgname -Location $loc -SubnetId $subnetId -PublicIpAddressId $pubip.Id;
        $nic = Get-AzNetworkInterface -Name ('nic' + $rgname) -ResourceGroupName $rgname;
        $nicId = $nic.Id;

        $p = Add-AzVMNetworkInterface -VM $p -Id $nicId;

        # OS & Image
        $user = "Foo2";
        $password = $PLACEHOLDER;
        $securePassword = ConvertTo-SecureString $password -AsPlainText -Force;
        $cred = New-Object System.Management.Automation.PSCredential ($user, $securePassword);
        $computerName = 'test';

        # Windows OS test case. 
        $p = Set-AzVMOperatingSystem -VM $p -Windows -ComputerName $computerName -Credential $cred;

        $imgRef = Get-DefaultCRPImage -loc $loc;
        $p = ($imgRef | Set-AzVMSourceImage -VM $p);

        # Virtual Machine
        $vm = New-AzVM -ResourceGroupName $rgname -Location $loc -VM $p;
        Assert-NotNull $vm;

        # Get Managed Boot Diagnostics 
        # uncomment this when running locally. 
        # Get-AzVmBootDiagnosticsData -ResourceGroupName $rgname -Name $vmname -Windows -LocalPath $localPath;
    }
    finally
    {
        # Cleanup
        Clean-ResourceGroup $rgname
	  }
}

<#
.SYNOPSIS
Test the Get-AzVm cmdlet when using VMs with the 
same name across multiple Resource Groups. 
#>
function Test-VirtualMachineGetVMNameAcrossResourceGroups
{
    # Setup
    $loc = "eastus";
    $rgname = Get-ComputeTestResourceName;
    $rgname2 = Get-ComputeTestResourceName;

    try
    {
        New-AzResourceGroup -Name $rgname -Location $loc -Force;
        New-AzResourceGroup -Name $rgname2 -Location $loc -Force;

        # VM Profile & Hardware
        $vmsize = 'Standard_E2s_v3';
        $vmname1 = 'v' + $rgname;
        $vmname3 = 'v3' + $rgname;

        # Creating a VM using simple parameter set
        $username = "admin01"
        $password = Get-PasswordForVM | ConvertTo-SecureString -AsPlainText -Force
        $cred = new-object -typename System.Management.Automation.PSCredential -argumentlist $username, $password

        $domainNameLabel1 = "domain1" + $rgname;
        $domainNameLabel2 = "domain2" + $rgname;
        $domainNameLabel3 = "domain3" + $rgname;

        $vm1 = New-AzVM -ResourceGroupName $rgname -Location $loc -Name $vmname1 -Credential $cred -Zone "2" -Size $vmsize -DomainNameLabel $domainNameLabel1;
        $vm2 = New-AzVM -ResourceGroupName $rgname2 -Location $loc -Name $vmname1 -Credential $cred -Zone "2" -Size $vmsize -DomainNameLabel $domainNameLabel2;
        $vm3 = New-AzVM -ResourceGroupName $rgname2 -Location $loc -Name $vmname3 -Credential $cred -Zone "2" -Size $vmsize -DomainNameLabel $domainNameLabel3;

        $vms = Get-AzVm -Name $vmname1 -Status;

        Assert-AreEqual 2 $vms.Count;
    }
    finally
    {
        # Cleanup
        Clean-ResourceGroup $rgname;
        Clean-ResourceGroup $rgname2;
    }
}

<#
.SYNOPSIS

#>
function Test-VirtualMachineGetVMExtensionPiping
{
    # Setup
    $loc = "eastus";
    $rgname = Get-ComputeTestResourceName;

    try
    {
        New-AzResourceGroup -Name $rgname -Location $loc -Force;

        # VM Profile & Hardware
        $vmsize = 'Standard_E2s_v3';
        $vmname = 'v' + $rgname;

        # Creating a VM using simple parameter set
        $username = "admin01"
        $password = Get-PasswordForVM | ConvertTo-SecureString -AsPlainText -Force
        $cred = new-object -typename System.Management.Automation.PSCredential -argumentlist $username, $password
        $domainNameLabel1 = "domain1" + $rgname;

        $vm1 = New-AzVM -ResourceGroupName $rgname -Location $loc -Name $vmname -Credential $cred -Zone "2" -Size $vmsize -DomainNameLabel $domainNameLabel1;
        
        # No error is thrown
        $vmExt = Get-AzVM -VM $vm1 | Get-AzVMExtension;

        # Test expected error message when missing ResourceGroup. 
        $vmname2 = "errorvm";
        $vmConfig = New-AzVMConfig -Name $vmname2 -VMSize $vmsize;
        Assert-ThrowsContains {
            $vmError = $vmconfig | Get-AzVMExtension; } "The incoming virtual machine must have a 'resourceGroupName'.";
    }
    finally 
    {
        # Cleanup
        Clean-ResourceGroup $rgname;
    }
}

<#
.SYNOPSIS
<<<<<<< HEAD
Test a VM can be created with the Standard_GZRS storage account. 
#>
function Test-VirtualMachineGZRSStorageAccountSupport
{
    # Setup
    $loc = "eastus2";
    $rgname = Get-ComputeTestResourceName;
=======
Windows machine enable hot patching, linux machines patchmode
#>
function Test-VirtualMachinePatchAPI
{
    # Setup
    $rgname = Get-ComputeTestResourceName;
    $loc = Get-ComputeVMLocation;
>>>>>>> 27c6da65

    try
    {
        New-AzResourceGroup -Name $rgname -Location $loc -Force;

        # VM Profile & Hardware
<<<<<<< HEAD
        $vmsize = 'Standard_DS3_v2';
        $vmname = 'v' + $rgname;
        $computerName = $vmname;

        # Creating a VM using simple parameter set
        $username = "admin01"
        $password = Get-PasswordForVM | ConvertTo-SecureString -AsPlainText -Force
        $cred = new-object -typename System.Management.Automation.PSCredential -argumentlist $username, $password

        $NetworkName = "MyVNETNet2";
        $NICName = "MyNIC2";
        $SubnetName = "MySubnet2";
        $SubnetAddressPrefix = "10.0.0.0/24";
        $VnetAddressPrefix = "10.0.0.0/16";

        $SingleSubnet = New-AzVirtualNetworkSubnetConfig -Name $SubnetName -AddressPrefix $SubnetAddressPrefix;
        $Vnet = New-AzVirtualNetwork -Name $NetworkName -ResourceGroupName $rgname -Location $loc -AddressPrefix $VnetAddressPrefix -Subnet $SingleSubnet;
        $NIC = New-AzNetworkInterface -Name $NICName -ResourceGroupName $rgname -Location $loc -SubnetId $Vnet.Subnets[0].Id;

        $VirtualMachine = New-AzVMConfig -VMName $vmname -VMSize $vmsize -EncryptionAtHost;

        $VirtualMachine = Set-AzVMOperatingSystem -VM $VirtualMachine -Windows -ComputerName $computerName -Credential $cred -ProvisionVMAgent -EnableAutoUpdate;
        $VirtualMachine = Add-AzVMNetworkInterface -VM $VirtualMachine -Id $NIC.Id;
        $VirtualMachine = Set-AzVMSourceImage -VM $VirtualMachine -PublisherName 'MicrosoftWindowsServer' -Offer 'WindowsServer' -Skus '2012-R2-Datacenter' -Version latest;

        $VirtualMachine = Set-AzVMOSDisk -VM $VirtualMachine -Name $($VMName +"_OSDisk") -CreateOption FromImage;

        $VirtualMachine = Add-AzVMDataDisk -VM $VirtualMachine -Name $($VMName +"DataDisk1") -DiskSizeInGB 128 -StorageAccountType Premium_LRS -CreateOption Empty -Lun 0;
    
        $vm = New-AzVM -ResourceGroupName $rgname -Location $loc -VM $VirtualMachine -Verbose;

        Assert-NotNull $vm; 
    }
    finally 
    {
        # Cleanup
        Clean-ResourceGroup $rgname;
    }

=======
        $vmsize = 'Standard_E2s_v3';
        $vmname0 = 'v' + $rgname;

        # Creating a VM using simple parameter set
        $username = "admin01";
        $password = Get-PasswordForVM | ConvertTo-SecureString -AsPlainText -Force;
        $cred = new-object -typename System.Management.Automation.PSCredential -argumentlist $username, $password;
        [string]$domainNameLabel = "d"+ $rgname;
        $computerName = 'test';
        $patchMode = "AutomaticByPlatform";

        # EnableHotPatching for Windows machine. 
        $vm0 = New-AzVM -ResourceGroupName $rgname -Location $loc -Name $vmname0 -Credential $cred -Zone "2" -Size $vmsize -DomainNameLabel $domainNameLabel;
        $p = Set-AzVMOperatingSystem -VM $vm0 -Windows -ComputerName $computerName -Credential $cred -EnableHotpatching -PatchMode $patchMode;
        Assert-True {$vm0.OSProfile.WindowsConfiguration.PatchSettings.EnableHotpatching};
        Assert-AreEqual $vm0.OSProfile.WindowsConfiguration.PatchSettings.PatchMode $patchMode;

        # Test Linux VM PatchMode scenario. 
        # This currently requires creating a Linux (Ubuntu) VM manually in the Azure Portal as the DefaultCRPLinuxImageOffline cmd uses a 
        # storage account that Compute does not currently support. 
        $rgname2 = "adamddeast";
        $vmname = "linuxtest";
        $linuxvm = Get-AzVM -ResourceGroupName $rgname2 -Name $vmname;
        $securePassword = Get-PasswordForVM | ConvertTo-SecureString -AsPlainText -Force;
        $user = "usertest";
        $cred = New-Object System.Management.Automation.PSCredential ($user, $securePassword);
        $vmset = Set-AzVMOperatingSystem -VM $linuxvm -Linux -ComputerName $computerName -Credential $cred -PatchMode $patchMode;

        Assert-AreEqual $linuxvm.OSProfile.LinuxConfiguration.PatchSettings.PatchMode $patchMode;
    }
    finally
    {
        # Cleanup
        Clean-ResourceGroup $rgname
	}
>>>>>>> 27c6da65
}<|MERGE_RESOLUTION|>--- conflicted
+++ resolved
@@ -4569,15 +4569,6 @@
 
 <#
 .SYNOPSIS
-<<<<<<< HEAD
-Test a VM can be created with the Standard_GZRS storage account. 
-#>
-function Test-VirtualMachineGZRSStorageAccountSupport
-{
-    # Setup
-    $loc = "eastus2";
-    $rgname = Get-ComputeTestResourceName;
-=======
 Windows machine enable hot patching, linux machines patchmode
 #>
 function Test-VirtualMachinePatchAPI
@@ -4585,54 +4576,12 @@
     # Setup
     $rgname = Get-ComputeTestResourceName;
     $loc = Get-ComputeVMLocation;
->>>>>>> 27c6da65
 
     try
     {
         New-AzResourceGroup -Name $rgname -Location $loc -Force;
 
         # VM Profile & Hardware
-<<<<<<< HEAD
-        $vmsize = 'Standard_DS3_v2';
-        $vmname = 'v' + $rgname;
-        $computerName = $vmname;
-
-        # Creating a VM using simple parameter set
-        $username = "admin01"
-        $password = Get-PasswordForVM | ConvertTo-SecureString -AsPlainText -Force
-        $cred = new-object -typename System.Management.Automation.PSCredential -argumentlist $username, $password
-
-        $NetworkName = "MyVNETNet2";
-        $NICName = "MyNIC2";
-        $SubnetName = "MySubnet2";
-        $SubnetAddressPrefix = "10.0.0.0/24";
-        $VnetAddressPrefix = "10.0.0.0/16";
-
-        $SingleSubnet = New-AzVirtualNetworkSubnetConfig -Name $SubnetName -AddressPrefix $SubnetAddressPrefix;
-        $Vnet = New-AzVirtualNetwork -Name $NetworkName -ResourceGroupName $rgname -Location $loc -AddressPrefix $VnetAddressPrefix -Subnet $SingleSubnet;
-        $NIC = New-AzNetworkInterface -Name $NICName -ResourceGroupName $rgname -Location $loc -SubnetId $Vnet.Subnets[0].Id;
-
-        $VirtualMachine = New-AzVMConfig -VMName $vmname -VMSize $vmsize -EncryptionAtHost;
-
-        $VirtualMachine = Set-AzVMOperatingSystem -VM $VirtualMachine -Windows -ComputerName $computerName -Credential $cred -ProvisionVMAgent -EnableAutoUpdate;
-        $VirtualMachine = Add-AzVMNetworkInterface -VM $VirtualMachine -Id $NIC.Id;
-        $VirtualMachine = Set-AzVMSourceImage -VM $VirtualMachine -PublisherName 'MicrosoftWindowsServer' -Offer 'WindowsServer' -Skus '2012-R2-Datacenter' -Version latest;
-
-        $VirtualMachine = Set-AzVMOSDisk -VM $VirtualMachine -Name $($VMName +"_OSDisk") -CreateOption FromImage;
-
-        $VirtualMachine = Add-AzVMDataDisk -VM $VirtualMachine -Name $($VMName +"DataDisk1") -DiskSizeInGB 128 -StorageAccountType Premium_LRS -CreateOption Empty -Lun 0;
-    
-        $vm = New-AzVM -ResourceGroupName $rgname -Location $loc -VM $VirtualMachine -Verbose;
-
-        Assert-NotNull $vm; 
-    }
-    finally 
-    {
-        # Cleanup
-        Clean-ResourceGroup $rgname;
-    }
-
-=======
         $vmsize = 'Standard_E2s_v3';
         $vmname0 = 'v' + $rgname;
 
@@ -4667,6 +4616,61 @@
     {
         # Cleanup
         Clean-ResourceGroup $rgname
-	}
->>>>>>> 27c6da65
-}+	  }
+}
+
+<#
+.SYNOPSIS
+Test a VM can be created with the Standard_GZRS storage account. 
+#>
+function Test-VirtualMachineGZRSStorageAccountSupport
+{
+    # Setup
+    $loc = "eastus2";
+    $rgname = Get-ComputeTestResourceName;
+
+    try
+    {
+        New-AzResourceGroup -Name $rgname -Location $loc -Force;
+
+        # VM Profile & Hardware
+        $vmsize = 'Standard_DS3_v2';
+        $vmname = 'v' + $rgname;
+        $computerName = $vmname;
+
+        # Creating a VM using simple parameter set
+        $username = "admin01"
+        $password = Get-PasswordForVM | ConvertTo-SecureString -AsPlainText -Force
+        $cred = new-object -typename System.Management.Automation.PSCredential -argumentlist $username, $password
+
+        $NetworkName = "MyVNETNet2";
+        $NICName = "MyNIC2";
+        $SubnetName = "MySubnet2";
+        $SubnetAddressPrefix = "10.0.0.0/24";
+        $VnetAddressPrefix = "10.0.0.0/16";
+
+        $SingleSubnet = New-AzVirtualNetworkSubnetConfig -Name $SubnetName -AddressPrefix $SubnetAddressPrefix;
+        $Vnet = New-AzVirtualNetwork -Name $NetworkName -ResourceGroupName $rgname -Location $loc -AddressPrefix $VnetAddressPrefix -Subnet $SingleSubnet;
+        $NIC = New-AzNetworkInterface -Name $NICName -ResourceGroupName $rgname -Location $loc -SubnetId $Vnet.Subnets[0].Id;
+
+        $VirtualMachine = New-AzVMConfig -VMName $vmname -VMSize $vmsize -EncryptionAtHost;
+
+        $VirtualMachine = Set-AzVMOperatingSystem -VM $VirtualMachine -Windows -ComputerName $computerName -Credential $cred -ProvisionVMAgent -EnableAutoUpdate;
+        $VirtualMachine = Add-AzVMNetworkInterface -VM $VirtualMachine -Id $NIC.Id;
+        $VirtualMachine = Set-AzVMSourceImage -VM $VirtualMachine -PublisherName 'MicrosoftWindowsServer' -Offer 'WindowsServer' -Skus '2012-R2-Datacenter' -Version latest;
+
+        $VirtualMachine = Set-AzVMOSDisk -VM $VirtualMachine -Name $($VMName +"_OSDisk") -CreateOption FromImage;
+
+        $VirtualMachine = Add-AzVMDataDisk -VM $VirtualMachine -Name $($VMName +"DataDisk1") -DiskSizeInGB 128 -StorageAccountType Premium_LRS -CreateOption Empty -Lun 0;
+
+        $vm = New-AzVM -ResourceGroupName $rgname -Location $loc -VM $VirtualMachine -Verbose;
+
+        Assert-NotNull $vm; 
+    }
+    finally 
+    {
+        # Cleanup
+        Clean-ResourceGroup $rgname;
+    }
+
+} 