﻿# ----------------------------------------------------------------------------------
#
# Copyright Microsoft Corporation
# Licensed under the Apache License, Version 2.0 (the "License");
# you may not use this file except in compliance with the License.
# You may obtain a copy of the License at
# http://www.apache.org/licenses/LICENSE-2.0
# Unless required by applicable law or agreed to in writing, software
# distributed under the License is distributed on an "AS IS" BASIS,
# WITHOUT WARRANTIES OR CONDITIONS OF ANY KIND, either express or implied.
# See the License for the specific language governing permissions and
# limitations under the License.
# ----------------------------------------------------------------------------------

<#
.SYNOPSIS
Test Virtual Machine Scalet Set

PS C:\> Get-Command *VMSS* | ft Name,Version,ModuleName

Name                                            Version ModuleName
----                                            ------- ----------
Add-AzVmssAdditionalUnattendContent           1.1.0      Az.Compute
Add-AzVmssExtension                           1.1.0      Az.Compute
Add-AzVMSshPublicKey                          1.1.0      Az.Compute
Add-AzVmssNetworkInterfaceConfiguration       1.1.0      Az.Compute
Add-AzVmssSecret                              1.1.0      Az.Compute
Add-AzVmssSshPublicKey                        1.1.0      Az.Compute
Add-AzVmssWinRMListener                       1.1.0      Az.Compute
Get-AzVmss                                    1.1.0      Az.Compute
Get-AzVmssSku                                 1.1.0      Az.Compute
Get-AzVmssVM                                  1.1.0      Az.Compute
New-AzVmss                                    1.1.0      Az.Compute
New-AzVmssConfig                              1.1.0      Az.Compute
New-AzVmssIpConfig                            1.1.0      Az.Compute
New-AzVmssVaultCertificateConfig              1.1.0      Az.Compute
Remove-AzVmss                                 1.1.0      Az.Compute
Remove-AzVmssExtension                        1.1.0      Az.Compute
Remove-AzVmssNetworkInterfaceConfiguration    1.1.0      Az.Compute
Restart-AzVmss                                1.1.0      Az.Compute
Set-AzVmss                                    1.1.0      Az.Compute
Set-AzVmssOsProfile                           1.1.0      Az.Compute
Set-AzVmssStorageProfile                      1.1.0      Az.Compute
Set-AzVmssVM                                  1.1.0      Az.Compute
Start-AzVmss                                  1.1.0      Az.Compute
Stop-AzVmss                                   1.1.0      Az.Compute
Update-AzVmss                                 1.1.0      Az.Compute
Update-AzVmssInstance                         1.1.0      Az.Compute
#>

<#
.SYNOPSIS
Test Virtual Machine Scale Set
.DESCRIPTION
Smoke[Ignore]Test
#>
function Test-VirtualMachineScaleSet
{
    Test-VirtualMachineScaleSet-Common $false
}
<#
.SYNOPSIS
Test Virtual Machine Scale Set with Managed disks
#>
function Test-VirtualMachineScaleSet-ManagedDisks
{
    Test-VirtualMachineScaleSet-Common $true
}
function Test-VirtualMachineScaleSet-Common($IsManaged)
{
    # Setup
    $rgname = Get-ComputeTestResourceName

    try
    {
        # Common
        [string]$loc = Get-ComputeVMLocation;
        $loc = $loc.Replace(' ', '');
        New-AzResourceGroup -Name $rgname -Location $loc -Force;

        # SRP
        $stoname = 'sto' + $rgname;
        $stotype = 'Standard_GRS';
        New-AzStorageAccount -ResourceGroupName $rgname -Name $stoname -Location $loc -Type $stotype;
        $stoaccount = Get-AzStorageAccount -ResourceGroupName $rgname -Name $stoname;

        # NRP
        $subnet = New-AzVirtualNetworkSubnetConfig -Name ('subnet' + $rgname) -AddressPrefix "10.0.0.0/24";
        $vnet = New-AzVirtualNetwork -Force -Name ('vnet' + $rgname) -ResourceGroupName $rgname -Location $loc -AddressPrefix "10.0.0.0/16" -Subnet $subnet;
        $vnet = Get-AzVirtualNetwork -Name ('vnet' + $rgname) -ResourceGroupName $rgname;
        $subnetId = $vnet.Subnets[0].Id;

        # New VMSS Parameters
        $vmssName = 'vmss' + $rgname;
        $vmssType = 'Microsoft.Compute/virtualMachineScaleSets';

        $adminUsername = 'Foo12';
        $adminPassword = $PLACEHOLDER;

        $imgRef = Get-DefaultCRPImage -loc $loc;
        $vhdContainer = "https://" + $stoname + ".blob.core.windows.net/" + $vmssName;

        $extname = 'csetest';
        $publisher = 'Microsoft.Compute';
        $exttype = 'BGInfo';
        $extver = '2.1';

        $ipCfg = New-AzVmssIPConfig -Name 'test' -SubnetId $subnetId -Primary;
        Assert-True { $ipCfg.Primary };

        $ipCfg = New-AzVmssIPConfig -Name 'test' -SubnetId $subnetId;
        Assert-False { $ipCfg.Primary };

        $vmss = New-AzVmssConfig -Location $loc -Zone "1" -SkuCapacity 2 -SkuName 'Standard_A0' -UpgradePolicyMode 'automatic' -Overprovision $false `
            | Add-AzVmssNetworkInterfaceConfiguration -Name 'test' -Primary $true -IPConfiguration $ipCfg `
            | Set-AzVmssOSProfile -ComputerNamePrefix 'test' -AdminUsername $adminUsername -AdminPassword $adminPassword `
            | Add-AzVmssExtension -Name $extname -Publisher $publisher -Type $exttype -TypeHandlerVersion $extver -AutoUpgradeMinorVersion $true `
            | Remove-AzVmssExtension -Name $extname `
            | Add-AzVmssNetworkInterfaceConfiguration -Name 'test2' -IPConfiguration $ipCfg `
            | Remove-AzVmssNetworkInterfaceConfiguration -Name 'test2'

        $vmss | Add-AzVmssNetworkInterfaceConfiguration -Name 'test3' -IPConfiguration $ipCfg -EnableAcceleratedNetworking;
        Assert-True { $vmss.VirtualMachineProfile.NetworkProfile.NetworkInterfaceConfigurations[1].EnableAcceleratedNetworking };
        $vmss | Remove-AzVmssNetworkInterfaceConfiguration -Name 'test3'

        if ($IsManaged -eq $true)
        {
            $vmss = $vmss | Set-AzVmssStorageProfile -OsDiskCreateOption 'FromImage' -OsDiskCaching 'None' `
                    -ImageReferenceOffer $imgRef.Offer -ImageReferenceSku $imgRef.Skus -ImageReferenceVersion $imgRef.Version `
                    -ImageReferencePublisher $imgRef.PublisherName -OsDiskWriteAccelerator `
                    | Add-AzVmssDataDisk -Name 'testDataDisk1' -Caching 'ReadOnly' -DiskSizeGB  20 -Lun 1 -CreateOption Empty `
                    -StorageAccountType Standard_LRS -WriteAccelerator;

            Assert-AreEqual 'FromImage' $vmss.VirtualMachineProfile.StorageProfile.OsDisk.CreateOption;
            Assert-AreEqual 'None' $vmss.VirtualMachineProfile.StorageProfile.OsDisk.Caching;
            Assert-AreEqual $true $vmss.VirtualMachineProfile.StorageProfile.OsDisk.WriteAcceleratorEnabled;
            $vmss.VirtualMachineProfile.StorageProfile.OsDisk.WriteAcceleratorEnabled = $false;

            Assert-AreEqual $imgRef.PublisherName $vmss.VirtualMachineProfile.StorageProfile.ImageReference.Publisher;
            Assert-AreEqual $imgRef.Offer $vmss.VirtualMachineProfile.StorageProfile.ImageReference.Offer;
            Assert-AreEqual $imgRef.Skus $vmss.VirtualMachineProfile.StorageProfile.ImageReference.Sku;
            Assert-AreEqual $imgRef.Version $vmss.VirtualMachineProfile.StorageProfile.ImageReference.Version;

            Assert-AreEqual 'testDataDisk1' $vmss.VirtualMachineProfile.StorageProfile.DataDisks[0].Name;
            Assert-AreEqual 'ReadOnly' $vmss.VirtualMachineProfile.StorageProfile.DataDisks[0].Caching;
            Assert-AreEqual 20 $vmss.VirtualMachineProfile.StorageProfile.DataDisks[0].DiskSizeGB;
            Assert-AreEqual 1 $vmss.VirtualMachineProfile.StorageProfile.DataDisks[0].Lun;
            Assert-AreEqual 'Empty' $vmss.VirtualMachineProfile.StorageProfile.DataDisks[0].CreateOption;
            Assert-AreEqual "Standard_LRS" $vmss.VirtualMachineProfile.StorageProfile.DataDisks[0].ManagedDisk.StorageAccountType;
            Assert-AreEqual $true $vmss.VirtualMachineProfile.StorageProfile.DataDisks[0].WriteAcceleratorEnabled;
            $vmss.VirtualMachineProfile.StorageProfile.DataDisks[0].WriteAcceleratorEnabled = $false;

            $vmss = $vmss | Remove-AzVmssDataDisk -Lun 1;
            Assert-AreEqual 0 $vmss.VirtualMachineProfile.StorageProfile.DataDisks.Count;
        }
        else
        {
            $vmss = $vmss| Set-AzVmssStorageProfile -Name 'test' -OsDiskCreateOption 'FromImage' -OsDiskCaching 'None' `
                    -ImageReferenceOffer $imgRef.Offer -ImageReferenceSku $imgRef.Skus -ImageReferenceVersion $imgRef.Version `
                    -ImageReferencePublisher $imgRef.PublisherName -VhdContainer $vhdContainer `
        }

        # Validate Remove Network profile
        Assert-AreEqual 'test' $vmss.VirtualMachineProfile.NetworkProfile.NetworkInterfaceConfigurations[0].Name;
        Assert-AreEqual $true $vmss.VirtualMachineProfile.NetworkProfile.NetworkInterfaceConfigurations[0].Primary;
        Assert-AreEqual $subnetId `
            $vmss.VirtualMachineProfile.NetworkProfile.NetworkInterfaceConfigurations[0].IpConfigurations[0].Subnet.Id;

        Assert-AreEqual "1" $vmss.Zones
        $vmss.Zones = $null

        $job = New-AzVmss -ResourceGroupName $rgname -Name $vmssName -VirtualMachineScaleSet $vmss -AsJob;
        $result = $job | Wait-Job;
        Assert-AreEqual "Completed" $result.State;
        $vmss = $job | Receive-Job

        Assert-AreEqual $loc $vmss.Location;
        Assert-AreEqual 2 $vmss.Sku.Capacity;
        Assert-AreEqual 'Standard_A0' $vmss.Sku.Name;
        Assert-AreEqual 'Automatic' $vmss.UpgradePolicy.Mode;

        # Validate Network Profile
        Assert-AreEqual 'test' $vmss.VirtualMachineProfile.NetworkProfile.NetworkInterfaceConfigurations[0].Name;
        Assert-AreEqual $true $vmss.VirtualMachineProfile.NetworkProfile.NetworkInterfaceConfigurations[0].Primary;
        Assert-AreEqual $subnetId `
            $vmss.VirtualMachineProfile.NetworkProfile.NetworkInterfaceConfigurations[0].IpConfigurations[0].Subnet.Id;

        # Validate OS Profile
        Assert-AreEqual 'test' $vmss.VirtualMachineProfile.OsProfile.ComputerNamePrefix;
        Assert-AreEqual $adminUsername $vmss.VirtualMachineProfile.OsProfile.AdminUsername;
        Assert-Null $vmss.VirtualMachineProfile.OsProfile.AdminPassword;

        # Validate Storage Profile

        Assert-AreEqual 'FromImage' $vmss.VirtualMachineProfile.StorageProfile.OsDisk.CreateOption;
        Assert-AreEqual 'None' $vmss.VirtualMachineProfile.StorageProfile.OsDisk.Caching;
        if($IsManaged -eq $false)
        {
            Assert-AreEqual 'test' $vmss.VirtualMachineProfile.StorageProfile.OsDisk.Name;
            Assert-AreEqual $vhdContainer $vmss.VirtualMachineProfile.StorageProfile.OsDisk.VhdContainers[0];
        }
        Assert-AreEqual $imgRef.Offer $vmss.VirtualMachineProfile.StorageProfile.ImageReference.Offer;
        Assert-AreEqual $imgRef.Skus $vmss.VirtualMachineProfile.StorageProfile.ImageReference.Sku;
        Assert-AreEqual $imgRef.Version $vmss.VirtualMachineProfile.StorageProfile.ImageReference.Version;
        Assert-AreEqual $imgRef.PublisherName $vmss.VirtualMachineProfile.StorageProfile.ImageReference.Publisher;

        Write-Verbose ('Running Command : ' + 'Get-AzVmss');
        $vmssResult = Get-AzVmss -ResourceGroupName $rgname -VMScaleSetName $vmssName;
        Assert-AreEqual $vmssName $vmssResult.Name;
        Assert-True { $vmssName -eq $vmssResult.Name };
        $output = $vmssResult | Out-String;
        Write-Verbose ($output);
        Assert-True { $output.Contains("VirtualMachineProfile") };

        # List All
        $wildcardRgQuery = ($rgname -replace ".$") + "*"
        $wildcardNameQuery = ($vmssName -replace ".$") + "*"

        Write-Verbose ('Running Command : ' + 'Get-AzVmss ListAll');
        $vmssList = Get-AzVmss;
        Assert-True { ($vmssList | select -ExpandProperty Name) -contains $vmssName };
        $output = $vmssList | Out-String;
        Write-Verbose ($output);
        Assert-False { $output.Contains("VirtualMachineProfile") };
        
        $vmssList = Get-AzVmss -ResourceGroupName $wildcardRgQuery;
        Assert-True { ($vmssList | select -ExpandProperty Name) -contains $vmssName };
        $output = $vmssList | Out-String;
        Write-Verbose ($output);
        Assert-False { $output.Contains("VirtualMachineProfile") };
        
        $vmssList = Get-AzVmss -VMScaleSetName $wildcardNameQuery;
        Assert-True { ($vmssList | select -ExpandProperty Name) -contains $vmssName };
        $output = $vmssList | Out-String;
        Write-Verbose ($output);
        Assert-False { $output.Contains("VirtualMachineProfile") };
        
        $vmssList = Get-AzVmss -VMScaleSetName $vmssName;
        Assert-True { ($vmssList | select -ExpandProperty Name) -contains $vmssName };
        $output = $vmssList | Out-String;
        Write-Verbose ($output);
        Assert-False { $output.Contains("VirtualMachineProfile") };
        
        $vmssList = Get-AzVmss -ResourceGroupName $wildcardRgQuery -VMScaleSetName $vmssName;
        Assert-True { ($vmssList | select -ExpandProperty Name) -contains $vmssName };
        $output = $vmssList | Out-String;
        Write-Verbose ($output);
        Assert-False { $output.Contains("VirtualMachineProfile") };
        
        $vmssList = Get-AzVmss -ResourceGroupName $wildcardRgQuery -VMScaleSetName $wildcardNameQuery;
        Assert-True { ($vmssList | select -ExpandProperty Name) -contains $vmssName };
        $output = $vmssList | Out-String;
        Write-Verbose ($output);
        Assert-False { $output.Contains("VirtualMachineProfile") };

        # List from RG
        Write-Verbose ('Running Command : ' + 'Get-AzVmss List');
        $vmssList = Get-AzVmss -ResourceGroupName $rgname;
        Assert-True { ($vmssList | select -ExpandProperty Name) -contains $vmssName };
        $output = $vmssList | Out-String;
        Write-Verbose ($output);
        Assert-False { $output.Contains("VirtualMachineProfile") };
        
        Write-Verbose ('Running Command : ' + 'Get-AzVmss List');
        $vmssList = Get-AzVmss -ResourceGroupName $rgname -VMScaleSetName $wildcardNameQuery;
        Assert-True { ($vmssList | select -ExpandProperty Name) -contains $vmssName };
        $output = $vmssList | Out-String;
        Write-Verbose ($output);
        Assert-False { $output.Contains("VirtualMachineProfile") };

        # List Skus
        Write-Verbose ('Running Command : ' + 'Get-AzVmssSku');
        $skuList = Get-AzVmssSku -ResourceGroupName $rgname  -VMScaleSetName $vmssName;
        $output = $skuList | Out-String;
        Write-Verbose ($output);
        Write-Verbose ('Running Command : ' + 'Get-AzVmssSku | Format-Custom');
        $output = $skuList | Format-Custom | Out-String;
        Write-Verbose ($output);
        #Assert-True { $output.Contains("Sku") };

        # List All VMs
        Write-Verbose ('Running Command : ' + 'Get-AzVmssVM List');
        $vmListResult = Get-AzVmssVM -ResourceGroupName $rgname -VMScaleSetName $vmssName;
        $output = $vmListResult | Out-String;
        Write-Verbose ($output);
        Assert-False { $output.Contains("StorageProfile") };

        # List each VM
        for ($i = 0; $i -lt 2; $i++)
        {
            Write-Verbose ('Running Command : ' + 'Get-AzVmssVM');
            $vm = Get-AzVmssVM -ResourceGroupName $rgname  -VMScaleSetName $vmssName -InstanceId $i;
            Assert-NotNull $vm;
            $output = $vm | Out-String;
            Write-Verbose ($output);
            Assert-True { $output.Contains("StorageProfile") };

            Write-Verbose ('Running Command : ' + 'Get-AzVmssVM -InstanceView');
            $vmInstance = Get-AzVmssVM -InstanceView  -ResourceGroupName $rgname  -VMScaleSetName $vmssName -InstanceId $i;
            Assert-NotNull $vmInstance;
            $output = $vmInstance | Out-String;

            Write-Verbose($output);
            Assert-True { $output.Contains("PlatformUpdateDomain") };
        }

        $st = $vmssResult | Stop-AzVmss -StayProvision -Force;
        Verify-PSOperationStatusResponse $st;

        $job = $vmssResult | Stop-AzVmss -Force -AsJob;
        $result = $job | Wait-Job;
        Assert-AreEqual "Completed" $result.State;
        $st = $job | Receive-Job;
        Verify-PSOperationStatusResponse $st;

        $job = $vmssResult | Start-AzVmss -AsJob;
        $result = $job | Wait-Job;
        Assert-AreEqual "Completed" $result.State;
        $st = $job | Receive-Job;

        $job = $vmssResult | Restart-AzVmss -AsJob;
        $result = $job | Wait-Job;
        Assert-AreEqual "Completed" $result.State;
        $st = $job | Receive-Job;
        Verify-PSOperationStatusResponse $st;

        if ($IsManaged -eq $true)
        {
            $job = $vmssResult | Set-AzVmss -ReimageAll -AsJob;
            $job | Wait-Job;
            $result = $job | Wait-Job;
            Assert-AreEqual "Completed" $result.State;
            $st = $job | Receive-Job;
            Verify-PSOperationStatusResponse $st;
        }
        $instanceListParam = @();
        for ($i = 0; $i -lt 2; $i++)
        {
            $instanceListParam += $i.ToString();
        }

        $st = $vmssResult | Stop-AzVmss -StayProvision -InstanceId $instanceListParam -Force;
        Verify-PSOperationStatusResponse $st;

        $st = $vmssResult | Stop-AzVmss -InstanceId $instanceListParam -Force;
        Verify-PSOperationStatusResponse $st;

        $st = $vmssResult | Start-AzVmss -InstanceId $instanceListParam;
        Verify-PSOperationStatusResponse $st;

        $st = $vmssResult | Restart-AzVmss -InstanceId $instanceListParam;
        Verify-PSOperationStatusResponse $st;

        if ($IsManaged -eq $true)
        {
            for ($j = 0; $j -lt 2; $j++)
            {
                $job = Set-AzVmssVM -ReimageAll -ResourceGroupName $rgname  -VMScaleSetName $vmssName -InstanceId $j -AsJob;
                $result = $job | Wait-Job;
                Assert-AreEqual "Completed" $result.State;
                $st = $job | Receive-Job;
                Verify-PSOperationStatusResponse $st;
            }
        }

        # Remove
        $st = Remove-AzVmss -ResourceGroupName $rgname -VMScaleSetName $vmssName -InstanceId 1 -Force;
        Verify-PSOperationStatusResponse $st;
    }
    finally
    {
        # Cleanup
        Clean-ResourceGroup $rgname
    }
}

function Test-VirtualMachineScaleSetInEdgeZone
{
    $ResourceGroupName = Get-ComputeTestResourceName;
    $Location = "westus";
    $EdgeZone = "microsoftlosangeles1";
    $ScaleSetName = "scalesetinedgezone";
    try
    {
        $config = New-AzVmssConfig -Location $Location -EdgeZone $EdgeZone;
        Assert-AreEqual $config.ExtendedLocation.Name $EdgeZone
         
        New-AzResourceGroup -ResourceGroupName $ResourceGroupName -Location $Location;
        
        $VMLocalAdminUser = "LocalAdminUser";
        $VMLocalAdminSecurePassword = ConvertTo-SecureString $PLACEHOLDER -AsPlainText -Force;

        $Credential = New-Object System.Management.Automation.PSCredential ($VMLocalAdminUser, $VMLocalAdminSecurePassword);
        
        New-AzVmss `
          -ResourceGroupName $ResourceGroupName `
          -Location $Location `
          -EdgeZone $EdgeZone `
          -VMScaleSetName $ScaleSetName `
          -VirtualNetworkName "myVnet" `
          -SubnetName "mySubnet" `
          -PublicIpAddressName "myPublicIPAddress" `
          -LoadBalancerName "myLoadBalancer" `
          -UpgradePolicyMode "Automatic" `
          -Credential $Credential `
          -DomainNameLabel "scalesetinedgezone-70f698"

        $vmss = Get-AzVmss -ResourceGroupName $ResourceGroupName -VMScaleSetName $ScaleSetName

        Assert-AreEqual $vmss.ExtendedLocation.Name $EdgeZone
    }
    finally
    {
        # Cleanup
        Clean-ResourceGroup $ResourceGroupName
    }
}

<#
.SYNOPSIS
Test Virtual Machine Scale Set Upgrade
#>
function Test-VirtualMachineScaleSetUpdate
{
    # Setup
    $rgname = Get-ComputeTestResourceName

    try
    {
        # Common
        [string]$loc = Get-ComputeVMLocation;
        $loc = $loc.Replace(' ', '');
        New-AzResourceGroup -Name $rgname -Location $loc -Force;

        # SRP
        $stoname = 'sto' + $rgname;
        $stotype = 'Standard_GRS';
        New-AzStorageAccount -ResourceGroupName $rgname -Name $stoname -Location $loc -Type $stotype;
        $stoaccount = Get-AzStorageAccount -ResourceGroupName $rgname -Name $stoname;

        # NRP
        $subnet = New-AzVirtualNetworkSubnetConfig -Name ('subnet' + $rgname) -AddressPrefix "10.0.0.0/24";
        $vnet = New-AzVirtualNetwork -Force -Name ('vnet' + $rgname) -ResourceGroupName $rgname -Location $loc -AddressPrefix "10.0.0.0/16" -Subnet $subnet;
        $vnet = Get-AzVirtualNetwork -Name ('vnet' + $rgname) -ResourceGroupName $rgname;
        $subnetId = $vnet.Subnets[0].Id;

        # New VMSS Parameters
        $vmssName = 'vmss' + $rgname;

        $adminUsername = 'Foo12';
        $adminPassword = $PLACEHOLDER;

        $imgRef = Get-DefaultCRPImage -loc $loc;
        $vhdContainer = "https://" + $stoname + ".blob.core.windows.net/" + $vmssName;

        $extname = 'csetest';
        $publisher = 'Microsoft.Compute';
        $exttype = 'BGInfo';
        $extver = '2.1';

        $ipCfg = New-AzVmssIPConfig -Name 'test' -SubnetId $subnetId;
        $vmss = New-AzVmssConfig -Location $loc -SkuCapacity 2 -SkuName 'Standard_A1_v2' -UpgradePolicyMode 'Manual' `
            | Add-AzVmssNetworkInterfaceConfiguration -Name 'test' -Primary $true -IPConfiguration $ipCfg `
            | Set-AzVmssOSProfile -ComputerNamePrefix 'test' -AdminUsername $adminUsername -AdminPassword $adminPassword `
            | Set-AzVmssStorageProfile -Name 'test' -OsDiskCreateOption 'FromImage' -OsDiskCaching 'None' `
            -ImageReferenceOffer $imgRef.Offer -ImageReferenceSku $imgRef.Skus -ImageReferenceVersion $imgRef.Version `
            -ImageReferencePublisher $imgRef.PublisherName -VhdContainer $vhdContainer `
            | Add-AzVmssExtension -Name $extname -Publisher $publisher -Type $exttype -TypeHandlerVersion $extver -AutoUpgradeMinorVersion $true;

        $result = New-AzVmss -ResourceGroupName $rgname -Name $vmssName -VirtualMachineScaleSet $vmss;

        Assert-AreEqual $loc $result.Location;
        Assert-AreEqual 2 $result.Sku.Capacity;
        Assert-AreEqual 'Standard_A1_v2' $result.Sku.Name;
        Assert-AreEqual 'Manual' $result.UpgradePolicy.Mode;

        # Validate Network Profile
        Assert-AreEqual 'test' $result.VirtualMachineProfile.NetworkProfile.NetworkInterfaceConfigurations[0].Name;
        Assert-AreEqual $true $result.VirtualMachineProfile.NetworkProfile.NetworkInterfaceConfigurations[0].Primary;
        Assert-AreEqual $subnetId `
            $result.VirtualMachineProfile.NetworkProfile.NetworkInterfaceConfigurations[0].IpConfigurations[0].Subnet.Id;

        # Validate OS Profile
        Assert-AreEqual 'test' $result.VirtualMachineProfile.OsProfile.ComputerNamePrefix;
        Assert-AreEqual $adminUsername $result.VirtualMachineProfile.OsProfile.AdminUsername;
        Assert-Null $result.VirtualMachineProfile.OsProfile.AdminPassword;

        # Validate Storage Profile
        Assert-AreEqual 'test' $result.VirtualMachineProfile.StorageProfile.OsDisk.Name;
        Assert-AreEqual 'FromImage' $result.VirtualMachineProfile.StorageProfile.OsDisk.CreateOption;
        Assert-AreEqual 'None' $result.VirtualMachineProfile.StorageProfile.OsDisk.Caching;
        Assert-AreEqual $vhdContainer $result.VirtualMachineProfile.StorageProfile.OsDisk.VhdContainers[0];
        Assert-AreEqual $imgRef.Offer $result.VirtualMachineProfile.StorageProfile.ImageReference.Offer;
        Assert-AreEqual $imgRef.Skus $result.VirtualMachineProfile.StorageProfile.ImageReference.Sku;
        Assert-AreEqual $imgRef.Version $result.VirtualMachineProfile.StorageProfile.ImageReference.Version;
        Assert-AreEqual $imgRef.PublisherName $result.VirtualMachineProfile.StorageProfile.ImageReference.Publisher;

        # Validate Extension Profile
        Assert-AreEqual $extname $result.VirtualMachineProfile.ExtensionProfile.Extensions[0].Name;
        Assert-AreEqual $publisher $result.VirtualMachineProfile.ExtensionProfile.Extensions[0].Publisher;
        Assert-AreEqual $exttype $result.VirtualMachineProfile.ExtensionProfile.Extensions[0].Type;
        Assert-AreEqual $extver $result.VirtualMachineProfile.ExtensionProfile.Extensions[0].TypeHandlerVersion;
        Assert-AreEqual $true $result.VirtualMachineProfile.ExtensionProfile.Extensions[0].AutoUpgradeMinorVersion;

        # Verify the result of VMSS
        $vmss = Get-AzVmss -ResourceGroupName $rgname -VMScaleSetName $vmssName;
        Assert-AreEqual $null $vmss.Zones;
        # Assert-AreEqual 0 $vmss.Tags.Count; commenting out because there are default tags being placed by internal policy
        Assert-AreEqual 2 $vmss.Sku.Capacity;

        Assert-ThrowsContains {
            Update-AzVmss -ResourceGroupName $rgname -Name $vmssName -DisablePasswordAuthentication $true -EnableAutomaticUpdate $true; } `
            "Cannot specify both Windows and Linux configurations.";

        $tags = @{test1 = "testval1"; test2 = "testval2" };
        $job = Update-AzVmss -ResourceGroupName $rgname -Name $vmssName -Tag $tags -SkuCapacity 3 -AsJob;
        $result = $job | Wait-Job;
        Assert-AreEqual "Completed" $result.State;

        $vmss = Get-AzVmss -ResourceGroupName $rgname -VMScaleSetName $vmssName;
        $returned_tags = $vmss.Tags;
        Assert-True { $returned_tags.Count -ge 2 }
        Assert-AreEqual $tags["test1"] $returned_tags["test1"];
        Assert-AreEqual $tags["test2"] $returned_tags["test2"];
        Assert-AreEqual 3 $vmss.Sku.Capacity;

        $vmss2 = $vmss | Update-AzVmss -SkuCapacity 4;
        Assert-AreEqual $tags["test1"] $returned_tags["test1"];
        Assert-AreEqual $tags["test2"] $returned_tags["test2"];
        Assert-AreEqual 4 $vmss2.Sku.Capacity;
    }
    finally
    {
        # Cleanup
        Clean-ResourceGroup $rgname
    }
}

<#
.SYNOPSIS
Test Virtual Machine Scale Set Reimage and Upgrade
#>
function Test-VirtualMachineScaleSetReimageUpdate
{
    # Setup
    $rgname = Get-ComputeTestResourceName

    try
    {
        # Common
        [string]$loc = Get-ComputeVMLocation;
        $loc = $loc.Replace(' ', '');
        New-AzResourceGroup -Name $rgname -Location $loc -Force;

        # SRP
        $stoname = 'sto' + $rgname;
        $stotype = 'Standard_GRS';
        New-AzStorageAccount -ResourceGroupName $rgname -Name $stoname -Location $loc -Type $stotype;
        $stoaccount = Get-AzStorageAccount -ResourceGroupName $rgname -Name $stoname;

        # NRP
        $subnet = New-AzVirtualNetworkSubnetConfig -Name ('subnet' + $rgname) -AddressPrefix "10.0.0.0/24";
        $vnet = New-AzVirtualNetwork -Force -Name ('vnet' + $rgname) -ResourceGroupName $rgname -Location $loc -AddressPrefix "10.0.0.0/16" -Subnet $subnet;
        $vnet = Get-AzVirtualNetwork -Name ('vnet' + $rgname) -ResourceGroupName $rgname;
        $subnetId = $vnet.Subnets[0].Id;

        # New VMSS Parameters
        $vmssName = 'vmss' + $rgname;
        $vmssType = 'Microsoft.Compute/virtualMachineScaleSets';

        $adminUsername = 'Foo12';
        $adminPassword = $PLACEHOLDER;

        $imgRef = Get-DefaultCRPImage -loc $loc;
        $vhdContainer = "https://" + $stoname + ".blob.core.windows.net/" + $vmssName;

        $aucComponentName="Microsoft-Windows-Shell-Setup";
        $aucComponentName="MicrosoftWindowsShellSetup";
        $aucPassName ="oobeSystem";
        $aucSetting = "AutoLogon";
        $aucContent = "<UserAccounts><AdministratorPassword><Value>password</Value><PlainText>true</PlainText></AdministratorPassword></UserAccounts>";

        $extname = 'csetest';
        $publisher = 'Microsoft.Compute';
        $exttype = 'BGInfo';
        $extver = '2.1';

        $extname2 = 'csetest2';

        $ipCfg = New-AzVmssIPConfig -Name 'test' -SubnetId $subnetId;
        $vmss = New-AzVmssConfig -Location $loc -SkuCapacity 2 -SkuName 'Standard_A1_v2' -UpgradePolicyMode 'Manual' `
            | Add-AzVmssNetworkInterfaceConfiguration -Name 'test' -Primary $true -IPConfiguration $ipCfg `
            | Set-AzVmssOSProfile -ComputerNamePrefix 'test' -AdminUsername $adminUsername -AdminPassword $adminPassword `
            | Set-AzVmssStorageProfile -Name 'test' -OsDiskCreateOption 'FromImage' -OsDiskCaching 'None' `
            -ImageReferenceOffer $imgRef.Offer -ImageReferenceSku $imgRef.Skus -ImageReferenceVersion $imgRef.Version `
            -ImageReferencePublisher $imgRef.PublisherName -VhdContainer $vhdContainer `
            | Add-AzVmssAdditionalUnattendContent -ComponentName  $aucComponentName -Content  $aucContent -PassName  $aucPassName -SettingName  $aucSetting `
            | Add-AzVmssExtension -Name $extname -Publisher $publisher -Type $exttype -TypeHandlerVersion $extver -AutoUpgradeMinorVersion $true;

        $vmss.VirtualMachineProfile.OsProfile.WindowsConfiguration.AdditionalUnattendContent = $null;
        $result = New-AzVmss -ResourceGroupName $rgname -Name $vmssName -VirtualMachineScaleSet $vmss;

        Assert-AreEqual $loc $result.Location;
        Assert-AreEqual 2 $result.Sku.Capacity;
        Assert-AreEqual 'Standard_A1_v2' $result.Sku.Name;
        Assert-AreEqual 'Manual' $result.UpgradePolicy.Mode;

        # Validate Network Profile
        Assert-AreEqual 'test' $result.VirtualMachineProfile.NetworkProfile.NetworkInterfaceConfigurations[0].Name;
        Assert-AreEqual $true $result.VirtualMachineProfile.NetworkProfile.NetworkInterfaceConfigurations[0].Primary;
        Assert-AreEqual $subnetId `
            $result.VirtualMachineProfile.NetworkProfile.NetworkInterfaceConfigurations[0].IpConfigurations[0].Subnet.Id;

        # Validate OS Profile
        Assert-AreEqual 'test' $result.VirtualMachineProfile.OsProfile.ComputerNamePrefix;
        Assert-AreEqual $adminUsername $result.VirtualMachineProfile.OsProfile.AdminUsername;
        Assert-Null $result.VirtualMachineProfile.OsProfile.AdminPassword;

        # Validate Storage Profile
        Assert-AreEqual 'test' $result.VirtualMachineProfile.StorageProfile.OsDisk.Name;
        Assert-AreEqual 'FromImage' $result.VirtualMachineProfile.StorageProfile.OsDisk.CreateOption;
        Assert-AreEqual 'None' $result.VirtualMachineProfile.StorageProfile.OsDisk.Caching;
        Assert-AreEqual $vhdContainer $result.VirtualMachineProfile.StorageProfile.OsDisk.VhdContainers[0];
        Assert-AreEqual $imgRef.Offer $result.VirtualMachineProfile.StorageProfile.ImageReference.Offer;
        Assert-AreEqual $imgRef.Skus $result.VirtualMachineProfile.StorageProfile.ImageReference.Sku;
        Assert-AreEqual $imgRef.Version $result.VirtualMachineProfile.StorageProfile.ImageReference.Version;
        Assert-AreEqual $imgRef.PublisherName $result.VirtualMachineProfile.StorageProfile.ImageReference.Publisher;

        # Validate Extension Profile
        Assert-AreEqual $extname $result.VirtualMachineProfile.ExtensionProfile.Extensions[0].Name;
        Assert-AreEqual $publisher $result.VirtualMachineProfile.ExtensionProfile.Extensions[0].Publisher;
        Assert-AreEqual $exttype $result.VirtualMachineProfile.ExtensionProfile.Extensions[0].Type;
        Assert-AreEqual $extver $result.VirtualMachineProfile.ExtensionProfile.Extensions[0].TypeHandlerVersion;
        Assert-AreEqual $true $result.VirtualMachineProfile.ExtensionProfile.Extensions[0].AutoUpgradeMinorVersion;

        $vmssInstanceViewResult = Get-AzVmss -ResourceGroupName $rgname -VMScaleSetName $vmssName -InstanceView;
        Assert-AreEqual "ProvisioningState/succeeded" $vmssInstanceViewResult.VirtualMachine.StatusesSummary[0].Code;

        # Manual Upgrade operation
        $vmss = Get-AzVmss -ResourceGroupName $rgname -VMScaleSetName $vmssName;
        Assert-AreEqual $null $vmss.Zones;

        Update-AzVmss -ResourceGroupName $rgname -Name $vmssName -VirtualMachineScaleSet $vmss;
        $vmssResult = Get-AzVmss -ResourceGroupName $rgname -VMScaleSetName $vmssName;
        $vmssInstanceViewResult = Get-AzVmss -ResourceGroupName $rgname -VMScaleSetName $vmssName -InstanceView;
        Assert-AreEqual "ProvisioningState/succeeded" $vmssInstanceViewResult.VirtualMachine.StatusesSummary[0].Code;

        $vmssVMs = Get-AzVmssVM -ResourceGroupName $rgname -VMScaleSetName $vmssName
        $id = $vmssVMs[0].InstanceId

        $job = Update-AzVmssInstance -ResourceGroupName $rgname -VMScaleSetName $vmssName -InstanceId $id -AsJob;
        $result = $job | Wait-Job;
        Assert-AreEqual "Completed" $result.State;
        $vmssResult = Get-AzVmss -ResourceGroupName $rgname -VMScaleSetName $vmssName;
        $vmssInstanceViewResult = Get-AzVmss -ResourceGroupName $rgname -VMScaleSetName $vmssName -InstanceView;
        Assert-AreEqual "ProvisioningState/succeeded" $vmssInstanceViewResult.VirtualMachine.StatusesSummary[0].Code;

        # Reimage operation
        Set-AzVmss -Reimage -ResourceGroupName $rgname -VMScaleSetName $vmssName;

        # Remove
        $st = Remove-AzVmss -ResourceGroupName $rgname -VMScaleSetName $vmssName -InstanceId $id -Force;
        $st = Remove-AzVmss -ResourceGroupName $rgname -VMScaleSetName $vmssName -Force;
    }
    finally
    {
        # Cleanup
        Clean-ResourceGroup $rgname
    }
}

<#
.SYNOPSIS
Test Virtual Machine Scale Set Reimage with tempDisk
#>
function Test-VirtualMachineScaleSetReimageTempDisk
{
    # Setup
    $rgname = Get-ComputeTestResourceName

    try
    {
        # Common
        $loc = Get-ComputeVMLocation;
        New-AzResourceGroup -Name $rgname -Location $loc -Force;

        # NRP
        $subnet = New-AzVirtualNetworkSubnetConfig -Name ('subnet' + $rgname) -AddressPrefix "10.0.0.0/24";
        $vnet = New-AzVirtualNetwork -Force -Name ('vnet' + $rgname) -ResourceGroupName $rgname -Location $loc -AddressPrefix "10.0.0.0/16" -Subnet $subnet;
        $vnet = Get-AzVirtualNetwork -Name ('vnet' + $rgname) -ResourceGroupName $rgname;
        $subnetId = $vnet.Subnets[0].Id;

        # New VMSS Parameters
        $vmssName = 'vmss' + $rgname;
        $vmssType = 'Microsoft.Compute/virtualMachineScaleSets';

        $adminUsername = 'Foo12';
        $adminPassword = $PLACEHOLDER;

        $imgRef = Get-DefaultCRPImage -loc $loc;

        $ipCfg = New-AzVmssIPConfig -Name 'test' -SubnetId $subnetId;
                    
        $vmss = New-AzVmssConfig -Location $loc -SkuCapacity 2 -SkuName 'Standard_DS1_v2' -UpgradePolicyMode 'Manual' `
            | Add-AzVmssNetworkInterfaceConfiguration -Name 'test' -Primary $true -IPConfiguration $ipCfg `
            | Set-AzVmssOSProfile -ComputerNamePrefix 'test' -AdminUsername $adminUsername -AdminPassword $adminPassword `
            | Set-AzVmssStorageProfile -OsDiskCreateOption 'FromImage' -OsDiskCaching 'ReadOnly' `
            -ImageReferenceOffer $imgRef.Offer -ImageReferenceSku $imgRef.Skus -ImageReferenceVersion $imgRef.Version `
            -ImageReferencePublisher $imgRef.PublisherName -DiffDiskSetting 'Local';

        $result = New-AzVmss -ResourceGroupName $rgname -Name $vmssName -VirtualMachineScaleSet $vmss;

        Assert-AreEqual 2 $result.Sku.Capacity;
        Assert-AreEqual 'Standard_DS1_v2' $result.Sku.Name;
        Assert-AreEqual 'Manual' $result.UpgradePolicy.Mode;

        # Validate Network Profile
        Assert-AreEqual 'test' $result.VirtualMachineProfile.NetworkProfile.NetworkInterfaceConfigurations[0].Name;
        Assert-AreEqual $true $result.VirtualMachineProfile.NetworkProfile.NetworkInterfaceConfigurations[0].Primary;
        Assert-AreEqual $subnetId `
            $result.VirtualMachineProfile.NetworkProfile.NetworkInterfaceConfigurations[0].IpConfigurations[0].Subnet.Id;

        # Validate OS Profile
        Assert-AreEqual 'test' $result.VirtualMachineProfile.OsProfile.ComputerNamePrefix;
        Assert-AreEqual $adminUsername $result.VirtualMachineProfile.OsProfile.AdminUsername;
        Assert-Null $result.VirtualMachineProfile.OsProfile.AdminPassword;

        # Validate Storage Profile
        Assert-AreEqual 'FromImage' $result.VirtualMachineProfile.StorageProfile.OsDisk.CreateOption;
        Assert-AreEqual 'ReadOnly' $result.VirtualMachineProfile.StorageProfile.OsDisk.Caching;
        Assert-AreEqual $imgRef.Offer $result.VirtualMachineProfile.StorageProfile.ImageReference.Offer;
        Assert-AreEqual $imgRef.Skus $result.VirtualMachineProfile.StorageProfile.ImageReference.Sku;
        Assert-AreEqual $imgRef.Version $result.VirtualMachineProfile.StorageProfile.ImageReference.Version;
        Assert-AreEqual $imgRef.PublisherName $result.VirtualMachineProfile.StorageProfile.ImageReference.Publisher;  

        $vmssVMs = Get-AzVmssVM -ResourceGroupName $rgname -VMScaleSetName $vmssName
        $id = $vmssVMs[0].InstanceId

        # Reimage operation
        Set-AzVmss -Reimage -ResourceGroupName $rgname -VMScaleSetName $vmssName -InstanceId $id -TempDisk;
    }
    finally
    {
        # Cleanup
        Clean-ResourceGroup $rgname
    }
}

<#
.SYNOPSIS
Test Virtual Machine Scale Set
#>
function Test-VirtualMachineScaleSetLB
{
    # Setup
    $rgname = Get-ComputeTestResourceName

    try
    {
        # Common
        [string]$loc = Get-ComputeVMLocation;
        $loc = $loc.Replace(' ', '');
        New-AzResourceGroup -Name $rgname -Location $loc -Force;

        # SRP
        $stoname = 'sto' + $rgname;
        $stotype = 'Standard_GRS';
        New-AzStorageAccount -ResourceGroupName $rgname -Name $stoname -Location $loc -Type $stotype;
        $stoaccount = Get-AzStorageAccount -ResourceGroupName $rgname -Name $stoname;

        # NRP
        $subnet = New-AzVirtualNetworkSubnetConfig -Name ('subnet' + $rgname) -AddressPrefix "10.0.0.0/24";
        $vnet = New-AzVirtualNetwork -Force -Name ('vnet' + $rgname) -ResourceGroupName $rgname -Location $loc -AddressPrefix "10.0.0.0/16" -Subnet $subnet;
        $vnet = Get-AzVirtualNetwork -Name ('vnet' + $rgname) -ResourceGroupName $rgname;
        $subnetId = $vnet.Subnets[0].Id;
        $pubip = New-AzPublicIpAddress -Force -Name ('pubip' + $rgname) -ResourceGroupName $rgname -Location $loc -AllocationMethod Dynamic -DomainNameLabel ('pubip' + $rgname);
        $pubip = Get-AzPublicIpAddress -Name ('pubip' + $rgname) -ResourceGroupName $rgname;

        # Create LoadBalancer
        $frontendName = Get-ResourceName
        $backendAddressPoolName = Get-ResourceName
        $probeName = Get-ResourceName
        $inboundNatPoolName = Get-ResourceName
        $lbruleName = Get-ResourceName
        $lbName = Get-ResourceName

        $frontend = New-AzLoadBalancerFrontendIpConfig -Name $frontendName -PublicIpAddress $pubip
        $backendAddressPool = New-AzLoadBalancerBackendAddressPoolConfig -Name $backendAddressPoolName
        $probe = New-AzLoadBalancerProbeConfig -Name $probeName -RequestPath healthcheck.aspx -Protocol http -Port 80 -IntervalInSeconds 15 -ProbeCount 2
        $inboundNatPool = New-AzLoadBalancerInboundNatPoolConfig -Name $inboundNatPoolName -FrontendIPConfigurationId `
            $frontend.Id -Protocol Tcp -FrontendPortRangeStart 3360 -FrontendPortRangeEnd 3364 -BackendPort 3370;
        $lbrule = New-AzLoadBalancerRuleConfig -Name $lbruleName `
            -FrontendIPConfiguration $frontend -BackendAddressPool $backendAddressPool `
            -Probe $probe -Protocol Tcp -FrontendPort 80 -BackendPort 80 `
            -IdleTimeoutInMinutes 15 -EnableFloatingIP -LoadDistribution SourceIP;
        $actualLb = New-AzLoadBalancer -Name $lbName -ResourceGroupName $rgname -Location $loc `
            -FrontendIpConfiguration $frontend -BackendAddressPool $backendAddressPool `
            -Probe $probe -LoadBalancingRule $lbrule -InboundNatPool $inboundNatPool;
        $expectedLb = Get-AzLoadBalancer -Name $lbName -ResourceGroupName $rgname

        # Verification
        Assert-AreEqual $expectedLb.ResourceGroupName $actualLb.ResourceGroupName;
        Assert-AreEqual $expectedLb.Name $actualLb.Name;
        Assert-AreEqual $expectedLb.Location $actualLb.Location;
        Assert-AreEqual "Succeeded" $expectedLb.ProvisioningState;
        Assert-NotNull $expectedLb.ResourceGuid;
        Assert-AreEqual 1 @($expectedLb.FrontendIPConfigurations).Count;
        Assert-AreEqual $frontendName $expectedLb.FrontendIPConfigurations[0].Name;
        Assert-AreEqual $pubip.Id $expectedLb.FrontendIPConfigurations[0].PublicIpAddress.Id;
        Assert-Null $expectedLb.FrontendIPConfigurations[0].PrivateIpAddress;
        Assert-AreEqual $backendAddressPoolName $expectedLb.BackendAddressPools[0].Name;
        Assert-AreEqual $probeName $expectedLb.Probes[0].Name;
        Assert-AreEqual $probe.RequestPath $expectedLb.Probes[0].RequestPath;
        Assert-AreEqual $expectedLb.FrontendIPConfigurations[0].Id $expectedLb.InboundNatPools[0].FrontendIPConfiguration.Id;
        Assert-AreEqual $lbruleName $expectedLb.LoadBalancingRules[0].Name;
        Assert-AreEqual $expectedLb.FrontendIPConfigurations[0].Id $expectedLb.LoadBalancingRules[0].FrontendIPConfiguration.Id;
        Assert-AreEqual $expectedLb.BackendAddressPools[0].Id $expectedLb.LoadBalancingRules[0].BackendAddressPool.Id;

        # New VMSS Parameters
        $vmssName = 'vmss' + $rgname;
        $vmssType = 'Microsoft.Compute/virtualMachineScaleSets';
        $adminUsername = 'Foo12';
        $adminPassword = $PLACEHOLDER;
        $imgRef = Get-DefaultCRPImage -loc $loc;
        $vhdContainer = "https://" + $stoname + ".blob.core.windows.net/" + $vmssName;
        $extname = 'csetest';
        $publisher = 'Microsoft.Compute';
        $exttype = 'BGInfo';
        $extver = '2.1';

        $ipCfg = New-AzVmssIPConfig -Name 'test' `
            -LoadBalancerInboundNatPoolsId $expectedLb.InboundNatPools[0].Id `
            -LoadBalancerBackendAddressPoolsId $expectedLb.BackendAddressPools[0].Id `
            -SubnetId $subnetId;
        Assert-AreEqual $expectedLb.InboundNatPools[0].Id $ipCfg.LoadBalancerInboundNatPools[0].Id;
        Assert-AreEqual $expectedLb.BackendAddressPools[0].Id $ipCfg.LoadBalancerBackendAddressPools[0].Id;
        Assert-AreEqual $subnetId $ipCfg.Subnet.Id;

        $settingString = ‘{ “AntimalwareEnabled”: true}’;
        $vmss = New-AzVmssConfig -Location $loc -SkuCapacity 2 -SkuName 'Standard_A0' -UpgradePolicyMode 'automatic' `
            | Add-AzVmssNetworkInterfaceConfiguration -Name 'test' -Primary $true -IPConfiguration $ipCfg `
            | Set-AzVmssOSProfile -ComputerNamePrefix 'test' -AdminUsername $adminUsername -AdminPassword $adminPassword `
            | Set-AzVmssStorageProfile -Name 'test' -OsDiskCreateOption 'FromImage' -OsDiskCaching 'None' `
            -ImageReferenceOffer $imgRef.Offer -ImageReferenceSku $imgRef.Skus -ImageReferenceVersion $imgRef.Version `
            -ImageReferencePublisher $imgRef.PublisherName -VhdContainer $vhdContainer `
            | Add-AzVmssExtension -Name $extname -Publisher $publisher -Type $exttype -TypeHandlerVersion $extver -AutoUpgradeMinorVersion $true -Setting $settingString `
            | Remove-AzVmssExtension -Name $extname `
            | Add-AzVmssNetworkInterfaceConfiguration -Name 'test2' -IPConfiguration $ipCfg `
            | Remove-AzVmssNetworkInterfaceConfiguration -Name 'test2' `
            | New-AzVmss -ResourceGroupName $rgname -Name $vmssName;

        Assert-AreEqual $loc $vmss.Location;
        Assert-AreEqual 2 $vmss.Sku.Capacity;
        Assert-AreEqual 'Standard_A0' $vmss.Sku.Name;
        Assert-AreEqual 'automatic' $vmss.UpgradePolicy.Mode;

        # Validate Network Profile
        Assert-AreEqual 'test' $vmss.VirtualMachineProfile.NetworkProfile.NetworkInterfaceConfigurations[0].Name;
        Assert-AreEqual $true $vmss.VirtualMachineProfile.NetworkProfile.NetworkInterfaceConfigurations[0].Primary;
        Assert-AreEqual $expectedLb.InboundNatPools[0].Id  `
            $vmss.VirtualMachineProfile.NetworkProfile.NetworkInterfaceConfigurations[0].IpConfigurations[0].LoadBalancerInboundNatPools[0].Id;
        Assert-AreEqual $expectedLb.BackendAddressPools[0].Id  `
            $vmss.VirtualMachineProfile.NetworkProfile.NetworkInterfaceConfigurations[0].IpConfigurations[0].LoadBalancerBackendAddressPools[0].Id;
        Assert-AreEqual $subnetId `
            $vmss.VirtualMachineProfile.NetworkProfile.NetworkInterfaceConfigurations[0].IpConfigurations[0].Subnet.Id;

        # Validate OS Profile
        Assert-AreEqual 'test' $vmss.VirtualMachineProfile.OsProfile.ComputerNamePrefix;
        Assert-AreEqual $adminUsername $vmss.VirtualMachineProfile.OsProfile.AdminUsername;
        Assert-Null $vmss.VirtualMachineProfile.OsProfile.AdminPassword;

        # Validate Storage Profile
        Assert-AreEqual 'test' $vmss.VirtualMachineProfile.StorageProfile.OsDisk.Name;
        Assert-AreEqual 'FromImage' $vmss.VirtualMachineProfile.StorageProfile.OsDisk.CreateOption;
        Assert-AreEqual 'None' $vmss.VirtualMachineProfile.StorageProfile.OsDisk.Caching;
        Assert-AreEqual $vhdContainer $vmss.VirtualMachineProfile.StorageProfile.OsDisk.VhdContainers[0];
        Assert-AreEqual $imgRef.Offer $vmss.VirtualMachineProfile.StorageProfile.ImageReference.Offer;
        Assert-AreEqual $imgRef.Skus $vmss.VirtualMachineProfile.StorageProfile.ImageReference.Sku;
        Assert-AreEqual $imgRef.Version $vmss.VirtualMachineProfile.StorageProfile.ImageReference.Version;
        Assert-AreEqual $imgRef.PublisherName $vmss.VirtualMachineProfile.StorageProfile.ImageReference.Publisher;

        Write-Verbose ('Running Command : ' + 'Get-AzVmss');
        $vmssResult = Get-AzVmss -ResourceGroupName $rgname -VMScaleSetName $vmssName;
        Assert-True { $vmssName -eq $vmssResult.Name };
        $output = $vmssResult | Out-String;
        Write-Verbose ($output);
        Write-Output $output;
        Assert-True { $output.Contains("VirtualMachineProfile") };

        # List All
        Write-Verbose ('Running Command : ' + 'Get-AzVmss ListAll');
        $vmssList = Get-AzVmss | ? Name -like 'vmsscrptestps*';
        Assert-True { ($vmssList | select -ExpandProperty Name) -contains $vmssName };
        $output = $vmssList | Out-String;
        Assert-True { $vmssList.Count -ge 0 }
        Write-Verbose ($output);
        Assert-False { $output.Contains("VirtualMachineProfile") };

        # List from RG
        Write-Verbose ('Running Command : ' + 'Get-AzVmss List');
        $vmssList = Get-AzVmss -ResourceGroupName $rgname;
        Assert-True { ($vmssList | select -ExpandProperty Name) -contains $vmssName };
        $output = $vmssList | Out-String;
        Write-Verbose ($output);
        Assert-False { $output.Contains("VirtualMachineProfile") };

        # List Skus
        Write-Verbose ('Running Command : ' + 'Get-AzVmssSku');
        $skuList = Get-AzVmssSku -ResourceGroupName $rgname  -VMScaleSetName $vmssName;
        $output = $skuList | Out-String;
        Write-Verbose ($output);

        # List All VMs
        Write-Verbose ('Running Command : ' + 'Get-AzVmssVM List');
        $vmListResult = Get-AzVmssVM -ResourceGroupName $rgname -VMScaleSetName $vmssName; # -Select $null;
        $output = $vmListResult | Out-String;
        Write-Verbose ($output);
        Assert-False { $output.Contains("StorageProfile") };

        # List each VM
        for ($i = 0; $i -lt 2; $i++)
        {
            Write-Verbose ('Running Command : ' + 'Get-AzVmssVM');
            $vm = Get-AzVmssVM -ResourceGroupName $rgname  -VMScaleSetName $vmssName -InstanceId $i;
            Assert-NotNull $vm;
            $output = $vm | Out-String;
            Write-Verbose ($output);
            Assert-True { $output.Contains("StorageProfile") };

            Write-Verbose ('Running Command : ' + 'Get-AzVmssVM -InstanceView');
            $vmInstance = Get-AzVmssVM -InstanceView  -ResourceGroupName $rgname  -VMScaleSetName $vmssName -InstanceId $i;
            Assert-NotNull $vmInstance;
            $output = $vmInstance | Out-String;
            Write-Verbose($output);
            Assert-True { $output.Contains("PlatformUpdateDomain") };
        }

        $st = Remove-AzVmss -ResourceGroupName $rgname -VMScaleSetName $vmssName -Force;
    }
    finally
    {
        # Cleanup
        Clean-ResourceGroup $rgname
    }
}

<#
.SYNOPSIS
Test Virtual Machine Scale Set Reimage and Upgrade
#>
function Test-VirtualMachineScaleSetNextLink
{
    # Setup
    $rgname = Get-ComputeTestResourceName

    try
    {
        # Common
        $loc = 'southeastasia';
        New-AzResourceGroup -Name $rgname -Location $loc -Force;

        # SRP
        $stoname = 'sto' + $rgname;
        $stotype = 'Standard_GRS';
        New-AzStorageAccount -ResourceGroupName $rgname -Name $stoname -Location $loc -Type $stotype;
        $stoaccount = Get-AzStorageAccount -ResourceGroupName $rgname -Name $stoname;

        # NRP
        $subnet = New-AzVirtualNetworkSubnetConfig -Name ('subnet' + $rgname) -AddressPrefix "10.0.0.0/24";
        $vnet = New-AzVirtualNetwork -Force -Name ('vnet' + $rgname) -ResourceGroupName $rgname -Location $loc -AddressPrefix "10.0.0.0/16" -Subnet $subnet;
        $vnet = Get-AzVirtualNetwork -Name ('vnet' + $rgname) -ResourceGroupName $rgname;
        $subnetId = $vnet.Subnets[0].Id;

        # New VMSS Parameters
        $vmssName = 'vmss' + $rgname;
        $adminUsername = 'Foo12';
        $adminPassword = $PLACEHOLDER;
        $imgRef = Get-DefaultCRPImage -loc $loc;
        $vmss_number = 180;

        $ipCfg = New-AzVmssIPConfig -Name 'test' -SubnetId $subnetId;
        $vmss = New-AzVmssConfig -Location $loc -SkuCapacity $vmss_number -SkuName 'Standard_A0' -UpgradePolicyMode 'Automatic' -Overprovision $false -SinglePlacementGroup $false `
            | Add-AzVmssNetworkInterfaceConfiguration -Name 'test' -Primary $true -IPConfiguration $ipCfg `
            | Set-AzVmssOSProfile -ComputerNamePrefix 'test' -AdminUsername $adminUsername -AdminPassword $adminPassword `
            | Set-AzVmssStorageProfile -OsDiskCreateOption 'FromImage' -OsDiskCaching 'None' `
            -ImageReferenceOffer $imgRef.Offer -ImageReferenceSku $imgRef.Skus -ImageReferenceVersion $imgRef.Version -ImageReferencePublisher $imgRef.PublisherName;

        $result = New-AzVmss -ResourceGroupName $rgname -Name $vmssName -VirtualMachineScaleSet $vmss;

        $vmssVmResult = Get-AzVmssVM -ResourceGroupName $rgname -VMScaleSetName $vmssName | ? Name -like 'vmsscrptestps*';
        Assert-AreEqual $vmss_number $vmssVmResult.Count
    }
    finally
    {
        # Cleanup
        Clean-ResourceGroup $rgname
    }
}

<#
.SYNOPSIS
Test Virtual Machine Scale Set Boot Diagnostics
#>
function Test-VirtualMachineScaleSetBootDiagnostics
{
    # Setup
    $rgname = Get-ComputeTestResourceName

    try
    {
        # Common
        $loc = Get-ComputeVMLocation;
        New-AzResourceGroup -Name $rgname -Location $loc -Force;

        # SRP
        $stoname = 'sto' + $rgname;
        $stotype = 'Standard_GRS';
        New-AzStorageAccount -ResourceGroupName $rgname -Name $stoname -Location $loc -Type $stotype;
        $stoaccount = Get-AzStorageAccount -ResourceGroupName $rgname -Name $stoname;

        # NRP
        $subnet = New-AzVirtualNetworkSubnetConfig -Name ('subnet' + $rgname) -AddressPrefix "10.0.0.0/24";
        $vnet = New-AzVirtualNetwork -Force -Name ('vnet' + $rgname) -ResourceGroupName $rgname -Location $loc -AddressPrefix "10.0.0.0/16" -Subnet $subnet;
        $vnet = Get-AzVirtualNetwork -Name ('vnet' + $rgname) -ResourceGroupName $rgname;
        $subnetId = $vnet.Subnets[0].Id;

        # New VMSS Parameters
        $vmssName = 'vmss' + $rgname;
        $vmssType = 'Microsoft.Compute/virtualMachineScaleSets';

        $adminUsername = 'Foo12';
        $adminPassword = $PLACEHOLDER;

        $imgRef = Get-DefaultCRPImage -loc $loc;
        $storageUri = "https://" + $stoname + ".blob.core.windows.net/"
        $vhdContainer = "https://" + $stoname + ".blob.core.windows.net/" + $vmssName;

        $extname = 'csetest';
        $publisher = 'Microsoft.Compute';
        $exttype = 'BGInfo';
        $extver = '2.1';

        $extname2 = 'csetest2';

        $ipCfg = New-AzVmssIPConfig -Name 'test' -SubnetId $subnetId;
        $vmss = New-AzVmssConfig -Location $loc -SkuCapacity 2 -SkuName 'Standard_A0' -UpgradePolicyMode 'Manual' `
            | Add-AzVmssNetworkInterfaceConfiguration -Name 'test' -Primary $true -IPConfiguration $ipCfg `
            | Set-AzVmssOSProfile -ComputerNamePrefix 'test' -AdminUsername $adminUsername -AdminPassword $adminPassword `
            | Set-AzVmssStorageProfile -Name 'test' -OsDiskCreateOption 'FromImage' -OsDiskCaching 'None' `
            -ImageReferenceOffer $imgRef.Offer -ImageReferenceSku $imgRef.Skus -ImageReferenceVersion $imgRef.Version `
            -ImageReferencePublisher $imgRef.PublisherName -VhdContainer $vhdContainer `
            | Add-AzVmssExtension -Name $extname -Publisher $publisher -Type $exttype -TypeHandlerVersion $extver -AutoUpgradeMinorVersion $true `
            | Set-AzVmssBootDiagnostic -Enabled $true -StorageUri $storageUri;

        $result = New-AzVmss -ResourceGroupName $rgname -Name $vmssName -VirtualMachineScaleSet $vmss;

        Assert-AreEqual $loc.Replace(" ", "") $result.Location;
        Assert-AreEqual 2 $result.sku.capacity;
        Assert-AreEqual 'standard_a0' $result.sku.name;
        Assert-AreEqual 'manual' $result.upgradepolicy.mode;

        # Boot Diagnostics Profile
        Assert-True {$result.VirtualMachineProfile.DiagnosticsProfile.BootDiagnostics.Enabled};
        Assert-AreEqual $storageUri $result.VirtualMachineProfile.DiagnosticsProfile.BootDiagnostics.StorageUri;

        # Validate Network Profile
        Assert-AreEqual 'test' $result.VirtualMachineProfile.NetworkProfile.NetworkInterfaceConfigurations[0].Name;
        Assert-AreEqual $true $result.VirtualMachineProfile.NetworkProfile.NetworkInterfaceConfigurations[0].Primary;
        Assert-AreEqual $subnetId `
           $result.VirtualMachineProfile.NetworkProfile.NetworkInterfaceConfigurations[0].IpConfigurations[0].Subnet.Id;

        # Validate OS Profile
        Assert-AreEqual 'test' $result.VirtualMachineProfile.OsProfile.ComputerNamePrefix;
        Assert-AreEqual $adminUsername $result.VirtualMachineProfile.OsProfile.AdminUsername;
        Assert-Null $result.VirtualMachineProfile.OsProfile.AdminPassword;

        # Validate Storage Profile
        Assert-AreEqual 'test' $result.VirtualMachineProfile.StorageProfile.OsDisk.Name;
        Assert-AreEqual 'FromImage' $result.VirtualMachineProfile.StorageProfile.OsDisk.CreateOption;
        Assert-AreEqual 'None' $result.VirtualMachineProfile.StorageProfile.OsDisk.Caching;
        Assert-AreEqual $vhdContainer $result.VirtualMachineProfile.StorageProfile.OsDisk.VhdContainers[0];
        Assert-AreEqual $imgRef.Offer $result.VirtualMachineProfile.StorageProfile.ImageReference.Offer;
        Assert-AreEqual $imgRef.Skus $result.VirtualMachineProfile.StorageProfile.ImageReference.Sku;
        Assert-AreEqual $imgRef.Version $result.VirtualMachineProfile.StorageProfile.ImageReference.Version;
        Assert-AreEqual $imgRef.PublisherName $result.VirtualMachineProfile.StorageProfile.ImageReference.Publisher;

        # Validate Extension Profile
        Assert-AreEqual $extname $result.VirtualMachineProfile.ExtensionProfile.Extensions[0].Name;
        Assert-AreEqual $publisher $result.VirtualMachineProfile.ExtensionProfile.Extensions[0].Publisher;
        Assert-AreEqual $exttype $result.VirtualMachineProfile.ExtensionProfile.Extensions[0].Type;
        Assert-AreEqual $extver $result.VirtualMachineProfile.ExtensionProfile.Extensions[0].TypeHandlerVersion;
        Assert-AreEqual $true $result.VirtualMachineProfile.ExtensionProfile.Extensions[0].AutoUpgradeMinorVersion;

        $vmssResult = Get-AzVmss -ResourceGroupName $rgname -VMScaleSetName $vmssName;

        # Boot Diagnostics Profile
        Assert-True {$vmssResult.VirtualMachineProfile.DiagnosticsProfile.BootDiagnostics.Enabled};
        Assert-AreEqual $storageUri $vmssResult.VirtualMachineProfile.DiagnosticsProfile.BootDiagnostics.StorageUri;

        $vmssInstanceViewResult = Get-AzVmss -ResourceGroupName $rgname -VMScaleSetName $vmssName -InstanceView;
        Assert-AreEqual "ProvisioningState/succeeded" $vmssInstanceViewResult.VirtualMachine.StatusesSummary[0].Code;
    }
    finally
    {
        # Cleanup
        Clean-ResourceGroup $rgname
    }
}

<#
.SYNOPSIS
Test Virtual Machine Scale Set Identity
#>
function Test-VirtualMachineScaleSetIdentity
{
    # Setup
    $rgname = Get-ComputeTestResourceName

    try
    {
        # Common
        $loc = Get-ComputeVMLocation;
        New-AzResourceGroup -Name $rgname -Location $loc -Force;

        # SRP
        $stoname = 'sto' + $rgname;
        $stotype = 'Standard_GRS';
        New-AzStorageAccount -ResourceGroupName $rgname -Name $stoname -Location $loc -Type $stotype;
        $stoaccount = Get-AzStorageAccount -ResourceGroupName $rgname -Name $stoname;

        # NRP
        $subnet = New-AzVirtualNetworkSubnetConfig -Name ('subnet' + $rgname) -AddressPrefix "10.0.0.0/24";
        $vnet = New-AzVirtualNetwork -Force -Name ('vnet' + $rgname) -ResourceGroupName $rgname -Location $loc -AddressPrefix "10.0.0.0/16" -Subnet $subnet;
        $vnet = Get-AzVirtualNetwork -Name ('vnet' + $rgname) -ResourceGroupName $rgname;
        $subnetId = $vnet.Subnets[0].Id;

        # New VMSS Parameters
        $vmssName = 'vmss' + $rgname;
        $vmssType = 'Microsoft.Compute/virtualMachineScaleSets';

        $adminUsername = 'Foo12';
        $adminPassword = $PLACEHOLDER;

        $imgRef = Get-DefaultCRPImage -loc $loc;
        $storageUri = "https://" + $stoname + ".blob.core.windows.net/"
        $vhdContainer = "https://" + $stoname + ".blob.core.windows.net/" + $vmssName;

        $extname = 'csetest';
        $publisher = 'Microsoft.Compute';
        $exttype = 'BGInfo';
        $extver = '2.1';

        $extname2 = 'csetest2';

        $ipCfg = New-AzVmssIPConfig -Name 'test' -SubnetId $subnetId;
        $vmss = New-AzVmssConfig -Location $loc -SkuCapacity 2 -SkuName 'Standard_A1_v2' -UpgradePolicyMode 'Manual' -IdentityType "SystemAssigned" `
            | Add-AzVmssNetworkInterfaceConfiguration -Name 'test' -Primary $true -IPConfiguration $ipCfg `
            | Set-AzVmssOSProfile -ComputerNamePrefix 'test' -AdminUsername $adminUsername -AdminPassword $adminPassword `
            | Set-AzVmssStorageProfile -Name 'test' -OsDiskCreateOption 'FromImage' -OsDiskCaching 'None' `
            -ImageReferenceOffer $imgRef.Offer -ImageReferenceSku $imgRef.Skus -ImageReferenceVersion $imgRef.Version `
            -ImageReferencePublisher $imgRef.PublisherName -VhdContainer $vhdContainer `
            | Add-AzVmssExtension -Name $extname -Publisher $publisher -Type $exttype -TypeHandlerVersion $extver -AutoUpgradeMinorVersion $true;

        $result = New-AzVmss -ResourceGroupName $rgname -Name $vmssName -VirtualMachineScaleSet $vmss;

        Assert-AreEqual $loc.Replace(" ", "") $result.Location;
        Assert-AreEqual 2 $result.sku.capacity;
        Assert-AreEqual 'Standard_A1_v2' $result.sku.name;
        Assert-AreEqual 'manual' $result.upgradepolicy.mode;

        # Validate VMSS Identity
        Assert-AreEqual "SystemAssigned" $result.Identity.Type;
        Assert-NotNull $result.Identity.PrincipalId;
        Assert-NotNull $result.Identity.TenantId;
        Assert-Null $result.Identity.UserAssignedIdentities;

        # Validate Network Profile
        Assert-AreEqual 'test' $result.VirtualMachineProfile.NetworkProfile.NetworkInterfaceConfigurations[0].Name;
        Assert-AreEqual $true $result.VirtualMachineProfile.NetworkProfile.NetworkInterfaceConfigurations[0].Primary;
        Assert-AreEqual $subnetId `
           $result.VirtualMachineProfile.NetworkProfile.NetworkInterfaceConfigurations[0].IpConfigurations[0].Subnet.Id;

        # Validate OS Profile
        Assert-AreEqual 'test' $result.VirtualMachineProfile.OsProfile.ComputerNamePrefix;
        Assert-AreEqual $adminUsername $result.VirtualMachineProfile.OsProfile.AdminUsername;
        Assert-Null $result.VirtualMachineProfile.OsProfile.AdminPassword;

        # Validate Storage Profile
        Assert-AreEqual 'test' $result.VirtualMachineProfile.StorageProfile.OsDisk.Name;
        Assert-AreEqual 'FromImage' $result.VirtualMachineProfile.StorageProfile.OsDisk.CreateOption;
        Assert-AreEqual 'None' $result.VirtualMachineProfile.StorageProfile.OsDisk.Caching;
        Assert-AreEqual $vhdContainer $result.VirtualMachineProfile.StorageProfile.OsDisk.VhdContainers[0];
        Assert-AreEqual $imgRef.Offer $result.VirtualMachineProfile.StorageProfile.ImageReference.Offer;
        Assert-AreEqual $imgRef.Skus $result.VirtualMachineProfile.StorageProfile.ImageReference.Sku;
        Assert-AreEqual $imgRef.Version $result.VirtualMachineProfile.StorageProfile.ImageReference.Version;
        Assert-AreEqual $imgRef.PublisherName $result.VirtualMachineProfile.StorageProfile.ImageReference.Publisher;

        # Validate Extension Profile
        Assert-AreEqual $extname $result.VirtualMachineProfile.ExtensionProfile.Extensions[0].Name;
        Assert-AreEqual $publisher $result.VirtualMachineProfile.ExtensionProfile.Extensions[0].Publisher;
        Assert-AreEqual $exttype $result.VirtualMachineProfile.ExtensionProfile.Extensions[0].Type;
        Assert-AreEqual $extver $result.VirtualMachineProfile.ExtensionProfile.Extensions[0].TypeHandlerVersion;
        Assert-AreEqual $true $result.VirtualMachineProfile.ExtensionProfile.Extensions[0].AutoUpgradeMinorVersion;

        $vmssResult = Get-AzVmss -ResourceGroupName $rgname -VMScaleSetName $vmssName;

        # Validate VMSS Identity
        Assert-AreEqual "SystemAssigned" $vmssResult.Identity.Type;
        Assert-NotNull $vmssResult.Identity.PrincipalId;
        Assert-NotNull $vmssResult.Identity.TenantId;
        Assert-Null $vmssResult.Identity.UserAssignedIdentities;

        $vmssInstanceViewResult = Get-AzVmss -ResourceGroupName $rgname -VMScaleSetName $vmssName -InstanceView;
        Assert-AreEqual "ProvisioningState/succeeded" $vmssInstanceViewResult.VirtualMachine.StatusesSummary[0].Code;
        $output = $vmssInstanceViewResult | Out-String

        Update-AzVmss -ResourceGroupName $rgname -VMScaleSetName $vmssName -VirtualMachineScaleSet $vmssResult;
        $vmssResult = Get-AzVmss -ResourceGroupName $rgname -VMScaleSetName $vmssName;

        # Validate VMSS Identity
        Assert-AreEqual "SystemAssigned" $vmssResult.Identity.Type;
        Assert-NotNull $vmssResult.Identity.PrincipalId;
        Assert-NotNull $vmssResult.Identity.TenantId;
        Assert-Null $vmssResult.Identity.UserAssignedIdentities;
    }
    finally
    {
        # Cleanup
        Clean-ResourceGroup $rgname
    }
}

<#
.SYNOPSIS
Test Virtual Machine Scale Set Identity
#>
function Test-VirtualMachineScaleSetUserIdentity
{
    # Setup
    $subid = "24fb23e3-6ba3-41f0-9b6e-e41131d5d61e";
    $rgname = "UAITG123456";
    $loc = 'Central US';
    $identityname = $rgname + 'Identity';

    # To record this test run these commands first:
    #
    # New-AzResourceGroup -Name $rgname -Location 'Central US'
    # New-AzUserAssignedIdentity -ResourceGroupName $rgname -Name $identityname
    # 
    # Now get the identity :
    # 
    # $newUserIdentity = Get-AzUserAssignedIdentity -ResourceGroupName $rgname -Name $identityname
    # $newUserId = $newUserIdentity.Id
    $newUserId = "/subscriptions/${subid}/resourcegroups/${rgname}/providers/Microsoft.ManagedIdentity/userAssignedIdentities/${identityname}";

    try
    {
        # SRP
        $stoname = 'sto' + $rgname.ToLowerInvariant();
        $stotype = 'Standard_GRS';
        New-AzStorageAccount -ResourceGroupName $rgname -Name $stoname -Location $loc -Type $stotype;
        $stoaccount = Get-AzStorageAccount -ResourceGroupName $rgname -Name $stoname;

        # NRP
        $subnet = New-AzVirtualNetworkSubnetConfig -Name ('subnet' + $rgname) -AddressPrefix "10.0.0.0/24";
        $vnet = New-AzVirtualNetwork -Force -Name ('vnet' + $rgname) -ResourceGroupName $rgname -Location $loc -AddressPrefix "10.0.0.0/16" -Subnet $subnet;
        $vnet = Get-AzVirtualNetwork -Name ('vnet' + $rgname) -ResourceGroupName $rgname;
        $subnetId = $vnet.Subnets[0].Id;

        # New VMSS Parameters
        $vmssName = 'vmss' + $rgname;

        $adminUsername = 'Foo12';
        $adminPassword = $PLACEHOLDER;

        $imgRef = Get-DefaultCRPImage -loc $loc;
        $vhdContainer = "https://" + $stoname + ".blob.core.windows.net/" + $vmssName.ToLowerInvariant();

        $extname = 'csetest';
        $publisher = 'Microsoft.Compute';
        $exttype = 'BGInfo';
        $extver = '2.1';

        $ipCfg = New-AzVmssIPConfig -Name 'test' -SubnetId $subnetId;
        $vmss = New-AzVmssConfig -Location $loc -SkuCapacity 2 -SkuName 'Standard_A0' -UpgradePolicyMode 'Manual' `
            -IdentityType UserAssigned -IdentityId $newUserId `
            | Add-AzVmssNetworkInterfaceConfiguration -Name 'test' -Primary $true -IPConfiguration $ipCfg `
            | Set-AzVmssOSProfile -ComputerNamePrefix 'test' -AdminUsername $adminUsername -AdminPassword $adminPassword `
            | Set-AzVmssStorageProfile -Name 'test' -OsDiskCreateOption 'FromImage' -OsDiskCaching 'None' `
            -ImageReferenceOffer $imgRef.Offer -ImageReferenceSku $imgRef.Skus -ImageReferenceVersion $imgRef.Version `
            -ImageReferencePublisher $imgRef.PublisherName -VhdContainer $vhdContainer `
            | Add-AzVmssExtension -Name $extname -Publisher $publisher -Type $exttype -TypeHandlerVersion $extver -AutoUpgradeMinorVersion $true;

        New-AzVmss -ResourceGroupName $rgname -Name $vmssName -VirtualMachineScaleSet $vmss;
        $vmss = Get-AzVmss -ResourceGroupName $rgname -Name $vmssName;
        
        Assert-AreEqual $vmssName $vmss.Name;
        Assert-AreEqual "UserAssigned" $vmss.Identity.Type;
        Assert-NotNull $vmss.Identity.UserAssignedIdentities;
        Assert-AreEqual 1 $vmss.Identity.UserAssignedIdentities.Count;
        Assert-True { $vmss.Identity.UserAssignedIdentities.ContainsKey($newUserId) };
        Assert-NotNull $vmss.Identity.UserAssignedIdentities[$newUserId].PrincipalId;
        Assert-NotNull $vmss.Identity.UserAssignedIdentities[$newUserId].ClientId;
    }
    finally
    {
        # Cleanup
        Clean-ResourceGroup $rgname
    }
}

<#
.SYNOPSIS
Test Virtual Machine Scale Set Networking part
#>
function Test-VirtualMachineScaleSetNetworking
{
    # Setup
    $rgname = Get-ComputeTestResourceName
    $ipName = Get-ComputeTestResourceName
    $nsgName = Get-ComputeTestResourceName
    $namespace = "Microsoft.Compute";
    $type = "virtualMachineScaleSets/publicIPAddresses";
    $location = Get-AzResourceProvider -ProviderNamespace $namespace | where {$_.ResourceTypes[0].ResourceTypeName -eq $type};
    $loc = "";
    if($location) { $loc = $location.Locations[0] } else { $loc = "southeastasia" };

    try
    {
        # Common
        New-AzResourceGroup -Name $rgname -Location $loc -Force;

        # SRP
        $stoname = 'sto' + $rgname;
        $stotype = 'Standard_GRS';
        New-AzStorageAccount -ResourceGroupName $rgname -Name $stoname -Location $loc -Type $stotype;
        $stoaccount = Get-AzStorageAccount -ResourceGroupName $rgname -Name $stoname;

        # NRP
        $subnet = New-AzVirtualNetworkSubnetConfig -Name ('subnet' + $rgname) -AddressPrefix "10.0.0.0/24";
        $vnet = New-AzVirtualNetwork -Force -Name ('vnet' + $rgname) -ResourceGroupName $rgname -Location $loc -AddressPrefix "10.0.0.0/16" -Subnet $subnet;
        $vnet = Get-AzVirtualNetwork -Name ('vnet' + $rgname) -ResourceGroupName $rgname;
        $subnetId = $vnet.Subnets[0].Id;

        # New VMSS Parameters
        $vmssName = 'vmss' + $rgname;
        $adminUsername = 'Foo12';
        $adminPassword = $PLACEHOLDER;
        $imgRef = Get-DefaultCRPImage -loc $loc;
        $vmss_number = 2;

        $nsg = New-AzNetworkSecurityGroup -ResourceGroupName $rgname -Name $nsgName -Location $loc;
        $nsgId = $nsg.Id;
        $dns = '10.11.12.13';

        $ipCfg = New-AzVmssIPConfig -Name 'test' -SubnetId $subnetId -PublicIPAddressConfigurationName $ipName -PublicIPAddressConfigurationIdleTimeoutInMinutes 10 -DnsSetting "testvmssdnscom" -PublicIPAddressVersion "IPv4";
        $vmss = New-AzVmssConfig -Location $loc -SkuCapacity $vmss_number -SkuName 'Standard_A0' -UpgradePolicyMode 'Automatic' -Overprovision $false -SinglePlacementGroup $false `
            | Add-AzVmssNetworkInterfaceConfiguration -Name 'test' -Primary $true -IPConfiguration $ipCfg -DnsSettingsDnsServer $dns -NetworkSecurityGroupId $nsg.Id -EnableIPForwarding `
            | Set-AzVmssOSProfile -ComputerNamePrefix 'test' -AdminUsername $adminUsername -AdminPassword $adminPassword `
            | Set-AzVmssStorageProfile -OsDiskCreateOption 'FromImage' -OsDiskCaching 'None' `
            -ImageReferenceOffer $imgRef.Offer -ImageReferenceSku $imgRef.Skus -ImageReferenceVersion $imgRef.Version -ImageReferencePublisher $imgRef.PublisherName;

        $result = New-AzVmss -ResourceGroupName $rgname -Name $vmssName -VirtualMachineScaleSet $vmss;

        Assert-NotNull $result.VirtualMachineProfile.NetworkProfile.NetworkInterfaceConfigurations;
        Assert-AreEqual $result.VirtualMachineProfile.NetworkProfile.NetworkInterfaceConfigurations[0].DnsSettings.DnsServers $dns;
        Assert-AreEqual $result.VirtualMachineProfile.NetworkProfile.NetworkInterfaceConfigurations[0].NetworkSecurityGroup.Id $nsgId;
        Assert-NotNull $result.VirtualMachineProfile.NetworkProfile.NetworkInterfaceConfigurations[0].IpConfigurations;
        Assert-AreEqual $result.VirtualMachineProfile.NetworkProfile.NetworkInterfaceConfigurations[0].IpConfigurations[0].PublicIPAddressConfiguration.Name $ipName;
        Assert-AreEqual "IPv4" $result.VirtualMachineProfile.NetworkProfile.NetworkInterfaceConfigurations[0].IpConfigurations[0].PublicIPAddressConfiguration.PublicIPAddressVersion;
        Assert-True {$result.VirtualMachineProfile.NetworkProfile.NetworkInterfaceConfigurations[0].EnableIPForwarding};
        $output = $result | out-string
        Assert-True {$output.Contains("EnableIPForwarding")};
    }
    finally
    {
        # Cleanup
        Clean-ResourceGroup $rgname
    }
}

<#
.SYNOPSIS
Test Virtual Machine Scale Set Rolling Upgraade
#>
function Test-VirtualMachineScaleSetRollingUpgrade
{
    # Setup
    $rgname = Get-ComputeTestResourceName

    try
    {
        # Common
        [string]$loc = Get-ComputeVMLocation;
        $loc = $loc.Replace(' ', '');

        New-AzResourceGroup -Name $rgname -Location $loc -Force;

        # SRP
        $stoname = 'sto' + $rgname;
        $stotype = 'Standard_GRS';
        New-AzStorageAccount -ResourceGroupName $rgname -Name $stoname -Location $loc -Type $stotype;
        $stoaccount = Get-AzStorageAccount -ResourceGroupName $rgname -Name $stoname;

        # NRP
        $subnet = New-AzVirtualNetworkSubnetConfig -Name ('subnet' + $rgname) -AddressPrefix "10.0.0.0/24";
        $vnet = New-AzVirtualNetwork -Force -Name ('vnet' + $rgname) -ResourceGroupName $rgname -Location $loc -AddressPrefix "10.0.0.0/16" -Subnet $subnet;
        $vnet = Get-AzVirtualNetwork -Name ('vnet' + $rgname) -ResourceGroupName $rgname;
        $subnetId = $vnet.Subnets[0].Id;
        $pubip = New-AzPublicIpAddress -Force -Name ('pubip' + $rgname) -ResourceGroupName $rgname -Location $loc -AllocationMethod Dynamic -DomainNameLabel ('pubip' + $rgname);
        $pubip = Get-AzPublicIpAddress -Name ('pubip' + $rgname) -ResourceGroupName $rgname;


        # Create LoadBalancer
        $frontendName = Get-ResourceName
        $backendAddressPoolName = Get-ResourceName
        $probeName = Get-ResourceName
        $inboundNatPoolName = Get-ResourceName
        $lbruleName = Get-ResourceName
        $lbName = Get-ResourceName

        $frontend = New-AzLoadBalancerFrontendIpConfig -Name $frontendName -PublicIpAddress $pubip
        $backendAddressPool = New-AzLoadBalancerBackendAddressPoolConfig -Name $backendAddressPoolName
        $probe = New-AzLoadBalancerProbeConfig -Name $probeName -RequestPath healthcheck.aspx -Protocol http -Port 80 -IntervalInSeconds 15 -ProbeCount 2
        $inboundNatPool = New-AzLoadBalancerInboundNatPoolConfig -Name $inboundNatPoolName -FrontendIPConfigurationId `
            $frontend.Id -Protocol Tcp -FrontendPortRangeStart 3360 -FrontendPortRangeEnd 3368 -BackendPort 3370;
        $lbrule = New-AzLoadBalancerRuleConfig -Name $lbruleName `
            -FrontendIPConfiguration $frontend -BackendAddressPool $backendAddressPool `
            -Probe $probe -Protocol Tcp -FrontendPort 80 -BackendPort 80 `
            -IdleTimeoutInMinutes 15 -EnableFloatingIP -LoadDistribution SourceIP;
        $actualLb = New-AzLoadBalancer -Name $lbName -ResourceGroupName $rgname -Location $loc `
            -FrontendIpConfiguration $frontend -BackendAddressPool $backendAddressPool `
            -Probe $probe -LoadBalancingRule $lbrule -InboundNatPool $inboundNatPool;
        $expectedLb = Get-AzLoadBalancer -Name $lbName -ResourceGroupName $rgname

        # New VMSS Parameters
        $vmssName = 'vmss' + $rgname;
        $vmssType = 'Microsoft.Compute/virtualMachineScaleSets';

        $adminUsername = 'Foo12';
        $adminPassword = $PLACEHOLDER;

        $imgRef = Get-DefaultCRPImage -loc $loc;
        $storageUri = "https://" + $stoname + ".blob.core.windows.net/"
        $vhdContainer = "https://" + $stoname + ".blob.core.windows.net/" + $vmssName;

        $extname = 'csetest';
        $publisher = 'Microsoft.Compute';
        $exttype = 'BGInfo';
        $extver = '2.1';

        $extname2 = 'csetest2';

        $ipCfg = New-AzVmssIPConfig -Name 'test' `
            -LoadBalancerInboundNatPoolsId $expectedLb.InboundNatPools[0].Id `
            -LoadBalancerBackendAddressPoolsId $expectedLb.BackendAddressPools[0].Id `
            -SubnetId $subnetId;

        $vmss = New-AzVmssConfig -Location $loc -SkuCapacity 2 -SkuName 'Standard_A0' -UpgradePolicyMode 'Rolling' -HealthProbeId $expectedLb.Probes[0].Id `
            | Add-AzVmssNetworkInterfaceConfiguration -Name 'test' -Primary $true -IPConfiguration $ipCfg `
            | Set-AzVmssOSProfile -ComputerNamePrefix 'test' -AdminUsername $adminUsername -AdminPassword $adminPassword `
            | Set-AzVmssStorageProfile -Name 'test' -OsDiskCreateOption 'FromImage' -OsDiskCaching 'None' `
            -ImageReferenceOffer $imgRef.Offer -ImageReferenceSku $imgRef.Skus -ImageReferenceVersion 'latest' `
            -ImageReferencePublisher $imgRef.PublisherName -VhdContainer $vhdContainer `
            | Add-AzVmssExtension -Name $extname -Publisher $publisher -Type $exttype -TypeHandlerVersion $extver -AutoUpgradeMinorVersion $true `
            | Set-AzVmssRollingUpgradePolicy -MaxBatchInstancePercent 50 -MaxUnhealthyInstancePercent 90 -MaxUnhealthyUpgradedInstancePercent 80 -PauseTimeBetweenBatches PT60S;

        Assert-AreEqual 50 $vmss.UpgradePolicy.RollingUpgradePolicy.MaxBatchInstancePercent;
        Assert-AreEqual 90 $vmss.UpgradePolicy.RollingUpgradePolicy.MaxUnhealthyInstancePercent;
        Assert-AreEqual 80 $vmss.UpgradePolicy.RollingUpgradePolicy.MaxUnhealthyUpgradedInstancePercent;
        Assert-AreEqual PT60S $vmss.UpgradePolicy.RollingUpgradePolicy.PauseTimeBetweenBatches;
        New-AzVmss -ResourceGroupName $rgname -Name $vmssName -VirtualMachineScaleSet $vmss;

        $vmssResult = Get-AzVmss -ResourceGroupName $rgname -VMScaleSetName $vmssName;
        Assert-AreEqual 'Rolling' $vmssResult.UpgradePolicy.Mode;
        Assert-AreEqual 50 $vmss.UpgradePolicy.RollingUpgradePolicy.MaxBatchInstancePercent;
        Assert-AreEqual 90 $vmss.UpgradePolicy.RollingUpgradePolicy.MaxUnhealthyInstancePercent;
        Assert-AreEqual 80 $vmss.UpgradePolicy.RollingUpgradePolicy.MaxUnhealthyUpgradedInstancePercent;
        Assert-AreEqual PT60S $vmss.UpgradePolicy.RollingUpgradePolicy.PauseTimeBetweenBatches;

        $job = Start-AzVmssRollingOSUpgrade -ResourceGroupName $rgname -VMScaleSetName $vmssName -AsJob;
        $result = $job | Wait-Job;
        Assert-AreEqual "Failed" $result.State;
        Assert-True { $result.Error[0].ToString().Contains("failed after exceeding the MaxUnhealthyInstancePercent value ")};

        $job = Stop-AzVmssRollingUpgrade -ResourceGroupName $rgname -VMScaleSetName $vmssName -Force -AsJob;
        $result = $job | Wait-Job;
        Assert-AreEqual "Failed" $result.State;
        Assert-True { $result.Error[0].ToString().Contains("There is no ongoing Rolling Upgrade to cancel.")};
    }
    finally
    {
        # Cleanup
        Clean-ResourceGroup $rgname
    }
}

<#
.SYNOPSIS
Test Virtual Machine Scale Set Priority
#>
function Test-VirtualMachineScaleSetPriority
{
    # Setup
    $rgname = Get-ComputeTestResourceName

    try
    {
        # Common
        $loc = 'eastus';
        New-AzResourceGroup -Name $rgname -Location $loc -Force;

        # SRP
        $stoname = 'sto' + $rgname;
        $stotype = 'Standard_GRS';
        New-AzStorageAccount -ResourceGroupName $rgname -Name $stoname -Location $loc -Type $stotype;
        $stoaccount = Get-AzStorageAccount -ResourceGroupName $rgname -Name $stoname;

        # NRP
        $subnet = New-AzVirtualNetworkSubnetConfig -Name ('subnet' + $rgname) -AddressPrefix "10.0.0.0/24";
        $vnet = New-AzVirtualNetwork -Force -Name ('vnet' + $rgname) -ResourceGroupName $rgname -Location $loc -AddressPrefix "10.0.0.0/16" -Subnet $subnet;
        $vnet = Get-AzVirtualNetwork -Name ('vnet' + $rgname) -ResourceGroupName $rgname;
        $subnetId = $vnet.Subnets[0].Id;

        # New VMSS Parameters
        $vmssName = 'vmss' + $rgname;
        $vmssType = 'Microsoft.Compute/virtualMachineScaleSets';

        $adminUsername = 'Foo12';
        $adminPassword = $PLACEHOLDER;

        $imgRef = Get-DefaultCRPImage -loc $loc;
        $storageUri = "https://" + $stoname + ".blob.core.windows.net/"
        $vhdContainer = "https://" + $stoname + ".blob.core.windows.net/" + $vmssName;

        $extname = 'csetest';
        $publisher = 'Microsoft.Compute';
        $exttype = 'BGInfo';
        $extver = '2.1';

        $extname2 = 'csetest2';

        $ipCfg = New-AzVmssIPConfig -Name 'test' -SubnetId $subnetId;
        $vmss = New-AzVmssConfig -Location $loc -SkuCapacity 2 -SkuName 'Standard_DS2_v2' -UpgradePolicyMode 'Manual' -Priority 'Low' -EvictionPolicy 'Delete' `
            | Add-AzVmssNetworkInterfaceConfiguration -Name 'test' -Primary $true -IPConfiguration $ipCfg `
            | Set-AzVmssOSProfile -ComputerNamePrefix 'test' -AdminUsername $adminUsername -AdminPassword $adminPassword `
            | Set-AzVmssStorageProfile -OsDiskCreateOption 'FromImage' -OsDiskCaching 'None' `
            -ImageReferenceOffer $imgRef.Offer -ImageReferenceSku $imgRef.Skus -ImageReferenceVersion $imgRef.Version `
            -ImageReferencePublisher $imgRef.PublisherName `
            | Add-AzVmssExtension -Name $extname -Publisher $publisher -Type $exttype -TypeHandlerVersion $extver -AutoUpgradeMinorVersion $true;

        $result = New-AzVmss -ResourceGroupName $rgname -Name $vmssName -VirtualMachineScaleSet $vmss;
        $vmssResult = Get-AzVmss -ResourceGroupName $rgname -VMScaleSetName $vmssName;
        Assert-AreEqual "Low" $vmssResult.VirtualMachineProfile.Priority;
        Assert-AreEqual "Delete" $vmssResult.VirtualMachineProfile.EvictionPolicy;
        $output = $vmssResult | Out-String;
        Assert-True {$output.Contains("Priority")};
        Assert-True {$output.Contains("EvictionPolicy")};

        Update-AzVmss -ResourceGroupName $rgname -Name $vmssName -VirtualMachineScaleSet $vmssResult;
        $vmssResult = Get-AzVmss -ResourceGroupName $rgname -VMScaleSetName $vmssName;
        Assert-AreEqual "Low" $vmssResult.VirtualMachineProfile.Priority;
        Assert-AreEqual "Delete" $vmssResult.VirtualMachineProfile.EvictionPolicy;

        $vmssVMs = Get-AzVmssVM -ResourceGroupName $rgname -VMScaleSetName $vmssName
        $id = $vmssVMs[0].InstanceId

        Set-AzVmssVM -ResourceGroupName $rgname -Name $vmssName -InstanceId $id -SimulateEviction;
        $vmssResult = Get-AzVmss -ResourceGroupName $rgname -VMScaleSetName $vmssName;
        Assert-AreEqual "Low" $vmssResult.VirtualMachineProfile.Priority;
        Assert-AreEqual "Delete" $vmssResult.VirtualMachineProfile.EvictionPolicy;

        $vmssInstanceViewResult = Get-AzVmss -ResourceGroupName $rgname -VMScaleSetName $vmssName -InstanceView;
        Assert-AreEqual "ProvisioningState/succeeded" $vmssInstanceViewResult.VirtualMachine.StatusesSummary[0].Code;

        $vmssvmResult = Get-AzVmssVM -ResourceGroupName $rgname -VMScaleSetName $vmssName -InstanceId $id;
        Assert-AreEqual "Succeeded" $vmssvmResult.ProvisioningState;

        $vmssResult.VirtualMachineProfile.Priority = "Regular";
        Assert-ThrowsContains { Update-AzVmss -ResourceGroupName $rgname -Name $vmssName -VirtualMachineScaleSet $vmssResult; } `
            "Changing property 'priority' is not allowed";
    }
    finally
    {
        # Cleanup
        Clean-ResourceGroup $rgname
    }
}

<#
.SYNOPSIS
Test Virtual Machine Scale Set Write Accelerator Update
#>
function Test-VirtualMachineScaleSetWriteAcceleratorUpdate
{
    # Setup
    $rgname = Get-ComputeTestResourceName

    try
    {
        # Common
        [string]$loc = Get-ComputeVMLocation;
        $loc = $loc.Replace(' ', '');
        New-AzResourceGroup -Name $rgname -Location $loc -Force;

        # NRP
        $subnet = New-AzVirtualNetworkSubnetConfig -Name ('subnet' + $rgname) -AddressPrefix "10.0.0.0/24";
        $vnet = New-AzVirtualNetwork -Force -Name ('vnet' + $rgname) -ResourceGroupName $rgname -Location $loc -AddressPrefix "10.0.0.0/16" -Subnet $subnet;
        $vnet = Get-AzVirtualNetwork -Name ('vnet' + $rgname) -ResourceGroupName $rgname;
        $subnetId = $vnet.Subnets[0].Id;

        # New VMSS Parameters
        $vmssName = 'vmss' + $rgname;

        $adminUsername = 'Foo12';
        $adminPassword = $PLACEHOLDER;
        $imgRef = Get-DefaultCRPImage -loc $loc;

        $extname = 'csetest';
        $publisher = 'Microsoft.Compute';
        $exttype = 'BGInfo';
        $extver = '2.1';

        $ipCfg = New-AzVmssIPConfig -Name 'test' -SubnetId $subnetId;
        $vmss = New-AzVmssConfig -Location $loc -SkuCapacity 2 -SkuName 'Standard_DS1_v2' -UpgradePolicyMode 'Manual' `
            | Add-AzVmssNetworkInterfaceConfiguration -Name 'test' -Primary $true -IPConfiguration $ipCfg `
            | Set-AzVmssOSProfile -ComputerNamePrefix 'test' -AdminUsername $adminUsername -AdminPassword $adminPassword `
            | Set-AzVmssStorageProfile -OsDiskCreateOption 'FromImage' -OsDiskCaching 'None' -ManagedDisk 'Premium_LRS' `
            -ImageReferenceOffer $imgRef.Offer -ImageReferenceSku $imgRef.Skus -ImageReferenceVersion $imgRef.Version `
            -ImageReferencePublisher $imgRef.PublisherName `
            | Add-AzVmssExtension -Name $extname -Publisher $publisher -Type $exttype -TypeHandlerVersion $extver -AutoUpgradeMinorVersion $true;

        $result = New-AzVmss -ResourceGroupName $rgname -Name $vmssName -VirtualMachineScaleSet $vmss;

        Assert-AreEqual $loc $result.Location;
        Assert-AreEqual 2 $result.Sku.Capacity;
        Assert-AreEqual 'Standard_DS1_v2' $result.Sku.Name;
        Assert-AreEqual 'Manual' $result.UpgradePolicy.Mode;

        # Validate Network Profile
        Assert-AreEqual 'test' $result.VirtualMachineProfile.NetworkProfile.NetworkInterfaceConfigurations[0].Name;
        Assert-AreEqual $true $result.VirtualMachineProfile.NetworkProfile.NetworkInterfaceConfigurations[0].Primary;
        Assert-AreEqual $subnetId `
            $result.VirtualMachineProfile.NetworkProfile.NetworkInterfaceConfigurations[0].IpConfigurations[0].Subnet.Id;

        # Validate OS Profile
        Assert-AreEqual 'test' $result.VirtualMachineProfile.OsProfile.ComputerNamePrefix;
        Assert-AreEqual $adminUsername $result.VirtualMachineProfile.OsProfile.AdminUsername;
        Assert-Null $result.VirtualMachineProfile.OsProfile.AdminPassword;

        # Validate Storage Profile
        Assert-AreEqual $imgRef.Offer $result.VirtualMachineProfile.StorageProfile.ImageReference.Offer;
        Assert-AreEqual $imgRef.Skus $result.VirtualMachineProfile.StorageProfile.ImageReference.Sku;
        Assert-AreEqual $imgRef.Version $result.VirtualMachineProfile.StorageProfile.ImageReference.Version;
        Assert-AreEqual $imgRef.PublisherName $result.VirtualMachineProfile.StorageProfile.ImageReference.Publisher;

        # Validate Extension Profile
        Assert-AreEqual $extname $result.VirtualMachineProfile.ExtensionProfile.Extensions[0].Name;
        Assert-AreEqual $publisher $result.VirtualMachineProfile.ExtensionProfile.Extensions[0].Publisher;
        Assert-AreEqual $exttype $result.VirtualMachineProfile.ExtensionProfile.Extensions[0].Type;
        Assert-AreEqual $extver $result.VirtualMachineProfile.ExtensionProfile.Extensions[0].TypeHandlerVersion;
        Assert-AreEqual $true $result.VirtualMachineProfile.ExtensionProfile.Extensions[0].AutoUpgradeMinorVersion;

        # Verify the result of VMSS
        $vmss = Get-AzVmss -ResourceGroupName $rgname -VMScaleSetName $vmssName;
        Assert-AreEqual $null $vmss.Zones;
        # Assert-AreEqual 0 $vmss.Tags.Count; commenting out because there are default tags being placed by internal policy
        Assert-AreEqual 2 $vmss.Sku.Capacity;
        Assert-AreEqual $false $vmss.VirtualMachineProfile.StorageProfile.OsDisk.WriteAcceleratorEnabled;

        Assert-ThrowsContains {
            $vmss | Update-AzVmss -OsDiskWriteAccelerator $true; } `
            "not supported";

        $vmss2 = $vmss | Update-AzVmss -OsDiskWriteAccelerator $false;
        Assert-AreEqual $false $vmss2.VirtualMachineProfile.StorageProfile.OsDisk.WriteAcceleratorEnabled;
    }
    finally
    {
        # Cleanup
        Clean-ResourceGroup $rgname
    }
}

<#
.SYNOPSIS
Test Virtual Machine Scale Set Force Service Fabric UD Walk
#>
function Test-VirtualMachineScaleSetForceUDWalk
{
    # Setup
    $rgname = "vmsssfudtest"

    try
    {
        # Common
        $loc = 'CentralUS';
        $adminUsername = 'Foo12';
        $adminPassword = $PLACEHOLDER;
        New-AzResourceGroup -Name $rgname -Location $loc -Force;
        $testMode = Get-ComputeTestMode;

        if ($testMode -eq [Microsoft.Azure.Test.HttpRecorder.HttpRecorderMode]::Playback)
        {
            $sf_endpoint = "https://${loc}.servicefabric.azure.com/runtime/clusters/828bd729-f938-41de-8fba-24139669e2d2";
            $sf_nodename = "nt1vm";
            $sf_durability = "Bronze";
        }
        else
        {
            ###
            ### For record test, first run the following commands.
            ###
            $password = ConvertTo-SecureString $adminPassword -AsPlainText -Force;
            New-AzServiceFabricCluster -ResourceGroupName $rgname -Location $loc -VmPassword $password;
            $sf_cluster = Get-AzServiceFabricCluster -ResourceGroupName $rgname -Name $rgname;
            $sf_endpoint = $sf_cluster.ClusterEndpoint;
            $sf_nodename = $sf_cluster.NodeTypes[0].Name;
            $sf_durability = $sf_cluster.NodeTypes[0].DurabilityLevel;
        }

        # NRP
        $subnet = New-AzVirtualNetworkSubnetConfig -Name ('subnet' + $rgname) -AddressPrefix "10.0.0.0/24";
        $vnet = New-AzVirtualNetwork -Force -Name ('vnet' + $rgname) -ResourceGroupName $rgname -Location $loc -AddressPrefix "10.0.0.0/16" -Subnet $subnet;
        $vnet = Get-AzVirtualNetwork -Name ('vnet' + $rgname) -ResourceGroupName $rgname;
        $subnetId = $vnet.Subnets[0].Id;

        # New VMSS Parameters
        $vmssName = 'vmss' + $rgname;
        $imgRef = Get-DefaultCRPImage -loc $loc;

        $extname = 'udwalktest';
        $publisher = 'Microsoft.Azure.ServiceFabric';
        $exttype = 'ServiceFabricNode';
        $extver = '1.0';
        $settings = @{"clusterEndpoint"=${sf_endpoint};"nodeTypeRef"=${sf_nodename};"durabilityLevel"=${sf_durability};"enableParallelJobs"="true";"dataPath"="D:\\\\SvcFab"};

        $ipCfg = New-AzVmssIPConfig -Name 'test' -SubnetId $subnetId;
        $vmss = New-AzVmssConfig -Location $loc -SkuCapacity 2 -SkuName 'Standard_A0' -UpgradePolicyMode 'Automatic' `
            | Add-AzVmssNetworkInterfaceConfiguration -Name 'test' -Primary $true -IPConfiguration $ipCfg `
            | Set-AzVmssOSProfile -ComputerNamePrefix 'test' -AdminUsername $adminUsername -AdminPassword $adminPassword `
            | Set-AzVmssStorageProfile -OsDiskCreateOption 'FromImage' -OsDiskCaching 'None' `
            -ImageReferenceOffer $imgRef.Offer -ImageReferenceSku $imgRef.Skus -ImageReferenceVersion $imgRef.Version `
            -ImageReferencePublisher $imgRef.PublisherName `
            | Add-AzVmssExtension -Name $extname -Publisher $publisher -Type $exttype -TypeHandlerVersion $extver -Setting $settings -AutoUpgradeMinorVersion $true;

        $result = New-AzVmss -ResourceGroupName $rgname -Name $vmssName -VirtualMachineScaleSet $vmss;

        Assert-AreEqual $LOC $RESULT.LOCATION;
        Assert-AreEqual 2 $RESULT.SKU.CAPACITY;
        Assert-AreEqual 'STANDARD_A0' $RESULT.SKU.NAME;
        Assert-AreEqual 'Automatic' $result.UpgradePolicy.Mode;

        # Validate Network Profile
        Assert-AreEqual 'test' $result.VirtualMachineProfile.NetworkProfile.NetworkInterfaceConfigurations[0].Name;
        Assert-AreEqual $true $result.VirtualMachineProfile.NetworkProfile.NetworkInterfaceConfigurations[0].Primary;
        Assert-AreEqual $subnetId `
           $result.VirtualMachineProfile.NetworkProfile.NetworkInterfaceConfigurations[0].IpConfigurations[0].Subnet.Id;

        # Validate OS Profile
        Assert-AreEqual 'test' $result.VirtualMachineProfile.OsProfile.ComputerNamePrefix;
        Assert-AreEqual $adminUsername $result.VirtualMachineProfile.OsProfile.AdminUsername;
        Assert-Null $result.VirtualMachineProfile.OsProfile.AdminPassword;

        # Validate Storage Profile
        Assert-AreEqual $imgRef.Offer $result.VirtualMachineProfile.StorageProfile.ImageReference.Offer;
        Assert-AreEqual $imgRef.Skus $result.VirtualMachineProfile.StorageProfile.ImageReference.Sku;
        Assert-AreEqual $imgRef.Version $result.VirtualMachineProfile.StorageProfile.ImageReference.Version;
        Assert-AreEqual $imgRef.PublisherName $result.VirtualMachineProfile.StorageProfile.ImageReference.Publisher;

        # Validate Extension Profile
        Assert-AreEqual $extname $result.VirtualMachineProfile.ExtensionProfile.Extensions[0].Name;
        Assert-AreEqual $publisher $result.VirtualMachineProfile.ExtensionProfile.Extensions[0].Publisher;
        Assert-AreEqual $exttype $result.VirtualMachineProfile.ExtensionProfile.Extensions[0].Type;
        Assert-AreEqual $extver $result.VirtualMachineProfile.ExtensionProfile.Extensions[0].TypeHandlerVersion;
        Assert-AreEqual $true $result.VirtualMachineProfile.ExtensionProfile.Extensions[0].AutoUpgradeMinorVersion;

        # Verify the result of VMSS
        $vmss = Get-AzVmss -ResourceGroupName $rgname -VMScaleSetName $vmssName;
        Assert-AreEqual $null $vmss.Zones;
        Assert-AreEqual 0 $vmss.Tags.Count;
        Assert-AreEqual 2 $vmss.Sku.Capacity;
        Assert-AreEqual $false $vmss.VirtualMachineProfile.StorageProfile.OsDisk.WriteAcceleratorEnabled;

        $vmss = Get-AzVmss -ResourceGroupName $rgname -Name $vmssName;
        $job = Update-AzVmss -ResourceGroupName $rgname -Name $vmssName -VirtualMachineScaleSet $vmss -SkuName 'Standard_A1' -AsJob;

        Wait-Seconds 300;
        $vmss_view = Get-AzVmss -ResourceGroupName $rgname -Name $vmssName -InstanceView;
        $output = $vmss_view | Out-String

        $result = Repair-AzVmssServiceFabricUpdateDomain -ResourceGroupName $rgname -VMScaleSetName $vmssName -PlatformUpdateDomain 0;
        Assert-True {$result.WalkPerformed};
        Assert-AreEqual 1 $result.NextPlatformUpdateDomain;

        $result = $vmss | Repair-AzVmssServiceFabricUD -PlatformUpdateDomain 1;
        Assert-True {$result.WalkPerformed};
        Assert-AreEqual 2 $result.NextPlatformUpdateDomain;

        $result = Repair-AzVmssServiceFabricUD -ResourceId $vmss.Id -PlatformUpdateDomain 2;
        Assert-True {$result.WalkPerformed};
    }
    finally
    {
        # Cleanup
        Clean-ResourceGroup $rgname
    }
}

<#
.SYNOPSIS
Test Virtual Machine Scale Set Redeploy and PerformMaintenance
#>
function Test-VirtualMachineScaleSetRedeploy
{
    # Setup
    $rgname = Get-ComputeTestResourceName

    try
    {
        # Common
        $loc = Get-Location "Microsoft.Compute" "virtualMachines" "East US 2";
        New-AzResourceGroup -Name $rgname -Location $loc -Force;

        # SRP
        $stoname = 'sto' + $rgname;
        $stotype = 'Standard_GRS';
        New-AzStorageAccount -ResourceGroupName $rgname -Name $stoname -Location $loc -Type $stotype;
        $stoaccount = Get-AzStorageAccount -ResourceGroupName $rgname -Name $stoname;

        # NRP
        $subnet = New-AzVirtualNetworkSubnetConfig -Name ('subnet' + $rgname) -AddressPrefix "10.0.0.0/24";
        $vnet = New-AzVirtualNetwork -Force -Name ('vnet' + $rgname) -ResourceGroupName $rgname -Location $loc -AddressPrefix "10.0.0.0/16" -Subnet $subnet;
        $vnet = Get-AzVirtualNetwork -Name ('vnet' + $rgname) -ResourceGroupName $rgname;
        $subnetId = $vnet.Subnets[0].Id;

        # New VMSS Parameters
        $vmssName = 'vmss' + $rgname;
        $vmssType = 'Microsoft.Compute/virtualMachineScaleSets';

        $adminUsername = 'Foo12';
        $adminPassword = $PLACEHOLDER;

        $imgRef = Get-DefaultCRPImage -loc $loc;
        $vhdContainer = "https://" + $stoname + ".blob.core.windows.net/" + $vmssName;

        $ipCfg = New-AzVmssIPConfig -Name 'test' -SubnetId $subnetId;
        $vmss = New-AzVmssConfig -Location $loc -SkuCapacity 2 -SkuName 'Standard_A1_v2' -UpgradePolicyMode 'Automatic' `
            | Add-AzVmssNetworkInterfaceConfiguration -Name 'test' -Primary $true -IPConfiguration $ipCfg `
            | Set-AzVmssOSProfile -ComputerNamePrefix 'test' -AdminUsername $adminUsername -AdminPassword $adminPassword `
            | Set-AzVmssStorageProfile -Name 'test' -OsDiskCreateOption 'FromImage' -OsDiskCaching 'None' `
            -ImageReferenceOffer $imgRef.Offer -ImageReferenceSku $imgRef.Skus -ImageReferenceVersion $imgRef.Version `
            -ImageReferencePublisher $imgRef.PublisherName -VhdContainer $vhdContainer;

        $result = New-AzVmss -ResourceGroupName $rgname -Name $vmssName -VirtualMachineScaleSet $vmss;

        Assert-AreEqual $loc.ToLowerInvariant().Replace(" ", "") $result.Location;
        Assert-AreEqual 2 $result.Sku.Capacity;
        Assert-AreEqual 'Standard_A1_v2' $result.Sku.Name;
        Assert-AreEqual 'Automatic' $result.UpgradePolicy.Mode;

        # Validate Network Profile
        Assert-AreEqual 'test' $result.VirtualMachineProfile.NetworkProfile.NetworkInterfaceConfigurations[0].Name;
        Assert-AreEqual $true $result.VirtualMachineProfile.NetworkProfile.NetworkInterfaceConfigurations[0].Primary;
        Assert-AreEqual $subnetId `
            $result.VirtualMachineProfile.NetworkProfile.NetworkInterfaceConfigurations[0].IpConfigurations[0].Subnet.Id;

        # Validate OS Profile
        Assert-AreEqual 'test' $result.VirtualMachineProfile.OsProfile.ComputerNamePrefix;
        Assert-AreEqual $adminUsername $result.VirtualMachineProfile.OsProfile.AdminUsername;
        Assert-Null $result.VirtualMachineProfile.OsProfile.AdminPassword;

        # Validate Storage Profile
        Assert-AreEqual 'test' $result.VirtualMachineProfile.StorageProfile.OsDisk.Name;
        Assert-AreEqual 'FromImage' $result.VirtualMachineProfile.StorageProfile.OsDisk.CreateOption;
        Assert-AreEqual 'None' $result.VirtualMachineProfile.StorageProfile.OsDisk.Caching;
        Assert-AreEqual $vhdContainer $result.VirtualMachineProfile.StorageProfile.OsDisk.VhdContainers[0];
        Assert-AreEqual $imgRef.Offer $result.VirtualMachineProfile.StorageProfile.ImageReference.Offer;
        Assert-AreEqual $imgRef.Skus $result.VirtualMachineProfile.StorageProfile.ImageReference.Sku;
        Assert-AreEqual $imgRef.Version $result.VirtualMachineProfile.StorageProfile.ImageReference.Version;
        Assert-AreEqual $imgRef.PublisherName $result.VirtualMachineProfile.StorageProfile.ImageReference.Publisher;

        $vmss = Get-AzVmss -ResourceGroupName $rgname -VMScaleSetName $vmssName;
        $vmssVMs = Get-AzVmssVM -ResourceGroupName $rgname -VMScaleSetName $vmssName;
        $id = $vmssVMs[0].InstanceId;

        # Redeploy operation
        Set-AzVmss -Redeploy -ResourceGroupName $rgname -VMScaleSetName $vmssName;
        $vmss = Get-AzVmss -ResourceGroupName $rgname -VMScaleSetName $vmssName;
        Assert-AreEqual "Succeeded" $vmss.ProvisioningState;
        $vmssVMs = Get-AzVmssVM -ResourceGroupName $rgname -VMScaleSetName $vmssName;
        Assert-AreEqual "Succeeded" $vmssVMs[0].ProvisioningState;
        Assert-AreEqual "Succeeded" $vmssVMs[1].ProvisioningState;

        Set-AzVmss -Redeploy -ResourceGroupName $rgname -VMScaleSetName $vmssName -InstanceId $id;
        $vmss = Get-AzVmss -ResourceGroupName $rgname -VMScaleSetName $vmssName;
        Assert-AreEqual "Succeeded" $vmss.ProvisioningState;
        $vmssVMs = Get-AzVmssVM -ResourceGroupName $rgname -VMScaleSetName $vmssName;
        Assert-AreEqual "Succeeded" $vmssVMs[0].ProvisioningState;
        Assert-AreEqual "Succeeded" $vmssVMs[1].ProvisioningState;

        Set-AzVmssVM -Redeploy -ResourceGroupName $rgname -VMScaleSetName $vmssName -InstanceId $id;
        $vmss = Get-AzVmss -ResourceGroupName $rgname -VMScaleSetName $vmssName;
        Assert-AreEqual "Succeeded" $vmss.ProvisioningState;
        $vmssVMs = Get-AzVmssVM -ResourceGroupName $rgname -VMScaleSetName $vmssName;
        Assert-AreEqual "Succeeded" $vmssVMs[0].ProvisioningState;
        Assert-AreEqual "Succeeded" $vmssVMs[1].ProvisioningState;

        # PerformMaintenance operation
        # Note that PerformMaintenace operation can only be performed when VMSS requires a maintenance  
        # and after the given subscription gets a permission for the operation due to the required maintenance.
        Assert-ThrowsContains { Set-AzVmss -PerformMaintenance -ResourceGroupName $rgname -VMScaleSetName $vmssName; } `
            "since the Subscription of this VM is not eligible";

        $vmss = Get-AzVmss -ResourceGroupName $rgname -VMScaleSetName $vmssName;
        $vmssVMs = Get-AzVmssVM -ResourceGroupName $rgname -VMScaleSetName $vmssName;

        Assert-ThrowsContains { Set-AzVmss -PerformMaintenance -ResourceGroupName $rgname -VMScaleSetName $vmssName -InstanceId $id; } `
            "since the Subscription of this VM is not eligible";

        $vmss = Get-AzVmss -ResourceGroupName $rgname -VMScaleSetName $vmssName;
        $vmssVMs = Get-AzVmssVM -ResourceGroupName $rgname -VMScaleSetName $vmssName;

        Assert-ThrowsContains { Set-AzVmssVM -PerformMaintenance -ResourceGroupName $rgname -VMScaleSetName $vmssName -InstanceId $id; } `
            "since the Subscription of this VM is not eligible";
        $vmss = Get-AzVmss -ResourceGroupName $rgname -VMScaleSetName $vmssName;
        $vmssVMs = Get-AzVmssVM -ResourceGroupName $rgname -VMScaleSetName $vmssName;
    }
    finally
    {
        # Cleanup
        Clean-ResourceGroup $rgname
    }
}

<#
.SYNOPSIS
Test Virtual Machine Scale Set VM Update
#>
function Test-VirtualMachineScaleSetVMUpdate
{
    # Setup
    $rgname = Get-ComputeTestResourceName

    try
    {
        # Common
        $loc = Get-ComputeVMLocation;
        New-AzResourceGroup -Name $rgname -Location $loc -Force;

        # SRP
        $stoname = 'sto' + $rgname;
        $stotype = 'Standard_GRS';
        New-AzStorageAccount -ResourceGroupName $rgname -Name $stoname -Location $loc -Type $stotype;
        $stoaccount = Get-AzStorageAccount -ResourceGroupName $rgname -Name $stoname;

        # NRP
        $subnet = New-AzVirtualNetworkSubnetConfig -Name ('subnet' + $rgname) -AddressPrefix "10.0.0.0/24";
        $vnet = New-AzVirtualNetwork -Force -Name ('vnet' + $rgname) -ResourceGroupName $rgname -Location $loc -AddressPrefix "10.0.0.0/16" -Subnet $subnet;
        $vnet = Get-AzVirtualNetwork -Name ('vnet' + $rgname) -ResourceGroupName $rgname;
        $subnetId = $vnet.Subnets[0].Id;

        # New VMSS Parameters
        $vmssName = 'vmss' + $rgname;
        $vmssType = 'Microsoft.Compute/virtualMachineScaleSets';

        $adminUsername = 'Foo12';
        $adminPassword = Get-PasswordForVM;

        $imgRef = Get-DefaultCRPImage -loc $loc;

        # Create VMSS with managed disk
        $ipCfg = New-AzVmssIPConfig -Name 'test' -SubnetId $subnetId;
        $vmss = New-AzVmssConfig -Location $loc -SkuCapacity 2 -SkuName 'Standard_A2_v2' -UpgradePolicyMode 'Automatic' `
            | Add-AzVmssNetworkInterfaceConfiguration -Name 'test' -Primary $true -IPConfiguration $ipCfg `
            | Set-AzVmssOSProfile -ComputerNamePrefix 'test' -AdminUsername $adminUsername -AdminPassword $adminPassword `
            | Set-AzVmssStorageProfile -OsDiskCreateOption 'FromImage' -OsDiskCaching 'None' `
            -ImageReferenceOffer $imgRef.Offer -ImageReferenceSku $imgRef.Skus -ImageReferenceVersion $imgRef.Version `
            -ImageReferencePublisher $imgRef.PublisherName;

        $result = New-AzVmss -ResourceGroupName $rgname -Name $vmssName -VirtualMachineScaleSet $vmss;

        Assert-AreEqual $loc.ToLowerInvariant().Replace(" ", "") $result.Location;
        Assert-AreEqual 2 $result.Sku.Capacity;
        Assert-AreEqual 'Standard_A2_v2' $result.Sku.Name;
        Assert-AreEqual 'Automatic' $result.UpgradePolicy.Mode;

        # Validate Network Profile
        Assert-AreEqual 'test' $result.VirtualMachineProfile.NetworkProfile.NetworkInterfaceConfigurations[0].Name;
        Assert-AreEqual $true $result.VirtualMachineProfile.NetworkProfile.NetworkInterfaceConfigurations[0].Primary;
        Assert-AreEqual $subnetId `
           $result.VirtualMachineProfile.NetworkProfile.NetworkInterfaceConfigurations[0].IpConfigurations[0].Subnet.Id;

        # Validate OS Profile
        Assert-AreEqual 'test' $result.VirtualMachineProfile.OsProfile.ComputerNamePrefix;
        Assert-AreEqual $adminUsername $result.VirtualMachineProfile.OsProfile.AdminUsername;
        Assert-Null $result.VirtualMachineProfile.OsProfile.AdminPassword;

        # Validate Storage Profile
        Assert-AreEqual 'FromImage' $result.VirtualMachineProfile.StorageProfile.OsDisk.CreateOption;
        Assert-AreEqual 'None' $result.VirtualMachineProfile.StorageProfile.OsDisk.Caching;
        Assert-AreEqual $imgRef.Offer $result.VirtualMachineProfile.StorageProfile.ImageReference.Offer;
        Assert-AreEqual $imgRef.Skus $result.VirtualMachineProfile.StorageProfile.ImageReference.Sku;
        Assert-AreEqual $imgRef.Version $result.VirtualMachineProfile.StorageProfile.ImageReference.Version;
        Assert-AreEqual $imgRef.PublisherName $result.VirtualMachineProfile.StorageProfile.ImageReference.Publisher;

        $vmss = Get-AzVmss -ResourceGroupName $rgname -VMScaleSetName $vmssName;
        $vmssVMs = Get-AzVmssVM -ResourceGroupName $rgname -VMScaleSetName $vmssName;

        $result = $vmssVMs[0]  | Update-AzVmssVM -ProtectFromScaleIn $true -ProtectFromScaleSetAction $true;
        $vmssVMs = Get-AzVmssVM -ResourceGroupName $rgname -VMScaleSetName $vmssName;
        Assert-True { $vmssVMs[0].ProtectionPolicy.ProtectFromScaleIn };
        Assert-True { $vmssVMs[0].ProtectionPolicy.ProtectFromScaleSetActions };

        # Add a data disk to VMSS VM using VMSS VM object (with piping)
        $diskname0 = 'datadisk0';
        New-AzDiskConfig -Location $loc -DiskSizeGB 5 -AccountType Standard_LRS -OsType Windows -CreateOption Empty `
        | New-AzDisk -ResourceGroupName $rgname -DiskName $diskname0;
        $disk0 = Get-AzDisk -ResourceGroupName $rgname -DiskName $diskname0;

        $vmssVM = Add-AzVmssVMDataDisk -VirtualMachineScaleSetVM $vmssVMs[0] -Caching 'ReadOnly' -DiskSizeInGB 10 -Lun 1 -CreateOption Attach -StorageAccountType Standard_LRS -ManagedDiskId $disk0.Id;
        $vmssVM = Add-AzVmssVMDataDisk -VirtualMachineScaleSetVM $vmssVM -Caching 'ReadOnly' -DiskSizeInGB 100 -Lun 0 -CreateOption Attach -StorageAccountType Standard_LRS -ManagedDiskId $disk0.Id;
        Assert-AreEqual 2 $vmssVM.StorageProfile.DataDisks.Count;

        $vmssVM = Remove-AzVmssVMDataDisk -VirtualMachineScaleSetVM $vmssVM -Lun 1;
        Assert-AreEqual 1 $vmssVM.StorageProfile.DataDisks.Count;

        $vmssVM = Remove-AzVmssVMDataDisk -VirtualMachineScaleSetVM $vmssVM -Lun 0;
        Assert-NotNull $vmssVM.StorageProfile.DataDisks;
        Assert-AreEqual 0 $vmssVM.StorageProfile.DataDisks.Count;

        $result = $vmssVMs[0] `
                  | Add-AzVmssVMDataDisk -Caching 'ReadOnly' -DiskSizeInGB 10 -Lun 1 -CreateOption Attach -StorageAccountType Standard_LRS -ManagedDiskId $disk0.Id `
                  | Update-AzVmssVM;

        $vmss = Get-AzVmss -ResourceGroupName $rgname -VMScaleSetName $vmssName;
        $vmssVMs = Get-AzVmssVM -ResourceGroupName $rgname -VMScaleSetName $vmssName;
        Assert-AreEqual 1 $vmssVMs[0].StorageProfile.DataDisks[0].Lun;
        Assert-AreEqual $diskname0 $vmssVMs[0].StorageProfile.DataDisks[0].Name;
        Assert-AreEqual 10 $vmssVMs[0].StorageProfile.DataDisks[0].DiskSizeGB;
        Assert-AreEqual "Attach" $vmssVMs[0].StorageProfile.DataDisks[0].CreateOption;
        Assert-AreEqual "Standard_LRS" $vmssVMs[0].StorageProfile.DataDisks[0].ManagedDisk.StorageAccountType;
        Assert-AreEqual $disk0.Id $vmssVMs[0].StorageProfile.DataDisks[0].ManagedDisk.Id;

        # Adding a data disk to a VMSS VM using resource group name, VMSS name and instance ID..
        $instance_id = $vmssVMs[0].InstanceId;
        $diskname1 = 'datadisk1';
        New-AzDiskConfig -Location $loc -DiskSizeGB 5 -AccountType Standard_LRS -OsType Windows -CreateOption Empty `
        | New-AzDisk -ResourceGroupName $rgname -DiskName $diskname1;
        $disk1 = Get-AzDisk -ResourceGroupName $rgname -DiskName $diskname1;

        $diskname2 = 'datadisk2';
        New-AzDiskConfig -Location $loc -DiskSizeGB 5 -AccountType Standard_LRS -OsType Windows -CreateOption Empty `
        | New-AzDisk -ResourceGroupName $rgname -DiskName $diskname2;
        $disk2 = Get-AzDisk -ResourceGroupName $rgname -DiskName $diskname2;

        Assert-ThrowsContains { New-AzVMDataDisk -Name 'wrongdiskname' -Caching 'ReadOnly' -Lun 2 -CreateOption Attach -StorageAccountType Standard_LRS -ManagedDiskId $disk1.Id; } `
            "does not match with given managed disk ID";

        $datadisk1 = New-AzVMDataDisk -Caching 'ReadOnly' -Lun 2 -CreateOption Attach -StorageAccountType Standard_LRS -ManagedDiskId $disk1.Id;
        $datadisk2 = New-AzVMDataDisk -Caching 'ReadOnly' -Lun 3 -CreateOption Attach -StorageAccountType Standard_LRS -ManagedDiskId $disk2.Id;
        $result = Update-AzVmssVM -ResourceGroupName  $rgname -VMScaleSetName $vmssName -InstanceId $instance_id -DataDisk $datadisk1,$datadisk2 

        $vmss = Get-AzVmss -ResourceGroupName $rgname -VMScaleSetName $vmssName;
        $vmssVMs = Get-AzVmssVM -ResourceGroupName $rgname -VMScaleSetName $vmssName;

        Assert-AreEqual 2 $vmssVMs[0].StorageProfile.DataDisks[1].Lun;
        Assert-AreEqual $diskname1 $vmssVMs[0].StorageProfile.DataDisks[1].Name;
        Assert-AreEqual 5 $vmssVMs[0].StorageProfile.DataDisks[1].DiskSizeGB;
        Assert-AreEqual "Attach" $vmssVMs[0].StorageProfile.DataDisks[1].CreateOption;
        Assert-AreEqual "Standard_LRS" $vmssVMs[0].StorageProfile.DataDisks[1].ManagedDisk.StorageAccountType;
        Assert-AreEqual $disk1.Id $vmssVMs[0].StorageProfile.DataDisks[1].ManagedDisk.Id;

        Assert-AreEqual 3 $vmssVMs[0].StorageProfile.DataDisks[2].Lun;
        Assert-AreEqual $diskname2 $vmssVMs[0].StorageProfile.DataDisks[2].Name;
        Assert-AreEqual 5 $vmssVMs[0].StorageProfile.DataDisks[2].DiskSizeGB;
        Assert-AreEqual "Attach" $vmssVMs[0].StorageProfile.DataDisks[2].CreateOption;
        Assert-AreEqual "Standard_LRS" $vmssVMs[0].StorageProfile.DataDisks[2].ManagedDisk.StorageAccountType;
        Assert-AreEqual $disk2.Id $vmssVMs[0].StorageProfile.DataDisks[2].ManagedDisk.Id;

        # Adding a data disk to a VMSS VM using resource ID.
        $resource_id = $vmssVMs[0].Id;
        $diskname3 = 'datadisk3';
        $diskconfig = New-AzDiskConfig -Location $loc -DiskSizeGB 5 -AccountType Standard_LRS -OsType Windows -CreateOption Empty;
        New-AzDisk -ResourceGroupName $rgname -DiskName $diskname3 -Disk $diskconfig
        $disk3 = Get-AzDisk -ResourceGroupName $rgname -DiskName $diskname3;

        $datadisk3 = New-AzVMDataDisk -Caching 'ReadOnly' -Lun 4 -CreateOption Attach -StorageAccountType Standard_LRS -ManagedDiskId $disk3.Id;
        $result = Update-AzVmssVM -ResourceId $resource_id -DataDisk $datadisk3;

        $vmss = Get-AzVmss -ResourceGroupName $rgname -VMScaleSetName $vmssName;
        $vmssVMs = Get-AzVmssVM -ResourceGroupName $rgname -VMScaleSetName $vmssName;
        Assert-AreEqual 4 $vmssVMs[0].StorageProfile.DataDisks[3].Lun;
        Assert-AreEqual $diskname3 $vmssVMs[0].StorageProfile.DataDisks[3].Name;
        Assert-AreEqual 5 $vmssVMs[0].StorageProfile.DataDisks[3].DiskSizeGB;
        Assert-AreEqual "Attach" $vmssVMs[0].StorageProfile.DataDisks[3].CreateOption;
        Assert-AreEqual "Standard_LRS" $vmssVMs[0].StorageProfile.DataDisks[3].ManagedDisk.StorageAccountType;
        Assert-AreEqual $disk3.Id $vmssVMs[0].StorageProfile.DataDisks[3].ManagedDisk.Id;
    }
    finally
    {
        # Cleanup
        Clean-ResourceGroup $rgname
    }
}

<#
.SYNOPSIS
Test Virtual Machine Scale Set Auto Rollback
#>
function Test-VirtualMachineScaleSetAutoRollback
{
    # Setup
    $rgname = Get-ComputeTestResourceName

    try
    {
        # Common
        $loc = Get-Location "Microsoft.Compute" "virtualMachines";
        New-AzResourceGroup -Name $rgname -Location $loc -Force;

        # NRP
        $subnet = New-AzVirtualNetworkSubnetConfig -Name ('subnet' + $rgname) -AddressPrefix "10.0.0.0/24";
        $vnet = New-AzVirtualNetwork -Force -Name ('vnet' + $rgname) -ResourceGroupName $rgname -Location $loc -AddressPrefix "10.0.0.0/16" -Subnet $subnet;
        $vnet = Get-AzVirtualNetwork -Name ('vnet' + $rgname) -ResourceGroupName $rgname;
        $subnetId = $vnet.Subnets[0].Id;

        # New VMSS Parameters
        $vmssName = 'vmss' + $rgname;

        $adminUsername = 'Foo12';
        $adminPassword = $PLACEHOLDER;
        $imgRef = Get-DefaultCRPImage -loc $loc;

        $extname = 'csetest';
        $publisher = 'Microsoft.Compute';
        $exttype = 'BGInfo';
        $extver = '2.1';

        $ipCfg = New-AzVmssIPConfig -Name 'test' -SubnetId $subnetId;

        $vmss = New-AzVmssConfig -Location $loc -SkuCapacity 2 -SkuName 'Standard_A1_v2' -UpgradePolicyMode 'Automatic' -DisableAutoRollback $false `
            | Add-AzVmssNetworkInterfaceConfiguration -Name 'test' -Primary $true -IPConfiguration $ipCfg `
            | Set-AzVmssOSProfile -ComputerNamePrefix 'test' -AdminUsername $adminUsername -AdminPassword $adminPassword `
            | Set-AzVmssStorageProfile -OsDiskCreateOption 'FromImage' -OsDiskCaching 'None' `
            -ImageReferenceOffer $imgRef.Offer -ImageReferenceSku $imgRef.Skus -ImageReferenceVersion $imgRef.Version `
            -ImageReferencePublisher $imgRef.PublisherName `
            | Add-AzVmssExtension -Name $extname -Publisher $publisher -Type $exttype -TypeHandlerVersion $extver -AutoUpgradeMinorVersion $true;

        $result = New-AzVmss -ResourceGroupName $rgname -Name $vmssName -VirtualMachineScaleSet $vmss;

        Assert-AreEqual $loc.Replace(" ", "").ToLowerInvariant() $result.Location;
        Assert-AreEqual 2 $result.Sku.Capacity;
        Assert-AreEqual 'Standard_A1_v2' $result.Sku.Name;
        Assert-AreEqual 'Automatic' $result.UpgradePolicy.Mode;
        Assert-False { $result.UpgradePolicy.AutomaticOSUpgradePolicy.DisableAutomaticRollback };

        # Validate Network Profile
        Assert-AreEqual 'test' $result.VirtualMachineProfile.NetworkProfile.NetworkInterfaceConfigurations[0].Name;
        Assert-AreEqual $true $result.VirtualMachineProfile.NetworkProfile.NetworkInterfaceConfigurations[0].Primary;
        Assert-AreEqual $subnetId `
            $result.VirtualMachineProfile.NetworkProfile.NetworkInterfaceConfigurations[0].IpConfigurations[0].Subnet.Id;

        # Validate OS Profile
        Assert-AreEqual 'test' $result.VirtualMachineProfile.OsProfile.ComputerNamePrefix;
        Assert-AreEqual $adminUsername $result.VirtualMachineProfile.OsProfile.AdminUsername;
        Assert-Null $result.VirtualMachineProfile.OsProfile.AdminPassword;

        # Validate Storage Profile
        Assert-AreEqual $imgRef.Offer $result.VirtualMachineProfile.StorageProfile.ImageReference.Offer;
        Assert-AreEqual $imgRef.Skus $result.VirtualMachineProfile.StorageProfile.ImageReference.Sku;
        Assert-AreEqual $imgRef.Version $result.VirtualMachineProfile.StorageProfile.ImageReference.Version;
        Assert-AreEqual $imgRef.PublisherName $result.VirtualMachineProfile.StorageProfile.ImageReference.Publisher;

        # Validate Extension Profile
        Assert-AreEqual $extname $result.VirtualMachineProfile.ExtensionProfile.Extensions[0].Name;
        Assert-AreEqual $publisher $result.VirtualMachineProfile.ExtensionProfile.Extensions[0].Publisher;
        Assert-AreEqual $exttype $result.VirtualMachineProfile.ExtensionProfile.Extensions[0].Type;
        Assert-AreEqual $extver $result.VirtualMachineProfile.ExtensionProfile.Extensions[0].TypeHandlerVersion;
        Assert-AreEqual $true $result.VirtualMachineProfile.ExtensionProfile.Extensions[0].AutoUpgradeMinorVersion;

        # Verify the result of VMSS
        $vmss = Get-AzVmss -ResourceGroupName $rgname -VMScaleSetName $vmssName;
        Assert-AreEqual $null $vmss.Zones;
        # Assert-AreEqual 0 $vmss.Tags.Count;  commenting out because there are default tags being placed by internal policy
        Assert-AreEqual 2 $vmss.Sku.Capacity;
        Assert-AreEqual $false $vmss.VirtualMachineProfile.StorageProfile.OsDisk.WriteAcceleratorEnabled;

        $vmssVMsStatus = Get-AzVmssVM -ResourceGroupName $rgname -VMScaleSetName $vmssName -InstanceView;
        $vmssVMsStatusFullOutput = $vmssVMsStatus | fc | Out-String;
        Assert-True { $vmssVMsStatusFullOutput.Contains("InstanceView") };

        $vmss2 = $vmss | Update-AzVmss -DisableAutoRollback $true;
        Assert-True { $vmss2.UpgradePolicy.AutomaticOSUpgradePolicy.DisableAutomaticRollback };

        $result = Get-AzVmss -ResourceGroupName $rgname -VMScaleSetName $vmssName -OSUpgradeHistory;
        Assert-Null $result

        $vmssVMsStatus = Get-AzVmssVM -ResourceGroupName $rgname -VMScaleSetName $vmssName -InstanceView;
        $vmssVMsStatusFullOutput = $vmssVMsStatus | fc | Out-String;
        Assert-True { $vmssVMsStatusFullOutput.Contains("InstanceView") };
    }
    finally
    {
        # Cleanup
        Clean-ResourceGroup $rgname
    }
}

<#
.SYNOPSIS
Test Virtual Machine Scale Set with ScaleInPolicy
#>
function Test-VirtualMachineScaleSetScaleInPolicy
{
    # Setup
    $rgname = Get-ComputeTestResourceName

    try
    {
        # Common
        $loc = Get-Location "Microsoft.Compute" "virtualMachines";
        New-AzResourceGroup -Name $rgname -Location $loc -Force;

        # NRP
        $subnet = New-AzVirtualNetworkSubnetConfig -Name ('subnet' + $rgname) -AddressPrefix "10.0.0.0/24";
        $vnet = New-AzVirtualNetwork -Force -Name ('vnet' + $rgname) -ResourceGroupName $rgname -Location $loc -AddressPrefix "10.0.0.0/16" -Subnet $subnet;
        $vnet = Get-AzVirtualNetwork -Name ('vnet' + $rgname) -ResourceGroupName $rgname;
        $subnetId = $vnet.Subnets[0].Id;

        # New VMSS Parameters
        $vmssName = 'vmss' + $rgname;

        $adminUsername = 'Foo12';
        $adminPassword = $PLACEHOLDER;
        $imgRef = Get-DefaultCRPImage -loc $loc;

        $extname = 'csetest';
        $publisher = 'Microsoft.Compute';
        $exttype = 'BGInfo';
        $extver = '2.1';

        $ipCfg = New-AzVmssIPConfig -Name 'test' -SubnetId $subnetId;

        $vmss = New-AzVmssConfig -Location $loc -SkuCapacity 2 -SkuName 'Standard_A0' -UpgradePolicyMode 'Automatic' -ScaleInPolicy 'OldestVM' `
            | Add-AzVmssNetworkInterfaceConfiguration -Name 'test' -Primary $true -IPConfiguration $ipCfg `
            | Set-AzVmssOSProfile -ComputerNamePrefix 'test' -AdminUsername $adminUsername -AdminPassword $adminPassword `
            | Set-AzVmssStorageProfile -OsDiskCreateOption 'FromImage' -OsDiskCaching 'None' `
            -ImageReferenceOffer $imgRef.Offer -ImageReferenceSku $imgRef.Skus -ImageReferenceVersion $imgRef.Version `
            -ImageReferencePublisher $imgRef.PublisherName;

        $result = New-AzVmss -ResourceGroupName $rgname -Name $vmssName -VirtualMachineScaleSet $vmss;

        Assert-AreEqual $loc.Replace(" ", "").ToLowerInvariant() $result.Location;
        Assert-AreEqual 2 $result.Sku.Capacity;
        Assert-AreEqual 'Standard_A0' $result.Sku.Name;
        Assert-AreEqual 'Automatic' $result.UpgradePolicy.Mode;

        # Validate Network Profile
        Assert-AreEqual 'test' $result.VirtualMachineProfile.NetworkProfile.NetworkInterfaceConfigurations[0].Name;
        Assert-AreEqual $true $result.VirtualMachineProfile.NetworkProfile.NetworkInterfaceConfigurations[0].Primary;
        Assert-AreEqual $subnetId `
            $result.VirtualMachineProfile.NetworkProfile.NetworkInterfaceConfigurations[0].IpConfigurations[0].Subnet.Id;

        # Validate OS Profile
        Assert-AreEqual 'test' $result.VirtualMachineProfile.OsProfile.ComputerNamePrefix;
        Assert-AreEqual $adminUsername $result.VirtualMachineProfile.OsProfile.AdminUsername;
        Assert-Null $result.VirtualMachineProfile.OsProfile.AdminPassword;

        # Validate Storage Profile
        Assert-AreEqual $imgRef.Offer $result.VirtualMachineProfile.StorageProfile.ImageReference.Offer;
        Assert-AreEqual $imgRef.Skus $result.VirtualMachineProfile.StorageProfile.ImageReference.Sku;
        Assert-AreEqual $imgRef.Version $result.VirtualMachineProfile.StorageProfile.ImageReference.Version;
        Assert-AreEqual $imgRef.PublisherName $result.VirtualMachineProfile.StorageProfile.ImageReference.Publisher;

        # Validate ScaleInPolicy
        Assert-AreEqual "OldestVM" $result.ScaleInPolicy.Rules;

        Wait-Seconds 600;

        # Verify the result of VMSS
        $vmss = Get-AzVmss -ResourceGroupName $rgname -VMScaleSetName $vmssName;
        Assert-AreEqual "OldestVM" $vmss.ScaleInPolicy.Rules;

        $vmssVMsStatus = Get-AzVmss -ResourceGroupName $rgname -VMScaleSetName $vmssName -InstanceView;
        Assert-AreEqual "ProvisioningState/succeeded" $vmssVMsStatus.Statuses[0].Code;

        # Update VMSS with ScaleInPolicy
        Update-AzVmss -ResourceGroupName $rgname -VMScaleSetName $vmssName -ScaleInPolicy 'NewestVM';
        $vmss = Get-AzVmss -ResourceGroupName $rgname -VMScaleSetName $vmssName;
        Assert-AreEqual "NewestVM" $vmss.ScaleInPolicy.Rules;
    }
    finally
    {
        # Cleanup
        Clean-ResourceGroup $rgname
    }
}

<#
.SYNOPSIS
Test Virtual Machine Scale Set Automatic Repairs Policy
#>
function Test-VirtualMachineScaleSetAutoRepair
{
    # Setup
    $rgname = Get-ComputeTestResourceName

    try
    {
        # Common
        [string]$loc = Get-ComputeVMLocation;
        $loc = $loc.Replace(' ', '');

        New-AzResourceGroup -Name $rgname -Location $loc -Force;

        # SRP
        $stoname = 'sto' + $rgname;
        $stotype = 'Standard_GRS';
        New-AzStorageAccount -ResourceGroupName $rgname -Name $stoname -Location $loc -Type $stotype;
        $stoaccount = Get-AzStorageAccount -ResourceGroupName $rgname -Name $stoname;

        # NRP
        $subnet = New-AzVirtualNetworkSubnetConfig -Name ('subnet' + $rgname) -AddressPrefix "10.0.0.0/24";
        $vnet = New-AzVirtualNetwork -Force -Name ('vnet' + $rgname) -ResourceGroupName $rgname -Location $loc -AddressPrefix "10.0.0.0/16" -Subnet $subnet;
        $vnet = Get-AzVirtualNetwork -Name ('vnet' + $rgname) -ResourceGroupName $rgname;
        $subnetId = $vnet.Subnets[0].Id;
        $pubip = New-AzPublicIpAddress -Force -Name ('pubip' + $rgname) -ResourceGroupName $rgname -Location $loc -AllocationMethod Dynamic -DomainNameLabel ('pubip' + $rgname);
        $pubip = Get-AzPublicIpAddress -Name ('pubip' + $rgname) -ResourceGroupName $rgname;

        # Create LoadBalancer
        $frontendName = Get-ResourceName
        $backendAddressPoolName = Get-ResourceName
        $probeName = Get-ResourceName
        $inboundNatPoolName = Get-ResourceName
        $lbruleName = Get-ResourceName
        $lbName = Get-ResourceName

        $frontend = New-AzLoadBalancerFrontendIpConfig -Name $frontendName -PublicIpAddress $pubip
        $backendAddressPool = New-AzLoadBalancerBackendAddressPoolConfig -Name $backendAddressPoolName
        $probe = New-AzLoadBalancerProbeConfig -Name $probeName -RequestPath healthcheck.aspx -Protocol http -Port 80 -IntervalInSeconds 15 -ProbeCount 2
        $inboundNatPool = New-AzLoadBalancerInboundNatPoolConfig -Name $inboundNatPoolName -FrontendIPConfigurationId `
            $frontend.Id -Protocol Tcp -FrontendPortRangeStart 3360 -FrontendPortRangeEnd 3368 -BackendPort 3370;
        $lbrule = New-AzLoadBalancerRuleConfig -Name $lbruleName `
            -FrontendIPConfiguration $frontend -BackendAddressPool $backendAddressPool `
            -Probe $probe -Protocol Tcp -FrontendPort 80 -BackendPort 80 `
            -IdleTimeoutInMinutes 15 -EnableFloatingIP -LoadDistribution SourceIP;
        $actualLb = New-AzLoadBalancer -Name $lbName -ResourceGroupName $rgname -Location $loc `
            -FrontendIpConfiguration $frontend -BackendAddressPool $backendAddressPool `
            -Probe $probe -LoadBalancingRule $lbrule -InboundNatPool $inboundNatPool;
        $expectedLb = Get-AzLoadBalancer -Name $lbName -ResourceGroupName $rgname

        # New VMSS Parameters
        $vmssName = 'vmss' + $rgname;
        $adminUsername = 'Foo12';
        $adminPassword = $PLACEHOLDER;

        $imgRef = Get-DefaultCRPImage -loc $loc;
        $vhdContainer = "https://" + $stoname + ".blob.core.windows.net/" + $vmssName;

        $ipCfg = New-AzVmssIPConfig -Name 'test' `
            -LoadBalancerInboundNatPoolsId $expectedLb.InboundNatPools[0].Id `
            -LoadBalancerBackendAddressPoolsId $expectedLb.BackendAddressPools[0].Id `
            -SubnetId $subnetId;

        $vmss = New-AzVmssConfig -Location $loc -SkuCapacity 2 -SkuName 'Standard_A0' -UpgradePolicyMode 'Manual' -HealthProbeId $expectedLb.Probes[0].Id `
                                 -EnableAutomaticRepair -AutomaticRepairGracePeriod "PT10S" `
            | Add-AzVmssNetworkInterfaceConfiguration -Name 'test' -Primary $true -IPConfiguration $ipCfg `
            | Set-AzVmssOSProfile -ComputerNamePrefix 'test' -AdminUsername $adminUsername -AdminPassword $adminPassword `
            | Set-AzVmssStorageProfile -Name 'test' -OsDiskCreateOption 'FromImage' -OsDiskCaching 'None' `
            -ImageReferenceOffer $imgRef.Offer -ImageReferenceSku $imgRef.Skus -ImageReferenceVersion 'latest' `
            -ImageReferencePublisher $imgRef.PublisherName -VhdContainer $vhdContainer;

        Assert-True { $vmss.AutomaticRepairsPolicy.Enabled };
        Assert-AreEqual "PT10S" $vmss.AutomaticRepairsPolicy.GracePeriod;
        New-AzVmss -ResourceGroupName $rgname -Name $vmssName -VirtualMachineScaleSet $vmss;

        $vmssResult = Get-AzVmss -ResourceGroupName $rgname -VMScaleSetName $vmssName;
        Assert-True { $vmssResult.AutomaticRepairsPolicy.Enabled };
        Assert-AreEqual "PT10S" $vmssResult.AutomaticRepairsPolicy.GracePeriod;
        $vmssInstanceViewResult = Get-AzVmss -ResourceGroupName $rgname -VMScaleSetName $vmssName -InstanceView;
        Assert-AreEqual "AutomaticRepairs" $vmssInstanceViewResult.OrchestrationServices[0].ServiceName;
        Assert-AreEqual "Running" $vmssInstanceViewResult.OrchestrationServices[0].ServiceState;

        Set-AzVmssOrchestrationServiceState -ResourceGroupName $rgname -VMScaleSetName $vmssName -ServiceName "AutomaticRepairs" -Action "Suspend";
        $vmssResult = Get-AzVmss -ResourceGroupName $rgname -VMScaleSetName $vmssName;
        Assert-True { $vmssResult.AutomaticRepairsPolicy.Enabled };
        Assert-AreEqual "PT10S" $vmssResult.AutomaticRepairsPolicy.GracePeriod;
        $vmssInstanceViewResult = Get-AzVmss -ResourceGroupName $rgname -VMScaleSetName $vmssName -InstanceView;
        Assert-AreEqual "AutomaticRepairs" $vmssInstanceViewResult.OrchestrationServices[0].ServiceName;
        Assert-AreEqual "Suspended" $vmssInstanceViewResult.OrchestrationServices[0].ServiceState;

        $vmssResult | Set-AzVmssOrchestrationServiceState -ServiceName "AutomaticRepairs" -Action "Resume";
        $vmssResult = Get-AzVmss -ResourceGroupName $rgname -VMScaleSetName $vmssName;
        Assert-True { $vmssResult.AutomaticRepairsPolicy.Enabled };
        Assert-AreEqual "PT10S" $vmssResult.AutomaticRepairsPolicy.GracePeriod;
        $vmssInstanceViewResult = Get-AzVmss -ResourceGroupName $rgname -VMScaleSetName $vmssName -InstanceView;
        Assert-AreEqual "AutomaticRepairs" $vmssInstanceViewResult.OrchestrationServices[0].ServiceName;
        Assert-AreEqual "Running" $vmssInstanceViewResult.OrchestrationServices[0].ServiceState;

        Update-AzVmss -ResourceGroupName $rgname -Name $vmssName -EnableAutomaticRepair $false;

        $vmssResult = Get-AzVmss -ResourceGroupName $rgname -VMScaleSetName $vmssName;

        Assert-False { $vmssResult.AutomaticRepairsPolicy.Enabled };
        Assert-AreEqual "PT10S" $vmssResult.AutomaticRepairsPolicy.GracePeriod;
    }
    finally
    {
        # Cleanup
        Clean-ResourceGroup $rgname
    }

}

<#
.SYNOPSIS
Test Virtual Machine Scale Set warning if not using latest image version
#>
function Test-VirtualMachineScaleSetImageVersion
{
    # Setup
    $rgname = Get-ComputeTestResourceName
 
    try
    {
        # Common
        $loc = "westus" ;
        New-AzResourceGroup -Name $rgname -Location $loc -Force;
 
        # SRP
        $stoname = 'sto' + $rgname;
        $stotype = 'Standard_GRS';
        New-AzStorageAccount -ResourceGroupName $rgname -Name $stoname -Location $loc -Type $stotype;
        $stoaccount = Get-AzStorageAccount -ResourceGroupName $rgname -Name $stoname;
 
        # NRP
        $subnet = New-AzVirtualNetworkSubnetConfig -Name ('subnet' + $rgname) -AddressPrefix "10.0.0.0/24";
        $vnet = New-AzVirtualNetwork -Force -Name ('vnet' + $rgname) -ResourceGroupName $rgname -Location $loc -AddressPrefix "10.0.0.0/16" -Subnet $subnet;
        $vnet = Get-AzVirtualNetwork -Name ('vnet' + $rgname) -ResourceGroupName $rgname;
        $subnetId = $vnet.Subnets[0].Id;
        $pubip = New-AzPublicIpAddress -Force -Name ('pubip' + $rgname) -ResourceGroupName $rgname -Location $loc -AllocationMethod Dynamic -DomainNameLabel ('pubip' + $rgname);
        $pubip = Get-AzPublicIpAddress -Name ('pubip' + $rgname) -ResourceGroupName $rgname;
 
        # Create LoadBalancer
        $frontendName = Get-ResourceName
        $backendAddressPoolName = Get-ResourceName
        $probeName = Get-ResourceName
        $inboundNatPoolName = Get-ResourceName
        $lbruleName = Get-ResourceName
        $lbName = Get-ResourceName
 
        $frontend = New-AzLoadBalancerFrontendIpConfig -Name $frontendName -PublicIpAddress $pubip
        $backendAddressPool = New-AzLoadBalancerBackendAddressPoolConfig -Name $backendAddressPoolName
        $probe = New-AzLoadBalancerProbeConfig -Name $probeName -RequestPath healthcheck.aspx -Protocol http -Port 80 -IntervalInSeconds 15 -ProbeCount 2
        $inboundNatPool = New-AzLoadBalancerInboundNatPoolConfig -Name $inboundNatPoolName -FrontendIPConfigurationId `
            $frontend.Id -Protocol Tcp -FrontendPortRangeStart 3360 -FrontendPortRangeEnd 3368 -BackendPort 3370;
        $lbrule = New-AzLoadBalancerRuleConfig -Name $lbruleName `
            -FrontendIPConfiguration $frontend -BackendAddressPool $backendAddressPool `
            -Probe $probe -Protocol Tcp -FrontendPort 80 -BackendPort 80 `
            -IdleTimeoutInMinutes 15 -EnableFloatingIP -LoadDistribution SourceIP;
        $actualLb = New-AzLoadBalancer -Name $lbName -ResourceGroupName $rgname -Location $loc `
            -FrontendIpConfiguration $frontend -BackendAddressPool $backendAddressPool `
            -Probe $probe -LoadBalancingRule $lbrule -InboundNatPool $inboundNatPool;
        $expectedLb = Get-AzLoadBalancer -Name $lbName -ResourceGroupName $rgname
 
        # New VMSS Parameters
        $vmssName = 'vmss' + $rgname;
        $adminUsername = 'Foo12';
        $adminPassword = $PLACEHOLDER;
 
        $imgRef = Get-DefaultCRPImage -loc $loc;
        $vhdContainer = "https://" + $stoname + ".blob.core.windows.net/" + $vmssName;
 
        $ExtName = "CSETest";
        $Publisher = "Microsoft.Compute";
        $ExtType = "BGInfo";
        $ExtVer = "2.1";
 
        $ipCfg = New-AzVmssIPConfig -Name 'test' `
            -LoadBalancerInboundNatPoolsId $expectedLb.InboundNatPools[0].Id `
            -LoadBalancerBackendAddressPoolsId $expectedLb.BackendAddressPools[0].Id `
            -SubnetId $subnetId;
 
        $vmss = New-AzVmssConfig -Location $loc -SkuCapacity 2 -SkuName 'Standard_E4-2ds_v4' -UpgradePolicyMode 'Automatic' `
            | Add-AzVmssNetworkInterfaceConfiguration -Name 'test' -Primary $true -IPConfiguration $ipCfg `
            | Add-AzVmssNetworkInterfaceConfiguration -Name 'test2' -IPConfiguration $IPCfg `
            | Set-AzVmssOSProfile -ComputerNamePrefix 'test' -AdminUsername $adminUsername -AdminPassword $adminPassword `
            | Set-AzVmssStorageProfile -Name 'test' -OsDiskCreateOption 'FromImage' -OsDiskCaching 'None' `
            -ImageReferenceOffer $imgRef.Offer -ImageReferenceSku $imgRef.Skus -ImageReferenceVersion $imgRef.version `
            -ImageReferencePublisher $imgRef.PublisherName -VhdContainer $vhdContainer `
            | Add-AzVmssExtension -Name $ExtName -Publisher $Publisher -Type $ExtType -TypeHandlerVersion $ExtVer -AutoUpgradeMinorVersion $True
 
        Start-Transcript -Path "transcript.txt"
        #create the vmss 
        New-AzVmss -ResourceGroup $rgname -Name $vmssName -VirtualMachineScaleSet $vmss
        Stop-Transcript
 
        $wordToFind="You are deploying VMSS pinned to a specific image version from Azure Marketplace.";
        $file = (Get-Content -path "transcript.txt") -join ' ';
        Assert-True { $file -match $wordToFind } ;
 
    }
    finally
    {
        # Cleanup
        Clean-ResourceGroup $rgname
    }
}

<#
.SYNOPSIS
    testing encryptionAtHost cmdlet for
    new-azvmss - create vmss using simple parameter set and hostencryption tag.
    update-azvmss test boolean parameter 
    new-azvmssconfig
#>
function Test-VirtualMachineScaleSetEncryptionAtHost
{
    # Setup
    $rgname = Get-ComputeTestResourceName
 
    try
    {
        # Common
        $loc = Get-Location "Microsoft.Compute" "virtualMachines";
        New-AzResourceGroup -Name $rgname -Location $loc -Force;

        # SRP
        $stoname = 'sto' + $rgname;
        $stotype = 'Standard_GRS';
        New-AzStorageAccount -ResourceGroupName $rgname -Name $stoname -Location $loc -Type $stotype;
        $stoaccount = Get-AzStorageAccount -ResourceGroupName $rgname -Name $stoname;

        # NRP
        $subnet = New-AzVirtualNetworkSubnetConfig -Name ('subnet' + $rgname) -AddressPrefix "10.0.0.0/24";
        $vnet = New-AzVirtualNetwork -Force -Name ('vnet' + $rgname) -ResourceGroupName $rgname -Location $loc -AddressPrefix "10.0.0.0/16" -Subnet $subnet;
        $vnet = Get-AzVirtualNetwork -Name ('vnet' + $rgname) -ResourceGroupName $rgname;
        $subnetId = $vnet.Subnets[0].Id;

        # New VMSS Parameters
        $vmssName = 'vmsswithconfig';
        $adminUsername = 'Foo12';
        $adminPassword = $PLACEHOLDER;

        $securePassword = ConvertTo-SecureString $adminPassword -AsPlainText -Force;
        $cred = New-Object System.Management.Automation.PSCredential ($adminUsername, $securePassword);

        
        $imgRef = Get-DefaultCRPImage -loc $loc;
        $ipCfg = New-AzVmssIPConfig -Name 'test' -SubnetId $subnetId;

        $vmss = New-AzVmssConfig -Location $loc -SkuCapacity 2 -SkuName 'Standard_E4-2ds_v4' -UpgradePolicyMode 'Manual' -EncryptionAtHost `
            | Add-AzVmssNetworkInterfaceConfiguration -Name 'test' -Primary $true -IPConfiguration $ipCfg `
            | Set-AzVmssOSProfile -ComputerNamePrefix 'test' -AdminUsername $adminUsername -AdminPassword $adminPassword `
            | Set-AzVmssStorageProfile -OsDiskCreateOption 'FromImage' -OsDiskCaching 'None' `
            -ImageReferenceOffer $imgRef.Offer -ImageReferenceSku $imgRef.Skus -ImageReferenceVersion 'latest' `
            -ImageReferencePublisher $imgRef.PublisherName ;
       
        #creating vmss using new-azvmss default parameter set which uses New-VmssConfig with -EncryptionAtHost parameter
        $vmssResult1 = New-AzVmss -ResourceGroupName $rgname -Name $vmssName -VirtualMachineScaleSet $vmss
        #creating vmss using New-azvmss simple parameter set
        $vmssResult2 = New-AzVmss -ResourceGroupName $rgname -VMScaleSetName "newvmss" -Credential $cred -EncryptionAtHost -DomainNameLabel "domainlabel"

        Assert-AreEqual $vmssResult1.VirtualMachineProfile.SecurityProfile.EncryptionAtHost True;
        Assert-AreEqual $vmssResult2.VirtualMachineProfile.SecurityProfile.EncryptionAtHost True;
        
        #using Update-azvmss to turn off encryptionAtHost
        $updatedVM = Update-azvmss -ResourceGroupName $rgname -VMScaleSetName $vmssName -VirtualMachineScaleSet $vmssResult1 -EncryptionAtHost $false
        
        Assert-False { $updatedVM.VirtualMachineProfile.SecurityProfile.EncryptionAtHost };
    }
    finally
    {
        # Cleanup
        Clean-ResourceGroup $rgname
    }
}

<#
.SYNOPSIS
    create a VMSS in orchestration mode then add a vm to it
#>
function Test-VirtualMachineScaleSetOrchestrationVM
{
    # Setup
    $rgname = Get-ComputeTestResourceName

    try
    {
        # Common
        $loc = "eastus"
        New-AzResourceGroup -Name $rgname -Location $loc -Force;

        # New VMSS Parameters
        $vmssName = 'vmssOrchestrationMode' + $rgname;
        $vmName = 'vm' + $rgname;
        $domainName = 'domain' + $rgname;
        
        $adminUsername = 'Foo12';
        $adminPassword = $PLACEHOLDER;
        $securePassword = ConvertTo-SecureString $adminPassword -AsPlainText -Force;
        $cred = New-Object System.Management.Automation.PSCredential ($adminUsername, $securePassword);

        $subnet = New-AzVirtualNetworkSubnetConfig -Name ('subnet' + $rgname) -AddressPrefix "10.0.0.0/24";
        $vnet = New-AzVirtualNetwork -Force -Name ('vnet' + $rgname) -ResourceGroupName $rgname -Location $loc -AddressPrefix "10.0.0.0/16" -Subnet $subnet;
        $vnet = Get-AzVirtualNetwork -Name ('vnet' + $rgname) -ResourceGroupName $rgname;
        $vneid = $vnet.Id
        $subnetId = $vnet.Subnets[0].Id;

        $ipConfig = New-AzVmssIpConfig -Name 'test' -SubnetId $subnetId

        $vmssConfig = New-AzVmssConfig `
            -Location $loc `
            -SkuCapacity 2 `
            -SkuName "Standard_DS1_v2" `
            -OrchestrationMode 'Flexible' `
            -PlatformFaultDomainCount 2

        Set-AzVmssStorageProfile $vmssConfig `
          -OsDiskCreateOption "FromImage" `
          -ImageReferencePublisher "Canonical" `
          -ImageReferenceOffer "UbuntuServer" `
          -ImageReferenceSku "18.04-LTS" `
          -ImageReferenceVersion "latest"

        Set-AzVmssOsProfile $vmssConfig `
          -AdminUsername $cred.UserName `
          -AdminPassword $cred.Password `
          -ComputerNamePrefix $vmname 

        Add-AzVmssNetworkInterfaceConfiguration `
          -VirtualMachineScaleSet $vmssConfig `
          -Name 'test' `
          -Primary $true `
          -IPConfiguration $ipConfig `
          -networkApiVersion "2020-11-01"

        $VmssFlex = New-AzVmss `
          -ResourceGroupName $rgname `
          -Name $vmssName `
          -VirtualMachineScaleSet $vmssConfig

        $vm = new-azvm -resourcegroupname $rgname -location $loc -name $vmname -credential $cred -domainnamelabel $domainName -vmssid $VmssFlex.id

        Assert-AreEqual $VmssFlex.id $vm.virtualmachinescaleset.id
        Assert-AreEqual $VmssFlex.orchestrationMode "Flexible"

        # Test PlatformFaultDomainCount parameter
        $vmssNameSimple = $vmssname + "Simple";
        $vmssNameDefault = $vmssname + "Default";
        $platformFaultDomainCount = 5;
        $platformFaultDomainCountConfig = 3;
        $zone = "2";
        $domainNameLabel = $rgname + "domainlabel";
        $VmSku = "Standard_D2s_v3";

 
        $vmssConfigFaultDomain = New-AzVmssConfig -Location $loc -PlatformFaultDomainCount $platformFaultDomainCountConfig;
        Assert-NotNull $vmssConfigFaultDomain;
        Assert-AreEqual $vmssConfigFaultDomain.PlatformFaultDomainCount $platformFaultDomainCountConfig;

        # PlatformFaultDomainCount in New-AzVmss DefaultParameterSet 
        $vmssDefault = New-AzVmss -Name $vmssNameDefault -ResourceGroup $rgname -VirtualMachineScaleSet $vmssConfigFaultDomain;
        Assert-NotNull $vmssDefault;
        Assert-AreEqual $vmssDefault.PlatformFaultDomainCount $platformFaultDomainCountConfig;

        # PlatformFaultDomainCount in New-AzVmss SimpleParameterSet 
        $vmssSimple = New-AzVmss -Name $vmssNameSimple -ResourceGroup $rgname -Credential $cred -Zone $zone -VmSize $VmSku -DomainNameLabel $domainNameLabel -PlatformFaultDomainCount $platformFaultDomainCount;
        Assert-NotNull $vmssSimple; 
        Assert-AreEqual $vmssSimple.PlatformFaultDomainCount $platformFaultDomainCount;



    }
    finally
    {
        # Cleanup
        Clean-ResourceGroup $rgname
    }
} 

<#
.SYNOPSIS
    testing encryptionAtHost cmdlet for
    new-azvmss - create vmss using simple parameter set and hostencryption tag.
    update-azvmss test boolean parameter 
    new-azvmssconfig
#>
function Test-VirtualMachineScaleSetAssignedHost
{
    # Setup
    $rgname = Get-ComputeTestResourceName
 
    try
    {
        # Common
        $zone = "2"
        [string]$loc = Get-Location "Microsoft.Resources" "resourceGroups" "East US 2 EUAP";
        New-AzResourceGroup -Name $rgname -Location $loc -Force;

        # Hostgroup and Host
        $hostGroupName = $rgname + "HostGroup"
        $hostGroup = New-AzHostGroup -ResourceGroupName $rgname -Name $hostGroupName -Location $loc -PlatformFaultDomain 2 -Zone $zone -SupportAutomaticPlacement $true -Tag @{key1 = "val1"};

        $Sku = "Esv3-Type1"
        $hostName = $rgname + "Host"
        $host_ = New-AzHost -ResourceGroupName $rgname -HostGroupName $hostGroupName -Name $hostName -Location $loc -Sku $Sku -PlatformFaultDomain 1 -Tag @{test = "true"}

        # Creating a new vmss
        $VmSku = "Standard_E2s_v3"
        $domainNameLabel = "domainlabel"
        $vmssname = "MyVmss"
        $username = "admin01"
        $password = Get-PasswordForVM | ConvertTo-SecureString -AsPlainText -Force
        $cred = new-object -typename System.Management.Automation.PSCredential -argumentlist $username, $password
        $vmss = New-AzVmss -Name $vmssname -ResourceGroup $rgname -Credential $cred -HostGroupId $hostGroup.Id -Zone $zone -VmSize $VmSku -DomainNameLabel $domainNameLabel

        $vmssResult = Get-AzVmssVM -InstanceView -ResourceGroupName $rgname -VMScaleSetName $vmssname;
        
        Assert-AreEqual $host_.Id $vmssResult[0].InstanceView.AssignedHost;
    }
    finally
    {
        # Cleanup
        Clean-ResourceGroup $rgname
    }
}

<#
.SYNOPSIS
Test the VMSS Extension rolling upgrade cmdlet.
This is a LiveOnly test and requires some manual setup.  
#>
function Test-VirtualMachineScaleSetExtRollingUpgrade
{
    # create a VM scale set manually in Azure Portal, use its default values. 
    # Provide the Location, ResourceGroupName, and VM scale set name below. 

    try
    {
        
        # Common
        [string]$loc = "eastus";

        $rgname = "adamvmssupdate";
        $vmssname = "windowsvmss";
        $vmss = Get-Azvmss -ResourceGroupName $rgname -VMScaleSetName $vmssname;
        
        Add-AzVmssExtension -VirtualMachineScaleSet $vmss -Name "testExtension" -Publisher Microsoft.CPlat.Core -Type "NullWindows" -TypeHandlerVersion "3.0" -AutoUpgradeMinorVersion $True -Setting "";

        $job = Start-AzVmssRollingExtensionUpgrade -ResourceGroupName $rgname -VMScaleSetName $vmssname -AsJob;
        $result = $job | Wait-Job;
        Assert-AreEqual "Completed" $result.State;

    }
    finally
    {
        
    }
}

<#
.SYNOPSIS
Test the VMSS spot restore policy 
#>
function Test-VirtualMachineScaleSetSpotRestorePolicy
{

    # Setup
    $rgname = Get-ComputeTestResourceName
    try
    {
        
        # Common
        [string]$loc = "eastus";

        $loc = Get-ComputeVMLocation;
        New-AzResourceGroup -Name $rgname -Location $loc -Force;

        # SRP
        $stoname = 'sto' + $rgname;
        $stotype = 'Standard_GRS';
        New-AzStorageAccount -ResourceGroupName $rgname -Name $stoname -Location $loc -Type $stotype;
        $stoaccount = Get-AzStorageAccount -ResourceGroupName $rgname -Name $stoname;

        # NRP
        $subnet = New-AzVirtualNetworkSubnetConfig -Name ('subnet' + $rgname) -AddressPrefix "10.0.0.0/24";
        $vnet = New-AzVirtualNetwork -Force -Name ('vnet' + $rgname) -ResourceGroupName $rgname -Location $loc -AddressPrefix "10.0.0.0/16" -Subnet $subnet;
        $vnet = Get-AzVirtualNetwork -Name ('vnet' + $rgname) -ResourceGroupName $rgname;
        $subnetId = $vnet.Subnets[0].Id;

        # New VMSS Parameters
        $vmssName = 'vmss' + $rgname;
        $vmssType = 'Microsoft.Compute/virtualMachineScaleSets';

        $adminUsername = 'Foo12';
        $adminPassword = Get-PasswordForVM;

        $imgRef = Get-DefaultCRPImage -loc $loc;

        # Create VMSS with managed disk
        $ipCfg = New-AzVmssIPConfig -Name 'test' -SubnetId $subnetId;
        $vmss = New-AzVmssConfig -Location $loc -SkuCapacity 2 -SkuName 'Standard_A2_v2' -UpgradePolicyMode 'Automatic' -EnableSpotRestore -SpotRestoreTimeout 'PT35M' -PlatformFaultDomainCount 1 -Priority 'Spot'`
            | Add-AzVmssNetworkInterfaceConfiguration -Name 'test' -Primary $true -IPConfiguration $ipCfg `
            | Set-AzVmssOSProfile -ComputerNamePrefix 'test' -AdminUsername $adminUsername -AdminPassword $adminPassword `
            | Set-AzVmssStorageProfile -OsDiskCreateOption 'FromImage' -OsDiskCaching 'None' `
            -ImageReferenceOffer $imgRef.Offer -ImageReferenceSku $imgRef.Skus -ImageReferenceVersion $imgRef.Version `
            -ImageReferencePublisher $imgRef.PublisherName;

        $result = New-AzVmss -ResourceGroupName $rgname -Name $vmssName -VirtualMachineScaleSet $vmss;

        $vmss = Get-AzVmss -ResourceGroupName $rgname -VMScaleSetName $vmssName;
        Assert-AreEqual True $vmss.SpotRestorePolicy.Enabled;
        Assert-AreEqual 'PT35M' $vmss.SpotRestorePolicy.RestoreTimeout;

    }
    finally
    {
        # Cleanup
        Clean-ResourceGroup $rgname
    }
}

<<<<<<< HEAD


<#
.SYNOPSIS
Test the VMSS spot restore policy 
#>
function Test-VMSSUserdata
{

    # Setup
    $rgname = Get-ComputeTestResourceName
    $loc = Get-ComputeVMLocation;
    try
    {

        # Common
        New-AzResourceGroup -Name $rgname -Location $loc -Force;

        $vmssName = 'vmss' + $rgname;
        $vmssType = 'Microsoft.Compute/virtualMachineScaleSets';
        $platformFaultDomain = 1;

        $text = "new vmss";
        $bytes = [System.Text.Encoding]::Unicode.GetBytes($text);
        $encodedText = [Convert]::ToBase64String($bytes);
        $userData = $encodedText;

        $securePassword = Get-PasswordForVM | ConvertTo-SecureString -AsPlainText -Force;  
        $user = "admin01";
        $cred = New-Object System.Management.Automation.PSCredential ($user, $securePassword);

        #VMSS in Flexible orchestration mode
        $vmssConfig = New-AzVmssConfig -Location $loc -PlatformFaultDomainCount $platformFaultDomain -UserData $userData -OrchestrationMode "Flexible"; #-SkuName "Standard_D2s_v3";
        $vmss = New-AzVmss -VirtualMachineScaleSet $vmssConfig -ResourceGroupName $rgname -Name $vmssName;
        $vm = New-AzVm -ResourceGroupName $rgname -Location $loc -Name $vmssName -VmssId $vmss.Id -Credential $cred;

        Assert-AreEqual $vmss.VirtualMachineProfile.UserData $userData;

    }
    finally
    {
        # Cleanup
        Clean-ResourceGroup $rgname
    }
}

<#
.SYNOPSIS
Test the VMSS spot restore policy 
#>
function Test-VMSSUserdata2
{

    # Setup
    $rgname = Get-ComputeTestResourceName
    try
    {

        # Common
        $loc = Get-ComputeVMLocation;
        New-AzResourceGroup -Name $rgname -Location $loc -Force;

        # SRP
        $stoname = 'sto' + $rgname;
        $stotype = 'Standard_GRS';
        New-AzStorageAccount -ResourceGroupName $rgname -Name $stoname -Location $loc -Type $stotype;
        $stoaccount = Get-AzStorageAccount -ResourceGroupName $rgname -Name $stoname;

        # NRP
        $subnet = New-AzVirtualNetworkSubnetConfig -Name ('subnet' + $rgname) -AddressPrefix "10.0.0.0/24";
        $vnet = New-AzVirtualNetwork -Force -Name ('vnet' + $rgname) -ResourceGroupName $rgname -Location $loc -AddressPrefix "10.0.0.0/16" -Subnet $subnet;
        $vnet = Get-AzVirtualNetwork -Name ('vnet' + $rgname) -ResourceGroupName $rgname;
        $subnetId = $vnet.Subnets[0].Id;
        $networkApiVersion = "2021-02-01";
        $publicIPAddressName = "pubipvmss";
        # $pubip = New-AzPublicIpAddress -Force -Name $publicIPAddressName -ResourceGroupName $rgname -Location $loc -AllocationMethod Dynamic -DomainNameLabel ('pubip' + $rgname);
        # trying -Sku Standard
        $pubip = New-AzPublicIpAddress -Force -Sku Standard -Name $publicIPAddressName -ResourceGroupName $rgname -Location $loc -AllocationMethod Static -DomainNameLabel ('pubip' + $rgname) -Tier Global;
        $pubip = Get-AzPublicIpAddress -Name $publicIPAddressName -ResourceGroupName $rgname;

        # Create LoadBalancer
        $frontendName = Get-ResourceName
        $backendAddressPoolName = Get-ResourceName
        $probeName = Get-ResourceName
        $inboundNatPoolName = Get-ResourceName
        $lbruleName = Get-ResourceName
        $lbName = Get-ResourceName

        $frontend = New-AzLoadBalancerFrontendIpConfig -Name $frontendName -PublicIpAddress $pubip;
        $backendAddressPool = New-AzLoadBalancerBackendAddressPoolConfig -Name $backendAddressPoolName;
        $probe = New-AzLoadBalancerProbeConfig -Name $probeName -RequestPath healthcheck.aspx -Protocol http -Port 80 -IntervalInSeconds 15 -ProbeCount 2;
        $inboundNatPool = New-AzLoadBalancerInboundNatPoolConfig -Name $inboundNatPoolName -FrontendIPConfigurationId `
            $frontend.Id -Protocol Tcp -FrontendPortRangeStart 3360 -FrontendPortRangeEnd 3364 -BackendPort 3370;
        $lbrule = New-AzLoadBalancerRuleConfig -Name $lbruleName `
            -FrontendIPConfiguration $frontend -BackendAddressPool $backendAddressPool `
            -Probe $probe -Protocol Tcp -FrontendPort 80 -BackendPort 80 `
            -IdleTimeoutInMinutes 15 -EnableFloatingIP -LoadDistribution SourceIP;
        $actualLb = New-AzLoadBalancer -Name $lbName -ResourceGroupName $rgname -Location $loc `
            -FrontendIpConfiguration $frontend -BackendAddressPool $backendAddressPool `
            -Probe $probe -LoadBalancingRule $lbrule -InboundNatPool $inboundNatPool;
        $expectedLb = Get-AzLoadBalancer -Name $lbName -ResourceGroupName $rgname;

        # New VMSS Parameters
        $vmssName = 'vmss' + $rgname;
        $vmssType = 'Microsoft.Compute/virtualMachineScaleSets';

        $adminUsername = 'Foo12';
        $adminPassword = Get-PasswordForVM;

        $text = "new vmss";
        $bytes = [System.Text.Encoding]::Unicode.GetBytes($text);
        $encodedText = [Convert]::ToBase64String($bytes);
        $userData = $encodedText;

        $imgRef = Get-DefaultCRPImage -loc $loc;


        #$ipCfg = New-AzVmssIPConfig -Name 'test' `
        #    -LoadBalancerInboundNatPoolsId $expectedLb.InboundNatPools[0].Id `
        #    -LoadBalancerBackendAddressPoolsId $expectedLb.BackendAddressPools[0].Id `
        #    -SubnetId $subnetId;
        # Create VMSS with managed disk
        $ipCfg = New-AzVmssIPConfig -Name 'test' -LoadBalancerInboundNatPoolsId $expectedLb.InboundNatPools[0].Id `
            -LoadBalancerBackendAddressPoolsId $expectedLb.BackendAddressPools[0].Id -SubnetId $subnetId;

         #removed -EnableSpotRestore 
        $vmss = New-AzVmssConfig -Location $loc -UserData $userData -OrchestrationMode "Flexible" -SkuCapacity 2 -SkuName 'Standard_A2_v2' -UpgradePolicyMode 'Automatic' -SpotRestoreTimeout 'PT35M' -PlatformFaultDomainCount 1 -Priority 'Spot'`
            | Add-AzVmssNetworkInterfaceConfiguration -Name 'test' -Primary $true -IPConfiguration $ipCfg -NetworkApiVersion $networkApiVersion `
            | Set-AzVmssOSProfile -ComputerNamePrefix 'test' -AdminUsername $adminUsername -AdminPassword $adminPassword `
            | Set-AzVmssStorageProfile -OsDiskCreateOption 'FromImage' -OsDiskCaching 'None' `
            -ImageReferenceOffer $imgRef.Offer -ImageReferenceSku $imgRef.Skus -ImageReferenceVersion $imgRef.Version `
            -ImageReferencePublisher $imgRef.PublisherName;

        $result = New-AzVmss -ResourceGroupName $rgname -Name $vmssName -VirtualMachineScaleSet $vmss;

        $vmss = Get-AzVmss -ResourceGroupName $rgname -VMScaleSetName $vmssName -InstanceView:$false -UserData;
        Assert-AreEqual $vmss.VirtualMachineProfile.Userdata $userData;

        $text2 = "update vmss";
        $bytes2 = [System.Text.Encoding]::Unicode.GetBytes($text2);
        $encodedText2 = [Convert]::ToBase64String($bytes2);
        $userData2 = $encodedText2;
        #$vmssUp2 = Update-AzVmss -ResourceGroupName $rgname -VMScaleSetName $vmssName -Userdata $userData2; 
        #$vmss2 = Get-AzVmss -ResourceGroupName $rgname -VMScaleSetName $vmssName -InstanceView:$false -Userdata;
        #Assert-AreEqual $vmss2.VirtualMachineProfile.Userdata $userData2;

    }
    finally
    {
        # Cleanup
        Clean-ResourceGroup $rgname
    }
}

<#
.SYNOPSIS
Test the VMSS spot restore policy 
#>
function Test-VMSSUserdata3
{

    # Setup
    $rgname = Get-ComputeTestResourceName
    $loc = Get-ComputeVMLocation;
    try
    {
        # didn't work $loc = "westcentralus";
        $loc = "eastus";
        $rgname = "vmssflex-powershell-slb2";
        $vmssName = "myVmssSlb";
        $vmNamePrefix = "vmSlb";
        $vmssInstanceCount = 5;
        $vmssSku = "Standard_DS1_v2";


        $vnetname = "myVnet";
        $vnetAddress = "10.0.0.0/16";
        $subnetname = "default-slb";
        $subnetAddress = "10.0.2.0/24";

        $securePassword = Get-PasswordForVM | ConvertTo-SecureString -AsPlainText -Force;  
        $user = "admin01";
        $cred = New-Object System.Management.Automation.PSCredential ($user, $securePassword);

        $text = "new vmss";
        $bytes = [System.Text.Encoding]::Unicode.GetBytes($text);
        $encodedText = [Convert]::ToBase64String($bytes);
        $userData = $encodedText;

        $rg = New-AzResourceGroup -Name $rgname -Location $loc -Force;

        # Create a virtual network 

        $frontendSubnet = New-AzVirtualNetworkSubnetConfig -Name $subnetname -AddressPrefix $subnetAddress ;
        $virtualNetwork = New-AzVirtualNetwork -Name $vnetname -ResourceGroupName $rg.ResourceGroupName -Location $loc -AddressPrefix $vnetAddress -Subnet $frontendSubnet;

        #Optionally you can place instances behind a standard load balancer
        # # Create a public IP address
        $publicIP = New-AzPublicIpAddress `
            -ResourceGroupName $rg.ResourceGroupName `
            -Location $loc `
            -AllocationMethod Static `
            -Sku "Standard" `
            -IpAddressVersion "IPv4" `
            -Name "myLBPublicIP";

        # # Create a frontend and backend IP pool
        $frontendIP = New-AzLoadBalancerFrontendIpConfig `
         -Name "myFrontEndPool" `
         -PublicIpAddress $publicIP;

        $backendPool = New-AzLoadBalancerBackendAddressPoolConfig `
            -Name "myBackEndPool" ;

        # # Create the load balancer
        $lb = New-AzLoadBalancer `
         -ResourceGroupName $rg.ResourceGroupName `
         -Name "myLoadBalancer" `
         -Sku "Standard" `
         -Tier "Regional" `
         -Location $loc `
         -FrontendIpConfiguration $frontendIP `
         -BackendAddressPool $backendPool ;

        # # Create a load balancer health probe for TCP port 80
        Add-AzLoadBalancerProbeConfig -Name "myHealthProbe" `
         -LoadBalancer $lb `
         -Protocol TCP `
         -Port 80 `
         -IntervalInSeconds 15 `
         -ProbeCount 2;

        # # Create a load balancer rule to distribute traffic on port TCP 80
        # # The health probe from the previous step is used to make sure that traffic is
        # # only directed to healthy VM instances
        Add-AzLoadBalancerRuleConfig `
             -Name "myLoadBalancerRule" `
             -LoadBalancer $lb `
             -FrontendIpConfiguration $lb.FrontendIpConfigurations[0] `
             -BackendAddressPool $lb.BackendAddressPools[0] `
             -Protocol TCP `
             -FrontendPort 80 `
             -BackendPort 80 `
             -DisableOutboundSNAT `
             -Probe (Get-AzLoadBalancerProbeConfig -Name "myHealthProbe" -LoadBalancer $lb);

        # # Add outbound connectivity rule
        Add-AzLoadBalancerOutboundRuleConfig `
            -Name "outboundrule" `
            -LoadBalancer $lb `
            -AllocatedOutboundPort '10000' `
            -Protocol 'All' `
            -IdleTimeoutInMinutes '15' `
            -FrontendIpConfiguration $lb.FrontendIpConfigurations[0] `
            -BackendAddressPool $lb.BackendAddressPools[0] ;

        # # Update the load balancer configuration
        Set-AzLoadBalancer -LoadBalancer $lb;

        # # Create IP address configurations
        # # Instances will require explicit outbound connectivity, for example
        # #   - NAT Gateway on the subnet (recommended)
        # #   - Instances in backend pool of Standard LB with outbound connectivity rules
        # #   - Public IP address on each instance
        # # See aka.ms/defaultoutboundaccess for more info
        $ipConfig = New-AzVmssIpConfig `
             -Name "myIPConfig" `
             -SubnetId $virtualNetwork.Subnets[0].Id `
             -LoadBalancerBackendAddressPoolsId $lb.BackendAddressPools[0].Id `
             -Primary;

        # Create a config object
        # The VMSS config object stores the core information for creating a scale set
        $vmssConfig = New-AzVmssConfig `
                -Location $loc `
                -SkuCapacity $vmssInstanceCount `
                -SkuName $vmssSku `
                -OrchestrationMode 'Flexible' `
                -PlatformFaultDomainCount 1 -UserData $userData;

        # Reference a virtual machine image from the gallery
        Set-AzVmssStorageProfile $vmssConfig `
            -OsDiskCreateOption "FromImage" `
            -ImageReferencePublisher "Canonical" `
            -ImageReferenceOffer "UbuntuServer" `
            -ImageReferenceSku "18.04-LTS" `
            -ImageReferenceVersion "latest";

        # Set up information for authenticating with the virtual machine
        Set-AzVmssOsProfile $vmssConfig `
             -AdminUsername $cred.UserName `
             -AdminPassword $cred.Password `
             -ComputerNamePrefix $vmNamePrefix ;

        # Attach the virtual network to the config object
        Add-AzVmssNetworkInterfaceConfiguration `
            -VirtualMachineScaleSet $vmssConfig `
            -Name "network-config" `
            -Primary $true `
            -IPConfiguration $ipConfig `
            -NetworkApiVersion '2020-11-01' ;


        # Create the scale set with the config object (this step might take a few minutes)
        $vmss = New-AzVmss `
             -ResourceGroupName $rg.ResourceGroupName `
             -Name $vmssName `
             -VirtualMachineScaleSet $vmssConfig `
             -AsJob;######trying this

        $result = $vmss | Wait-Job;

        $vmssGet = Get-AzVmss -ResourceGroupName $rg.ResourcegroupName -Name $vmssName -Userdata -InstanceView:$false;
        ###$result = $vmssGet | Wait-Job;
        Assert-AreEqual $vmssGet.VirtualMachineProfile.UserData $userData;

        $text2 = "update vmss";
        $bytes2 = [System.Text.Encoding]::Unicode.GetBytes($text2);
        $encodedText2 = [Convert]::ToBase64String($bytes2);
        $userData2 = $encodedText2;

        # Update VMSS Userdata
        #$vmssUp = Update-AzVmss -ResourceGroupName $rgname -Name $vmssName -VirtualMachineScaleSet $vmssGet -AsJob -Userdata $userData2; # -SkipExtensionsOnOverprovisionedVMs $true;
        ##succeeded until here
        #$result = $vmssUp | Wait-Job;
        #$vmssGet2 = Get-AzVmss -ResourceGroupName $rgname -Name $vmssName -Userdata -InstanceView:$false;
        #Assert-AreEqual $vmssGet2.VirtualMachineProfile.UserData $userData2;

        #Assign VM to the VMSS.
        #$vmName = "vm" + $rg.ResourceGroupName;
        #$vmInVmss = New-AzVm -ResourceGroupName $rg.resourcegroupName -location $loc -name $vmName -VmssId $vmssGet2.Id -Credential $cred;


        #Null VMSS Userdata
        $vmssUp = Update-AzVmss -ResourceGroupName $rgname -Name $vmssName -VirtualMachineScaleSet $vmssGet -AsJob -Userdata $userData2;
    }
    finally
    {
        # Cleanup
        Clean-ResourceGroup $rgname
    }
}


<#
.SYNOPSIS
Test the VMSS spot restore policy 
#>
function Test-VMSSUserdataNorm
{

    # Setup
    $rgname = Get-ComputeTestResourceName
    $loc = Get-ComputeVMLocation;
    try
    {

        # Common
        New-AzResourceGroup -Name $rgname -Location $loc -Force;

        $vmssName = 'vmss' + $rgname;
        $vmssType = 'Microsoft.Compute/virtualMachineScaleSets';
        $platformFaultDomain = 1;

        $text = "new vmss";
        $bytes = [System.Text.Encoding]::Unicode.GetBytes($text);
        $encodedText = [Convert]::ToBase64String($bytes);
        $userData = $encodedText;

        $securePassword = Get-PasswordForVM | ConvertTo-SecureString -AsPlainText -Force;  
        $user = "admin01";
        $cred = New-Object System.Management.Automation.PSCredential ($user, $securePassword);

        ##VMSS in Flexible orchestration mode
        #$vmssConfig = New-AzVmssConfig -Location $loc -PlatformFaultDomainCount $platformFaultDomain -UserData $userData;
        #$vmss = New-AzVmss -VirtualMachineScaleSet $vmssConfig -ResourceGroupName $rgname -Name $vmssName;
        #$vm = New-AzVm -ResourceGroupName $rgname -Location $loc -Name $vmssName -VmssId $vmss.Id -Credential $cred;

        # userdata vmss 
        $vmss = New-AzVmss -ResourceGroupName $rgname -Name $vmssname -Credential $cred -Userdata $userData;

        $vmssGet = Get-AzVmss -ResourceGroupName $rgname -VMScaleSetName $vmssname -Userdata;

        Assert-AreEqual $vmssGet.VirtualMachineProfile.UserData $userData;

=======
<#
.SYNOPSIS
Test the VMSS Flexible orchestration mode defaulting. 
#>
function Test-VirtualMachineScaleSetFlexibleOModeDefaulting
{

    # Setup
    $rgname = Get-ComputeTestResourceName;
    $networkAPIVersionFlexible = "2020-11-01";
    $flexiblePFDC = 1;
    $flexibleSinglePlacementGroup = $false;

    try
    {
        # Common
        $loc = "eastus";

        $loc = Get-ComputeVMLocation;
        New-AzResourceGroup -Name $rgname -Location $loc -Force;
        
        # Setup variables
        $vmssname = "vmss" + $rgname;
        $domainNameLabel = "dnl" + $rgname;
        $omode = "Flexible";
        $username = "admin01"
        $securePassword = Get-PasswordForVM | ConvertTo-SecureString -AsPlainText -Force

        $credential = New-Object System.Management.Automation.PSCredential ($username, $securePassword);

        # Create VMSS with minimal inputs to allow defaulting
        $vmss = New-AzVmss -ResourceGroupName $rgname -VMScaleSetName $vmssname -Credential $credential -OrchestrationMode $omode -DomainNameLabel $domainNameLabel;
        Assert-NotNull $vmss;
        Assert-AreEqual $vmss.OrchestrationMode $omode;
        Assert-AreEqual $vmss.SinglePlacementGroup $flexibleSinglePlacementGroup;
        Assert-AreEqual $vmss.PlatformFaultDomainCount $flexiblePFDC;
        Assert-AreEqual $vmss.VirtualMachineProfile.NetworkProfile.NetworkAPIVersion $networkAPIVersionFlexible;

        Assert-ThrowsContains 
        {
            $vmssError = New-AzVmss -ResourceGroupName $rgname -VMScaleSetName $vmssname -Credential $credential -OrchestrationMode $omode -SinglePlacementGroup; `
        } ` 
        "The value provided for SinglePlacementGroup cannot be used for a VMSS with OrchestrationMode set to Flexible. Please use SinglePlacementGroup 'false' instead.";
>>>>>>> 175f0d52
    }
    finally
    {
        # Cleanup
        Clean-ResourceGroup $rgname;
    }
<<<<<<< HEAD
}
=======
}
>>>>>>> 175f0d52
<|MERGE_RESOLUTION|>--- conflicted
+++ resolved
@@ -2822,8 +2822,57 @@
     }
 }
 
-<<<<<<< HEAD
-
+
+<#
+.SYNOPSIS
+Test the VMSS Flexible orchestration mode defaulting. 
+#>
+function Test-VirtualMachineScaleSetFlexibleOModeDefaulting
+{
+
+    # Setup
+    $rgname = Get-ComputeTestResourceName;
+    $networkAPIVersionFlexible = "2020-11-01";
+    $flexiblePFDC = 1;
+    $flexibleSinglePlacementGroup = $false;
+
+    try
+    {
+        # Common
+        $loc = "eastus";
+
+        $loc = Get-ComputeVMLocation;
+        New-AzResourceGroup -Name $rgname -Location $loc -Force;
+        
+        # Setup variables
+        $vmssname = "vmss" + $rgname;
+        $domainNameLabel = "dnl" + $rgname;
+        $omode = "Flexible";
+        $username = "admin01"
+        $securePassword = Get-PasswordForVM | ConvertTo-SecureString -AsPlainText -Force
+
+        $credential = New-Object System.Management.Automation.PSCredential ($username, $securePassword);
+
+        # Create VMSS with minimal inputs to allow defaulting
+        $vmss = New-AzVmss -ResourceGroupName $rgname -VMScaleSetName $vmssname -Credential $credential -OrchestrationMode $omode -DomainNameLabel $domainNameLabel;
+        Assert-NotNull $vmss;
+        Assert-AreEqual $vmss.OrchestrationMode $omode;
+        Assert-AreEqual $vmss.SinglePlacementGroup $flexibleSinglePlacementGroup;
+        Assert-AreEqual $vmss.PlatformFaultDomainCount $flexiblePFDC;
+        Assert-AreEqual $vmss.VirtualMachineProfile.NetworkProfile.NetworkAPIVersion $networkAPIVersionFlexible;
+
+        Assert-ThrowsContains 
+        {
+            $vmssError = New-AzVmss -ResourceGroupName $rgname -VMScaleSetName $vmssname -Credential $credential -OrchestrationMode $omode -SinglePlacementGroup; `
+        } ` 
+        "The value provided for SinglePlacementGroup cannot be used for a VMSS with OrchestrationMode set to Flexible. Please use SinglePlacementGroup 'false' instead.";
+    }
+    finally
+    {
+        # Cleanup
+        Clean-ResourceGroup $rgname;
+    }
+}
 
 <#
 .SYNOPSIS
@@ -3207,60 +3256,5 @@
         $vmssGet = Get-AzVmss -ResourceGroupName $rgname -VMScaleSetName $vmssname -Userdata;
 
         Assert-AreEqual $vmssGet.VirtualMachineProfile.UserData $userData;
-
-=======
-<#
-.SYNOPSIS
-Test the VMSS Flexible orchestration mode defaulting. 
-#>
-function Test-VirtualMachineScaleSetFlexibleOModeDefaulting
-{
-
-    # Setup
-    $rgname = Get-ComputeTestResourceName;
-    $networkAPIVersionFlexible = "2020-11-01";
-    $flexiblePFDC = 1;
-    $flexibleSinglePlacementGroup = $false;
-
-    try
-    {
-        # Common
-        $loc = "eastus";
-
-        $loc = Get-ComputeVMLocation;
-        New-AzResourceGroup -Name $rgname -Location $loc -Force;
-        
-        # Setup variables
-        $vmssname = "vmss" + $rgname;
-        $domainNameLabel = "dnl" + $rgname;
-        $omode = "Flexible";
-        $username = "admin01"
-        $securePassword = Get-PasswordForVM | ConvertTo-SecureString -AsPlainText -Force
-
-        $credential = New-Object System.Management.Automation.PSCredential ($username, $securePassword);
-
-        # Create VMSS with minimal inputs to allow defaulting
-        $vmss = New-AzVmss -ResourceGroupName $rgname -VMScaleSetName $vmssname -Credential $credential -OrchestrationMode $omode -DomainNameLabel $domainNameLabel;
-        Assert-NotNull $vmss;
-        Assert-AreEqual $vmss.OrchestrationMode $omode;
-        Assert-AreEqual $vmss.SinglePlacementGroup $flexibleSinglePlacementGroup;
-        Assert-AreEqual $vmss.PlatformFaultDomainCount $flexiblePFDC;
-        Assert-AreEqual $vmss.VirtualMachineProfile.NetworkProfile.NetworkAPIVersion $networkAPIVersionFlexible;
-
-        Assert-ThrowsContains 
-        {
-            $vmssError = New-AzVmss -ResourceGroupName $rgname -VMScaleSetName $vmssname -Credential $credential -OrchestrationMode $omode -SinglePlacementGroup; `
-        } ` 
-        "The value provided for SinglePlacementGroup cannot be used for a VMSS with OrchestrationMode set to Flexible. Please use SinglePlacementGroup 'false' instead.";
->>>>>>> 175f0d52
-    }
-    finally
-    {
-        # Cleanup
-        Clean-ResourceGroup $rgname;
-    }
-<<<<<<< HEAD
+    }
 }
-=======
-}
->>>>>>> 175f0d52
