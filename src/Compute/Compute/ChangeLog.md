
<!--
    Please leave this section at the top of the change log.

    Changes for the upcoming release should go under the section titled "Upcoming Release", and should adhere to the following format:

    ## Upcoming Release
    * Overview of change #1
        - Additional information about change #1
    * Overview of change #2
        - Additional information about change #2
        - Additional information about change #2
    * Overview of change #3
    * Overview of change #4
        - Additional information about change #4

    ## YYYY.MM.DD - Version X.Y.Z (Previous Release)
    * Overview of change #1
        - Additional information about change #1

-->
## Upcoming Release
<<<<<<< HEAD
* Added `-VmssId` parameter to `New-AzVm`
* Added `PlatformFaultDomainCount` parameter to the `New-AzVmss` cmdlet.
=======

## Version 4.5.0
>>>>>>> 264b5605
* Fixed issue in `Update-ASRRecoveryPlan` by populating FailoverTypes
* Added the `-Top` and `-OrderBy` optional parameters to the `Get-AzVmImage` cmdlet. 

## Version 4.4.0
* Added the `-EncryptionType` optional parameter to `New-AzVmDiskEncryptionSetConfig`
* New cmdlets for new resource type: DiskAccess `Get-AzDiskAccess`, `New-AzDiskAccess`, `Get-AzDiskAccess`
* Added optional parameters `-DiskAccessId` and `-NetworkAccessPolicy` to `New-AzSnapshotConfig`
* Added optional parameters `-DiskAccessId` and `-NetworkAccessPolicy` to `New-AzDiskConfig`
* Added `PatchStatus` property to VirtualMachine Instance View
* Added `VMHealth` property to the virtual machine's instance view, which is the returned object when `Get-AzVm` is invoked with `-Status`
* Added `AssignedHost` field to `Get-AzVM` and `Get-AzVmss` instance views. The field shows the resource id of the virtual machine instance
* Added optional parameter `-SupportAutomaticPlacement` to `New-AzHostGroup` 
* Added the `-HostGroupId` parameter to `New-AzVm` and `New-AzVmss`

## Version 4.3.1
* Patched `-EncryptionAtHost` parameter in `New-AzVm` to remove default value of false [#12776]

## Version 4.3.0
* Added `-EncryptionAtHost` parameter to `New-AzVm`, `New-AzVmss`, `New-AzVMConfig`, `New-AzVmssConfig`, `Update-AzVM`, and `Update-AzVmss`
* Added `SecurityProfile` to `Get-AzVM` and `Get-AzVmss` return object
* Added `-InstanceView` switch as optional parameter to `Get-AzHostGroup`
* Added new cmdlet `Invoke-AzVmPatchAssessment`

## Version 4.2.1
* Added warning when using `New-AzVmss` without "latest" image version
* Added '-Location' as optional positional parameter to Get-AzComputeResourceSku cmdlet

## Version 4.2.0
* Added SimulateEviction parameter to Set-AzVM and Set-AzVmssVM cmdlets.
* Added 'Premium_LRS' to the argument completer of StorageAccountType parameter for New-AzGalleryImageVersion cmdlet.
* Added Substatuses to VMCustomScriptExtension [#11297]
* Added 'Delete' to the argument completer of EvictionPolicy parameter for New-AzVM and New-AzVMConfig cmdlets.
* Fixed name of new VM Extension for SAP

## Version 4.1.0
* Added HostId parameter to `Update-AzVM` cmdlet
* Updated Help documents for `New-AzVMConfig`, `New-AzVmssConfig`, `Update-AzVmss`, `Set-AzVMOperatingSystem` and `Set-AzVmssOsProfile` cmdlets.
* Breaking changes
    - FilterExpression parameter is removed from `Get-AzVMImage` cmdlet.
    - AssignIdentity parameter is removed from `New-AzVmssConfig`, `New-AzVMConfig` and `Update-AzVM` cmdlets.
    - AutomaticRepairMaxInstanceRepairsPercent is removed from `New-AzVmssConfig` and `Update-AzVmss` cmdlets.
    - AvailabilitySetsColocationStatus, VirtualMachinesColocationStatus and VirtualMachineScaleSetsColocationStatus properties are removed from ProximityPlacementGroup.
    - MaxInstanceRepairsPercent property is removed from AutomaticRepairsPolicy.
    - The types of AvailabilitySets, VirtualMachines and VirtualMachineScaleSets are changed from IList<SubResource> to IList<SubResourceWithColocationStatus>.
* Description for `Get-AzVM` cmdlet has been updated to better describe it. 

## Version 3.7.0
* Added `Set-AzVmssOrchestrationServiceState` cmdlet.
* `Get-AzVmss` with -InstanceView shows OrchestrationService states.

## Version 3.6.0
* Added the following parameters to `New-AzDiskConfig` cmdlet: 
    - DiskIOPSReadOnly, DiskMBpsReadOnly, MaxSharesCount, GalleryImageReference
* Allowed Encryption property to Target parameter of `New-AzGalleryImageVersion` cmdlet.
* Fixed tempDisk issue for `Set-AzVmss` -Reimage and `Invoke-AzVMReimage` cmdlets. [#11354]
* Added support to below cmdlets for new SAP Extension
    - `Set-AzVMAEMExtension`
    - `Get-AzVMAEMExtension`
    - `Remove-AzVMAEMExtension`
    - `Update-AzVMAEMExtension`
* Fixed errors in examples of help document
* Showed the exact string value for VM PowerState in the table format.
* `New-AzVmssConfig`: fixed serialization of AutomaticRepairs property when SinglePlacementGroup is disabled. [#11257]

## Version 3.5.0
* Allowed empty value for ProximityPlacementGroupId during update

## Version 3.4.0
* Limit the number of VM status to 100 to avoid throttling when Get-AzVM -Status is performed without VM name.
* Add Update-AzDiskEncryptionSet cmdlet
* Add EncryptionType and DiskEncryptionSetId parameters to the following cmdlets:
    - New-AzDiskUpdateConfig, New-AzSnapshotUpdateConfig
* Add ColocationStatus parameter to Get-AzProximityPlacementGroup cmdlet.
* Fix broken example code for 'Revoke-AzSnapshotAccess' and 'Grant-AzSnapshotAccess'
* Fix broken example code for 'Set-AzDiskDiskEncryptionKey' and 'Set-AzDiskKeyEncryptionKey'

## Version 3.3.0
* Fix Set-AzVMCustomScriptExtension cmdlet for a VM with managed OD disk which does not have OS profile.
* Updated the example of `Set-AzVMAccessExtension` to use version 2.4 instead of 2.0

## Version 3.2.0
* Add ProximityPlacementGroupId parameter to the following cmdlets:
    - Update-AzAvailabilitySet, Update-AzVM, Update-AzVmss
* Change ProximityPlacementGroup parameter to ProximityPlacementGroupId parameter in New-AzVM and New-AzVmss.
  (ProximityPlacementGroup parameter is still supported as an alias)
* Update help message for VM and VMSS priority.
* Update references in .psd1 to use relative path

## Version 3.1.0
* VM Reapply feature
    - Add Reapply parameter to Set-AzVM cmdlet
* VM Scale Set AutomaticRepairs feature:
    - Add EnableAutomaticRepair, AutomaticRepairGracePeriod, and AutomaticRepairMaxInstanceRepairsPercent parameters to the following cmdlets:
        New-AzVmssConfig
        Update-AzVmss
* Cross tenant gallery image support for New-AzVM
* Add 'Spot' to the argument completer of Priority parameter in New-AzVM, New-AzVMConfig and New-AzVmss cmdlets
* Add DiskIOPSReadWrite and DiskMBpsReadWrite parameters to Add-AzVmssDataDisk cmdlet
* Change SourceImageId parameter of New-AzGalleryImageVersion cmdlet to optional
* Add OSDiskImage and DataDiskImage parameters to New-AzGalleryImageVersion cmdlet
* Add HyperVGeneration parameter to New-AzGalleryImageDefinition cmdlet
* Add SkipExtensionsOnOverprovisionedVMs parameters to New-AzVmss, New-AzVmssConfig and Update-AzVmss cmdlets

## Version 3.0.0
* Disk Encryption Set feature
    - New cmdlets:
        New-AzDiskEncryptionSetConfig
        New-AzDiskEncryptionSet
        Get-AzDiskEncryptionSet
        Remove-AzDiskEncryptionSet
    - DiskEncryptionSetId parameter is added to the following cmdlets:
        Set-AzImageOSDisk
        Set-AzVMOSDisk
        Set-AzVmssStorageProfile        
        Add-AzImageDataDisk
        New-AzVMDataDisk
        Set-AzVMDataDisk
        Add-AzVMDataDisk
        Add-AzVmssDataDisk
        Add-AzVmssVMDataDisk
    - DiskEncryptionSetId and EncryptionType parameters are added to the following cmdlets:
        New-AzDiskConfig
        New-AzSnapshotConfig
* Add PublicIPAddressVersion parameter to New-AzVmssIPConfig
* Move FileUris of custom script extension from public setting to protected setting
* Add ScaleInPolicy to New-AzVmss, New-AzVmssConfig and Update-AzVmss cmdlets
* Breaking changes
    - UploadSizeInBytes parameter is used instead of DiskSizeGB for New-AzDiskConfig when CreateOption is Upload
    - PublishingProfile.Source.ManagedImage.Id is replaced with StorageProfile.Source.Id in GalleryImageVersion object

## Version 2.7.0
* Add Priority, EvictionPolicy, and MaxPrice parameters to New-AzVM and New-AzVmss cmdlets
* Fix warning message and help document for Add-AzVMAdditionalUnattendContent and Add-AzVMSshPublicKey cmdlets
* Fix -skipVmBackup exception for Linux VMs with managed disks for Set-AzVMDiskEncryptionExtension. 
* Fix bug in update encryption settings in Set-AzVMDiskEncryptionExtension, two pass scenario.

## Version 2.6.0
* Add UploadSizeInBytes parameter tp New-AzDiskConfig
* Add Incremental parameter to New-AzSnapshotConfig
* Add a low priority virtual machine feature:
    - MaxPrice, EvictionPolicy and Priority parameters are added to New-AzVMConfig.
    - MaxPrice parameter is added to New-AzVmssConfig, Update-AzVM and Update-AzVmss cmdlets.
* Fix VM reference issue for Get-AzAvailabilitySet cmdlet when it lists all availability sets in the subscription.
* Fix the null exception for Get-AzRemoteDesktopFile.
* Fix VHD Seek method for end-relative position.
* Fix UltraSSD issue for New-AzVM and Update-AzVM.
* Fix code to allow non default extension publisher, type and name for Get-AzVMDiskEncryptionStatus

## Version 2.5.0
* Add VmssId to New-AzVMConfig cmdlet
* Add TerminateScheduledEvents and TerminateScheduledEventNotBeforeTimeoutInMinutes parameters to New-AzVmssConfig and Update-AzVmss
* Add HyperVGeneration property to VM image object
* Add Host and HostGroup features
    - New cmdlets:
        New-AzHostGroup
        New-AzHost
        Get-AzHostGroup
        Get-AzHost
        Remove-AzHostGroup
        Remove-AzHost
    - HostId parameter is added to New-AzVMConfig and New-AzVM
* Fixed miscellaneous typos across module
* Update example in `Invoke-AzVMRunCommand` documentation to use correct parameter name
* Update `-VolumeType` description in `Set-AzVMDiskEncryptionExtension` and `Set-AzVmssDiskEncryptionExtension` reference documentation

## Version 2.4.1
* Add missing properties (ComputerName, OsName, OsVersion and HyperVGeneration) of VM instance view object.

## Version 2.4.0
* Add HyperVGeneration parameter to New-AzImageConfig
* Use the extension type instead of the name when disabling vmss disk encryption

## Version 2.3.0
* New-AzVm and New-AzVmss simple parameter sets now accept the `ProximityPlacementGroup` parameter.
* Fix typo in `New-AzVM` reference documentation

## Version 2.2.0
* Added `NoWait` parameter that starts the operation and returns immediately, before the operation is completed.
    - Updated cmdlets:
        Export-AzLogAnalyticRequestRateByInterval
        Export-AzLogAnalyticThrottledRequest
        Remove-AzVM
        Remove-AzVMAccessExtension
        Remove-AzVMAEMExtension
        Remove-AzVMChefExtension
        Remove-AzVMCustomScriptExtension
        Remove-AzVMDiagnosticsExtension
        Remove-AzVMDiskEncryptionExtension
        Remove-AzVMDscExtension
        Remove-AzVMSqlServerExtension
        Restart-AzVM
        Set-AzVM
        Set-AzVMAccessExtension
        Set-AzVMADDomainExtension
        Set-AzVMAEMExtension
        Set-AzVMBginfoExtension
        Set-AzVMChefExtension
        Set-AzVMCustomScriptExtension
        Set-AzVMDiagnosticsExtension
        Set-AzVMDscExtension
        Set-AzVMExtension
        Start-AzVM
        Stop-AzVM
        Update-AzVM

## Version 2.1.0
* Add ProtectFromScaleIn and ProtectFromScaleSetAction parameters to Update-AzVmssVM cmdlet.
* New-AzVM simple parameter set now uses by default an available location if 'East US' is not supported

## Version 2.0.0
* Proximity placement group feature.
    - The following new cmdlets are added:
        New-AzProximityPlacementGroup
        Get-AzProximityPlacementGroup
        Remove-AzProximityPlacementGroup
    - The new parameter, ProximityPlacementGroupId, is added to the following cmdlets:
        New-AzAvailabilitySet
        New-AzVMConfig
        New-AzVmssConfig
* StorageAccountType parameter is added to New-AzGalleryImageVersion.
* TargetRegion of New-AzGalleryImageVersion can contain StorageAccountType.
* SkipShutdown switch parameter is added to Stop-AzVM and Stop-AzVmss
* Breaking changes
    - Set-AzVMBootDiagnostics is changed to Set-AzVMBootDiagnostic.
    - Export-AzLogAnalyticThrottledRequests is changed to Export-AzLogAnalyticThrottledRequests.

## Version 1.8.0
* Fix issue with AEM installation if resource ids of disks had lowercase resourcegroups in resource id
* Updated cmdlets with plural nouns to singular, and deprecated plural names.
* Fix documentation for wildcards

## Version 1.7.0
* Add HyperVGeneration parameter to New-AzDiskConfig and New-AzSnapshotConfig
* Allow VM creation with galley image from other tenants. 

## Version 1.6.0
* Fix issue with path resolution in Get-AzVmBootDiagnosticsData
* Update Compute client library to 25.0.0.
* Add new parameter sets to Set-AzVMCustomScriptExtension
    - Accepts PSVirtualMachine object from pipeline
    - Accepts Resource Id and a VirtualMachineCustomScriptExtensionContext also from pipeline

## Version 1.5.0
* Add wildcard support to Get cmdlets

## Version 1.4.0
* Fix issue with ID parameter sets
* Update Get-AzVMExtension to list all installed extension if Name parameter is not provided
* Add Tag and ResourceId parameters to Update-AzImage cmdlet
* Get-AzVmssVM without instance ID and with InstanceView can list VMSS VMs with instance view.

## Version 1.3.0
* AEM extension: Add support for UltraSSD and P60,P70 and P80 disks
* Update help description for Set-AzVMBootDiagnostics
* Update help description and example for Update-AzImage

## Version 1.2.0
* Add Invoke-AzVMReimage cmdlet
* Add TempDisk parameter to Set-AzVmss
* Fix the warning message of New-AzVM
* Add ProvisionAfterExtension parameter to Add-AzVmssExtension

## Version 1.1.0
* Name is now optional in ID parameter set for Restart/Start/Stop/Remove/Set-AzVM and Save-AzVMImage
* Updated the description of ID in help files
* Fix backward compatibility issue with Az.Accounts module

## Version 1.0.0
* General availability of `Az.Compute` module
* Breaking changes
    - IdentityIds are removed from Identity property in PSVirtualMachine and PSVirtualMachineScaleSet object.
    - The type of InstanceView property of PSVirtualMachineScaleSetVM object is changed from VirtualMachineInstanceView to VirtualMachineScaleSetVMInstanceView.
    - AutoOSUpgradePolicy and AutomaticOSUpgrade properties are removed from UpgradePolicy property.
    - The type of Sku property in PSSnapshotUpdate object is changed from DiskSku to SnapshotSku.
    - VmScaleSetVMParameterSet is removed from Add-AzVMDataDisk.<|MERGE_RESOLUTION|>--- conflicted
+++ resolved
@@ -20,13 +20,10 @@
 
 -->
 ## Upcoming Release
-<<<<<<< HEAD
 * Added `-VmssId` parameter to `New-AzVm`
 * Added `PlatformFaultDomainCount` parameter to the `New-AzVmss` cmdlet.
-=======
 
 ## Version 4.5.0
->>>>>>> 264b5605
 * Fixed issue in `Update-ASRRecoveryPlan` by populating FailoverTypes
 * Added the `-Top` and `-OrderBy` optional parameters to the `Get-AzVmImage` cmdlet. 
 
