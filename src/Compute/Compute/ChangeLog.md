
<!--
    Please leave this section at the top of the change log.

    Changes for the upcoming release should go under the section titled "Upcoming Release", and should adhere to the following format:

    ## Upcoming Release
    * Overview of change #1
        - Additional information about change #1
    * Overview of change #2
        - Additional information about change #2
        - Additional information about change #2
    * Overview of change #3
    * Overview of change #4
        - Additional information about change #4

    ## YYYY.MM.DD - Version X.Y.Z (Previous Release)
    * Overview of change #1
        - Additional information about change #1

-->
## Upcoming Release
* Added `-ImageReferenceId` parameter to following cmdlets: `New-AzVm`, `New-AzVmConfig`, `New-AzVmss`, `Set-AzVmssStorageProfile`
* Added functionality for cross-tenant image reference for VM, VMSS, Managed Disk, and Gallery Image Version creation. 
* `New-AzGallery` can take in `-Permission` parameter to set its sharingProfile property.
* `Update-AzGallery` can update sharingProfile.
* `Get-AzGallery` can take in `-Expand` parameter for expanded resource view.
* New parameter set for the following cmdlets to support Shared Image Gallery Direct Sharing
    - Get-AzGallery
    - Get-AzGalleryImageDefinition
    - Get-AzGalleryImageVersion
<<<<<<< HEAD
* New Parameters -ScriptEncoding and -ScriptString for Invoke-AzvmRunCommand and Invoke-AzvmssRunCommand
* New Parameter -ScaleInPolicyForceDeletion added to Update-Azvmss
=======
* Updates and improvements to `Add-AzVhd`
    - Added `-DiskHyperVGeneration` and `-DiskOsType` parameters to the DirectUploadToManagedDisk parameter set for upload to more robust managed disk settings.
    - Updated progress output functions so that it works with VHD files with "&" character in its name.
    - Updated so that uploading dynamically sized VHD files are converted to fixed size during upload.
    - Fixed a bug in uploading a differencing disk.
    - Automically delete converted/resized VHD files after upload.
    - Fixed a bug that indicates `-ResourceGroupName` parameter as optional when it is actually mandatory.
>>>>>>> 6c742928

## Version 4.25.0
* Updated `New-AzVM` to create a new storage account for boot diagnostics if one does not exist. This will prevent the cmdlet from using a random storage account in the current subscription to use for boot diagnostics.
* Added `AutomaticRepairAction` string parameter to the `New-AzVmssConfig` and `Update-AzVmss` cmdlets.
* Updated `Get-AzVm` to include `GetVirtualMachineById` parameter set.
* Edited the documentation for the cmdlet `Set-AzVMADDomainExtension` to ensure the example is accurate. 
* Improved description and examples for disk creation.
* Added new parameters to `New-AzRestorePoint` and `New-AzRestorePointCollection` for copying Restore Points and Restore Point Collections.
* Added `Zone` and `PlacementGroupId` Parameters to `Repair-AzVmssServiceFabricUpdateDomain`.
* Edited `New-AzVmss` logic to better check for null properties when the parameter `OrchestrationMode` is used.

## Version 4.24.1
* Updated New-AzVM feature for `vCPUsAvailable` and `vCPUsPerCore` parameters. Cmdlets will not try to use the new `VMCustomizationPreview` feature if the user does not have access to that feature. [#17370]

## Version 4.24.0
* Upgraded Compute .NET SDK package reference to version 52.0.0
* Updated `New-AzSshKey` cmdlet to write file paths to generated keys to the Warning stream instead of the console.
* Added `vCPUsAvailable` and `vCPUsPerCore` integer parameters to the `New-AzVm`, `New-AzVmConfig`, and `Update-AzVm` cmdlets.

## Version 4.23.0
* Remove ProvisioningDetails property from PSRestorePoint object.
* Updated `Set-AzVmExtension` cmdlet to properly display `-Name` and `-Location` parameters as mandatory.
* Edited `New-AzVmssConfig` second example so it runs successfully by changing the Tag input to the correct format. 
* Added `Hibernate` parameter to `Stop-AzVm` cmdlet. 
* Added `HibernationEnabled` parameter to `New-AzVm`, `New-AzVmConfig`, and `Update-AzVm` cmdlets.
* Added `EnableHotpatching` parameter to the `Set-AzVmssOSProfile` cmdlet.
* Added 'ForceDeletion' parameter to Remove-AzVM and Remove-AzVMSS.

## Version 4.22.0
* Updated `UserData` parameter in VM and VMSS cmdlets to pipe by the Property Name to ensure piping scenarios occur correctly.
* Changed `New-AzVM` cmdlet when using the SimpleParameterSet to not create a `PublicIPAddress` when a `PublicIPAddress` name is not provided.
* Added `PlatformFaultDomain` parameter to cmdlets: `New-AzVM` and `New-AzVMConfig`
* Added `-Feature` parameter for `New-AzGalleryImageDefinition`
* Added `DiffDiskPlacement` string parameter to `Set-AzVmOSDisk` and `Set-AzVmssStorageProfile` cmdlets.

## Version 4.21.0
* Contains updates to the following powershell cmdlets
    - `SetAzVmssDiskEncryptionExtension` : Added extension parameters for the cmdlet to work with test extensions and parameter `EncryptFormatAll` for Virtual Machine Scale Sets
    - `GetAzVmssVMDiskEncryptionStatus`	 : Modified the functionality of the cmdlet to properly display the encryption status of data disks of Virtual Machine Scale Sets
    - `SetAzDiskEncryptionExtension`     : Fixed a bug in the cmdlet in the migrate scenario from 2pass to 1pass encryption
* Added `Add-AzVhd` to convert VHD using Hyper-V
* Added `UserData` parameter to VM and VMSS cmdlets
* Added string parameter `PublicNetworkAccess` to DiskConfig and SnapshotConfig cmdlets
* Added boolean parameter `AcceleratedNetwork` to DiskConfig and SnapshotConfig cmdlets
* Added `CompletionPercent` property to the PSSnapshot model so it is visible to the user.

## Version 4.20.0
* Added cmdlets to support gallery applications and versions:
    - Get-AzGalleryApplication
    - Get-AzGalleryApplicationVersion
    - New-AzGalleryApplication
    - New-AzGalleryApplicationVersion
    - Remove-AzGalleryApplication
    - Remove-AzGalleryApplicationVersion
    - Update-AzGalleryApplication
    - Update-AzGalleryApplicationVersion

## Version 4.19.0
* Update-AzVM will update ApplicationProfile.
* Added new cmdlets:
    - Add-AzVmssRunCommand
    - Remove-AzVmssRunCommand

## Version 4.18.0
* Added cmdlets for adding VMGalleryApplication property to VM/VMSS
    - New-AzVmGalleryApplication
    - New-AzVmssGalleryApplication
    - Add-AzVmGalleryApplication
    - Add-AzVmssGalleryApplication
    - Remove-AzVmGalleryApplication
    - Remove-AzVmssGalleryApplication
* Added support for proxy and debug settings for VM Extension for SAP (AEM)
* Updated New-AzGalleryImageVersion to take in the 'Encryption' property correctly from '-TargetRegion' parameter. 
* Updated Set-AzVmBootDiagnostic to default to managed storage account if not provided.
* Edited New-AzVmss defaulting behavior when `OrchestrationMode` is set to Flexible.
    - Removed NAT Pool.
    - Removed UpgradePolicy. Throws an error if provided.
    - SinglePlacementGroup must be false. Throws an error if true. 
    - Networking Profile's API version is 2020-11-01 or later.
    - Networking Profile IP Configurations Primary property is set to true.

## Version 4.17.1
* Updated Compute .NET SDK package reference to version 49.1.0
* Fixed a bug in `Get-AzVM` that caused incorrect power status output.

## Version 4.17.0
* Added new parameters `-LinuxConfigurationPatchMode`, `-WindowsConfigurationPatchMode`, and `-LinuxConfigurationProvisionVMAgent` to `Set-AzVmssOSProfile`
* Added new parameters `-SshKeyName` and `-GenerateSshKey` to `New-AzVM` to create a VM with SSH
* Fixed a bug in `Add-AzVHD` on Linux that caused uploads to fail for certain destination URI
* Added new cmdlets for Restore Points and Restore Point Collection:
    - 'New-AzRestorePoint'
    - 'New-AzRestorePointCollection'
    - 'Get-AzRestorePoint'
    - 'Get-AzRestorePointCollection'
    - 'Update-AzRestorePointCollection'
    - 'Remove-AzRestorePoint'
    - 'Remove-AzRestorePointCollection'
* Added new parameters '-EnableSpotRestore' and '-SpotRestoreTimeout' to 'New-AzVMSSConfig' to enable Spot Restore Policy 
* Added new cmdlets: `Update-AzCapacityReservationGroup` and `Update-AzCapacityReservation`

## Version 4.16.0
* Fixed the warning in `New-AzVM` cmdlet stating the sku of the VM is being defaulted even if a sku size is provided by the user. Now it only occurs when the user does not provide a sku size.
* Edited `Set-AzVmOperatingSystem` cmdlet to no longer overwrite any existing EnableAutomaticUpdates value on the passed in virtual machine if it exists.
* Updated Compute module to use the latest .Net SDK version 48.0.0.
* Added new cmdlets for the Capacity Reservation Feature:
    - `New-AzCapacityReservationGroup`
    - `Remove-AzCapacityReservationGroup`
    - `Get-AzCapacityReservationGroup`
    - `New-AzCapacityReservation`
    - `Remove-AzCapacityReservation`
    - `Get-AzCapacityReservation`
* Added a new parameter `-CapacityReservationGroupId` to the following cmdlets:
    - `New-AzVm`
    - `New-AzVmConfig`
    - `New-AzVmss`
    - `New-AzVmssConfig`
    - `Update-AzVm`
    - `Update-AzVmss`

## Version 4.15.0
* Added optional parameter `-OrchestrationMode` to `New-AzVmss` and `New-AzVmssConfig`
* Updated the following cmdlets to work when the resource uses a remote image source using AKS or Shared Image Gallery.
    - `Update-AzVm`
    - `Update-AzVmss`
    - `Update-AzGalleryImageVersion`
* Added parameters `-EnableCrossZoneUpgrade` and `-PrioritizeUnhealthyInstance` to the `Set-AzVmssRollingUpgradePolicy`  
* Added `AssessmentMode` parameter to the `Set-AzVMOperatingSystem` cmdlet.
* Fixed a bug in `Add-AzVmssNetworkInterfaceConfiguration`
* Fixed IOPS and throughput check in `Test-AzVMAEMExtension`
* Added new cmdlets for 2020-12-01 DiskRP API version
    - New-AzDiskPurchasePlanConfig
    - Set-AzDiskSecurityProfile
* Changed Cmdlets for 2020-12-01 DiskRP API version
    - New-AzDiskConfig
    - New-AzSnapshotConfig
    - New-AzSnapshotUpdateConfig
    - New-AzDiskUpdateConfig
    - New-AzDiskEncryptionSetConfig
    - Update-AzDiskEncryptionSet

## Version 4.14.0
* Updated Compute module to use the latest .Net SDK version 47.0.0.

## Version 4.13.0
* Added `Invoke-AzVmInstallPatch` to support patch installation in VMs using PowerShell.
* Updated Compute module to use the latest .Net SDK version 46.0.0.
* Added optional parameter `-EdgeZone` to the following cmdlets:
    - `Get-AzVMImage
    - `Get-AzVMImageOffer`
    - `Get-AzVMImageSku`
    - `New-AzDiskConfig`
    - `New-AzImageConfig`
    - `New-AzSnapshotConfig`
    - `New-AzVM`
    - `New-AzVmssConfig`
    - `New-AzVMSS`
* Added cmdlets to create, update, delete, and get new Azure resource: Ssh Public Key
    - `New-AzSshKey`
    - `Remove-AzSshKey`
    - `Get-AzSshKey`
    - `Update-AzSshKey`

## Version 4.12.0
* Updated the `Set-AzVMDiskEncryptionExtension` cmdlet to support ADE extension migration from two pass (version with AAD input parameters) to single pass (version without AAD input parameters).
    - Added a switch parameter `-Migrate` to trigger migration workflow.
    - Added a switch parameter `-MigrationRecovery` to trigger recovery workflow for VMs experiencing failures after migration from two pass ADE.
* Added `Win2019Datacenter` in the argument completer list for `Image` parameter in the `New-AzVM` cmdlet.

## Version 4.11.0
* Fixed a bug when 1 data disk attached to VMSS for Remove-AzVmssDataDisk [#13368]
* Added new cmdlets to support TrustedLaunch related cmdlets:
    - `Set-AzVmSecurityProfile`
    - `Set-AzVmUefi`
    - `Set-AzVmssSecurityProfile`
    - `Set-AzVmssUefi`
* Edited default value for Size parameter in New-AzVM cmdlet from Standard_DS1_v2 to Standard_D2s_v3.

## Version 4.10.0
* Added parameter `-EnableHotpatching` to the `Set-AzVMOperatingSystem` cmdlet for Windows machines. 
* Added parameter `-PatchMode` to the Linux parameter sets in the cmdlet `Set-AzVMOperatingSystem`. 
* [Breaking Change] Breaking changes for users in the public preview for the VM Guest Patching feature.
    - Removed property `RebootStatus` from the `Microsoft.Azure.Management.Compute.Models.LastPatchInstallationSummary` object. 
    - Removed property `StartedBy` from the `Microsoft.Azure.Management.Compute.Models.LastPatchInstallationSummary` object.
    - Renamed property `Kbid` to `KbId` in the `Microsoft.Azure.Management.Compute.Models.VirtualMachineSoftwarePatchProperties` object. 
    - Renamed property `patches` to `availablePatches` in the `Microsoft.Azure.Management.Compute.Models.VirtualMachineAssessPatchesResult` object. 
    - Renamed object `Microsoft.Azure.Management.Compute.Models.SoftwareUpdateRebootBehavior` to `Microsoft.Azure.Management.Compute.Models.VMGuestPatchRebootBehavior`.
    - Renamed object `Microsoft.Azure.Management.Compute.Models.InGuestPatchMode` to `Microsoft.Azure.Management.Compute.Models.WindowsVMGuestPatchMode`.
* [Breaking Change] Removed all `ContainerService` cmdlets. The Container Service API was deprecated in January 2020. 
    - `Add-AzContainerServiceAgentPoolProfile`
    - `Get-AzContainerService`
    - `New-AzContainerService`
    - `New-AzContainerServiceConfig`
    - `Remove-AzContainerService`
    - `Remove-AzContainerServiceAgentPoolProfile`
    - `Update-AzContainerService`

## Version 4.9.0
* Added parameter `-EnableAutomaticUpgrade` to `Set-AzVmExtension` and `Add-AzVmssExtension`.
* Removed FilterExpression parameter from `Get-AzVMImage` cmdlet documentation. 
* Added deprecation message to the ContainerService cmdlets:
    - `Add-AzureRmContainerServiceAgentPoolProfileCommand`
    - `Get-AzContainerService`
    - `New-AzContainerService`
    - `New-AzContainerServiceConfig`
    - `Remove-AzContainerService`
    - `Remove-AzContainerServiceAgentPoolProfile`
    - `Update-AzContainerService`
* Added parameter `-BurstingEnabled` to `New-AzDiskConfig` and `New-AzDiskUpdateConfig`
* Added `-GroupByApplicationId` and `-GroupByUserAgent` parameters to the `Export-AzLogAnalyticThrottledRequest` and `Export-AzLogAnalyticRequestRateByInterval` cmdlets.
* Added `VMParameterSet` parameter set to `Get-AzVMExtension` cmdlet. Added new parameter `-VM` to this parameter set. 

## Version 4.8.0
* New parameter `VM` in new parameter set `VMParameterSet` added to `Get-AzVMDscExtensionStatus` and `Get-AzVMDscExtension` cmdlets. 
* Edited `New-AzSnapshot` cmdlet to check for existing snapshot with the same name in the same resource group. 
    - Throws an error if a duplicate snapshot exists. 

## Version 4.7.0
* Edited Get-AzVm to filter by `-Name` prior to checking for throttling due to too many resources. 
* New cmdlet `Start-AzVmssRollingExtensionUpgrade`.
## Version 4.6.0
* Added `-VmssId` parameter to `New-AzVm`
* Added `PlatformFaultDomainCount` parameter to the `New-AzVmss` cmdlet.
* New cmdlet `Get-AzDiskEncryptionSetAssociatedResource`
* Added `Tier` and `LogicalSectorSize` optional parameters to the New-AzDiskConfig cmdlet. 
* Added `Tier`, `MaxSharesCount`, `DiskIOPSReadOnly`, and `DiskMBpsReadOnly` optional parameters to the `New-AzDiskUpdateConfig` cmdlet. 
* Modified `Get-AzVmBootDiagnostics` cmdlet to use the new RetrieveBootDiagnosticsData API instead of directly accessing the BootDiagnostics properties on the virtual machine.  

## Version 4.5.0
* Fixed issue in `Update-ASRRecoveryPlan` by populating FailoverTypes
* Added the `-Top` and `-OrderBy` optional parameters to the `Get-AzVmImage` cmdlet. 

## Version 4.4.0
* Added the `-EncryptionType` optional parameter to `New-AzVmDiskEncryptionSetConfig`
* New cmdlets for new resource type: DiskAccess `Get-AzDiskAccess`, `New-AzDiskAccess`, `Get-AzDiskAccess`
* Added optional parameters `-DiskAccessId` and `-NetworkAccessPolicy` to `New-AzSnapshotConfig`
* Added optional parameters `-DiskAccessId` and `-NetworkAccessPolicy` to `New-AzDiskConfig`
* Added `PatchStatus` property to VirtualMachine Instance View
* Added `VMHealth` property to the virtual machine's instance view, which is the returned object when `Get-AzVm` is invoked with `-Status`
* Added `AssignedHost` field to `Get-AzVM` and `Get-AzVmss` instance views. The field shows the resource id of the virtual machine instance
* Added optional parameter `-SupportAutomaticPlacement` to `New-AzHostGroup` 
* Added the `-HostGroupId` parameter to `New-AzVm` and `New-AzVmss`

## Version 4.3.1
* Patched `-EncryptionAtHost` parameter in `New-AzVm` to remove default value of false [#12776]

## Version 4.3.0
* Added `-EncryptionAtHost` parameter to `New-AzVm`, `New-AzVmss`, `New-AzVMConfig`, `New-AzVmssConfig`, `Update-AzVM`, and `Update-AzVmss`
* Added `SecurityProfile` to `Get-AzVM` and `Get-AzVmss` return object
* Added `-InstanceView` switch as optional parameter to `Get-AzHostGroup`
* Added new cmdlet `Invoke-AzVmPatchAssessment`

## Version 4.2.1
* Added warning when using `New-AzVmss` without "latest" image version
* Added '-Location' as optional positional parameter to Get-AzComputeResourceSku cmdlet

## Version 4.2.0
* Added SimulateEviction parameter to Set-AzVM and Set-AzVmssVM cmdlets.
* Added 'Premium_LRS' to the argument completer of StorageAccountType parameter for New-AzGalleryImageVersion cmdlet.
* Added Substatuses to VMCustomScriptExtension [#11297]
* Added 'Delete' to the argument completer of EvictionPolicy parameter for New-AzVM and New-AzVMConfig cmdlets.
* Fixed name of new VM Extension for SAP

## Version 4.1.0
* Added HostId parameter to `Update-AzVM` cmdlet
* Updated Help documents for `New-AzVMConfig`, `New-AzVmssConfig`, `Update-AzVmss`, `Set-AzVMOperatingSystem` and `Set-AzVmssOsProfile` cmdlets.
* Breaking changes
    - FilterExpression parameter is removed from `Get-AzVMImage` cmdlet.
    - AssignIdentity parameter is removed from `New-AzVmssConfig`, `New-AzVMConfig` and `Update-AzVM` cmdlets.
    - AutomaticRepairMaxInstanceRepairsPercent is removed from `New-AzVmssConfig` and `Update-AzVmss` cmdlets.
    - AvailabilitySetsColocationStatus, VirtualMachinesColocationStatus and VirtualMachineScaleSetsColocationStatus properties are removed from ProximityPlacementGroup.
    - MaxInstanceRepairsPercent property is removed from AutomaticRepairsPolicy.
    - The types of AvailabilitySets, VirtualMachines and VirtualMachineScaleSets are changed from IList<SubResource> to IList<SubResourceWithColocationStatus>.
* Description for `Get-AzVM` cmdlet has been updated to better describe it. 

## Version 3.7.0
* Added `Set-AzVmssOrchestrationServiceState` cmdlet.
* `Get-AzVmss` with -InstanceView shows OrchestrationService states.

## Version 3.6.0
* Added the following parameters to `New-AzDiskConfig` cmdlet: 
    - DiskIOPSReadOnly, DiskMBpsReadOnly, MaxSharesCount, GalleryImageReference
* Allowed Encryption property to Target parameter of `New-AzGalleryImageVersion` cmdlet.
* Fixed tempDisk issue for `Set-AzVmss` -Reimage and `Invoke-AzVMReimage` cmdlets. [#11354]
* Added support to below cmdlets for new SAP Extension
    - `Set-AzVMAEMExtension`
    - `Get-AzVMAEMExtension`
    - `Remove-AzVMAEMExtension`
    - `Update-AzVMAEMExtension`
* Fixed errors in examples of help document
* Showed the exact string value for VM PowerState in the table format.
* `New-AzVmssConfig`: fixed serialization of AutomaticRepairs property when SinglePlacementGroup is disabled. [#11257]

## Version 3.5.0
* Allowed empty value for ProximityPlacementGroupId during update

## Version 3.4.0
* Limit the number of VM status to 100 to avoid throttling when Get-AzVM -Status is performed without VM name.
* Add Update-AzDiskEncryptionSet cmdlet
* Add EncryptionType and DiskEncryptionSetId parameters to the following cmdlets:
    - New-AzDiskUpdateConfig, New-AzSnapshotUpdateConfig
* Add ColocationStatus parameter to Get-AzProximityPlacementGroup cmdlet.
* Fix broken example code for 'Revoke-AzSnapshotAccess' and 'Grant-AzSnapshotAccess'
* Fix broken example code for 'Set-AzDiskDiskEncryptionKey' and 'Set-AzDiskKeyEncryptionKey'

## Version 3.3.0
* Fix Set-AzVMCustomScriptExtension cmdlet for a VM with managed OD disk which does not have OS profile.
* Updated the example of `Set-AzVMAccessExtension` to use version 2.4 instead of 2.0

## Version 3.2.0
* Add ProximityPlacementGroupId parameter to the following cmdlets:
    - Update-AzAvailabilitySet, Update-AzVM, Update-AzVmss
* Change ProximityPlacementGroup parameter to ProximityPlacementGroupId parameter in New-AzVM and New-AzVmss.
  (ProximityPlacementGroup parameter is still supported as an alias)
* Update help message for VM and VMSS priority.
* Update references in .psd1 to use relative path

## Version 3.1.0
* VM Reapply feature
    - Add Reapply parameter to Set-AzVM cmdlet
* VM Scale Set AutomaticRepairs feature:
    - Add EnableAutomaticRepair, AutomaticRepairGracePeriod, and AutomaticRepairMaxInstanceRepairsPercent parameters to the following cmdlets:
        New-AzVmssConfig
        Update-AzVmss
* Cross tenant gallery image support for New-AzVM
* Add 'Spot' to the argument completer of Priority parameter in New-AzVM, New-AzVMConfig and New-AzVmss cmdlets
* Add DiskIOPSReadWrite and DiskMBpsReadWrite parameters to Add-AzVmssDataDisk cmdlet
* Change SourceImageId parameter of New-AzGalleryImageVersion cmdlet to optional
* Add OSDiskImage and DataDiskImage parameters to New-AzGalleryImageVersion cmdlet
* Add HyperVGeneration parameter to New-AzGalleryImageDefinition cmdlet
* Add SkipExtensionsOnOverprovisionedVMs parameters to New-AzVmss, New-AzVmssConfig and Update-AzVmss cmdlets

## Version 3.0.0
* Disk Encryption Set feature
    - New cmdlets:
        New-AzDiskEncryptionSetConfig
        New-AzDiskEncryptionSet
        Get-AzDiskEncryptionSet
        Remove-AzDiskEncryptionSet
    - DiskEncryptionSetId parameter is added to the following cmdlets:
        Set-AzImageOSDisk
        Set-AzVMOSDisk
        Set-AzVmssStorageProfile        
        Add-AzImageDataDisk
        New-AzVMDataDisk
        Set-AzVMDataDisk
        Add-AzVMDataDisk
        Add-AzVmssDataDisk
        Add-AzVmssVMDataDisk
    - DiskEncryptionSetId and EncryptionType parameters are added to the following cmdlets:
        New-AzDiskConfig
        New-AzSnapshotConfig
* Add PublicIPAddressVersion parameter to New-AzVmssIPConfig
* Move FileUris of custom script extension from public setting to protected setting
* Add ScaleInPolicy to New-AzVmss, New-AzVmssConfig and Update-AzVmss cmdlets
* Breaking changes
    - UploadSizeInBytes parameter is used instead of DiskSizeGB for New-AzDiskConfig when CreateOption is Upload
    - PublishingProfile.Source.ManagedImage.Id is replaced with StorageProfile.Source.Id in GalleryImageVersion object

## Version 2.7.0
* Add Priority, EvictionPolicy, and MaxPrice parameters to New-AzVM and New-AzVmss cmdlets
* Fix warning message and help document for Add-AzVMAdditionalUnattendContent and Add-AzVMSshPublicKey cmdlets
* Fix -skipVmBackup exception for Linux VMs with managed disks for Set-AzVMDiskEncryptionExtension. 
* Fix bug in update encryption settings in Set-AzVMDiskEncryptionExtension, two pass scenario.

## Version 2.6.0
* Add UploadSizeInBytes parameter tp New-AzDiskConfig
* Add Incremental parameter to New-AzSnapshotConfig
* Add a low priority virtual machine feature:
    - MaxPrice, EvictionPolicy and Priority parameters are added to New-AzVMConfig.
    - MaxPrice parameter is added to New-AzVmssConfig, Update-AzVM and Update-AzVmss cmdlets.
* Fix VM reference issue for Get-AzAvailabilitySet cmdlet when it lists all availability sets in the subscription.
* Fix the null exception for Get-AzRemoteDesktopFile.
* Fix VHD Seek method for end-relative position.
* Fix UltraSSD issue for New-AzVM and Update-AzVM.
* Fix code to allow non default extension publisher, type and name for Get-AzVMDiskEncryptionStatus

## Version 2.5.0
* Add VmssId to New-AzVMConfig cmdlet
* Add TerminateScheduledEvents and TerminateScheduledEventNotBeforeTimeoutInMinutes parameters to New-AzVmssConfig and Update-AzVmss
* Add HyperVGeneration property to VM image object
* Add Host and HostGroup features
    - New cmdlets:
        New-AzHostGroup
        New-AzHost
        Get-AzHostGroup
        Get-AzHost
        Remove-AzHostGroup
        Remove-AzHost
    - HostId parameter is added to New-AzVMConfig and New-AzVM
* Fixed miscellaneous typos across module
* Update example in `Invoke-AzVMRunCommand` documentation to use correct parameter name
* Update `-VolumeType` description in `Set-AzVMDiskEncryptionExtension` and `Set-AzVmssDiskEncryptionExtension` reference documentation

## Version 2.4.1
* Add missing properties (ComputerName, OsName, OsVersion and HyperVGeneration) of VM instance view object.

## Version 2.4.0
* Add HyperVGeneration parameter to New-AzImageConfig
* Use the extension type instead of the name when disabling vmss disk encryption

## Version 2.3.0
* New-AzVm and New-AzVmss simple parameter sets now accept the `ProximityPlacementGroup` parameter.
* Fix typo in `New-AzVM` reference documentation

## Version 2.2.0
* Added `NoWait` parameter that starts the operation and returns immediately, before the operation is completed.
    - Updated cmdlets:
        Export-AzLogAnalyticRequestRateByInterval
        Export-AzLogAnalyticThrottledRequest
        Remove-AzVM
        Remove-AzVMAccessExtension
        Remove-AzVMAEMExtension
        Remove-AzVMChefExtension
        Remove-AzVMCustomScriptExtension
        Remove-AzVMDiagnosticsExtension
        Remove-AzVMDiskEncryptionExtension
        Remove-AzVMDscExtension
        Remove-AzVMSqlServerExtension
        Restart-AzVM
        Set-AzVM
        Set-AzVMAccessExtension
        Set-AzVMADDomainExtension
        Set-AzVMAEMExtension
        Set-AzVMBginfoExtension
        Set-AzVMChefExtension
        Set-AzVMCustomScriptExtension
        Set-AzVMDiagnosticsExtension
        Set-AzVMDscExtension
        Set-AzVMExtension
        Start-AzVM
        Stop-AzVM
        Update-AzVM

## Version 2.1.0
* Add ProtectFromScaleIn and ProtectFromScaleSetAction parameters to Update-AzVmssVM cmdlet.
* New-AzVM simple parameter set now uses by default an available location if 'East US' is not supported

## Version 2.0.0
* Proximity placement group feature.
    - The following new cmdlets are added:
        New-AzProximityPlacementGroup
        Get-AzProximityPlacementGroup
        Remove-AzProximityPlacementGroup
    - The new parameter, ProximityPlacementGroupId, is added to the following cmdlets:
        New-AzAvailabilitySet
        New-AzVMConfig
        New-AzVmssConfig
* StorageAccountType parameter is added to New-AzGalleryImageVersion.
* TargetRegion of New-AzGalleryImageVersion can contain StorageAccountType.
* SkipShutdown switch parameter is added to Stop-AzVM and Stop-AzVmss
* Breaking changes
    - Set-AzVMBootDiagnostics is changed to Set-AzVMBootDiagnostic.
    - Export-AzLogAnalyticThrottledRequests is changed to Export-AzLogAnalyticThrottledRequests.

## Version 1.8.0
* Fix issue with AEM installation if resource ids of disks had lowercase resourcegroups in resource id
* Updated cmdlets with plural nouns to singular, and deprecated plural names.
* Fix documentation for wildcards

## Version 1.7.0
* Add HyperVGeneration parameter to New-AzDiskConfig and New-AzSnapshotConfig
* Allow VM creation with galley image from other tenants. 

## Version 1.6.0
* Fix issue with path resolution in Get-AzVmBootDiagnosticsData
* Update Compute client library to 25.0.0.
* Add new parameter sets to Set-AzVMCustomScriptExtension
    - Accepts PSVirtualMachine object from pipeline
    - Accepts Resource Id and a VirtualMachineCustomScriptExtensionContext also from pipeline

## Version 1.5.0
* Add wildcard support to Get cmdlets

## Version 1.4.0
* Fix issue with ID parameter sets
* Update Get-AzVMExtension to list all installed extension if Name parameter is not provided
* Add Tag and ResourceId parameters to Update-AzImage cmdlet
* Get-AzVmssVM without instance ID and with InstanceView can list VMSS VMs with instance view.

## Version 1.3.0
* AEM extension: Add support for UltraSSD and P60,P70 and P80 disks
* Update help description for Set-AzVMBootDiagnostics
* Update help description and example for Update-AzImage

## Version 1.2.0
* Add Invoke-AzVMReimage cmdlet
* Add TempDisk parameter to Set-AzVmss
* Fix the warning message of New-AzVM
* Add ProvisionAfterExtension parameter to Add-AzVmssExtension

## Version 1.1.0
* Name is now optional in ID parameter set for Restart/Start/Stop/Remove/Set-AzVM and Save-AzVMImage
* Updated the description of ID in help files
* Fix backward compatibility issue with Az.Accounts module

## Version 1.0.0
* General availability of `Az.Compute` module
* Breaking changes
    - IdentityIds are removed from Identity property in PSVirtualMachine and PSVirtualMachineScaleSet object.
    - The type of InstanceView property of PSVirtualMachineScaleSetVM object is changed from VirtualMachineInstanceView to VirtualMachineScaleSetVMInstanceView.
    - AutoOSUpgradePolicy and AutomaticOSUpgrade properties are removed from UpgradePolicy property.
    - The type of Sku property in PSSnapshotUpdate object is changed from DiskSku to SnapshotSku.
    - VmScaleSetVMParameterSet is removed from Add-AzVMDataDisk.<|MERGE_RESOLUTION|>--- conflicted
+++ resolved
@@ -29,10 +29,6 @@
     - Get-AzGallery
     - Get-AzGalleryImageDefinition
     - Get-AzGalleryImageVersion
-<<<<<<< HEAD
-* New Parameters -ScriptEncoding and -ScriptString for Invoke-AzvmRunCommand and Invoke-AzvmssRunCommand
-* New Parameter -ScaleInPolicyForceDeletion added to Update-Azvmss
-=======
 * Updates and improvements to `Add-AzVhd`
     - Added `-DiskHyperVGeneration` and `-DiskOsType` parameters to the DirectUploadToManagedDisk parameter set for upload to more robust managed disk settings.
     - Updated progress output functions so that it works with VHD files with "&" character in its name.
@@ -40,7 +36,8 @@
     - Fixed a bug in uploading a differencing disk.
     - Automically delete converted/resized VHD files after upload.
     - Fixed a bug that indicates `-ResourceGroupName` parameter as optional when it is actually mandatory.
->>>>>>> 6c742928
+* New Parameters -ScriptEncoding and -ScriptString for Invoke-AzvmRunCommand and Invoke-AzvmssRunCommand
+* New Parameter -ScaleInPolicyForceDeletion added to Update-Azvmss
 
 ## Version 4.25.0
 * Updated `New-AzVM` to create a new storage account for boot diagnostics if one does not exist. This will prevent the cmdlet from using a random storage account in the current subscription to use for boot diagnostics.
