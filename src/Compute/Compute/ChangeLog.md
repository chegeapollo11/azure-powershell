
<!--
    Please leave this section at the top of the change log.

    Changes for the upcoming release should go under the section titled "Upcoming Release", and should adhere to the following format:

    ## Upcoming Release
    * Overview of change #1
        - Additional information about change #1
    * Overview of change #2
        - Additional information about change #2
        - Additional information about change #2
    * Overview of change #3
    * Overview of change #4
        - Additional information about change #4

    ## YYYY.MM.DD - Version X.Y.Z (Previous Release)
    * Overview of change #1
        - Additional information about change #1

-->
## Upcoming Release
<<<<<<< HEAD

## Version 4.21.0
=======
* Changed New-AzVm cmdlet when using the SimpleParameterSet to not create a PublicIPAddress when a PUblicIPAddress name is not provided. 
>>>>>>> 9db5d3ef
* Contains updates to the following powershell cmdlets
    - `SetAzVmssDiskEncryptionExtension` : Added extension parameters for the cmdlet to work with test extensions and parameter `EncryptFormatAll` for Virtual Machine Scale Sets
    - `GetAzVmssVMDiskEncryptionStatus`	 : Modified the functionality of the cmdlet to properly display the encryption status of data disks of Virtual Machine Scale Sets
    - `SetAzDiskEncryptionExtension`     : Fixed a bug in the cmdlet in the migrate scenario from 2pass to 1pass encryption
* Added `Add-AzVhd` to convert VHD using Hyper-V
* Added `UserData` parameter to VM and VMSS cmdlets
* Added string parameter `PublicNetworkAccess` to DiskConfig and SnapshotConfig cmdlets
* Added boolean parameter `AcceleratedNetwork` to DiskConfig and SnapshotConfig cmdlets
* Added `CompletionPercent` property to the PSSnapshot model so it is visible to the user.

## Version 4.20.0
* Added cmdlets to support gallery applications and versions:
    - Get-AzGalleryApplication
    - Get-AzGalleryApplicationVersion
    - New-AzGalleryApplication
    - New-AzGalleryApplicationVersion
    - Remove-AzGalleryApplication
    - Remove-AzGalleryApplicationVersion
    - Update-AzGalleryApplication
    - Update-AzGalleryApplicationVersion

## Version 4.19.0
* Update-AzVM will update ApplicationProfile.
* Added new cmdlets:
    - Add-AzVmssRunCommand
    - Remove-AzVmssRunCommand

## Version 4.18.0
* Added cmdlets for adding VMGalleryApplication property to VM/VMSS
    - New-AzVmGalleryApplication
    - New-AzVmssGalleryApplication
    - Add-AzVmGalleryApplication
    - Add-AzVmssGalleryApplication
    - Remove-AzVmGalleryApplication
    - Remove-AzVmssGalleryApplication
* Added support for proxy and debug settings for VM Extension for SAP (AEM)
* Updated New-AzGalleryImageVersion to take in the 'Encryption' property correctly from '-TargetRegion' parameter. 
* Updated Set-AzVmBootDiagnostic to default to managed storage account if not provided.
* Edited New-AzVmss defaulting behavior when `OrchestrationMode` is set to Flexible.
    - Removed NAT Pool.
    - Removed UpgradePolicy. Throws an error if provided.
    - SinglePlacementGroup must be false. Throws an error if true. 
    - Networking Profile's API version is 2020-11-01 or later.
    - Networking Profile IP Configurations Primary property is set to true.

## Version 4.17.1
* Updated Compute .NET SDK package reference to version 49.1.0
* Fixed a bug in `Get-AzVM` that caused incorrect power status output.

## Version 4.17.0
* Added new parameters `-LinuxConfigurationPatchMode`, `-WindowsConfigurationPatchMode`, and `-LinuxConfigurationProvisionVMAgent` to `Set-AzVmssOSProfile`
* Added new parameters `-SshKeyName` and `-GenerateSshKey` to `New-AzVM` to create a VM with SSH
* Fixed a bug in `Add-AzVHD` on Linux that caused uploads to fail for certain destination URI
* Added new cmdlets for Restore Points and Restore Point Collection:
    - 'New-AzRestorePoint'
    - 'New-AzRestorePointCollection'
    - 'Get-AzRestorePoint'
    - 'Get-AzRestorePointCollection'
    - 'Update-AzRestorePointCollection'
    - 'Remove-AzRestorePoint'
    - 'Remove-AzRestorePointCollection'
* Added new parameters '-EnableSpotRestore' and '-SpotRestoreTimeout' to 'New-AzVMSSConfig' to enable Spot Restore Policy 
* Added new cmdlets: `Update-AzCapacityReservationGroup` and `Update-AzCapacityReservation`

## Version 4.16.0
* Fixed the warning in `New-AzVM` cmdlet stating the sku of the VM is being defaulted even if a sku size is provided by the user. Now it only occurs when the user does not provide a sku size.
* Edited `Set-AzVmOperatingSystem` cmdlet to no longer overwrite any existing EnableAutomaticUpdates value on the passed in virtual machine if it exists.
* Updated Compute module to use the latest .Net SDK version 48.0.0.
* Added new cmdlets for the Capacity Reservation Feature:
    - `New-AzCapacityReservationGroup`
    - `Remove-AzCapacityReservationGroup`
    - `Get-AzCapacityReservationGroup`
    - `New-AzCapacityReservation`
    - `Remove-AzCapacityReservation`
    - `Get-AzCapacityReservation`
* Added a new parameter `-CapacityReservationGroupId` to the following cmdlets:
    - `New-AzVm`
    - `New-AzVmConfig`
    - `New-AzVmss`
    - `New-AzVmssConfig`
    - `Update-AzVm`
    - `Update-AzVmss`

## Version 4.15.0
* Added optional parameter `-OrchestrationMode` to `New-AzVmss` and `New-AzVmssConfig`
* Updated the following cmdlets to work when the resource uses a remote image source using AKS or Shared Image Gallery.
    - `Update-AzVm`
    - `Update-AzVmss`
    - `Update-AzGalleryImageVersion`
* Added parameters `-EnableCrossZoneUpgrade` and `-PrioritizeUnhealthyInstance` to the `Set-AzVmssRollingUpgradePolicy`  
* Added `AssessmentMode` parameter to the `Set-AzVMOperatingSystem` cmdlet.
* Fixed a bug in `Add-AzVmssNetworkInterfaceConfiguration`
* Fixed IOPS and throughput check in `Test-AzVMAEMExtension`
* Added new cmdlets for 2020-12-01 DiskRP API version
    - New-AzDiskPurchasePlanConfig
    - Set-AzDiskSecurityProfile
* Changed Cmdlets for 2020-12-01 DiskRP API version
    - New-AzDiskConfig
    - New-AzSnapshotConfig
    - New-AzSnapshotUpdateConfig
    - New-AzDiskUpdateConfig
    - New-AzDiskEncryptionSetConfig
    - Update-AzDiskEncryptionSet

## Version 4.14.0
* Updated Compute module to use the latest .Net SDK version 47.0.0.

## Version 4.13.0
* Added `Invoke-AzVmInstallPatch` to support patch installation in VMs using PowerShell.
* Updated Compute module to use the latest .Net SDK version 46.0.0.
* Added optional parameter `-EdgeZone` to the following cmdlets:
    - `Get-AzVMImage
    - `Get-AzVMImageOffer`
    - `Get-AzVMImageSku`
    - `New-AzDiskConfig`
    - `New-AzImageConfig`
    - `New-AzSnapshotConfig`
    - `New-AzVM`
    - `New-AzVmssConfig`
    - `New-AzVMSS`
* Added cmdlets to create, update, delete, and get new Azure resource: Ssh Public Key
    - `New-AzSshKey`
    - `Remove-AzSshKey`
    - `Get-AzSshKey`
    - `Update-AzSshKey`

## Version 4.12.0
* Updated the `Set-AzVMDiskEncryptionExtension` cmdlet to support ADE extension migration from two pass (version with AAD input parameters) to single pass (version without AAD input parameters).
    - Added a switch parameter `-Migrate` to trigger migration workflow.
    - Added a switch parameter `-MigrationRecovery` to trigger recovery workflow for VMs experiencing failures after migration from two pass ADE.
* Added `Win2019Datacenter` in the argument completer list for `Image` parameter in the `New-AzVM` cmdlet.

## Version 4.11.0
* Fixed a bug when 1 data disk attached to VMSS for Remove-AzVmssDataDisk [#13368]
* Added new cmdlets to support TrustedLaunch related cmdlets:
    - `Set-AzVmSecurityProfile`
    - `Set-AzVmUefi`
    - `Set-AzVmssSecurityProfile`
    - `Set-AzVmssUefi`
* Edited default value for Size parameter in New-AzVM cmdlet from Standard_DS1_v2 to Standard_D2s_v3.

## Version 4.10.0
* Added parameter `-EnableHotpatching` to the `Set-AzVMOperatingSystem` cmdlet for Windows machines. 
* Added parameter `-PatchMode` to the Linux parameter sets in the cmdlet `Set-AzVMOperatingSystem`. 
* [Breaking Change] Breaking changes for users in the public preview for the VM Guest Patching feature.
    - Removed property `RebootStatus` from the `Microsoft.Azure.Management.Compute.Models.LastPatchInstallationSummary` object. 
    - Removed property `StartedBy` from the `Microsoft.Azure.Management.Compute.Models.LastPatchInstallationSummary` object.
    - Renamed property `Kbid` to `KbId` in the `Microsoft.Azure.Management.Compute.Models.VirtualMachineSoftwarePatchProperties` object. 
    - Renamed property `patches` to `availablePatches` in the `Microsoft.Azure.Management.Compute.Models.VirtualMachineAssessPatchesResult` object. 
    - Renamed object `Microsoft.Azure.Management.Compute.Models.SoftwareUpdateRebootBehavior` to `Microsoft.Azure.Management.Compute.Models.VMGuestPatchRebootBehavior`.
    - Renamed object `Microsoft.Azure.Management.Compute.Models.InGuestPatchMode` to `Microsoft.Azure.Management.Compute.Models.WindowsVMGuestPatchMode`.
* [Breaking Change] Removed all `ContainerService` cmdlets. The Container Service API was deprecated in January 2020. 
    - `Add-AzContainerServiceAgentPoolProfile`
    - `Get-AzContainerService`
    - `New-AzContainerService`
    - `New-AzContainerServiceConfig`
    - `Remove-AzContainerService`
    - `Remove-AzContainerServiceAgentPoolProfile`
    - `Update-AzContainerService`

## Version 4.9.0
* Added parameter `-EnableAutomaticUpgrade` to `Set-AzVmExtension` and `Add-AzVmssExtension`.
* Removed FilterExpression parameter from `Get-AzVMImage` cmdlet documentation. 
* Added deprecation message to the ContainerService cmdlets:
    - `Add-AzureRmContainerServiceAgentPoolProfileCommand`
    - `Get-AzContainerService`
    - `New-AzContainerService`
    - `New-AzContainerServiceConfig`
    - `Remove-AzContainerService`
    - `Remove-AzContainerServiceAgentPoolProfile`
    - `Update-AzContainerService`
* Added parameter `-BurstingEnabled` to `New-AzDiskConfig` and `New-AzDiskUpdateConfig`
* Added `-GroupByApplicationId` and `-GroupByUserAgent` parameters to the `Export-AzLogAnalyticThrottledRequest` and `Export-AzLogAnalyticRequestRateByInterval` cmdlets.
* Added `VMParameterSet` parameter set to `Get-AzVMExtension` cmdlet. Added new parameter `-VM` to this parameter set. 

## Version 4.8.0
* New parameter `VM` in new parameter set `VMParameterSet` added to `Get-AzVMDscExtensionStatus` and `Get-AzVMDscExtension` cmdlets. 
* Edited `New-AzSnapshot` cmdlet to check for existing snapshot with the same name in the same resource group. 
    - Throws an error if a duplicate snapshot exists. 

## Version 4.7.0
* Edited Get-AzVm to filter by `-Name` prior to checking for throttling due to too many resources. 
* New cmdlet `Start-AzVmssRollingExtensionUpgrade`.
## Version 4.6.0
* Added `-VmssId` parameter to `New-AzVm`
* Added `PlatformFaultDomainCount` parameter to the `New-AzVmss` cmdlet.
* New cmdlet `Get-AzDiskEncryptionSetAssociatedResource`
* Added `Tier` and `LogicalSectorSize` optional parameters to the New-AzDiskConfig cmdlet. 
* Added `Tier`, `MaxSharesCount`, `DiskIOPSReadOnly`, and `DiskMBpsReadOnly` optional parameters to the `New-AzDiskUpdateConfig` cmdlet. 
* Modified `Get-AzVmBootDiagnostics` cmdlet to use the new RetrieveBootDiagnosticsData API instead of directly accessing the BootDiagnostics properties on the virtual machine.  

## Version 4.5.0
* Fixed issue in `Update-ASRRecoveryPlan` by populating FailoverTypes
* Added the `-Top` and `-OrderBy` optional parameters to the `Get-AzVmImage` cmdlet. 

## Version 4.4.0
* Added the `-EncryptionType` optional parameter to `New-AzVmDiskEncryptionSetConfig`
* New cmdlets for new resource type: DiskAccess `Get-AzDiskAccess`, `New-AzDiskAccess`, `Get-AzDiskAccess`
* Added optional parameters `-DiskAccessId` and `-NetworkAccessPolicy` to `New-AzSnapshotConfig`
* Added optional parameters `-DiskAccessId` and `-NetworkAccessPolicy` to `New-AzDiskConfig`
* Added `PatchStatus` property to VirtualMachine Instance View
* Added `VMHealth` property to the virtual machine's instance view, which is the returned object when `Get-AzVm` is invoked with `-Status`
* Added `AssignedHost` field to `Get-AzVM` and `Get-AzVmss` instance views. The field shows the resource id of the virtual machine instance
* Added optional parameter `-SupportAutomaticPlacement` to `New-AzHostGroup` 
* Added the `-HostGroupId` parameter to `New-AzVm` and `New-AzVmss`

## Version 4.3.1
* Patched `-EncryptionAtHost` parameter in `New-AzVm` to remove default value of false [#12776]

## Version 4.3.0
* Added `-EncryptionAtHost` parameter to `New-AzVm`, `New-AzVmss`, `New-AzVMConfig`, `New-AzVmssConfig`, `Update-AzVM`, and `Update-AzVmss`
* Added `SecurityProfile` to `Get-AzVM` and `Get-AzVmss` return object
* Added `-InstanceView` switch as optional parameter to `Get-AzHostGroup`
* Added new cmdlet `Invoke-AzVmPatchAssessment`

## Version 4.2.1
* Added warning when using `New-AzVmss` without "latest" image version
* Added '-Location' as optional positional parameter to Get-AzComputeResourceSku cmdlet

## Version 4.2.0
* Added SimulateEviction parameter to Set-AzVM and Set-AzVmssVM cmdlets.
* Added 'Premium_LRS' to the argument completer of StorageAccountType parameter for New-AzGalleryImageVersion cmdlet.
* Added Substatuses to VMCustomScriptExtension [#11297]
* Added 'Delete' to the argument completer of EvictionPolicy parameter for New-AzVM and New-AzVMConfig cmdlets.
* Fixed name of new VM Extension for SAP

## Version 4.1.0
* Added HostId parameter to `Update-AzVM` cmdlet
* Updated Help documents for `New-AzVMConfig`, `New-AzVmssConfig`, `Update-AzVmss`, `Set-AzVMOperatingSystem` and `Set-AzVmssOsProfile` cmdlets.
* Breaking changes
    - FilterExpression parameter is removed from `Get-AzVMImage` cmdlet.
    - AssignIdentity parameter is removed from `New-AzVmssConfig`, `New-AzVMConfig` and `Update-AzVM` cmdlets.
    - AutomaticRepairMaxInstanceRepairsPercent is removed from `New-AzVmssConfig` and `Update-AzVmss` cmdlets.
    - AvailabilitySetsColocationStatus, VirtualMachinesColocationStatus and VirtualMachineScaleSetsColocationStatus properties are removed from ProximityPlacementGroup.
    - MaxInstanceRepairsPercent property is removed from AutomaticRepairsPolicy.
    - The types of AvailabilitySets, VirtualMachines and VirtualMachineScaleSets are changed from IList<SubResource> to IList<SubResourceWithColocationStatus>.
* Description for `Get-AzVM` cmdlet has been updated to better describe it. 

## Version 3.7.0
* Added `Set-AzVmssOrchestrationServiceState` cmdlet.
* `Get-AzVmss` with -InstanceView shows OrchestrationService states.

## Version 3.6.0
* Added the following parameters to `New-AzDiskConfig` cmdlet: 
    - DiskIOPSReadOnly, DiskMBpsReadOnly, MaxSharesCount, GalleryImageReference
* Allowed Encryption property to Target parameter of `New-AzGalleryImageVersion` cmdlet.
* Fixed tempDisk issue for `Set-AzVmss` -Reimage and `Invoke-AzVMReimage` cmdlets. [#11354]
* Added support to below cmdlets for new SAP Extension
    - `Set-AzVMAEMExtension`
    - `Get-AzVMAEMExtension`
    - `Remove-AzVMAEMExtension`
    - `Update-AzVMAEMExtension`
* Fixed errors in examples of help document
* Showed the exact string value for VM PowerState in the table format.
* `New-AzVmssConfig`: fixed serialization of AutomaticRepairs property when SinglePlacementGroup is disabled. [#11257]

## Version 3.5.0
* Allowed empty value for ProximityPlacementGroupId during update

## Version 3.4.0
* Limit the number of VM status to 100 to avoid throttling when Get-AzVM -Status is performed without VM name.
* Add Update-AzDiskEncryptionSet cmdlet
* Add EncryptionType and DiskEncryptionSetId parameters to the following cmdlets:
    - New-AzDiskUpdateConfig, New-AzSnapshotUpdateConfig
* Add ColocationStatus parameter to Get-AzProximityPlacementGroup cmdlet.
* Fix broken example code for 'Revoke-AzSnapshotAccess' and 'Grant-AzSnapshotAccess'
* Fix broken example code for 'Set-AzDiskDiskEncryptionKey' and 'Set-AzDiskKeyEncryptionKey'

## Version 3.3.0
* Fix Set-AzVMCustomScriptExtension cmdlet for a VM with managed OD disk which does not have OS profile.
* Updated the example of `Set-AzVMAccessExtension` to use version 2.4 instead of 2.0

## Version 3.2.0
* Add ProximityPlacementGroupId parameter to the following cmdlets:
    - Update-AzAvailabilitySet, Update-AzVM, Update-AzVmss
* Change ProximityPlacementGroup parameter to ProximityPlacementGroupId parameter in New-AzVM and New-AzVmss.
  (ProximityPlacementGroup parameter is still supported as an alias)
* Update help message for VM and VMSS priority.
* Update references in .psd1 to use relative path

## Version 3.1.0
* VM Reapply feature
    - Add Reapply parameter to Set-AzVM cmdlet
* VM Scale Set AutomaticRepairs feature:
    - Add EnableAutomaticRepair, AutomaticRepairGracePeriod, and AutomaticRepairMaxInstanceRepairsPercent parameters to the following cmdlets:
        New-AzVmssConfig
        Update-AzVmss
* Cross tenant gallery image support for New-AzVM
* Add 'Spot' to the argument completer of Priority parameter in New-AzVM, New-AzVMConfig and New-AzVmss cmdlets
* Add DiskIOPSReadWrite and DiskMBpsReadWrite parameters to Add-AzVmssDataDisk cmdlet
* Change SourceImageId parameter of New-AzGalleryImageVersion cmdlet to optional
* Add OSDiskImage and DataDiskImage parameters to New-AzGalleryImageVersion cmdlet
* Add HyperVGeneration parameter to New-AzGalleryImageDefinition cmdlet
* Add SkipExtensionsOnOverprovisionedVMs parameters to New-AzVmss, New-AzVmssConfig and Update-AzVmss cmdlets

## Version 3.0.0
* Disk Encryption Set feature
    - New cmdlets:
        New-AzDiskEncryptionSetConfig
        New-AzDiskEncryptionSet
        Get-AzDiskEncryptionSet
        Remove-AzDiskEncryptionSet
    - DiskEncryptionSetId parameter is added to the following cmdlets:
        Set-AzImageOSDisk
        Set-AzVMOSDisk
        Set-AzVmssStorageProfile        
        Add-AzImageDataDisk
        New-AzVMDataDisk
        Set-AzVMDataDisk
        Add-AzVMDataDisk
        Add-AzVmssDataDisk
        Add-AzVmssVMDataDisk
    - DiskEncryptionSetId and EncryptionType parameters are added to the following cmdlets:
        New-AzDiskConfig
        New-AzSnapshotConfig
* Add PublicIPAddressVersion parameter to New-AzVmssIPConfig
* Move FileUris of custom script extension from public setting to protected setting
* Add ScaleInPolicy to New-AzVmss, New-AzVmssConfig and Update-AzVmss cmdlets
* Breaking changes
    - UploadSizeInBytes parameter is used instead of DiskSizeGB for New-AzDiskConfig when CreateOption is Upload
    - PublishingProfile.Source.ManagedImage.Id is replaced with StorageProfile.Source.Id in GalleryImageVersion object

## Version 2.7.0
* Add Priority, EvictionPolicy, and MaxPrice parameters to New-AzVM and New-AzVmss cmdlets
* Fix warning message and help document for Add-AzVMAdditionalUnattendContent and Add-AzVMSshPublicKey cmdlets
* Fix -skipVmBackup exception for Linux VMs with managed disks for Set-AzVMDiskEncryptionExtension. 
* Fix bug in update encryption settings in Set-AzVMDiskEncryptionExtension, two pass scenario.

## Version 2.6.0
* Add UploadSizeInBytes parameter tp New-AzDiskConfig
* Add Incremental parameter to New-AzSnapshotConfig
* Add a low priority virtual machine feature:
    - MaxPrice, EvictionPolicy and Priority parameters are added to New-AzVMConfig.
    - MaxPrice parameter is added to New-AzVmssConfig, Update-AzVM and Update-AzVmss cmdlets.
* Fix VM reference issue for Get-AzAvailabilitySet cmdlet when it lists all availability sets in the subscription.
* Fix the null exception for Get-AzRemoteDesktopFile.
* Fix VHD Seek method for end-relative position.
* Fix UltraSSD issue for New-AzVM and Update-AzVM.
* Fix code to allow non default extension publisher, type and name for Get-AzVMDiskEncryptionStatus

## Version 2.5.0
* Add VmssId to New-AzVMConfig cmdlet
* Add TerminateScheduledEvents and TerminateScheduledEventNotBeforeTimeoutInMinutes parameters to New-AzVmssConfig and Update-AzVmss
* Add HyperVGeneration property to VM image object
* Add Host and HostGroup features
    - New cmdlets:
        New-AzHostGroup
        New-AzHost
        Get-AzHostGroup
        Get-AzHost
        Remove-AzHostGroup
        Remove-AzHost
    - HostId parameter is added to New-AzVMConfig and New-AzVM
* Fixed miscellaneous typos across module
* Update example in `Invoke-AzVMRunCommand` documentation to use correct parameter name
* Update `-VolumeType` description in `Set-AzVMDiskEncryptionExtension` and `Set-AzVmssDiskEncryptionExtension` reference documentation

## Version 2.4.1
* Add missing properties (ComputerName, OsName, OsVersion and HyperVGeneration) of VM instance view object.

## Version 2.4.0
* Add HyperVGeneration parameter to New-AzImageConfig
* Use the extension type instead of the name when disabling vmss disk encryption

## Version 2.3.0
* New-AzVm and New-AzVmss simple parameter sets now accept the `ProximityPlacementGroup` parameter.
* Fix typo in `New-AzVM` reference documentation

## Version 2.2.0
* Added `NoWait` parameter that starts the operation and returns immediately, before the operation is completed.
    - Updated cmdlets:
        Export-AzLogAnalyticRequestRateByInterval
        Export-AzLogAnalyticThrottledRequest
        Remove-AzVM
        Remove-AzVMAccessExtension
        Remove-AzVMAEMExtension
        Remove-AzVMChefExtension
        Remove-AzVMCustomScriptExtension
        Remove-AzVMDiagnosticsExtension
        Remove-AzVMDiskEncryptionExtension
        Remove-AzVMDscExtension
        Remove-AzVMSqlServerExtension
        Restart-AzVM
        Set-AzVM
        Set-AzVMAccessExtension
        Set-AzVMADDomainExtension
        Set-AzVMAEMExtension
        Set-AzVMBginfoExtension
        Set-AzVMChefExtension
        Set-AzVMCustomScriptExtension
        Set-AzVMDiagnosticsExtension
        Set-AzVMDscExtension
        Set-AzVMExtension
        Start-AzVM
        Stop-AzVM
        Update-AzVM

## Version 2.1.0
* Add ProtectFromScaleIn and ProtectFromScaleSetAction parameters to Update-AzVmssVM cmdlet.
* New-AzVM simple parameter set now uses by default an available location if 'East US' is not supported

## Version 2.0.0
* Proximity placement group feature.
    - The following new cmdlets are added:
        New-AzProximityPlacementGroup
        Get-AzProximityPlacementGroup
        Remove-AzProximityPlacementGroup
    - The new parameter, ProximityPlacementGroupId, is added to the following cmdlets:
        New-AzAvailabilitySet
        New-AzVMConfig
        New-AzVmssConfig
* StorageAccountType parameter is added to New-AzGalleryImageVersion.
* TargetRegion of New-AzGalleryImageVersion can contain StorageAccountType.
* SkipShutdown switch parameter is added to Stop-AzVM and Stop-AzVmss
* Breaking changes
    - Set-AzVMBootDiagnostics is changed to Set-AzVMBootDiagnostic.
    - Export-AzLogAnalyticThrottledRequests is changed to Export-AzLogAnalyticThrottledRequests.

## Version 1.8.0
* Fix issue with AEM installation if resource ids of disks had lowercase resourcegroups in resource id
* Updated cmdlets with plural nouns to singular, and deprecated plural names.
* Fix documentation for wildcards

## Version 1.7.0
* Add HyperVGeneration parameter to New-AzDiskConfig and New-AzSnapshotConfig
* Allow VM creation with galley image from other tenants. 

## Version 1.6.0
* Fix issue with path resolution in Get-AzVmBootDiagnosticsData
* Update Compute client library to 25.0.0.
* Add new parameter sets to Set-AzVMCustomScriptExtension
    - Accepts PSVirtualMachine object from pipeline
    - Accepts Resource Id and a VirtualMachineCustomScriptExtensionContext also from pipeline

## Version 1.5.0
* Add wildcard support to Get cmdlets

## Version 1.4.0
* Fix issue with ID parameter sets
* Update Get-AzVMExtension to list all installed extension if Name parameter is not provided
* Add Tag and ResourceId parameters to Update-AzImage cmdlet
* Get-AzVmssVM without instance ID and with InstanceView can list VMSS VMs with instance view.

## Version 1.3.0
* AEM extension: Add support for UltraSSD and P60,P70 and P80 disks
* Update help description for Set-AzVMBootDiagnostics
* Update help description and example for Update-AzImage

## Version 1.2.0
* Add Invoke-AzVMReimage cmdlet
* Add TempDisk parameter to Set-AzVmss
* Fix the warning message of New-AzVM
* Add ProvisionAfterExtension parameter to Add-AzVmssExtension

## Version 1.1.0
* Name is now optional in ID parameter set for Restart/Start/Stop/Remove/Set-AzVM and Save-AzVMImage
* Updated the description of ID in help files
* Fix backward compatibility issue with Az.Accounts module

## Version 1.0.0
* General availability of `Az.Compute` module
* Breaking changes
    - IdentityIds are removed from Identity property in PSVirtualMachine and PSVirtualMachineScaleSet object.
    - The type of InstanceView property of PSVirtualMachineScaleSetVM object is changed from VirtualMachineInstanceView to VirtualMachineScaleSetVMInstanceView.
    - AutoOSUpgradePolicy and AutomaticOSUpgrade properties are removed from UpgradePolicy property.
    - The type of Sku property in PSSnapshotUpdate object is changed from DiskSku to SnapshotSku.
    - VmScaleSetVMParameterSet is removed from Add-AzVMDataDisk.<|MERGE_RESOLUTION|>--- conflicted
+++ resolved
@@ -20,12 +20,9 @@
 
 -->
 ## Upcoming Release
-<<<<<<< HEAD
+* Changed New-AzVm cmdlet when using the SimpleParameterSet to not create a PublicIPAddress when a PUblicIPAddress name is not provided. 
 
 ## Version 4.21.0
-=======
-* Changed New-AzVm cmdlet when using the SimpleParameterSet to not create a PublicIPAddress when a PUblicIPAddress name is not provided. 
->>>>>>> 9db5d3ef
 * Contains updates to the following powershell cmdlets
     - `SetAzVmssDiskEncryptionExtension` : Added extension parameters for the cmdlet to work with test extensions and parameter `EncryptFormatAll` for Virtual Machine Scale Sets
     - `GetAzVmssVMDiskEncryptionStatus`	 : Modified the functionality of the cmdlet to properly display the encryption status of data disks of Virtual Machine Scale Sets
