--- conflicted
+++ resolved
@@ -19,12 +19,9 @@
         - Additional information about change #1
 -->
 ## Upcoming Release
-<<<<<<< HEAD
 * Fix errors in examples of help document
-
-=======
 * Show the exact string value for VM PowerState in the table format.
->>>>>>> 1e61d9b7
+
 ## Version 3.5.0
 * Allowed empty value for ProximityPlacementGroupId during update
 
