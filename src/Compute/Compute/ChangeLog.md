--- conflicted
+++ resolved
@@ -37,11 +37,7 @@
     - Updated progress output functions so that it works with VHD files with "&" character in its name.
     - Updated so that uploading dynamically sized VHD files are converted to fixed size during upload.
     - Fixed a bug in uploading a differencing disk.
-<<<<<<< HEAD
-    - Automically delete converted/resized VHD files after upload.
-=======
     - Automatically delete converted/resized VHD files after upload.
->>>>>>> 5b8b7c62
     - Fixed a bug that indicates `-ResourceGroupName` parameter as optional when it is actually mandatory.
 
 ## Version 4.25.0
