
<!--
    Please leave this section at the top of the change log.

    Changes for the upcoming release should go under the section titled "Upcoming Release", and should adhere to the following format:

    ## Upcoming Release
    * Overview of change #1
        - Additional information about change #1
    * Overview of change #2
        - Additional information about change #2
        - Additional information about change #2
    * Overview of change #3
    * Overview of change #4
        - Additional information about change #4

    ## YYYY.MM.DD - Version X.Y.Z (Previous Release)
    * Overview of change #1
        - Additional information about change #1

-->
## Upcoming Release
* Contains updates to the following powershell cmdlets
    - `SetAzVmssDiskEncryptionExtension` : Added extension parameters for the cmdlet to work with test extensions and parameter `EncryptFormatAll` for Virtual Machine Scale Sets
    - `GetAzVmssVMDiskEncryptionStatus`	 : Modified the functionality of the cmdlet to properly display the encryption status of data disks of Virtual Machine Scale Sets
    - `SetAzDiskEncryptionExtension`     : Fixed a bug in the cmdlet in the migrate scenario from 2pass to 1pass encryption
* `Add-AzVhd` has the following new functionalities:
    - if a VHDX file is given as `-LocalFilePath`, it coverts to a VHD file using Hyper-V. Throws error if Hyper-V is not found.
    - if a VHD file given in `-LocalFilePath` is dynamically sized, it will covert it to fixed size using Hyper-V. Throws error if Hyper-V is not found.
    - if a VHD file given in `-LocalFilePath` needs resizing, it will resize it using Hyper-V. Throws error if Hyper-V is not found.
<<<<<<< HEAD
* Added string parameter `PublicNetworkAccess` to the following cmdlets:
    - `New-AzDiskConfig`
    - `New-AzDiskUpdateConfig`
    - `New-AzSnapshotConfig`
    - `New-AzSnapshotUpdateConfig`
* Added boolean parameter `AcceleratedNetwork` to the following cmdlets:
    - `New-AzDiskConfig`
    - `New-AzDiskUpdateConfig`
    - `New-AzSnapshotConfig`
* Added `CompletionPercent` property to the PSSNapshot model so it is visible to the user.
=======
* Added `UserData` parameter to the following cmdlets:
    - `Get-AzVm`
    - `Get-AzVmss`
    - `Get-AzVmssVm`
    - `New-Azvm`
    - `New-AzVmConfig`
    - `New-AzVmss`
    - `New-AzVmssConfig`
    - `Update-AzVm`
    - `Update-AzVmss`
    - `Update-AzVmssVm`
  When UserData is provided as a string to a cmdlet, the cmdlet will base64 encode the parameter if it is not already and inform the user of this new value.
>>>>>>> 1bec55a5

## Version 4.20.0
* Added cmdlets to support gallery applications and versions:
    - Get-AzGalleryApplication
    - Get-AzGalleryApplicationVersion
    - New-AzGalleryApplication
    - New-AzGalleryApplicationVersion
    - Remove-AzGalleryApplication
    - Remove-AzGalleryApplicationVersion
    - Update-AzGalleryApplication
    - Update-AzGalleryApplicationVersion

## Version 4.19.0
* Update-AzVM will update ApplicationProfile.
* Added new cmdlets:
    - Add-AzVmssRunCommand
    - Remove-AzVmssRunCommand

## Version 4.18.0
* Added cmdlets for adding VMGalleryApplication property to VM/VMSS
    - New-AzVmGalleryApplication
    - New-AzVmssGalleryApplication
    - Add-AzVmGalleryApplication
    - Add-AzVmssGalleryApplication
    - Remove-AzVmGalleryApplication
    - Remove-AzVmssGalleryApplication
* Added support for proxy and debug settings for VM Extension for SAP (AEM)
* Updated New-AzGalleryImageVersion to take in the 'Encryption' property correctly from '-TargetRegion' parameter. 
* Updated Set-AzVmBootDiagnostic to default to managed storage account if not provided.
* Edited New-AzVmss defaulting behavior when `OrchestrationMode` is set to Flexible.
    - Removed NAT Pool.
    - Removed UpgradePolicy. Throws an error if provided.
    - SinglePlacementGroup must be false. Throws an error if true. 
    - Networking Profile's API version is 2020-11-01 or later.
    - Networking Profile IP Configurations Primary property is set to true.

## Version 4.17.1
* Updated Compute .NET SDK package reference to version 49.1.0
* Fixed a bug in `Get-AzVM` that caused incorrect power status output.

## Version 4.17.0
* Added new parameters `-LinuxConfigurationPatchMode`, `-WindowsConfigurationPatchMode`, and `-LinuxConfigurationProvisionVMAgent` to `Set-AzVmssOSProfile`
* Added new parameters `-SshKeyName` and `-GenerateSshKey` to `New-AzVM` to create a VM with SSH
* Fixed a bug in `Add-AzVHD` on Linux that caused uploads to fail for certain destination URI
* Added new cmdlets for Restore Points and Restore Point Collection:
    - 'New-AzRestorePoint'
    - 'New-AzRestorePointCollection'
    - 'Get-AzRestorePoint'
    - 'Get-AzRestorePointCollection'
    - 'Update-AzRestorePointCollection'
    - 'Remove-AzRestorePoint'
    - 'Remove-AzRestorePointCollection'
* Added new parameters '-EnableSpotRestore' and '-SpotRestoreTimeout' to 'New-AzVMSSConfig' to enable Spot Restore Policy 
* Added new cmdlets: `Update-AzCapacityReservationGroup` and `Update-AzCapacityReservation`

## Version 4.16.0
* Fixed the warning in `New-AzVM` cmdlet stating the sku of the VM is being defaulted even if a sku size is provided by the user. Now it only occurs when the user does not provide a sku size.
* Edited `Set-AzVmOperatingSystem` cmdlet to no longer overwrite any existing EnableAutomaticUpdates value on the passed in virtual machine if it exists.
* Updated Compute module to use the latest .Net SDK version 48.0.0.
* Added new cmdlets for the Capacity Reservation Feature:
    - `New-AzCapacityReservationGroup`
    - `Remove-AzCapacityReservationGroup`
    - `Get-AzCapacityReservationGroup`
    - `New-AzCapacityReservation`
    - `Remove-AzCapacityReservation`
    - `Get-AzCapacityReservation`
* Added a new parameter `-CapacityReservationGroupId` to the following cmdlets:
    - `New-AzVm`
    - `New-AzVmConfig`
    - `New-AzVmss`
    - `New-AzVmssConfig`
    - `Update-AzVm`
    - `Update-AzVmss`

## Version 4.15.0
* Added optional parameter `-OrchestrationMode` to `New-AzVmss` and `New-AzVmssConfig`
* Updated the following cmdlets to work when the resource uses a remote image source using AKS or Shared Image Gallery.
    - `Update-AzVm`
    - `Update-AzVmss`
    - `Update-AzGalleryImageVersion`
* Added parameters `-EnableCrossZoneUpgrade` and `-PrioritizeUnhealthyInstance` to the `Set-AzVmssRollingUpgradePolicy`  
* Added `AssessmentMode` parameter to the `Set-AzVMOperatingSystem` cmdlet.
* Fixed a bug in `Add-AzVmssNetworkInterfaceConfiguration`
* Fixed IOPS and throughput check in `Test-AzVMAEMExtension`
* Added new cmdlets for 2020-12-01 DiskRP API version
    - New-AzDiskPurchasePlanConfig
    - Set-AzDiskSecurityProfile
* Changed Cmdlets for 2020-12-01 DiskRP API version
    - New-AzDiskConfig
    - New-AzSnapshotConfig
    - New-AzSnapshotUpdateConfig
    - New-AzDiskUpdateConfig
    - New-AzDiskEncryptionSetConfig
    - Update-AzDiskEncryptionSet

## Version 4.14.0
* Updated Compute module to use the latest .Net SDK version 47.0.0.

## Version 4.13.0
* Added `Invoke-AzVmInstallPatch` to support patch installation in VMs using PowerShell.
* Updated Compute module to use the latest .Net SDK version 46.0.0.
* Added optional parameter `-EdgeZone` to the following cmdlets:
    - `Get-AzVMImage
    - `Get-AzVMImageOffer`
    - `Get-AzVMImageSku`
    - `New-AzDiskConfig`
    - `New-AzImageConfig`
    - `New-AzSnapshotConfig`
    - `New-AzVM`
    - `New-AzVmssConfig`
    - `New-AzVMSS`
* Added cmdlets to create, update, delete, and get new Azure resource: Ssh Public Key
    - `New-AzSshKey`
    - `Remove-AzSshKey`
    - `Get-AzSshKey`
    - `Update-AzSshKey`

## Version 4.12.0
* Updated the `Set-AzVMDiskEncryptionExtension` cmdlet to support ADE extension migration from two pass (version with AAD input parameters) to single pass (version without AAD input parameters).
    - Added a switch parameter `-Migrate` to trigger migration workflow.
    - Added a switch parameter `-MigrationRecovery` to trigger recovery workflow for VMs experiencing failures after migration from two pass ADE.
* Added `Win2019Datacenter` in the argument completer list for `Image` parameter in the `New-AzVM` cmdlet.

## Version 4.11.0
* Fixed a bug when 1 data disk attached to VMSS for Remove-AzVmssDataDisk [#13368]
* Added new cmdlets to support TrustedLaunch related cmdlets:
    - `Set-AzVmSecurityProfile`
    - `Set-AzVmUefi`
    - `Set-AzVmssSecurityProfile`
    - `Set-AzVmssUefi`
* Edited default value for Size parameter in New-AzVM cmdlet from Standard_DS1_v2 to Standard_D2s_v3.

## Version 4.10.0
* Added parameter `-EnableHotpatching` to the `Set-AzVMOperatingSystem` cmdlet for Windows machines. 
* Added parameter `-PatchMode` to the Linux parameter sets in the cmdlet `Set-AzVMOperatingSystem`. 
* [Breaking Change] Breaking changes for users in the public preview for the VM Guest Patching feature.
    - Removed property `RebootStatus` from the `Microsoft.Azure.Management.Compute.Models.LastPatchInstallationSummary` object. 
    - Removed property `StartedBy` from the `Microsoft.Azure.Management.Compute.Models.LastPatchInstallationSummary` object.
    - Renamed property `Kbid` to `KbId` in the `Microsoft.Azure.Management.Compute.Models.VirtualMachineSoftwarePatchProperties` object. 
    - Renamed property `patches` to `availablePatches` in the `Microsoft.Azure.Management.Compute.Models.VirtualMachineAssessPatchesResult` object. 
    - Renamed object `Microsoft.Azure.Management.Compute.Models.SoftwareUpdateRebootBehavior` to `Microsoft.Azure.Management.Compute.Models.VMGuestPatchRebootBehavior`.
    - Renamed object `Microsoft.Azure.Management.Compute.Models.InGuestPatchMode` to `Microsoft.Azure.Management.Compute.Models.WindowsVMGuestPatchMode`.
* [Breaking Change] Removed all `ContainerService` cmdlets. The Container Service API was deprecated in January 2020. 
    - `Add-AzContainerServiceAgentPoolProfile`
    - `Get-AzContainerService`
    - `New-AzContainerService`
    - `New-AzContainerServiceConfig`
    - `Remove-AzContainerService`
    - `Remove-AzContainerServiceAgentPoolProfile`
    - `Update-AzContainerService`

## Version 4.9.0
* Added parameter `-EnableAutomaticUpgrade` to `Set-AzVmExtension` and `Add-AzVmssExtension`.
* Removed FilterExpression parameter from `Get-AzVMImage` cmdlet documentation. 
* Added deprecation message to the ContainerService cmdlets:
    - `Add-AzureRmContainerServiceAgentPoolProfileCommand`
    - `Get-AzContainerService`
    - `New-AzContainerService`
    - `New-AzContainerServiceConfig`
    - `Remove-AzContainerService`
    - `Remove-AzContainerServiceAgentPoolProfile`
    - `Update-AzContainerService`
* Added parameter `-BurstingEnabled` to `New-AzDiskConfig` and `New-AzDiskUpdateConfig`
* Added `-GroupByApplicationId` and `-GroupByUserAgent` parameters to the `Export-AzLogAnalyticThrottledRequest` and `Export-AzLogAnalyticRequestRateByInterval` cmdlets.
* Added `VMParameterSet` parameter set to `Get-AzVMExtension` cmdlet. Added new parameter `-VM` to this parameter set. 

## Version 4.8.0
* New parameter `VM` in new parameter set `VMParameterSet` added to `Get-AzVMDscExtensionStatus` and `Get-AzVMDscExtension` cmdlets. 
* Edited `New-AzSnapshot` cmdlet to check for existing snapshot with the same name in the same resource group. 
    - Throws an error if a duplicate snapshot exists. 

## Version 4.7.0
* Edited Get-AzVm to filter by `-Name` prior to checking for throttling due to too many resources. 
* New cmdlet `Start-AzVmssRollingExtensionUpgrade`.
## Version 4.6.0
* Added `-VmssId` parameter to `New-AzVm`
* Added `PlatformFaultDomainCount` parameter to the `New-AzVmss` cmdlet.
* New cmdlet `Get-AzDiskEncryptionSetAssociatedResource`
* Added `Tier` and `LogicalSectorSize` optional parameters to the New-AzDiskConfig cmdlet. 
* Added `Tier`, `MaxSharesCount`, `DiskIOPSReadOnly`, and `DiskMBpsReadOnly` optional parameters to the `New-AzDiskUpdateConfig` cmdlet. 
* Modified `Get-AzVmBootDiagnostics` cmdlet to use the new RetrieveBootDiagnosticsData API instead of directly accessing the BootDiagnostics properties on the virtual machine.  

## Version 4.5.0
* Fixed issue in `Update-ASRRecoveryPlan` by populating FailoverTypes
* Added the `-Top` and `-OrderBy` optional parameters to the `Get-AzVmImage` cmdlet. 

## Version 4.4.0
* Added the `-EncryptionType` optional parameter to `New-AzVmDiskEncryptionSetConfig`
* New cmdlets for new resource type: DiskAccess `Get-AzDiskAccess`, `New-AzDiskAccess`, `Get-AzDiskAccess`
* Added optional parameters `-DiskAccessId` and `-NetworkAccessPolicy` to `New-AzSnapshotConfig`
* Added optional parameters `-DiskAccessId` and `-NetworkAccessPolicy` to `New-AzDiskConfig`
* Added `PatchStatus` property to VirtualMachine Instance View
* Added `VMHealth` property to the virtual machine's instance view, which is the returned object when `Get-AzVm` is invoked with `-Status`
* Added `AssignedHost` field to `Get-AzVM` and `Get-AzVmss` instance views. The field shows the resource id of the virtual machine instance
* Added optional parameter `-SupportAutomaticPlacement` to `New-AzHostGroup` 
* Added the `-HostGroupId` parameter to `New-AzVm` and `New-AzVmss`

## Version 4.3.1
* Patched `-EncryptionAtHost` parameter in `New-AzVm` to remove default value of false [#12776]

## Version 4.3.0
* Added `-EncryptionAtHost` parameter to `New-AzVm`, `New-AzVmss`, `New-AzVMConfig`, `New-AzVmssConfig`, `Update-AzVM`, and `Update-AzVmss`
* Added `SecurityProfile` to `Get-AzVM` and `Get-AzVmss` return object
* Added `-InstanceView` switch as optional parameter to `Get-AzHostGroup`
* Added new cmdlet `Invoke-AzVmPatchAssessment`

## Version 4.2.1
* Added warning when using `New-AzVmss` without "latest" image version
* Added '-Location' as optional positional parameter to Get-AzComputeResourceSku cmdlet

## Version 4.2.0
* Added SimulateEviction parameter to Set-AzVM and Set-AzVmssVM cmdlets.
* Added 'Premium_LRS' to the argument completer of StorageAccountType parameter for New-AzGalleryImageVersion cmdlet.
* Added Substatuses to VMCustomScriptExtension [#11297]
* Added 'Delete' to the argument completer of EvictionPolicy parameter for New-AzVM and New-AzVMConfig cmdlets.
* Fixed name of new VM Extension for SAP

## Version 4.1.0
* Added HostId parameter to `Update-AzVM` cmdlet
* Updated Help documents for `New-AzVMConfig`, `New-AzVmssConfig`, `Update-AzVmss`, `Set-AzVMOperatingSystem` and `Set-AzVmssOsProfile` cmdlets.
* Breaking changes
    - FilterExpression parameter is removed from `Get-AzVMImage` cmdlet.
    - AssignIdentity parameter is removed from `New-AzVmssConfig`, `New-AzVMConfig` and `Update-AzVM` cmdlets.
    - AutomaticRepairMaxInstanceRepairsPercent is removed from `New-AzVmssConfig` and `Update-AzVmss` cmdlets.
    - AvailabilitySetsColocationStatus, VirtualMachinesColocationStatus and VirtualMachineScaleSetsColocationStatus properties are removed from ProximityPlacementGroup.
    - MaxInstanceRepairsPercent property is removed from AutomaticRepairsPolicy.
    - The types of AvailabilitySets, VirtualMachines and VirtualMachineScaleSets are changed from IList<SubResource> to IList<SubResourceWithColocationStatus>.
* Description for `Get-AzVM` cmdlet has been updated to better describe it. 

## Version 3.7.0
* Added `Set-AzVmssOrchestrationServiceState` cmdlet.
* `Get-AzVmss` with -InstanceView shows OrchestrationService states.

## Version 3.6.0
* Added the following parameters to `New-AzDiskConfig` cmdlet: 
    - DiskIOPSReadOnly, DiskMBpsReadOnly, MaxSharesCount, GalleryImageReference
* Allowed Encryption property to Target parameter of `New-AzGalleryImageVersion` cmdlet.
* Fixed tempDisk issue for `Set-AzVmss` -Reimage and `Invoke-AzVMReimage` cmdlets. [#11354]
* Added support to below cmdlets for new SAP Extension
    - `Set-AzVMAEMExtension`
    - `Get-AzVMAEMExtension`
    - `Remove-AzVMAEMExtension`
    - `Update-AzVMAEMExtension`
* Fixed errors in examples of help document
* Showed the exact string value for VM PowerState in the table format.
* `New-AzVmssConfig`: fixed serialization of AutomaticRepairs property when SinglePlacementGroup is disabled. [#11257]

## Version 3.5.0
* Allowed empty value for ProximityPlacementGroupId during update

## Version 3.4.0
* Limit the number of VM status to 100 to avoid throttling when Get-AzVM -Status is performed without VM name.
* Add Update-AzDiskEncryptionSet cmdlet
* Add EncryptionType and DiskEncryptionSetId parameters to the following cmdlets:
    - New-AzDiskUpdateConfig, New-AzSnapshotUpdateConfig
* Add ColocationStatus parameter to Get-AzProximityPlacementGroup cmdlet.
* Fix broken example code for 'Revoke-AzSnapshotAccess' and 'Grant-AzSnapshotAccess'
* Fix broken example code for 'Set-AzDiskDiskEncryptionKey' and 'Set-AzDiskKeyEncryptionKey'

## Version 3.3.0
* Fix Set-AzVMCustomScriptExtension cmdlet for a VM with managed OD disk which does not have OS profile.
* Updated the example of `Set-AzVMAccessExtension` to use version 2.4 instead of 2.0

## Version 3.2.0
* Add ProximityPlacementGroupId parameter to the following cmdlets:
    - Update-AzAvailabilitySet, Update-AzVM, Update-AzVmss
* Change ProximityPlacementGroup parameter to ProximityPlacementGroupId parameter in New-AzVM and New-AzVmss.
  (ProximityPlacementGroup parameter is still supported as an alias)
* Update help message for VM and VMSS priority.
* Update references in .psd1 to use relative path

## Version 3.1.0
* VM Reapply feature
    - Add Reapply parameter to Set-AzVM cmdlet
* VM Scale Set AutomaticRepairs feature:
    - Add EnableAutomaticRepair, AutomaticRepairGracePeriod, and AutomaticRepairMaxInstanceRepairsPercent parameters to the following cmdlets:
        New-AzVmssConfig
        Update-AzVmss
* Cross tenant gallery image support for New-AzVM
* Add 'Spot' to the argument completer of Priority parameter in New-AzVM, New-AzVMConfig and New-AzVmss cmdlets
* Add DiskIOPSReadWrite and DiskMBpsReadWrite parameters to Add-AzVmssDataDisk cmdlet
* Change SourceImageId parameter of New-AzGalleryImageVersion cmdlet to optional
* Add OSDiskImage and DataDiskImage parameters to New-AzGalleryImageVersion cmdlet
* Add HyperVGeneration parameter to New-AzGalleryImageDefinition cmdlet
* Add SkipExtensionsOnOverprovisionedVMs parameters to New-AzVmss, New-AzVmssConfig and Update-AzVmss cmdlets

## Version 3.0.0
* Disk Encryption Set feature
    - New cmdlets:
        New-AzDiskEncryptionSetConfig
        New-AzDiskEncryptionSet
        Get-AzDiskEncryptionSet
        Remove-AzDiskEncryptionSet
    - DiskEncryptionSetId parameter is added to the following cmdlets:
        Set-AzImageOSDisk
        Set-AzVMOSDisk
        Set-AzVmssStorageProfile        
        Add-AzImageDataDisk
        New-AzVMDataDisk
        Set-AzVMDataDisk
        Add-AzVMDataDisk
        Add-AzVmssDataDisk
        Add-AzVmssVMDataDisk
    - DiskEncryptionSetId and EncryptionType parameters are added to the following cmdlets:
        New-AzDiskConfig
        New-AzSnapshotConfig
* Add PublicIPAddressVersion parameter to New-AzVmssIPConfig
* Move FileUris of custom script extension from public setting to protected setting
* Add ScaleInPolicy to New-AzVmss, New-AzVmssConfig and Update-AzVmss cmdlets
* Breaking changes
    - UploadSizeInBytes parameter is used instead of DiskSizeGB for New-AzDiskConfig when CreateOption is Upload
    - PublishingProfile.Source.ManagedImage.Id is replaced with StorageProfile.Source.Id in GalleryImageVersion object

## Version 2.7.0
* Add Priority, EvictionPolicy, and MaxPrice parameters to New-AzVM and New-AzVmss cmdlets
* Fix warning message and help document for Add-AzVMAdditionalUnattendContent and Add-AzVMSshPublicKey cmdlets
* Fix -skipVmBackup exception for Linux VMs with managed disks for Set-AzVMDiskEncryptionExtension. 
* Fix bug in update encryption settings in Set-AzVMDiskEncryptionExtension, two pass scenario.

## Version 2.6.0
* Add UploadSizeInBytes parameter tp New-AzDiskConfig
* Add Incremental parameter to New-AzSnapshotConfig
* Add a low priority virtual machine feature:
    - MaxPrice, EvictionPolicy and Priority parameters are added to New-AzVMConfig.
    - MaxPrice parameter is added to New-AzVmssConfig, Update-AzVM and Update-AzVmss cmdlets.
* Fix VM reference issue for Get-AzAvailabilitySet cmdlet when it lists all availability sets in the subscription.
* Fix the null exception for Get-AzRemoteDesktopFile.
* Fix VHD Seek method for end-relative position.
* Fix UltraSSD issue for New-AzVM and Update-AzVM.
* Fix code to allow non default extension publisher, type and name for Get-AzVMDiskEncryptionStatus

## Version 2.5.0
* Add VmssId to New-AzVMConfig cmdlet
* Add TerminateScheduledEvents and TerminateScheduledEventNotBeforeTimeoutInMinutes parameters to New-AzVmssConfig and Update-AzVmss
* Add HyperVGeneration property to VM image object
* Add Host and HostGroup features
    - New cmdlets:
        New-AzHostGroup
        New-AzHost
        Get-AzHostGroup
        Get-AzHost
        Remove-AzHostGroup
        Remove-AzHost
    - HostId parameter is added to New-AzVMConfig and New-AzVM
* Fixed miscellaneous typos across module
* Update example in `Invoke-AzVMRunCommand` documentation to use correct parameter name
* Update `-VolumeType` description in `Set-AzVMDiskEncryptionExtension` and `Set-AzVmssDiskEncryptionExtension` reference documentation

## Version 2.4.1
* Add missing properties (ComputerName, OsName, OsVersion and HyperVGeneration) of VM instance view object.

## Version 2.4.0
* Add HyperVGeneration parameter to New-AzImageConfig
* Use the extension type instead of the name when disabling vmss disk encryption

## Version 2.3.0
* New-AzVm and New-AzVmss simple parameter sets now accept the `ProximityPlacementGroup` parameter.
* Fix typo in `New-AzVM` reference documentation

## Version 2.2.0
* Added `NoWait` parameter that starts the operation and returns immediately, before the operation is completed.
    - Updated cmdlets:
        Export-AzLogAnalyticRequestRateByInterval
        Export-AzLogAnalyticThrottledRequest
        Remove-AzVM
        Remove-AzVMAccessExtension
        Remove-AzVMAEMExtension
        Remove-AzVMChefExtension
        Remove-AzVMCustomScriptExtension
        Remove-AzVMDiagnosticsExtension
        Remove-AzVMDiskEncryptionExtension
        Remove-AzVMDscExtension
        Remove-AzVMSqlServerExtension
        Restart-AzVM
        Set-AzVM
        Set-AzVMAccessExtension
        Set-AzVMADDomainExtension
        Set-AzVMAEMExtension
        Set-AzVMBginfoExtension
        Set-AzVMChefExtension
        Set-AzVMCustomScriptExtension
        Set-AzVMDiagnosticsExtension
        Set-AzVMDscExtension
        Set-AzVMExtension
        Start-AzVM
        Stop-AzVM
        Update-AzVM

## Version 2.1.0
* Add ProtectFromScaleIn and ProtectFromScaleSetAction parameters to Update-AzVmssVM cmdlet.
* New-AzVM simple parameter set now uses by default an available location if 'East US' is not supported

## Version 2.0.0
* Proximity placement group feature.
    - The following new cmdlets are added:
        New-AzProximityPlacementGroup
        Get-AzProximityPlacementGroup
        Remove-AzProximityPlacementGroup
    - The new parameter, ProximityPlacementGroupId, is added to the following cmdlets:
        New-AzAvailabilitySet
        New-AzVMConfig
        New-AzVmssConfig
* StorageAccountType parameter is added to New-AzGalleryImageVersion.
* TargetRegion of New-AzGalleryImageVersion can contain StorageAccountType.
* SkipShutdown switch parameter is added to Stop-AzVM and Stop-AzVmss
* Breaking changes
    - Set-AzVMBootDiagnostics is changed to Set-AzVMBootDiagnostic.
    - Export-AzLogAnalyticThrottledRequests is changed to Export-AzLogAnalyticThrottledRequests.

## Version 1.8.0
* Fix issue with AEM installation if resource ids of disks had lowercase resourcegroups in resource id
* Updated cmdlets with plural nouns to singular, and deprecated plural names.
* Fix documentation for wildcards

## Version 1.7.0
* Add HyperVGeneration parameter to New-AzDiskConfig and New-AzSnapshotConfig
* Allow VM creation with galley image from other tenants. 

## Version 1.6.0
* Fix issue with path resolution in Get-AzVmBootDiagnosticsData
* Update Compute client library to 25.0.0.
* Add new parameter sets to Set-AzVMCustomScriptExtension
    - Accepts PSVirtualMachine object from pipeline
    - Accepts Resource Id and a VirtualMachineCustomScriptExtensionContext also from pipeline

## Version 1.5.0
* Add wildcard support to Get cmdlets

## Version 1.4.0
* Fix issue with ID parameter sets
* Update Get-AzVMExtension to list all installed extension if Name parameter is not provided
* Add Tag and ResourceId parameters to Update-AzImage cmdlet
* Get-AzVmssVM without instance ID and with InstanceView can list VMSS VMs with instance view.

## Version 1.3.0
* AEM extension: Add support for UltraSSD and P60,P70 and P80 disks
* Update help description for Set-AzVMBootDiagnostics
* Update help description and example for Update-AzImage

## Version 1.2.0
* Add Invoke-AzVMReimage cmdlet
* Add TempDisk parameter to Set-AzVmss
* Fix the warning message of New-AzVM
* Add ProvisionAfterExtension parameter to Add-AzVmssExtension

## Version 1.1.0
* Name is now optional in ID parameter set for Restart/Start/Stop/Remove/Set-AzVM and Save-AzVMImage
* Updated the description of ID in help files
* Fix backward compatibility issue with Az.Accounts module

## Version 1.0.0
* General availability of `Az.Compute` module
* Breaking changes
    - IdentityIds are removed from Identity property in PSVirtualMachine and PSVirtualMachineScaleSet object.
    - The type of InstanceView property of PSVirtualMachineScaleSetVM object is changed from VirtualMachineInstanceView to VirtualMachineScaleSetVMInstanceView.
    - AutoOSUpgradePolicy and AutomaticOSUpgrade properties are removed from UpgradePolicy property.
    - The type of Sku property in PSSnapshotUpdate object is changed from DiskSku to SnapshotSku.
    - VmScaleSetVMParameterSet is removed from Add-AzVMDataDisk.<|MERGE_RESOLUTION|>--- conflicted
+++ resolved
@@ -28,18 +28,6 @@
     - if a VHDX file is given as `-LocalFilePath`, it coverts to a VHD file using Hyper-V. Throws error if Hyper-V is not found.
     - if a VHD file given in `-LocalFilePath` is dynamically sized, it will covert it to fixed size using Hyper-V. Throws error if Hyper-V is not found.
     - if a VHD file given in `-LocalFilePath` needs resizing, it will resize it using Hyper-V. Throws error if Hyper-V is not found.
-<<<<<<< HEAD
-* Added string parameter `PublicNetworkAccess` to the following cmdlets:
-    - `New-AzDiskConfig`
-    - `New-AzDiskUpdateConfig`
-    - `New-AzSnapshotConfig`
-    - `New-AzSnapshotUpdateConfig`
-* Added boolean parameter `AcceleratedNetwork` to the following cmdlets:
-    - `New-AzDiskConfig`
-    - `New-AzDiskUpdateConfig`
-    - `New-AzSnapshotConfig`
-* Added `CompletionPercent` property to the PSSNapshot model so it is visible to the user.
-=======
 * Added `UserData` parameter to the following cmdlets:
     - `Get-AzVm`
     - `Get-AzVmss`
@@ -52,7 +40,16 @@
     - `Update-AzVmss`
     - `Update-AzVmssVm`
   When UserData is provided as a string to a cmdlet, the cmdlet will base64 encode the parameter if it is not already and inform the user of this new value.
->>>>>>> 1bec55a5
+* Added string parameter `PublicNetworkAccess` to the following cmdlets:
+    - `New-AzDiskConfig`
+    - `New-AzDiskUpdateConfig`
+    - `New-AzSnapshotConfig`
+    - `New-AzSnapshotUpdateConfig`
+* Added boolean parameter `AcceleratedNetwork` to the following cmdlets:
+    - `New-AzDiskConfig`
+    - `New-AzDiskUpdateConfig`
+    - `New-AzSnapshotConfig`
+* Added `CompletionPercent` property to the PSSNapshot model so it is visible to the user.
 
 ## Version 4.20.0
 * Added cmdlets to support gallery applications and versions:
