--- conflicted
+++ resolved
@@ -50,15 +50,13 @@
         [ValidateNotNullOrEmpty]
         public SwitchParameter StayProvisioned { get; set; }
 
-<<<<<<< HEAD
         [Parameter(Mandatory = false, HelpMessage = "Returns immediately with status of request")]
         public SwitchParameter NoWait { get; set; }
-=======
+        
         [Parameter(
             Mandatory = false,
             HelpMessage = "To request non-graceful VM shutdown when keeping the VM provisioned.")]
         public SwitchParameter SkipShutdown { get; set; }
->>>>>>> 8bb7287f
 
         public override void ExecuteCmdlet()
         {
@@ -76,63 +74,42 @@
                         this.Name = parsedId.ResourceName;
                     }
 
-<<<<<<< HEAD
-                    Action<Func<string, string, Dictionary<string, List<string>>, CancellationToken, Task<Rest.Azure.AzureOperationResponse>>> call = f =>
+                    Rest.Azure.AzureOperationResponse op;
+                    if (this.StayProvisioned) 
                     {
-                        var op = f(this.ResourceGroupName, this.Name, null, CancellationToken.None).GetAwaiter().GetResult();
+                        bool? skipShutdown = this.SkipShutdown.IsPresent ? (bool?)true : null;
                         if (NoWait.IsPresent)
                         {
-                            var result = ComputeAutoMapperProfile.Mapper.Map<PSAzureOperationResponse>(op);
-                            WriteObject(result);
+                            op = this.VirtualMachineClient.BeginPowerOffWithHttpMessagesAsync(this.ResourceGroupName, this.Name, skipShutdown, null, CancellationToken.None).GetAwaiter().GetResult();
                         }
-                        else
+                        else 
                         {
-                            var result = ComputeAutoMapperProfile.Mapper.Map<PSComputeLongRunningOperation>(op);
-                            result.StartTime = this.StartTime;
-                            result.EndTime = DateTime.Now;
-                            WriteObject(result);
-                        }
-                    };
-=======
-                    Rest.Azure.AzureOperationResponse op;
->>>>>>> 8bb7287f
-
-                    if (NoWait.IsPresent)
-                    {
-<<<<<<< HEAD
-                        if (this.StayProvisioned)
-                        {
-                            call(this.VirtualMachineClient.BeginPowerOffWithHttpMessagesAsync);
-                        }
-                        else
-                        {
-                            call(this.VirtualMachineClient.BeginDeallocateWithHttpMessagesAsync);
+                            op = this.VirtualMachineClient.PowerOffWithHttpMessagesAsync(this.ResourceGroupName, this.Name, skipShutdown, null, CancellationToken.None).GetAwaiter().GetResult();
                         }
                     }
                     else
                     {
-                        if (this.StayProvisioned)
+                        if (NoWait.IsPresent)
                         {
-                            call(this.VirtualMachineClient.PowerOffWithHttpMessagesAsync);
+                            op = this.VirtualMachineClient.BeginDeallocateWithHttpMessagesAsync(this.ResourceGroupName, this.Name, null, CancellationToken.None).GetAwaiter().GetResult();
                         }
                         else
                         {
-                            call(this.VirtualMachineClient.DeallocateWithHttpMessagesAsync);
+                            op = this.VirtualMachineClient.DeallocateWithHttpMessagesAsync(this.ResourceGroupName, this.Name, null, CancellationToken.None).GetAwaiter().GetResult();
                         }
-=======
-                        bool? skipShutdown = this.SkipShutdown.IsPresent ? (bool?)true : null;
-                        op = this.VirtualMachineClient.PowerOffWithHttpMessagesAsync(this.ResourceGroupName, this.Name, skipShutdown, null, CancellationToken.None).GetAwaiter().GetResult();
+
                     }
-                    else
+                    if (NoWait.IsPresent) {
+                        var result = ComputeAutoMapperProfile.Mapper.Map<PSAzureOperationResponse>(op);
+                        WriteObject(result);
+                    }
+                    else 
                     {
-                        op = this.VirtualMachineClient.DeallocateWithHttpMessagesAsync(this.ResourceGroupName, this.Name, null, CancellationToken.None).GetAwaiter().GetResult();
->>>>>>> 8bb7287f
+                        var result = ComputeAutoMapperProfile.Mapper.Map<PSComputeLongRunningOperation>(op);
+                        result.StartTime = this.StartTime;
+                        result.EndTime = DateTime.Now;
+                        WriteObject(result);
                     }
-
-                    var result = ComputeAutoMapperProfile.Mapper.Map<PSComputeLongRunningOperation>(op);
-                    result.StartTime = this.StartTime;
-                    result.EndTime = DateTime.Now;
-                    WriteObject(result);
                 }
                 else
                 {
