﻿// ----------------------------------------------------------------------------------
//
// Copyright Microsoft Corporation
// Licensed under the Apache License, Version 2.0 (the "License");
// you may not use this file except in compliance with the License.
// You may obtain a copy of the License at
// http://www.apache.org/licenses/LICENSE-2.0
// Unless required by applicable law or agreed to in writing, software
// distributed under the License is distributed on an "AS IS" BASIS,
// WITHOUT WARRANTIES OR CONDITIONS OF ANY KIND, either express or implied.
// See the License for the specific language governing permissions and
// limitations under the License.
// ----------------------------------------------------------------------------------

using Microsoft.Azure.Commands.Common.Authentication;
using Microsoft.Azure.Commands.Common.Authentication.Abstractions;
using Microsoft.Azure.Commands.Compute.Models;
using Microsoft.Azure.Commands.ResourceManager.Common.ArgumentCompleters;
using Microsoft.Azure.PowerShell.Cmdlets.Compute.Helpers.Storage;
using Microsoft.WindowsAzure.Commands.Common.CustomAttributes;
using Microsoft.WindowsAzure.Commands.Sync.Download;
using Microsoft.WindowsAzure.Commands.Tools.Vhd;
using Microsoft.WindowsAzure.Commands.Tools.Vhd.Model;
using System;
using System.IO;
using System.Management.Automation;
using Rsrc = Microsoft.Azure.Commands.Compute.Properties.Resources;
using Microsoft.Azure.Management.Compute.Models;
using Microsoft.Azure.Commands.Compute.Automation.Models;
using Microsoft.WindowsAzure.Commands.Utilities.Common;
using Microsoft.Azure.Commands.Compute.Automation;
using Microsoft.Azure.Management.Compute;
using Microsoft.Azure.Commands.Compute.Sync.Upload;
using Microsoft.WindowsAzure.Commands.Sync;
using System.Management;
using Microsoft.Samples.HyperV.Storage;
using Microsoft.Samples.HyperV.Common;
using System.Threading;
using System.Runtime.InteropServices;

namespace Microsoft.Azure.Commands.Compute.StorageServices
{
    /// <summary>
    /// Uploads a vhd as fixed disk format vhd to a blob in Microsoft Azure Storage
    /// </summary>
    [Cmdlet("Add", ResourceManager.Common.AzureRMConstants.AzureRMPrefix + "Vhd", DefaultParameterSetName = DefaultParameterSet)]
    [OutputType(typeof(VhdUploadContext))]
    public class AddAzureVhdCommand : ComputeClientBaseCmdlet
    {
        private const int DefaultNumberOfUploaderThreads = 8;
        private const string DefaultParameterSet = "DefaultParameterSet";
        private const string DirectUploadToManagedDiskSet = "DirectUploadToManagedDiskSet";
        private bool temporaryFileCreated = false;
        private FileInfo vhdFileToBeUploaded; 

        [Parameter(
            Position = 0,
            Mandatory = true,
            ParameterSetName = DefaultParameterSet,
            ValueFromPipelineByPropertyName = true)]
        [Parameter(
            Position = 0,
            Mandatory = true,
            ParameterSetName = DirectUploadToManagedDiskSet,
            ValueFromPipelineByPropertyName = true)]
        [ResourceGroupCompleter]
        [ValidateNotNullOrEmpty]
        public string ResourceGroupName { get; set; }

        [Parameter(
            Position = 1,
            ParameterSetName = DefaultParameterSet,
            Mandatory = true,
            ValueFromPipelineByPropertyName = true,
            HelpMessage = "Uri to blob")]
        [ValidateNotNullOrEmpty]
        [Alias("dst")]
        public Uri Destination { get; set; }

        [Parameter(
            Position = 2,
            Mandatory = true,
            ParameterSetName = DefaultParameterSet,
            ValueFromPipelineByPropertyName = true,
            HelpMessage = "Local path of the VHD file")]
        [Parameter(
            Position = 2,
            Mandatory = true,
            ParameterSetName = DirectUploadToManagedDiskSet,
            ValueFromPipelineByPropertyName = true,
            HelpMessage = "Local path of the VHD file")]
        [ValidateNotNullOrEmpty]
        [Alias("lf")]
        public FileInfo LocalFilePath { get; set; }

        [Parameter(
            Mandatory = true,
            ParameterSetName = DirectUploadToManagedDiskSet,
            ValueFromPipelineByPropertyName = true,
            HelpMessage = "Name of the new managed Disk")]
        [ValidateNotNullOrEmpty]
        public string DiskName { get; set; }

        [Parameter(
            Mandatory = true,
            Position = 1,
            ParameterSetName = DirectUploadToManagedDiskSet,
            ValueFromPipelineByPropertyName = true,
            HelpMessage = "Location of new Managed Disk")]
        [LocationCompleter("Microsoft.Compute/disks")]
        public string Location { get; set; }

        [Parameter(
            Mandatory = false,
            ParameterSetName = DirectUploadToManagedDiskSet,
            ValueFromPipelineByPropertyName = true,
            HelpMessage = "Sku for managed disk. Options: Standard_LRS, Premium_LRS, StandardSSD_LRS, UltraSSD_LRS")]
        [PSArgumentCompleter("Standard_LRS", "Premium_LRS", "StandardSSD_LRS", "UltraSSD_LRS")]
        public string DiskSku { get; set; }

        [Alias("Zone")]
        [Parameter(
            Mandatory = false,
            ParameterSetName = DirectUploadToManagedDiskSet,
            ValueFromPipelineByPropertyName = true)]
        public string[] DiskZone { get; set; }

        [Alias("HyperVGeneration")]
        [Parameter(
            Mandatory = false,
            ValueFromPipelineByPropertyName = true,
            ParameterSetName = DirectUploadToManagedDiskSet,
            HelpMessage = "Posssible values are: 'V1', 'V2'")]
        [PSArgumentCompleter("V1", "V2")]
        public string DiskHyperVGeneration { get; set; }

        [Alias("OsType")]
        [Parameter(
            Mandatory = false,
            ParameterSetName = DirectUploadToManagedDiskSet,
            ValueFromPipelineByPropertyName = true,
            HelpMessage = "Possible values are: 'Windows', 'Linux'")]
        public OperatingSystemTypes DiskOsType { get; set; }

        [Parameter(
            Position = 3,
            Mandatory = false,
            ValueFromPipelineByPropertyName = true,
            HelpMessage = "Number of uploader threads")]
        [ValidateNotNullOrEmpty]
        [ValidateRange(1, 64)]
        [Alias("th")]
        public int? NumberOfUploaderThreads { get; set; }

        [Parameter(
            Position = 4,
            Mandatory = false,
            ValueFromPipelineByPropertyName = true,
            ParameterSetName = DefaultParameterSet,
            HelpMessage = "Uri to a base image in a blob storage account to apply the difference")]
        [ValidateNotNullOrEmpty]
        [Alias("bs")]
        public Uri BaseImageUriToPatch { get; set; }

        [Parameter(
            Position = 5,
            Mandatory = false,
            ValueFromPipelineByPropertyName = true,
            ParameterSetName = DefaultParameterSet,
            HelpMessage = "Delete the blob if already exists")]
        [ValidateNotNullOrEmpty]
        [Alias("o")]
        public SwitchParameter OverWrite { get; set; }

        [Parameter(
            Mandatory = false,
            ParameterSetName = DefaultParameterSet,
            HelpMessage = "Skips the resizing of VHD")]
        public SwitchParameter SkipResizing { get; set; }

        [Parameter(Mandatory = false, HelpMessage = "Run cmdlet in the background")]
        public SwitchParameter AsJob { get; set; }

        public override void ExecuteCmdlet()
        {
            base.ExecuteCmdlet();
            ExecuteClientAction(() =>
            {
                try
                {
                    WriteVerbose("To be compatible with Azure, Add-AzVhd will automatically try to convert VHDX files to VHD and resize VHD files to N * Mib using Hyper-V Platform, a Windows native virtualization product. During the process, the cmdlet will temporarily create a converted/resized file in the same directory as the provided VHD/VHDX file. \nFor more information visit https://aka.ms/usingAdd-AzVhd \n");

                    Program.SyncOutput = new PSSyncOutputEvents(this);
                    PathIntrinsics currentPath = SessionState.Path;
                    vhdFileToBeUploaded = new FileInfo(currentPath.GetUnresolvedProviderPathFromPSPath(LocalFilePath.ToString()));

                    // 1.              CONVERT VHDX TO VHD
                    if (vhdFileToBeUploaded.Extension == ".vhdx")
                    {
                        vhdFileToBeUploaded = ConvertVhd();
                    }

                    // 2.              RESIZE VHD
                    long vdsLength = GetVirtualDiskStreamLength();
                    if (!this.SkipResizing.IsPresent && (vdsLength - 512) % 1048576 != 0)
                    {
                        long resizeTo = Convert.ToInt64(1048576 * Math.Ceiling((vdsLength - 512) / 1048576.0));
                        vhdFileToBeUploaded = ResizeVhdFile(vdsLength,resizeTo);
                        vdsLength = resizeTo + 512;
                    }
                    else if (this.SkipResizing.IsPresent)
                    {
                        WriteVerbose("Skipping VHD resizing.");
                    }
                    

                    if (this.ParameterSetName == DirectUploadToManagedDiskSet)
                    {

                        // 3. DIRECT UPLOAD TO MANAGED DISK


                        // 3-1. CREATE DISK CONFIG 
                        CheckForExistingDisk(this.ResourceGroupName, this.DiskName);
                        var diskConfig = CreateDiskConfig(vdsLength);

                        // 3-2: CREATE DISK
                        CreateManagedDisk(this.ResourceGroupName, this.DiskName, diskConfig);

                        // 3-3: GENERATE SAS
                        WriteVerbose("Generating SAS");
                        var accessUri = GenerateSAS();
                        Uri sasUri = new Uri(accessUri.AccessSAS);
                        WriteVerbose("SAS generated: " + accessUri.AccessSAS);


                        // 3-4: UPLOAD                  
                        WriteVerbose("Preparing for Upload");
                        PSPageBlobClient managedDisk = new PSPageBlobClient(sasUri);
                        DiskUploadCreator diskUploadCreator = new DiskUploadCreator();
                        var uploadContext = diskUploadCreator.Create(vhdFileToBeUploaded, managedDisk, false);
                        var synchronizer = new DiskSynchronizer(uploadContext, this.NumberOfUploaderThreads ?? DefaultNumberOfUploaderThreads);

                        WriteVerbose("Uploading");
                        if (synchronizer.Synchronize())
                        {
                            var result = new VhdUploadContext { LocalFilePath = vhdFileToBeUploaded, DestinationUri = sasUri };
                            WriteObject(result);
                        }
                        else
                        {
                            RevokeSAS();
                            this.ComputeClient.ComputeManagementClient.Disks.Delete(this.ResourceGroupName, this.DiskName);
                            Exception outputEx = new Exception("Upload failed. Please try again later.");
                            ThrowTerminatingError(new ErrorRecord(
                                outputEx,
                                "Error uploading data.",
                                ErrorCategory.NotSpecified,
                                null));
                        }

                        // 3-5: REVOKE SAS
                        WriteVerbose("Revoking SAS");
                        RevokeSAS();
                        WriteVerbose("SAS revoked.");
                        
                        WriteVerbose("\nUpload complete.");

                    }
                    else
                    {
                        var parameters = ValidateParameters();
                        var vhdUploadContext = VhdUploaderModel.Upload(parameters);
                        WriteObject(vhdUploadContext);
                    }
                }
                finally
                {
                    if (temporaryFileCreated)
                    {
                        WriteVerbose("Deleting file: " + vhdFileToBeUploaded.FullName);
                        File.Delete(vhdFileToBeUploaded.FullName);
                    }
                }
            });


        }

        public UploadParameters ValidateParameters()
        {
            BlobUri destinationUri;
            if (!BlobUri.TryParseUri(Destination, out destinationUri))
            {
                throw new ArgumentOutOfRangeException("Destination", this.Destination.ToString());
            }

            BlobUri baseImageUri = null;
            if (this.BaseImageUriToPatch != null)
            {
                if (!BlobUri.TryParseUri(BaseImageUriToPatch, out baseImageUri))
                {
                    throw new ArgumentOutOfRangeException("BaseImageUriToPatch", this.BaseImageUriToPatch.ToString());
                }

                if (!String.IsNullOrEmpty(destinationUri.Uri.Query))
                {
                    var message = String.Format(Rsrc.AddAzureVhdCommandSASUriNotSupportedInPatchMode, destinationUri.Uri);
                    throw new ArgumentOutOfRangeException("Destination", message);
                }
            }

            var storageCredentialsFactory = CreateStorageCredentialsFactory();

            var parameters = new UploadParameters(
                destinationUri, baseImageUri, vhdFileToBeUploaded, OverWrite.IsPresent,
                (NumberOfUploaderThreads) ?? DefaultNumberOfUploaderThreads)
            {
                Cmdlet = this,
                BlobObjectFactory = new CloudPageBlobObjectFactory(storageCredentialsFactory, TimeSpan.FromMinutes(1))
            };

            return parameters;
        }

        private StorageCredentialsFactory CreateStorageCredentialsFactory()
        {
            StorageCredentialsFactory storageCredentialsFactory;

            var storageClient = AzureSession.Instance.ClientFactory.CreateArmClient<StorageManagementClient>(
                        DefaultProfile.DefaultContext, AzureEnvironment.Endpoint.ResourceManager);

            if (StorageCredentialsFactory.IsChannelRequired(Destination))
            {
                storageCredentialsFactory = new StorageCredentialsFactory(this.ResourceGroupName, storageClient, DefaultContext.Subscription);
            }
            else
            {
                storageCredentialsFactory = new StorageCredentialsFactory();
            }

            return storageCredentialsFactory;
        }

        private PSDisk CreateDiskConfig(long fixedSizeLength)
        {
            // Sku
            DiskSku vSku = null;

            // CreationData
            CreationData vCreationData = null;

            if (this.IsParameterBound(c => c.DiskSku))
            {
                if (vSku == null)
                {
                    vSku = new DiskSku();
                }
                vSku.Name = this.DiskSku;
            }

            vCreationData = new CreationData();
            vCreationData.CreateOption = "upload";
            vCreationData.UploadSizeBytes = fixedSizeLength;

            var vDisk = new PSDisk
            {
                Zones = this.IsParameterBound(c => c.DiskZone) ? this.DiskZone : null,
                OsType = this.IsParameterBound(c => c.DiskOsType) ? this.DiskOsType : OperatingSystemTypes.Windows,
                HyperVGeneration = this.IsParameterBound(c => c.DiskHyperVGeneration) ? this.DiskHyperVGeneration : null,
                DiskSizeGB = null,
                DiskIOPSReadWrite = null,
                DiskMBpsReadWrite = null,
                DiskIOPSReadOnly = null,
                DiskMBpsReadOnly = null,
                MaxShares = null,
                Location = this.IsParameterBound(c => c.Location) ? this.Location : null,
                Tags = null,
                Sku = vSku,
                CreationData = vCreationData,
                EncryptionSettingsCollection = null,
                Encryption = null,
                NetworkAccessPolicy = null,
                DiskAccessId = null
            };
            return vDisk;
        }

        private void CreateBackUp(string filePath)
        {
            string resizedFileName = ReturnAvailExtensionName(filePath, "_resized", ".vhd");
            System.IO.File.Move(filePath, resizedFileName);
            vhdFileToBeUploaded = new FileInfo(resizedFileName);
            if (temporaryFileCreated == true)
            {
                return;
            }

            string backupPath = filePath;
            WriteVerbose("Making a copy of the VHD file before resizing.");

            byte[] buffer = new byte[1024 * 1024 * 100]; // 100MB buffer
            bool cancelFlag = false;

            using (FileStream source = new FileStream(resizedFileName, FileMode.Open, FileAccess.Read))
            {
                long fileLength = source.Length;
                using (FileStream dest = new FileStream(backupPath, FileMode.CreateNew, FileAccess.Write))
                {
                    long totalBytes = 0;
                    int currentBlockSize = 0;

                    while ((currentBlockSize = source.Read(buffer, 0, buffer.Length)) > 0)
                    {
                        totalBytes += currentBlockSize;
                        double percentage = (double)totalBytes * 100.0 / fileLength;

                        dest.Write(buffer, 0, currentBlockSize);
                        cancelFlag = false;

                        if (cancelFlag == true)
                        {
                            File.Delete(backupPath);
                            break;
                        }
                        Program.SyncOutput.ProgressCopy(percentage);
                    }
                }
            }
            WriteVerbose("Back up copy made to: " + backupPath);
        }

        public string ReturnAvailExtensionName(string filePath, string extension, string format)
        {
            string extensionPath = Path.GetDirectoryName(filePath) + @"\" + Path.GetFileNameWithoutExtension(filePath) + extension + format;
            int extNum = 0;
            while (File.Exists(extensionPath))
            {
                extensionPath = Path.GetDirectoryName(filePath) + @"\" + Path.GetFileNameWithoutExtension(filePath) + extension + "(" + extNum + ")" + format;
                extNum += 1;
            }
            return extensionPath;
        }

        private void CreateManagedDisk(string ResourceGroupName, string DiskName, PSDisk psDisk)
        {
            string resourceGroupName = ResourceGroupName;
            string diskName = DiskName;
            Disk disk = new Disk();
            ComputeAutomationAutoMapperProfile.Mapper.Map<PSDisk, Disk>(psDisk, disk);

            var result = this.ComputeClient.ComputeManagementClient.Disks.CreateOrUpdate(resourceGroupName, diskName, disk);
            var psObject = new PSDisk();
            ComputeAutomationAutoMapperProfile.Mapper.Map<Disk, PSDisk>(result, psObject);

            WriteVerbose("\nCreated Managed Disk:");
        }

        private long GetVirtualDiskStreamLength()
        {
            long length;
            try
            {
<<<<<<< HEAD
                using (VirtualDiskStream vds = new VirtualDiskStream(vhdFileToBeUploaded.FullName))
=======
                bool resizeNeeded = false;
                long resizeTo = 0;
                using (VirtualDiskStream vds = new VirtualDiskStream(filePath.FullName))
>>>>>>> feeb0cec
                {
                    length = vds.Length;
                    if (vds.Length < 20971520 || vds.Length > 4396972769280)
                    {
                        throw new InvalidOperationException("The VHD must be between 20 MB and 4095 GB.");
                    }
                }
            }
            catch (VhdParsingException)
            {
                throw new InvalidOperationException("The VHD file is corrupted.");
            }

            return length;
        }

        private void CheckForExistingDisk(string resourceGroupName, string DiskName)
        {
            Disk aDisk;
            try
            {
                aDisk = this.ComputeClient.ComputeManagementClient.Disks.Get(resourceGroupName, DiskName);
            }
            catch
            {
                aDisk = null;
            }
            if (aDisk != null)
            {
                throw new Exception(string.Format("A Disk with name '{0}' in resource group '{1}' already exists. Please use a different DiskName.", DiskName, resourceGroupName));
            }
            return;
        }

        private FileInfo ConvertVhd()
        {
            CheckOS();
            WriteWarning("The VHDX file needs to be converted to VHD. During the conversion process, the cmdlet will temporarily create a resized file in the same directory as the provided VHDX file.");

            string ConvertedPath = ReturnAvailExtensionName(vhdFileToBeUploaded.FullName, "_converted", ".vhd");
            FileInfo vhdFileInfo = new FileInfo(ConvertedPath);
            ManagementScope scope = new ManagementScope(@"\root\virtualization\V2");
            VirtualHardDiskSettingData settingData = new VirtualHardDiskSettingData(VirtualHardDiskType.DynamicallyExpanding, VirtualHardDiskFormat.Vhd, vhdFileInfo.FullName, null, 0, 0, 0, 0);

            try
            {
                using (ManagementObject imageManagementService =
                StorageUtilities.GetImageManagementService(scope))
                {
                    WriteVerbose("Converting VHDX file to VHD file.");
                    using (ManagementBaseObject inParams =
                        imageManagementService.GetMethodParameters("ConvertVirtualHardDisk"))
                    {
                        inParams["SourcePath"] = vhdFileToBeUploaded.FullName;
                        inParams["VirtualDiskSettingData"] =
                            settingData.GetVirtualHardDiskSettingDataEmbeddedInstance(null, imageManagementService.Path.Path);

                        using (ManagementBaseObject outParams = imageManagementService.InvokeMethod(
                            "ConvertVirtualHardDisk", inParams, null))
                        {
                            ManagementPath path = new ManagementPath((string)outParams["Job"]);
                            ManagementObject job = new ManagementObject(path);
                            string jobStatus = (string)job["JobStatus"];
                            ushort percentComplete = (ushort)job["PercentComplete"];
                            while (jobStatus == "Job is running" && percentComplete < 100)
                            {
                                Program.SyncOutput.ProgressHyperV(percentComplete, "Converting to VHD");
                                Thread.Sleep(1000);
                                job.Get();
                                jobStatus = (string)job["JobStatus"];
                                percentComplete = (ushort)job["PercentComplete"];
                            }
                            Program.SyncOutput.ProgressHyperV(percentComplete, "Converting to VHD");

                            WmiUtilities.ValidateOutput(outParams, scope);
                        }
                    }
                    temporaryFileCreated = true;
                    WriteVerbose("Converted file: " + ConvertedPath);
                    return new FileInfo(vhdFileInfo.FullName);
                }
            }
            catch (System.Management.ManagementException ex)
            {
                if (ex.Message == "Invalid namespace ")
                {
                    Exception outputEx = new Exception("Failed to convert VHDX file. Hyper-V Platform is not found.\nFollow this link to enable Hyper-V or convert file manually: https://aka.ms/usingAdd-AzVhd");
                    ThrowTerminatingError(new ErrorRecord(
                        outputEx,
                        "Hyper-V is unavailable",
                        ErrorCategory.InvalidOperation,
                        null));
                }
                throw ex;
            }
        }

        private FileInfo ResizeVhdFile(long FileSizeBefore, long FileSize)
        {
            CheckOS();
            WriteWarning("The VHD file needs to be resized. During the resizing process, the cmdlet will temporarily create a resized file in the same directory as the provided VHD/VHDX file.");

            try
            {
                ManagementScope scope = new ManagementScope(@"\root\virtualization\V2");

                long FullFileSize = FileSize + 512;


                using (ManagementObject imageManagementService =
                    StorageUtilities.GetImageManagementService(scope))
                {
                    CreateBackUp(vhdFileToBeUploaded.FullName);
                    WriteVerbose("Resizing VHD file");
                    using (ManagementBaseObject inParams =
                        imageManagementService.GetMethodParameters("ResizeVirtualHardDisk"))
                    {
                        inParams["Path"] = vhdFileToBeUploaded.FullName;
                        inParams["MaxInternalSize"] = FileSize;
                        using (ManagementBaseObject outParams = imageManagementService.InvokeMethod(
                            "ResizeVirtualHardDisk", inParams, null))
                        {
                            ManagementPath path = new ManagementPath((string)outParams["Job"]);
                            ManagementObject job = new ManagementObject(path);
                            string jobStatus = (string)job["JobStatus"];
                            ushort percentComplete = (ushort)job["PercentComplete"];
                            while (jobStatus == "Job is running" && percentComplete < 100)
                            {
                                Program.SyncOutput.ProgressHyperV(percentComplete, "Resizing VHD");
                                Thread.Sleep(1000);
                                job.Get();
                                jobStatus = (string)job["JobStatus"];
                                percentComplete = (ushort)job["PercentComplete"];
                            }
                            Program.SyncOutput.ProgressHyperV(percentComplete, "Resizing VHD");
                            WmiUtilities.ValidateOutput(outParams, scope);
                        }
                    }
                    WriteVerbose("Resized " + vhdFileToBeUploaded + " from " + FileSizeBefore + " bytes to " + FullFileSize + " bytes.");
                    temporaryFileCreated = true;
                    return new FileInfo(vhdFileToBeUploaded.FullName);
                }
            }
            catch (System.Management.ManagementException ex)
            {
                if (ex.Message == "Invalid namespace ")
                {
                    Exception outputEx = new Exception("Failed to resize VHD file. Hyper-V Platform is not found.\nFollow this link to enable Hyper-V or resize file manually: https://aka.ms/usingAdd-AzVhd");
                    ThrowTerminatingError(new ErrorRecord(
                        outputEx,
                        "Hyper-V is unavailable",
                        ErrorCategory.InvalidOperation,
                        null));
                }
                throw ex;
            }
        }

        private AccessUri GenerateSAS()
        {
            var grantAccessData = new GrantAccessData();
            grantAccessData.Access = "Write";
            long gbInBytes = 1073741824;
            int gb = (int)(vhdFileToBeUploaded.Length / gbInBytes);
            grantAccessData.DurationInSeconds = 86400 * Math.Max(gb / 100, 1);   // 24h per 100gb
            var accessUri = this.ComputeClient.ComputeManagementClient.Disks.GrantAccess(this.ResourceGroupName, this.DiskName, grantAccessData);

            return accessUri;
        }

        private void RevokeSAS()
        {
            var RevokeResult = this.ComputeClient.ComputeManagementClient.Disks.RevokeAccessWithHttpMessagesAsync(this.ResourceGroupName, this.DiskName).GetAwaiter().GetResult();
            PSOperationStatusResponse output = new PSOperationStatusResponse
            {
                StartTime = this.StartTime,
                EndTime = DateTime.Now
            };
            if (RevokeResult != null && RevokeResult.Request != null && RevokeResult.Request.RequestUri != null)
            {
                output.Name = GetOperationIdFromUrlString(RevokeResult.Request.RequestUri.ToString());
            }
        }

        private void CheckOS()
        {
            var isWindows = RuntimeInformation.IsOSPlatform(OSPlatform.Windows);
            if (!isWindows)
            {
                Exception outputEx = new Exception("Failed to resize/convert the VHD/VHDX file. Currently automatic resizing and conversion is performed using Hyper-V, a native Windows feature. Please resize and convert file manually: https://aka.ms/usingAdd-AzVhd");
                ThrowTerminatingError(new ErrorRecord(
                    outputEx,
                    "Hyper-V is unavailable",
                    ErrorCategory.InvalidOperation,
                    null));
            }
            
        }
    }
}<|MERGE_RESOLUTION|>--- conflicted
+++ resolved
@@ -461,13 +461,7 @@
             long length;
             try
             {
-<<<<<<< HEAD
                 using (VirtualDiskStream vds = new VirtualDiskStream(vhdFileToBeUploaded.FullName))
-=======
-                bool resizeNeeded = false;
-                long resizeTo = 0;
-                using (VirtualDiskStream vds = new VirtualDiskStream(filePath.FullName))
->>>>>>> feeb0cec
                 {
                     length = vds.Length;
                     if (vds.Length < 20971520 || vds.Length > 4396972769280)
