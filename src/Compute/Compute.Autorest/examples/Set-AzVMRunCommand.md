--- conflicted
+++ resolved
@@ -1,11 +1,7 @@
 ### Example 1: Simple Example
 ```powershell
-<<<<<<< HEAD
 Set-AzVMRunCommand -ResourceGroupName $rgname -VMName $vmname -RunCommandName 'firstruncommand' 
 ```
-=======
-PS C:\> Set-AzVMRunCommand -ResourceGroupName $rgname -VMName $vmname -Location 'eastus' -RunCommandName 'firstruncommand' 
->>>>>>> 50f786fd
 
 ```output
 Location Name             Type
