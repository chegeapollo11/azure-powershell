--- conflicted
+++ resolved
@@ -57,13 +57,9 @@
                         {"Microsoft.Features", null},
                         {"Microsoft.Authorization", null},
                         {"Microsoft.Storage", null},
-<<<<<<< HEAD
                         {"Microsoft.KeyVault", null},
                         {"Microsoft.ManagedServiceIdentity", null},
-			{"Microsoft.Network", null}
-=======
-                        {"Microsoft.KeyVault", null}
->>>>>>> fb24126b
+                        {"Microsoft.Network", null}
                     }
                 )
                 .Build();
