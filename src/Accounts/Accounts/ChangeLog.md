<!--
    Please leave this section at the top of the change log.

    Changes for the upcoming release should go under the section titled "Upcoming Release", and should adhere to the following format:

    ## Upcoming Release
    * Overview of change #1
        - Additional information about change #1
    * Overview of change #2
        - Additional information about change #2
        - Additional information about change #2
    * Overview of change #3
    * Overview of change #4
        - Additional information about change #4

    ## YYYY.MM.DD - Version X.Y.Z (Previous Release)
    * Overview of change #1
        - Additional information about change #1
-->
## Upcoming Release
<<<<<<< HEAD
* Fixed null reference and method case insensitive in `Invoke-AzRestMethod`
=======

## Version 2.1.0
>>>>>>> d1521b24
* [Breaking Change] Removed `Get-AzProfile` and `Select-AzProfile`
* Replaced Azure Directory Authentication Library with Microsoft Authentication Library(MSAL)

## Version 1.9.5
* Fixed DateTime parse issue in common libraries [#13045]

## Version 1.9.4
* Formatted the upcoming breaking change messages
* Updated Azure.Core to 1.4.1

## Version 1.9.3
* Loaded all public cloud environments when discovery endpoint doesn't return default AzureCloud or other public environments [#12633]
* Exposed SubscriptionPolicies in `Get-AzSubscription` [#12551]

## Version 1.9.2
* Updated `Connect-AzAccount` to accept parameter `MaxContextPopulation` [#9865]
* Updated SubscriptionClient version to 2019-06-01 and display tenant domains [#9838]
* Supported home tenant and managedBy tenant information of subscription
* Corrected module name, version info in telemetry data
* Adjusted SqlDatabaseDnsSuffix and ServiceManagementUrl if environment metadata endpoint returns incompatible value

## Version 1.9.1
* Added new cmdlet `Invoke-AzRestMethod`
* Fixed an issue that may cause authentication errors in multi-process scenarios such as running multiple Azure PowerShell cmdlets using `Start-Job` [#9448]

## Version 1.9.0
* Supported discovering environment setting by default and adding environment via `Add-AzEnvironment`
* Update preloaded assemblies [#12024], [#11976]
* Updated Azure.Core assembly
* Fixed an issue that may cause `Connect-AzAccount` to fail in multi-threaded execution [#11201]

## Version 1.8.1
* Fixed an issue that may cause Az to skip logs in Azure Automation or PowerShell jobs [#11492]

## Version 1.8.0
* Updated `Add-AzEnvironment` and `Set-AzEnvironment` to accept parameters `AzureSynapseAnalyticsEndpointResourceId` and `AzureSynapseAnalyticsEndpointSuffix`
* Added Azure.Core related assemblies into Az.Accounts, supported PowerShell platforms include Windows PowerShell 5.1, PowerShell Core 6.2.4, PowerShell 7+

## Version 1.7.5
* Updated Azure PowerShell survey URL in `Resolve-AzError` [#11507]

## Version 1.7.4
* Fixed `Get-AzTenant`/`Get-AzDefault`/`Set-AzDefault` throw NullReferenceException when not login [#10292]

## Version 1.7.3
* Open Azure PowerShell survey page in `Send-Feedback` [#11020]
* Display Azure PowerShell survey URL in `Resolve-Error` [#11021]
* Added Az version in UserAgent

## Version 1.7.2
* Added SubscriptionId, TenantId, and execution time into data of client side telemetry

## Version 1.7.1
* Disable context auto saving when AzureRmContext.json not available
* Update the reference to Azure Powershell Common to 1.3.5-preview

## Version 1.7.0
* Updated Add-AzEnvironment and Set-AzEnvironment to accept parameters AzureAttestationServiceEndpointResourceId and AzureAttestationServiceEndpointSuffix

## Version 1.6.6
* Add client-side telemetry info for Az 4.0 preview

## Version 1.6.5
* Update references in .psd1 to use relative path
* Set correct UserAgent for client-side telemetry for Az 4.0 preview
* Display user friendly error message when context is null in Az 4.0
* Add endpoints for attestation service

## Version 1.6.4
* Add a deprecation message for `Resolve-Error` alias.

## Version 1.6.3
* Update telemetry and url rewriting for generated modules, fix windows unit tests.

## Version 1.6.2
* Fixed miscellaneous typos across module
* Support user-assigned MSI in Azure Functions Authentication (#9479)

## Version 1.6.1
* Update common code to use latest version of ClientRuntime

## Version 1.6.0
* Add support for profile cmdlets
* Add support for environments and data planes in generated cmdlets
* Update common packages to include new PolicyInsights library * Fix bug where incorrect endpoint was being used in some cases for data plane cmdlets in Windows PowerShell

## Version 1.5.3
* Fix bug with incorrect URL being used in some cases for Functions calls
    - More information here: https://github.com/Azure/azure-powershell/issues/8983
* Fix Issue with aliases from AzureRM to Az cmdlets
  - Set-AzureRmVMBootDiagnostics -> Set-AzVMBootDiagnostic
  - Export-AzureRMLogAnalyticThrottledRequests -> Export-AzLogAnalyticThrottledRequest

## Version 1.5.2
* Update Authentication Library to fix ADFS issues with username/password auth

## Version 1.5.1
* Update Uninstall-AzureRm to correctly delete modules in Mac

## Version 1.5.0
* Updated Add-AzEnvironment and Set-AzEnvironment to accept parameter AzureAnalysisServicesEndpointResourceId

## Version 1.4.0
* Add 'Register-AzModule' command to support AutoRest generated cmdlets
* Update examples for Connect-AzAccount

## Version 1.3.1
* Add additional framework extensions for .Net Framework execution
* Update common packages to include new wildcard support functions

## Version 1.3.0
* Update to latest version of ClientRuntime

## Version 1.2.1
* Release with correct version of Authentication
* Enable MSI Authentication in Azure Functions and WebApps

## Version 1.2.0
* Add interactive and username/password authentication for Windows PowerShell 5.1 only
* Update incorrect online help URLs
* Add warning message in PS Core for Uninstall-AzureRm

## Version 1.1.0
* Add 'Local' Scope to Enable-AzureRmAlias
* Bug fix for missing path in Uninstall-AzureRm

## Version 1.0.0
* General availability of `Az.Accounts` module<|MERGE_RESOLUTION|>--- conflicted
+++ resolved
@@ -18,12 +18,9 @@
         - Additional information about change #1
 -->
 ## Upcoming Release
-<<<<<<< HEAD
 * Fixed null reference and method case insensitive in `Invoke-AzRestMethod`
-=======
 
 ## Version 2.1.0
->>>>>>> d1521b24
 * [Breaking Change] Removed `Get-AzProfile` and `Select-AzProfile`
 * Replaced Azure Directory Authentication Library with Microsoft Authentication Library(MSAL)
 
