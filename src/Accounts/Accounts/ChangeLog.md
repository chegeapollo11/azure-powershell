--- conflicted
+++ resolved
@@ -19,10 +19,7 @@
 -->
 
 ## Upcoming Release
-<<<<<<< HEAD
-=======
 * Fixed `CacheDirectory` and `CacheFile` out-of-sync issue in AzureRmContextSettings.json and the customers are not allowed to change these 2 properties.
->>>>>>> 490d0f75
 * Redirected device code login messages from warning stream to information stream if use device authentication in `Connect-AzAccount`.
 
 ## Version 2.15.1
@@ -34,12 +31,6 @@
   - Renamed token cache from `msal.cache` to `msal.cache.cae` or `masl.cache.nocae`.
 * Enabled Continue Access Evaluation (CAE) for all Service Principals login methods.
 * Supported signing in with Microsoft Account (MSA) via Web Account Manager (WAM). Enable it by `Set-AzConfig -EnableLoginByWam $true`.
-<<<<<<< HEAD
-* Adjusted output format to be more user-friendly for `Get-AzContext/Tenant/Subscription` and `Invoke-AzRestMethod`, including 
-    - ordering and grouping output items to make items easy to find.
-    - re-prioritizing positions for output properties to highlight valuable properties.
-=======
->>>>>>> 490d0f75
 * Fixed the multiple `x-ms-unique-id` values issue.
 
 ## Version 2.15.0
