--- conflicted
+++ resolved
@@ -19,11 +19,8 @@
 -->
 
 ## Upcoming Release
-<<<<<<< HEAD
 * Fix typo to capitalize "Windows" in 'New-AzDataFactoryEncryptValue" documentation
-=======
 * Fixed miscellaneous typos across module
->>>>>>> baf27377
 * Updated ADF .Net SDK version to 4.1.1 
 
 ## Version 1.1.3
