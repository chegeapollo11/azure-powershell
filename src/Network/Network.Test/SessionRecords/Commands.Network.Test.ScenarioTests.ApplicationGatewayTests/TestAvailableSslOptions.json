{
  "Entries": [
    {
<<<<<<< HEAD
      "RequestUri": "/subscriptions/947d47b4-7883-4bb9-9d85-c5e8e2f572ce/providers/Microsoft.Network/applicationGatewayAvailableSslOptions/default?api-version=2018-12-01",
      "EncodedRequestUri": "L3N1YnNjcmlwdGlvbnMvOTQ3ZDQ3YjQtNzg4My00YmI5LTlkODUtYzVlOGUyZjU3MmNlL3Byb3ZpZGVycy9NaWNyb3NvZnQuTmV0d29yay9hcHBsaWNhdGlvbkdhdGV3YXlBdmFpbGFibGVTc2xPcHRpb25zL2RlZmF1bHQ/YXBpLXZlcnNpb249MjAxOC0xMi0wMQ==",
=======
      "RequestUri": "/subscriptions/9e223dbe-3399-4e19-88eb-0975f02ac87f/providers/Microsoft.Network/applicationGatewayAvailableSslOptions/default?api-version=2018-11-01",
      "EncodedRequestUri": "L3N1YnNjcmlwdGlvbnMvOWUyMjNkYmUtMzM5OS00ZTE5LTg4ZWItMDk3NWYwMmFjODdmL3Byb3ZpZGVycy9NaWNyb3NvZnQuTmV0d29yay9hcHBsaWNhdGlvbkdhdGV3YXlBdmFpbGFibGVTc2xPcHRpb25zL2RlZmF1bHQ/YXBpLXZlcnNpb249MjAxOC0xMS0wMQ==",
>>>>>>> 2b5dc2c4
      "RequestMethod": "GET",
      "RequestBody": "",
      "RequestHeaders": {
        "x-ms-client-request-id": [
<<<<<<< HEAD
          "9647299b-61d8-43e3-830c-09a55131c92c"
=======
          "06fa5b4d-278c-4d77-b6f3-675a86a6586f"
>>>>>>> 2b5dc2c4
        ],
        "Accept-Language": [
          "en-US"
        ],
        "User-Agent": [
<<<<<<< HEAD
          "FxVersion/4.6.27019.06",
=======
          "FxVersion/4.6.27317.03",
>>>>>>> 2b5dc2c4
          "OSName/Windows",
          "OSVersion/Microsoft.Windows.10.0.17134.",
          "Microsoft.Azure.Management.Network.NetworkManagementClient/19.8.1.0"
        ]
      },
      "ResponseHeaders": {
        "Cache-Control": [
          "no-cache"
        ],
        "Pragma": [
          "no-cache"
        ],
        "x-ms-request-id": [
<<<<<<< HEAD
          "8ac71599-44c8-4d4a-800a-8dbf7ac5f131"
        ],
        "x-ms-correlation-request-id": [
          "5e48e041-61bf-4da7-9094-f3dd4784caee"
=======
          "6ea15e43-79d4-4bba-a6c0-254d80b83106"
        ],
        "x-ms-correlation-request-id": [
          "d4d96f29-bc10-45ca-91ea-68369d17a3c8"
>>>>>>> 2b5dc2c4
        ],
        "Strict-Transport-Security": [
          "max-age=31536000; includeSubDomains"
        ],
        "Server": [
          "Microsoft-HTTPAPI/2.0",
          "Microsoft-HTTPAPI/2.0"
        ],
        "x-ms-ratelimit-remaining-subscription-reads": [
          "11999"
        ],
        "x-ms-routing-request-id": [
<<<<<<< HEAD
          "UKWEST:20190206T160554Z:5e48e041-61bf-4da7-9094-f3dd4784caee"
=======
          "SOUTHCENTRALUS:20190225T201836Z:d4d96f29-bc10-45ca-91ea-68369d17a3c8"
>>>>>>> 2b5dc2c4
        ],
        "X-Content-Type-Options": [
          "nosniff"
        ],
        "Date": [
<<<<<<< HEAD
          "Wed, 06 Feb 2019 16:05:53 GMT"
=======
          "Mon, 25 Feb 2019 20:18:35 GMT"
>>>>>>> 2b5dc2c4
        ],
        "Content-Length": [
          "6378"
        ],
        "Content-Type": [
          "application/json; charset=utf-8"
        ],
        "Expires": [
          "-1"
        ]
      },
<<<<<<< HEAD
      "ResponseBody": "{\r\n  \"name\": \"default\",\r\n  \"id\": \"/subscriptions/947d47b4-7883-4bb9-9d85-c5e8e2f572ce/resourceGroups//providers/Microsoft.Network/ApplicationGatewayAvailableSslOptions/default\",\r\n  \"type\": \"Microsoft.Network/ApplicationGatewayAvailableSslOptions\",\r\n  \"properties\": {\r\n    \"predefinedPolicies\": [\r\n      {\r\n        \"name\": \"AppGwSslPolicy20150501\",\r\n        \"id\": \"/subscriptions/947d47b4-7883-4bb9-9d85-c5e8e2f572ce/resourceGroups//providers/Microsoft.Network/ApplicationGatewayAvailableSslOptions/default/ApplicationGatewaySslPredefinedPolicy/AppGwSslPolicy20150501\",\r\n        \"properties\": {\r\n          \"cipherSuites\": [\r\n            \"TLS_ECDHE_RSA_WITH_AES_256_GCM_SHA384\",\r\n            \"TLS_ECDHE_RSA_WITH_AES_128_GCM_SHA256\",\r\n            \"TLS_ECDHE_RSA_WITH_AES_256_CBC_SHA384\",\r\n            \"TLS_ECDHE_RSA_WITH_AES_128_CBC_SHA256\",\r\n            \"TLS_ECDHE_RSA_WITH_AES_256_CBC_SHA\",\r\n            \"TLS_ECDHE_RSA_WITH_AES_128_CBC_SHA\",\r\n            \"TLS_DHE_RSA_WITH_AES_256_GCM_SHA384\",\r\n            \"TLS_DHE_RSA_WITH_AES_128_GCM_SHA256\",\r\n            \"TLS_DHE_RSA_WITH_AES_256_CBC_SHA\",\r\n            \"TLS_DHE_RSA_WITH_AES_128_CBC_SHA\",\r\n            \"TLS_RSA_WITH_AES_256_GCM_SHA384\",\r\n            \"TLS_RSA_WITH_AES_128_GCM_SHA256\",\r\n            \"TLS_RSA_WITH_AES_256_CBC_SHA256\",\r\n            \"TLS_RSA_WITH_AES_128_CBC_SHA256\",\r\n            \"TLS_RSA_WITH_AES_256_CBC_SHA\",\r\n            \"TLS_RSA_WITH_AES_128_CBC_SHA\",\r\n            \"TLS_ECDHE_ECDSA_WITH_AES_256_GCM_SHA384\",\r\n            \"TLS_ECDHE_ECDSA_WITH_AES_128_GCM_SHA256\",\r\n            \"TLS_ECDHE_ECDSA_WITH_AES_256_CBC_SHA384\",\r\n            \"TLS_ECDHE_ECDSA_WITH_AES_128_CBC_SHA256\",\r\n            \"TLS_ECDHE_ECDSA_WITH_AES_256_CBC_SHA\",\r\n            \"TLS_ECDHE_ECDSA_WITH_AES_128_CBC_SHA\",\r\n            \"TLS_DHE_DSS_WITH_AES_256_CBC_SHA256\",\r\n            \"TLS_DHE_DSS_WITH_AES_128_CBC_SHA256\",\r\n            \"TLS_DHE_DSS_WITH_AES_256_CBC_SHA\",\r\n            \"TLS_DHE_DSS_WITH_AES_128_CBC_SHA\",\r\n            \"TLS_RSA_WITH_3DES_EDE_CBC_SHA\",\r\n            \"TLS_DHE_DSS_WITH_3DES_EDE_CBC_SHA\"\r\n          ],\r\n          \"minProtocolVersion\": \"TLSv1_0\"\r\n        },\r\n        \"type\": \"Microsoft.Network/ApplicationGatewayAvailableSslOptions/ApplicationGatewaySslPredefinedPolicy\"\r\n      },\r\n      {\r\n        \"name\": \"AppGwSslPolicy20170401\",\r\n        \"id\": \"/subscriptions/947d47b4-7883-4bb9-9d85-c5e8e2f572ce/resourceGroups//providers/Microsoft.Network/ApplicationGatewayAvailableSslOptions/default/ApplicationGatewaySslPredefinedPolicy/AppGwSslPolicy20170401\",\r\n        \"properties\": {\r\n          \"cipherSuites\": [\r\n            \"TLS_ECDHE_ECDSA_WITH_AES_128_GCM_SHA256\",\r\n            \"TLS_ECDHE_ECDSA_WITH_AES_256_GCM_SHA384\",\r\n            \"TLS_ECDHE_ECDSA_WITH_AES_128_CBC_SHA\",\r\n            \"TLS_ECDHE_ECDSA_WITH_AES_256_CBC_SHA\",\r\n            \"TLS_ECDHE_ECDSA_WITH_AES_128_CBC_SHA256\",\r\n            \"TLS_ECDHE_ECDSA_WITH_AES_256_CBC_SHA384\",\r\n            \"TLS_ECDHE_RSA_WITH_AES_256_GCM_SHA384\",\r\n            \"TLS_ECDHE_RSA_WITH_AES_128_GCM_SHA256\",\r\n            \"TLS_ECDHE_RSA_WITH_AES_128_CBC_SHA\",\r\n            \"TLS_ECDHE_RSA_WITH_AES_256_CBC_SHA\",\r\n            \"TLS_RSA_WITH_AES_256_GCM_SHA384\",\r\n            \"TLS_RSA_WITH_AES_128_GCM_SHA256\",\r\n            \"TLS_RSA_WITH_AES_256_CBC_SHA256\",\r\n            \"TLS_RSA_WITH_AES_128_CBC_SHA256\",\r\n            \"TLS_RSA_WITH_AES_256_CBC_SHA\",\r\n            \"TLS_RSA_WITH_AES_128_CBC_SHA\"\r\n          ],\r\n          \"minProtocolVersion\": \"TLSv1_1\"\r\n        },\r\n        \"type\": \"Microsoft.Network/ApplicationGatewayAvailableSslOptions/ApplicationGatewaySslPredefinedPolicy\"\r\n      },\r\n      {\r\n        \"name\": \"AppGwSslPolicy20170401S\",\r\n        \"id\": \"/subscriptions/947d47b4-7883-4bb9-9d85-c5e8e2f572ce/resourceGroups//providers/Microsoft.Network/ApplicationGatewayAvailableSslOptions/default/ApplicationGatewaySslPredefinedPolicy/AppGwSslPolicy20170401S\",\r\n        \"properties\": {\r\n          \"cipherSuites\": [\r\n            \"TLS_ECDHE_ECDSA_WITH_AES_128_GCM_SHA256\",\r\n            \"TLS_ECDHE_ECDSA_WITH_AES_256_GCM_SHA384\",\r\n            \"TLS_ECDHE_ECDSA_WITH_AES_128_CBC_SHA\",\r\n            \"TLS_ECDHE_ECDSA_WITH_AES_256_CBC_SHA\",\r\n            \"TLS_ECDHE_ECDSA_WITH_AES_128_CBC_SHA256\",\r\n            \"TLS_ECDHE_ECDSA_WITH_AES_256_CBC_SHA384\",\r\n            \"TLS_ECDHE_RSA_WITH_AES_256_GCM_SHA384\",\r\n            \"TLS_ECDHE_RSA_WITH_AES_128_GCM_SHA256\",\r\n            \"TLS_ECDHE_RSA_WITH_AES_128_CBC_SHA\",\r\n            \"TLS_ECDHE_RSA_WITH_AES_256_CBC_SHA\",\r\n            \"TLS_RSA_WITH_AES_256_GCM_SHA384\",\r\n            \"TLS_RSA_WITH_AES_128_GCM_SHA256\",\r\n            \"TLS_RSA_WITH_AES_256_CBC_SHA256\",\r\n            \"TLS_RSA_WITH_AES_128_CBC_SHA256\",\r\n            \"TLS_RSA_WITH_AES_256_CBC_SHA\",\r\n            \"TLS_RSA_WITH_AES_128_CBC_SHA\"\r\n          ],\r\n          \"minProtocolVersion\": \"TLSv1_2\"\r\n        },\r\n        \"type\": \"Microsoft.Network/ApplicationGatewayAvailableSslOptions/ApplicationGatewaySslPredefinedPolicy\"\r\n      }\r\n    ],\r\n    \"defaultPolicy\": \"AppGwSslPolicy20150501\",\r\n    \"availableCipherSuites\": [\r\n      \"TLS_ECDHE_RSA_WITH_AES_256_GCM_SHA384\",\r\n      \"TLS_ECDHE_RSA_WITH_AES_128_GCM_SHA256\",\r\n      \"TLS_ECDHE_RSA_WITH_AES_256_CBC_SHA384\",\r\n      \"TLS_ECDHE_RSA_WITH_AES_128_CBC_SHA256\",\r\n      \"TLS_ECDHE_RSA_WITH_AES_256_CBC_SHA\",\r\n      \"TLS_ECDHE_RSA_WITH_AES_128_CBC_SHA\",\r\n      \"TLS_DHE_RSA_WITH_AES_256_GCM_SHA384\",\r\n      \"TLS_DHE_RSA_WITH_AES_128_GCM_SHA256\",\r\n      \"TLS_DHE_RSA_WITH_AES_256_CBC_SHA\",\r\n      \"TLS_DHE_RSA_WITH_AES_128_CBC_SHA\",\r\n      \"TLS_RSA_WITH_AES_256_GCM_SHA384\",\r\n      \"TLS_RSA_WITH_AES_128_GCM_SHA256\",\r\n      \"TLS_RSA_WITH_AES_256_CBC_SHA256\",\r\n      \"TLS_RSA_WITH_AES_128_CBC_SHA256\",\r\n      \"TLS_RSA_WITH_AES_256_CBC_SHA\",\r\n      \"TLS_RSA_WITH_AES_128_CBC_SHA\",\r\n      \"TLS_ECDHE_ECDSA_WITH_AES_256_GCM_SHA384\",\r\n      \"TLS_ECDHE_ECDSA_WITH_AES_128_GCM_SHA256\",\r\n      \"TLS_ECDHE_ECDSA_WITH_AES_256_CBC_SHA384\",\r\n      \"TLS_ECDHE_ECDSA_WITH_AES_128_CBC_SHA256\",\r\n      \"TLS_ECDHE_ECDSA_WITH_AES_256_CBC_SHA\",\r\n      \"TLS_ECDHE_ECDSA_WITH_AES_128_CBC_SHA\",\r\n      \"TLS_DHE_DSS_WITH_AES_256_CBC_SHA256\",\r\n      \"TLS_DHE_DSS_WITH_AES_128_CBC_SHA256\",\r\n      \"TLS_DHE_DSS_WITH_AES_256_CBC_SHA\",\r\n      \"TLS_DHE_DSS_WITH_AES_128_CBC_SHA\",\r\n      \"TLS_RSA_WITH_3DES_EDE_CBC_SHA\",\r\n      \"TLS_DHE_DSS_WITH_3DES_EDE_CBC_SHA\"\r\n    ],\r\n    \"availableProtocols\": [\r\n      \"TLSv1_0\",\r\n      \"TLSv1_1\",\r\n      \"TLSv1_2\"\r\n    ]\r\n  }\r\n}",
      "StatusCode": 200
    },
    {
      "RequestUri": "/subscriptions/947d47b4-7883-4bb9-9d85-c5e8e2f572ce/providers/Microsoft.Network/applicationGatewayAvailableSslOptions/default/predefinedPolicies?api-version=2018-12-01",
      "EncodedRequestUri": "L3N1YnNjcmlwdGlvbnMvOTQ3ZDQ3YjQtNzg4My00YmI5LTlkODUtYzVlOGUyZjU3MmNlL3Byb3ZpZGVycy9NaWNyb3NvZnQuTmV0d29yay9hcHBsaWNhdGlvbkdhdGV3YXlBdmFpbGFibGVTc2xPcHRpb25zL2RlZmF1bHQvcHJlZGVmaW5lZFBvbGljaWVzP2FwaS12ZXJzaW9uPTIwMTgtMTItMDE=",
=======
      "ResponseBody": "{\r\n  \"name\": \"default\",\r\n  \"id\": \"/subscriptions/9e223dbe-3399-4e19-88eb-0975f02ac87f/resourceGroups//providers/Microsoft.Network/ApplicationGatewayAvailableSslOptions/default\",\r\n  \"type\": \"Microsoft.Network/ApplicationGatewayAvailableSslOptions\",\r\n  \"properties\": {\r\n    \"predefinedPolicies\": [\r\n      {\r\n        \"name\": \"AppGwSslPolicy20150501\",\r\n        \"id\": \"/subscriptions/9e223dbe-3399-4e19-88eb-0975f02ac87f/resourceGroups//providers/Microsoft.Network/ApplicationGatewayAvailableSslOptions/default/ApplicationGatewaySslPredefinedPolicy/AppGwSslPolicy20150501\",\r\n        \"properties\": {\r\n          \"cipherSuites\": [\r\n            \"TLS_ECDHE_RSA_WITH_AES_256_GCM_SHA384\",\r\n            \"TLS_ECDHE_RSA_WITH_AES_128_GCM_SHA256\",\r\n            \"TLS_ECDHE_RSA_WITH_AES_256_CBC_SHA384\",\r\n            \"TLS_ECDHE_RSA_WITH_AES_128_CBC_SHA256\",\r\n            \"TLS_ECDHE_RSA_WITH_AES_256_CBC_SHA\",\r\n            \"TLS_ECDHE_RSA_WITH_AES_128_CBC_SHA\",\r\n            \"TLS_DHE_RSA_WITH_AES_256_GCM_SHA384\",\r\n            \"TLS_DHE_RSA_WITH_AES_128_GCM_SHA256\",\r\n            \"TLS_DHE_RSA_WITH_AES_256_CBC_SHA\",\r\n            \"TLS_DHE_RSA_WITH_AES_128_CBC_SHA\",\r\n            \"TLS_RSA_WITH_AES_256_GCM_SHA384\",\r\n            \"TLS_RSA_WITH_AES_128_GCM_SHA256\",\r\n            \"TLS_RSA_WITH_AES_256_CBC_SHA256\",\r\n            \"TLS_RSA_WITH_AES_128_CBC_SHA256\",\r\n            \"TLS_RSA_WITH_AES_256_CBC_SHA\",\r\n            \"TLS_RSA_WITH_AES_128_CBC_SHA\",\r\n            \"TLS_ECDHE_ECDSA_WITH_AES_256_GCM_SHA384\",\r\n            \"TLS_ECDHE_ECDSA_WITH_AES_128_GCM_SHA256\",\r\n            \"TLS_ECDHE_ECDSA_WITH_AES_256_CBC_SHA384\",\r\n            \"TLS_ECDHE_ECDSA_WITH_AES_128_CBC_SHA256\",\r\n            \"TLS_ECDHE_ECDSA_WITH_AES_256_CBC_SHA\",\r\n            \"TLS_ECDHE_ECDSA_WITH_AES_128_CBC_SHA\",\r\n            \"TLS_DHE_DSS_WITH_AES_256_CBC_SHA256\",\r\n            \"TLS_DHE_DSS_WITH_AES_128_CBC_SHA256\",\r\n            \"TLS_DHE_DSS_WITH_AES_256_CBC_SHA\",\r\n            \"TLS_DHE_DSS_WITH_AES_128_CBC_SHA\",\r\n            \"TLS_RSA_WITH_3DES_EDE_CBC_SHA\",\r\n            \"TLS_DHE_DSS_WITH_3DES_EDE_CBC_SHA\"\r\n          ],\r\n          \"minProtocolVersion\": \"TLSv1_0\"\r\n        },\r\n        \"type\": \"Microsoft.Network/ApplicationGatewayAvailableSslOptions/ApplicationGatewaySslPredefinedPolicy\"\r\n      },\r\n      {\r\n        \"name\": \"AppGwSslPolicy20170401\",\r\n        \"id\": \"/subscriptions/9e223dbe-3399-4e19-88eb-0975f02ac87f/resourceGroups//providers/Microsoft.Network/ApplicationGatewayAvailableSslOptions/default/ApplicationGatewaySslPredefinedPolicy/AppGwSslPolicy20170401\",\r\n        \"properties\": {\r\n          \"cipherSuites\": [\r\n            \"TLS_ECDHE_ECDSA_WITH_AES_128_GCM_SHA256\",\r\n            \"TLS_ECDHE_ECDSA_WITH_AES_256_GCM_SHA384\",\r\n            \"TLS_ECDHE_ECDSA_WITH_AES_128_CBC_SHA\",\r\n            \"TLS_ECDHE_ECDSA_WITH_AES_256_CBC_SHA\",\r\n            \"TLS_ECDHE_ECDSA_WITH_AES_128_CBC_SHA256\",\r\n            \"TLS_ECDHE_ECDSA_WITH_AES_256_CBC_SHA384\",\r\n            \"TLS_ECDHE_RSA_WITH_AES_256_GCM_SHA384\",\r\n            \"TLS_ECDHE_RSA_WITH_AES_128_GCM_SHA256\",\r\n            \"TLS_ECDHE_RSA_WITH_AES_128_CBC_SHA\",\r\n            \"TLS_ECDHE_RSA_WITH_AES_256_CBC_SHA\",\r\n            \"TLS_RSA_WITH_AES_256_GCM_SHA384\",\r\n            \"TLS_RSA_WITH_AES_128_GCM_SHA256\",\r\n            \"TLS_RSA_WITH_AES_256_CBC_SHA256\",\r\n            \"TLS_RSA_WITH_AES_128_CBC_SHA256\",\r\n            \"TLS_RSA_WITH_AES_256_CBC_SHA\",\r\n            \"TLS_RSA_WITH_AES_128_CBC_SHA\"\r\n          ],\r\n          \"minProtocolVersion\": \"TLSv1_1\"\r\n        },\r\n        \"type\": \"Microsoft.Network/ApplicationGatewayAvailableSslOptions/ApplicationGatewaySslPredefinedPolicy\"\r\n      },\r\n      {\r\n        \"name\": \"AppGwSslPolicy20170401S\",\r\n        \"id\": \"/subscriptions/9e223dbe-3399-4e19-88eb-0975f02ac87f/resourceGroups//providers/Microsoft.Network/ApplicationGatewayAvailableSslOptions/default/ApplicationGatewaySslPredefinedPolicy/AppGwSslPolicy20170401S\",\r\n        \"properties\": {\r\n          \"cipherSuites\": [\r\n            \"TLS_ECDHE_ECDSA_WITH_AES_128_GCM_SHA256\",\r\n            \"TLS_ECDHE_ECDSA_WITH_AES_256_GCM_SHA384\",\r\n            \"TLS_ECDHE_ECDSA_WITH_AES_128_CBC_SHA\",\r\n            \"TLS_ECDHE_ECDSA_WITH_AES_256_CBC_SHA\",\r\n            \"TLS_ECDHE_ECDSA_WITH_AES_128_CBC_SHA256\",\r\n            \"TLS_ECDHE_ECDSA_WITH_AES_256_CBC_SHA384\",\r\n            \"TLS_ECDHE_RSA_WITH_AES_256_GCM_SHA384\",\r\n            \"TLS_ECDHE_RSA_WITH_AES_128_GCM_SHA256\",\r\n            \"TLS_ECDHE_RSA_WITH_AES_128_CBC_SHA\",\r\n            \"TLS_ECDHE_RSA_WITH_AES_256_CBC_SHA\",\r\n            \"TLS_RSA_WITH_AES_256_GCM_SHA384\",\r\n            \"TLS_RSA_WITH_AES_128_GCM_SHA256\",\r\n            \"TLS_RSA_WITH_AES_256_CBC_SHA256\",\r\n            \"TLS_RSA_WITH_AES_128_CBC_SHA256\",\r\n            \"TLS_RSA_WITH_AES_256_CBC_SHA\",\r\n            \"TLS_RSA_WITH_AES_128_CBC_SHA\"\r\n          ],\r\n          \"minProtocolVersion\": \"TLSv1_2\"\r\n        },\r\n        \"type\": \"Microsoft.Network/ApplicationGatewayAvailableSslOptions/ApplicationGatewaySslPredefinedPolicy\"\r\n      }\r\n    ],\r\n    \"defaultPolicy\": \"AppGwSslPolicy20150501\",\r\n    \"availableCipherSuites\": [\r\n      \"TLS_ECDHE_RSA_WITH_AES_256_GCM_SHA384\",\r\n      \"TLS_ECDHE_RSA_WITH_AES_128_GCM_SHA256\",\r\n      \"TLS_ECDHE_RSA_WITH_AES_256_CBC_SHA384\",\r\n      \"TLS_ECDHE_RSA_WITH_AES_128_CBC_SHA256\",\r\n      \"TLS_ECDHE_RSA_WITH_AES_256_CBC_SHA\",\r\n      \"TLS_ECDHE_RSA_WITH_AES_128_CBC_SHA\",\r\n      \"TLS_DHE_RSA_WITH_AES_256_GCM_SHA384\",\r\n      \"TLS_DHE_RSA_WITH_AES_128_GCM_SHA256\",\r\n      \"TLS_DHE_RSA_WITH_AES_256_CBC_SHA\",\r\n      \"TLS_DHE_RSA_WITH_AES_128_CBC_SHA\",\r\n      \"TLS_RSA_WITH_AES_256_GCM_SHA384\",\r\n      \"TLS_RSA_WITH_AES_128_GCM_SHA256\",\r\n      \"TLS_RSA_WITH_AES_256_CBC_SHA256\",\r\n      \"TLS_RSA_WITH_AES_128_CBC_SHA256\",\r\n      \"TLS_RSA_WITH_AES_256_CBC_SHA\",\r\n      \"TLS_RSA_WITH_AES_128_CBC_SHA\",\r\n      \"TLS_ECDHE_ECDSA_WITH_AES_256_GCM_SHA384\",\r\n      \"TLS_ECDHE_ECDSA_WITH_AES_128_GCM_SHA256\",\r\n      \"TLS_ECDHE_ECDSA_WITH_AES_256_CBC_SHA384\",\r\n      \"TLS_ECDHE_ECDSA_WITH_AES_128_CBC_SHA256\",\r\n      \"TLS_ECDHE_ECDSA_WITH_AES_256_CBC_SHA\",\r\n      \"TLS_ECDHE_ECDSA_WITH_AES_128_CBC_SHA\",\r\n      \"TLS_DHE_DSS_WITH_AES_256_CBC_SHA256\",\r\n      \"TLS_DHE_DSS_WITH_AES_128_CBC_SHA256\",\r\n      \"TLS_DHE_DSS_WITH_AES_256_CBC_SHA\",\r\n      \"TLS_DHE_DSS_WITH_AES_128_CBC_SHA\",\r\n      \"TLS_RSA_WITH_3DES_EDE_CBC_SHA\",\r\n      \"TLS_DHE_DSS_WITH_3DES_EDE_CBC_SHA\"\r\n    ],\r\n    \"availableProtocols\": [\r\n      \"TLSv1_0\",\r\n      \"TLSv1_1\",\r\n      \"TLSv1_2\"\r\n    ]\r\n  }\r\n}",
      "StatusCode": 200
    },
    {
      "RequestUri": "/subscriptions/9e223dbe-3399-4e19-88eb-0975f02ac87f/providers/Microsoft.Network/applicationGatewayAvailableSslOptions/default/predefinedPolicies?api-version=2018-11-01",
      "EncodedRequestUri": "L3N1YnNjcmlwdGlvbnMvOWUyMjNkYmUtMzM5OS00ZTE5LTg4ZWItMDk3NWYwMmFjODdmL3Byb3ZpZGVycy9NaWNyb3NvZnQuTmV0d29yay9hcHBsaWNhdGlvbkdhdGV3YXlBdmFpbGFibGVTc2xPcHRpb25zL2RlZmF1bHQvcHJlZGVmaW5lZFBvbGljaWVzP2FwaS12ZXJzaW9uPTIwMTgtMTEtMDE=",
>>>>>>> 2b5dc2c4
      "RequestMethod": "GET",
      "RequestBody": "",
      "RequestHeaders": {
        "x-ms-client-request-id": [
<<<<<<< HEAD
          "aef299ed-624f-4892-a748-f449fd2cc755"
=======
          "b4f5c13b-92bb-4929-bf27-379d87e31205"
>>>>>>> 2b5dc2c4
        ],
        "Accept-Language": [
          "en-US"
        ],
        "User-Agent": [
<<<<<<< HEAD
          "FxVersion/4.6.27019.06",
=======
          "FxVersion/4.6.27317.03",
>>>>>>> 2b5dc2c4
          "OSName/Windows",
          "OSVersion/Microsoft.Windows.10.0.17134.",
          "Microsoft.Azure.Management.Network.NetworkManagementClient/19.8.1.0"
        ]
      },
      "ResponseHeaders": {
        "Cache-Control": [
          "no-cache"
        ],
        "Pragma": [
          "no-cache"
        ],
        "x-ms-request-id": [
<<<<<<< HEAD
          "68718169-ab25-47c7-8578-5b45e0549f16"
        ],
        "x-ms-correlation-request-id": [
          "1523044d-96a8-4cc3-95a3-04a4757b3aa3"
=======
          "8c830492-b25f-48a8-a0b2-7d5fb6b4b1cc"
        ],
        "x-ms-correlation-request-id": [
          "75c0dffc-f87c-49a6-907d-f5fe85046c21"
>>>>>>> 2b5dc2c4
        ],
        "Strict-Transport-Security": [
          "max-age=31536000; includeSubDomains"
        ],
        "Server": [
          "Microsoft-HTTPAPI/2.0",
          "Microsoft-HTTPAPI/2.0"
        ],
        "x-ms-ratelimit-remaining-subscription-reads": [
          "11999"
        ],
        "x-ms-routing-request-id": [
<<<<<<< HEAD
          "UKWEST:20190206T160554Z:1523044d-96a8-4cc3-95a3-04a4757b3aa3"
=======
          "SOUTHCENTRALUS:20190225T201838Z:75c0dffc-f87c-49a6-907d-f5fe85046c21"
>>>>>>> 2b5dc2c4
        ],
        "X-Content-Type-Options": [
          "nosniff"
        ],
        "Date": [
<<<<<<< HEAD
          "Wed, 06 Feb 2019 16:05:54 GMT"
=======
          "Mon, 25 Feb 2019 20:18:38 GMT"
>>>>>>> 2b5dc2c4
        ],
        "Content-Length": [
          "4472"
        ],
        "Content-Type": [
          "application/json; charset=utf-8"
        ],
        "Expires": [
          "-1"
        ]
      },
<<<<<<< HEAD
      "ResponseBody": "{\r\n  \"value\": [\r\n    {\r\n      \"name\": \"AppGwSslPolicy20150501\",\r\n      \"id\": \"/subscriptions/947d47b4-7883-4bb9-9d85-c5e8e2f572ce/resourceGroups//providers/Microsoft.Network/ApplicationGatewayAvailableSslOptions/default/ApplicationGatewaySslPredefinedPolicy/AppGwSslPolicy20150501\",\r\n      \"properties\": {\r\n        \"cipherSuites\": [\r\n          \"TLS_ECDHE_RSA_WITH_AES_256_GCM_SHA384\",\r\n          \"TLS_ECDHE_RSA_WITH_AES_128_GCM_SHA256\",\r\n          \"TLS_ECDHE_RSA_WITH_AES_256_CBC_SHA384\",\r\n          \"TLS_ECDHE_RSA_WITH_AES_128_CBC_SHA256\",\r\n          \"TLS_ECDHE_RSA_WITH_AES_256_CBC_SHA\",\r\n          \"TLS_ECDHE_RSA_WITH_AES_128_CBC_SHA\",\r\n          \"TLS_DHE_RSA_WITH_AES_256_GCM_SHA384\",\r\n          \"TLS_DHE_RSA_WITH_AES_128_GCM_SHA256\",\r\n          \"TLS_DHE_RSA_WITH_AES_256_CBC_SHA\",\r\n          \"TLS_DHE_RSA_WITH_AES_128_CBC_SHA\",\r\n          \"TLS_RSA_WITH_AES_256_GCM_SHA384\",\r\n          \"TLS_RSA_WITH_AES_128_GCM_SHA256\",\r\n          \"TLS_RSA_WITH_AES_256_CBC_SHA256\",\r\n          \"TLS_RSA_WITH_AES_128_CBC_SHA256\",\r\n          \"TLS_RSA_WITH_AES_256_CBC_SHA\",\r\n          \"TLS_RSA_WITH_AES_128_CBC_SHA\",\r\n          \"TLS_ECDHE_ECDSA_WITH_AES_256_GCM_SHA384\",\r\n          \"TLS_ECDHE_ECDSA_WITH_AES_128_GCM_SHA256\",\r\n          \"TLS_ECDHE_ECDSA_WITH_AES_256_CBC_SHA384\",\r\n          \"TLS_ECDHE_ECDSA_WITH_AES_128_CBC_SHA256\",\r\n          \"TLS_ECDHE_ECDSA_WITH_AES_256_CBC_SHA\",\r\n          \"TLS_ECDHE_ECDSA_WITH_AES_128_CBC_SHA\",\r\n          \"TLS_DHE_DSS_WITH_AES_256_CBC_SHA256\",\r\n          \"TLS_DHE_DSS_WITH_AES_128_CBC_SHA256\",\r\n          \"TLS_DHE_DSS_WITH_AES_256_CBC_SHA\",\r\n          \"TLS_DHE_DSS_WITH_AES_128_CBC_SHA\",\r\n          \"TLS_RSA_WITH_3DES_EDE_CBC_SHA\",\r\n          \"TLS_DHE_DSS_WITH_3DES_EDE_CBC_SHA\"\r\n        ],\r\n        \"minProtocolVersion\": \"TLSv1_0\"\r\n      },\r\n      \"type\": \"Microsoft.Network/ApplicationGatewayAvailableSslOptions/ApplicationGatewaySslPredefinedPolicy\"\r\n    },\r\n    {\r\n      \"name\": \"AppGwSslPolicy20170401\",\r\n      \"id\": \"/subscriptions/947d47b4-7883-4bb9-9d85-c5e8e2f572ce/resourceGroups//providers/Microsoft.Network/ApplicationGatewayAvailableSslOptions/default/ApplicationGatewaySslPredefinedPolicy/AppGwSslPolicy20170401\",\r\n      \"properties\": {\r\n        \"cipherSuites\": [\r\n          \"TLS_ECDHE_ECDSA_WITH_AES_128_GCM_SHA256\",\r\n          \"TLS_ECDHE_ECDSA_WITH_AES_256_GCM_SHA384\",\r\n          \"TLS_ECDHE_ECDSA_WITH_AES_128_CBC_SHA\",\r\n          \"TLS_ECDHE_ECDSA_WITH_AES_256_CBC_SHA\",\r\n          \"TLS_ECDHE_ECDSA_WITH_AES_128_CBC_SHA256\",\r\n          \"TLS_ECDHE_ECDSA_WITH_AES_256_CBC_SHA384\",\r\n          \"TLS_ECDHE_RSA_WITH_AES_256_GCM_SHA384\",\r\n          \"TLS_ECDHE_RSA_WITH_AES_128_GCM_SHA256\",\r\n          \"TLS_ECDHE_RSA_WITH_AES_128_CBC_SHA\",\r\n          \"TLS_ECDHE_RSA_WITH_AES_256_CBC_SHA\",\r\n          \"TLS_RSA_WITH_AES_256_GCM_SHA384\",\r\n          \"TLS_RSA_WITH_AES_128_GCM_SHA256\",\r\n          \"TLS_RSA_WITH_AES_256_CBC_SHA256\",\r\n          \"TLS_RSA_WITH_AES_128_CBC_SHA256\",\r\n          \"TLS_RSA_WITH_AES_256_CBC_SHA\",\r\n          \"TLS_RSA_WITH_AES_128_CBC_SHA\"\r\n        ],\r\n        \"minProtocolVersion\": \"TLSv1_1\"\r\n      },\r\n      \"type\": \"Microsoft.Network/ApplicationGatewayAvailableSslOptions/ApplicationGatewaySslPredefinedPolicy\"\r\n    },\r\n    {\r\n      \"name\": \"AppGwSslPolicy20170401S\",\r\n      \"id\": \"/subscriptions/947d47b4-7883-4bb9-9d85-c5e8e2f572ce/resourceGroups//providers/Microsoft.Network/ApplicationGatewayAvailableSslOptions/default/ApplicationGatewaySslPredefinedPolicy/AppGwSslPolicy20170401S\",\r\n      \"properties\": {\r\n        \"cipherSuites\": [\r\n          \"TLS_ECDHE_ECDSA_WITH_AES_128_GCM_SHA256\",\r\n          \"TLS_ECDHE_ECDSA_WITH_AES_256_GCM_SHA384\",\r\n          \"TLS_ECDHE_ECDSA_WITH_AES_128_CBC_SHA\",\r\n          \"TLS_ECDHE_ECDSA_WITH_AES_256_CBC_SHA\",\r\n          \"TLS_ECDHE_ECDSA_WITH_AES_128_CBC_SHA256\",\r\n          \"TLS_ECDHE_ECDSA_WITH_AES_256_CBC_SHA384\",\r\n          \"TLS_ECDHE_RSA_WITH_AES_256_GCM_SHA384\",\r\n          \"TLS_ECDHE_RSA_WITH_AES_128_GCM_SHA256\",\r\n          \"TLS_ECDHE_RSA_WITH_AES_128_CBC_SHA\",\r\n          \"TLS_ECDHE_RSA_WITH_AES_256_CBC_SHA\",\r\n          \"TLS_RSA_WITH_AES_256_GCM_SHA384\",\r\n          \"TLS_RSA_WITH_AES_128_GCM_SHA256\",\r\n          \"TLS_RSA_WITH_AES_256_CBC_SHA256\",\r\n          \"TLS_RSA_WITH_AES_128_CBC_SHA256\",\r\n          \"TLS_RSA_WITH_AES_256_CBC_SHA\",\r\n          \"TLS_RSA_WITH_AES_128_CBC_SHA\"\r\n        ],\r\n        \"minProtocolVersion\": \"TLSv1_2\"\r\n      },\r\n      \"type\": \"Microsoft.Network/ApplicationGatewayAvailableSslOptions/ApplicationGatewaySslPredefinedPolicy\"\r\n    }\r\n  ]\r\n}",
      "StatusCode": 200
    },
    {
      "RequestUri": "/subscriptions/947d47b4-7883-4bb9-9d85-c5e8e2f572ce/providers/Microsoft.Network/applicationGatewayAvailableSslOptions/default/predefinedPolicies/AppGwSslPolicy20170401?api-version=2018-12-01",
      "EncodedRequestUri": "L3N1YnNjcmlwdGlvbnMvOTQ3ZDQ3YjQtNzg4My00YmI5LTlkODUtYzVlOGUyZjU3MmNlL3Byb3ZpZGVycy9NaWNyb3NvZnQuTmV0d29yay9hcHBsaWNhdGlvbkdhdGV3YXlBdmFpbGFibGVTc2xPcHRpb25zL2RlZmF1bHQvcHJlZGVmaW5lZFBvbGljaWVzL0FwcEd3U3NsUG9saWN5MjAxNzA0MDE/YXBpLXZlcnNpb249MjAxOC0xMi0wMQ==",
=======
      "ResponseBody": "{\r\n  \"value\": [\r\n    {\r\n      \"name\": \"AppGwSslPolicy20150501\",\r\n      \"id\": \"/subscriptions/9e223dbe-3399-4e19-88eb-0975f02ac87f/resourceGroups//providers/Microsoft.Network/ApplicationGatewayAvailableSslOptions/default/ApplicationGatewaySslPredefinedPolicy/AppGwSslPolicy20150501\",\r\n      \"properties\": {\r\n        \"cipherSuites\": [\r\n          \"TLS_ECDHE_RSA_WITH_AES_256_GCM_SHA384\",\r\n          \"TLS_ECDHE_RSA_WITH_AES_128_GCM_SHA256\",\r\n          \"TLS_ECDHE_RSA_WITH_AES_256_CBC_SHA384\",\r\n          \"TLS_ECDHE_RSA_WITH_AES_128_CBC_SHA256\",\r\n          \"TLS_ECDHE_RSA_WITH_AES_256_CBC_SHA\",\r\n          \"TLS_ECDHE_RSA_WITH_AES_128_CBC_SHA\",\r\n          \"TLS_DHE_RSA_WITH_AES_256_GCM_SHA384\",\r\n          \"TLS_DHE_RSA_WITH_AES_128_GCM_SHA256\",\r\n          \"TLS_DHE_RSA_WITH_AES_256_CBC_SHA\",\r\n          \"TLS_DHE_RSA_WITH_AES_128_CBC_SHA\",\r\n          \"TLS_RSA_WITH_AES_256_GCM_SHA384\",\r\n          \"TLS_RSA_WITH_AES_128_GCM_SHA256\",\r\n          \"TLS_RSA_WITH_AES_256_CBC_SHA256\",\r\n          \"TLS_RSA_WITH_AES_128_CBC_SHA256\",\r\n          \"TLS_RSA_WITH_AES_256_CBC_SHA\",\r\n          \"TLS_RSA_WITH_AES_128_CBC_SHA\",\r\n          \"TLS_ECDHE_ECDSA_WITH_AES_256_GCM_SHA384\",\r\n          \"TLS_ECDHE_ECDSA_WITH_AES_128_GCM_SHA256\",\r\n          \"TLS_ECDHE_ECDSA_WITH_AES_256_CBC_SHA384\",\r\n          \"TLS_ECDHE_ECDSA_WITH_AES_128_CBC_SHA256\",\r\n          \"TLS_ECDHE_ECDSA_WITH_AES_256_CBC_SHA\",\r\n          \"TLS_ECDHE_ECDSA_WITH_AES_128_CBC_SHA\",\r\n          \"TLS_DHE_DSS_WITH_AES_256_CBC_SHA256\",\r\n          \"TLS_DHE_DSS_WITH_AES_128_CBC_SHA256\",\r\n          \"TLS_DHE_DSS_WITH_AES_256_CBC_SHA\",\r\n          \"TLS_DHE_DSS_WITH_AES_128_CBC_SHA\",\r\n          \"TLS_RSA_WITH_3DES_EDE_CBC_SHA\",\r\n          \"TLS_DHE_DSS_WITH_3DES_EDE_CBC_SHA\"\r\n        ],\r\n        \"minProtocolVersion\": \"TLSv1_0\"\r\n      },\r\n      \"type\": \"Microsoft.Network/ApplicationGatewayAvailableSslOptions/ApplicationGatewaySslPredefinedPolicy\"\r\n    },\r\n    {\r\n      \"name\": \"AppGwSslPolicy20170401\",\r\n      \"id\": \"/subscriptions/9e223dbe-3399-4e19-88eb-0975f02ac87f/resourceGroups//providers/Microsoft.Network/ApplicationGatewayAvailableSslOptions/default/ApplicationGatewaySslPredefinedPolicy/AppGwSslPolicy20170401\",\r\n      \"properties\": {\r\n        \"cipherSuites\": [\r\n          \"TLS_ECDHE_ECDSA_WITH_AES_128_GCM_SHA256\",\r\n          \"TLS_ECDHE_ECDSA_WITH_AES_256_GCM_SHA384\",\r\n          \"TLS_ECDHE_ECDSA_WITH_AES_128_CBC_SHA\",\r\n          \"TLS_ECDHE_ECDSA_WITH_AES_256_CBC_SHA\",\r\n          \"TLS_ECDHE_ECDSA_WITH_AES_128_CBC_SHA256\",\r\n          \"TLS_ECDHE_ECDSA_WITH_AES_256_CBC_SHA384\",\r\n          \"TLS_ECDHE_RSA_WITH_AES_256_GCM_SHA384\",\r\n          \"TLS_ECDHE_RSA_WITH_AES_128_GCM_SHA256\",\r\n          \"TLS_ECDHE_RSA_WITH_AES_128_CBC_SHA\",\r\n          \"TLS_ECDHE_RSA_WITH_AES_256_CBC_SHA\",\r\n          \"TLS_RSA_WITH_AES_256_GCM_SHA384\",\r\n          \"TLS_RSA_WITH_AES_128_GCM_SHA256\",\r\n          \"TLS_RSA_WITH_AES_256_CBC_SHA256\",\r\n          \"TLS_RSA_WITH_AES_128_CBC_SHA256\",\r\n          \"TLS_RSA_WITH_AES_256_CBC_SHA\",\r\n          \"TLS_RSA_WITH_AES_128_CBC_SHA\"\r\n        ],\r\n        \"minProtocolVersion\": \"TLSv1_1\"\r\n      },\r\n      \"type\": \"Microsoft.Network/ApplicationGatewayAvailableSslOptions/ApplicationGatewaySslPredefinedPolicy\"\r\n    },\r\n    {\r\n      \"name\": \"AppGwSslPolicy20170401S\",\r\n      \"id\": \"/subscriptions/9e223dbe-3399-4e19-88eb-0975f02ac87f/resourceGroups//providers/Microsoft.Network/ApplicationGatewayAvailableSslOptions/default/ApplicationGatewaySslPredefinedPolicy/AppGwSslPolicy20170401S\",\r\n      \"properties\": {\r\n        \"cipherSuites\": [\r\n          \"TLS_ECDHE_ECDSA_WITH_AES_128_GCM_SHA256\",\r\n          \"TLS_ECDHE_ECDSA_WITH_AES_256_GCM_SHA384\",\r\n          \"TLS_ECDHE_ECDSA_WITH_AES_128_CBC_SHA\",\r\n          \"TLS_ECDHE_ECDSA_WITH_AES_256_CBC_SHA\",\r\n          \"TLS_ECDHE_ECDSA_WITH_AES_128_CBC_SHA256\",\r\n          \"TLS_ECDHE_ECDSA_WITH_AES_256_CBC_SHA384\",\r\n          \"TLS_ECDHE_RSA_WITH_AES_256_GCM_SHA384\",\r\n          \"TLS_ECDHE_RSA_WITH_AES_128_GCM_SHA256\",\r\n          \"TLS_ECDHE_RSA_WITH_AES_128_CBC_SHA\",\r\n          \"TLS_ECDHE_RSA_WITH_AES_256_CBC_SHA\",\r\n          \"TLS_RSA_WITH_AES_256_GCM_SHA384\",\r\n          \"TLS_RSA_WITH_AES_128_GCM_SHA256\",\r\n          \"TLS_RSA_WITH_AES_256_CBC_SHA256\",\r\n          \"TLS_RSA_WITH_AES_128_CBC_SHA256\",\r\n          \"TLS_RSA_WITH_AES_256_CBC_SHA\",\r\n          \"TLS_RSA_WITH_AES_128_CBC_SHA\"\r\n        ],\r\n        \"minProtocolVersion\": \"TLSv1_2\"\r\n      },\r\n      \"type\": \"Microsoft.Network/ApplicationGatewayAvailableSslOptions/ApplicationGatewaySslPredefinedPolicy\"\r\n    }\r\n  ]\r\n}",
      "StatusCode": 200
    },
    {
      "RequestUri": "/subscriptions/9e223dbe-3399-4e19-88eb-0975f02ac87f/providers/Microsoft.Network/applicationGatewayAvailableSslOptions/default/predefinedPolicies?api-version=2018-11-01",
      "EncodedRequestUri": "L3N1YnNjcmlwdGlvbnMvOWUyMjNkYmUtMzM5OS00ZTE5LTg4ZWItMDk3NWYwMmFjODdmL3Byb3ZpZGVycy9NaWNyb3NvZnQuTmV0d29yay9hcHBsaWNhdGlvbkdhdGV3YXlBdmFpbGFibGVTc2xPcHRpb25zL2RlZmF1bHQvcHJlZGVmaW5lZFBvbGljaWVzP2FwaS12ZXJzaW9uPTIwMTgtMTEtMDE=",
>>>>>>> 2b5dc2c4
      "RequestMethod": "GET",
      "RequestBody": "",
      "RequestHeaders": {
        "x-ms-client-request-id": [
<<<<<<< HEAD
          "f3d56292-6ea9-4b39-9ffb-06e22d37f10a"
=======
          "241f45ed-3093-4165-82a6-380f79ed0d4c"
>>>>>>> 2b5dc2c4
        ],
        "Accept-Language": [
          "en-US"
        ],
        "User-Agent": [
<<<<<<< HEAD
          "FxVersion/4.6.27019.06",
=======
          "FxVersion/4.6.27317.03",
>>>>>>> 2b5dc2c4
          "OSName/Windows",
          "OSVersion/Microsoft.Windows.10.0.17134.",
          "Microsoft.Azure.Management.Network.NetworkManagementClient/19.8.1.0"
        ]
      },
      "ResponseHeaders": {
        "Cache-Control": [
          "no-cache"
        ],
        "Pragma": [
          "no-cache"
        ],
        "x-ms-request-id": [
<<<<<<< HEAD
          "d37a67c1-20bb-496f-9873-78ac2eb520b4"
        ],
        "x-ms-correlation-request-id": [
          "4801ec9b-aa22-4d15-aab6-6d8ffdf9e1b4"
=======
          "fe27dc65-c49d-4a25-a5ab-57581dfaad33"
        ],
        "x-ms-correlation-request-id": [
          "3b13070a-232f-49a5-82af-3df9db3412b0"
>>>>>>> 2b5dc2c4
        ],
        "Strict-Transport-Security": [
          "max-age=31536000; includeSubDomains"
        ],
        "Server": [
          "Microsoft-HTTPAPI/2.0",
          "Microsoft-HTTPAPI/2.0"
        ],
        "x-ms-ratelimit-remaining-subscription-reads": [
          "11999"
        ],
        "x-ms-routing-request-id": [
          "SOUTHCENTRALUS:20190225T201839Z:3b13070a-232f-49a5-82af-3df9db3412b0"
        ],
        "X-Content-Type-Options": [
          "nosniff"
        ],
        "Date": [
          "Mon, 25 Feb 2019 20:18:39 GMT"
        ],
        "Content-Length": [
          "4472"
        ],
        "Content-Type": [
          "application/json; charset=utf-8"
        ],
        "Expires": [
          "-1"
        ]
      },
      "ResponseBody": "{\r\n  \"value\": [\r\n    {\r\n      \"name\": \"AppGwSslPolicy20150501\",\r\n      \"id\": \"/subscriptions/9e223dbe-3399-4e19-88eb-0975f02ac87f/resourceGroups//providers/Microsoft.Network/ApplicationGatewayAvailableSslOptions/default/ApplicationGatewaySslPredefinedPolicy/AppGwSslPolicy20150501\",\r\n      \"properties\": {\r\n        \"cipherSuites\": [\r\n          \"TLS_ECDHE_RSA_WITH_AES_256_GCM_SHA384\",\r\n          \"TLS_ECDHE_RSA_WITH_AES_128_GCM_SHA256\",\r\n          \"TLS_ECDHE_RSA_WITH_AES_256_CBC_SHA384\",\r\n          \"TLS_ECDHE_RSA_WITH_AES_128_CBC_SHA256\",\r\n          \"TLS_ECDHE_RSA_WITH_AES_256_CBC_SHA\",\r\n          \"TLS_ECDHE_RSA_WITH_AES_128_CBC_SHA\",\r\n          \"TLS_DHE_RSA_WITH_AES_256_GCM_SHA384\",\r\n          \"TLS_DHE_RSA_WITH_AES_128_GCM_SHA256\",\r\n          \"TLS_DHE_RSA_WITH_AES_256_CBC_SHA\",\r\n          \"TLS_DHE_RSA_WITH_AES_128_CBC_SHA\",\r\n          \"TLS_RSA_WITH_AES_256_GCM_SHA384\",\r\n          \"TLS_RSA_WITH_AES_128_GCM_SHA256\",\r\n          \"TLS_RSA_WITH_AES_256_CBC_SHA256\",\r\n          \"TLS_RSA_WITH_AES_128_CBC_SHA256\",\r\n          \"TLS_RSA_WITH_AES_256_CBC_SHA\",\r\n          \"TLS_RSA_WITH_AES_128_CBC_SHA\",\r\n          \"TLS_ECDHE_ECDSA_WITH_AES_256_GCM_SHA384\",\r\n          \"TLS_ECDHE_ECDSA_WITH_AES_128_GCM_SHA256\",\r\n          \"TLS_ECDHE_ECDSA_WITH_AES_256_CBC_SHA384\",\r\n          \"TLS_ECDHE_ECDSA_WITH_AES_128_CBC_SHA256\",\r\n          \"TLS_ECDHE_ECDSA_WITH_AES_256_CBC_SHA\",\r\n          \"TLS_ECDHE_ECDSA_WITH_AES_128_CBC_SHA\",\r\n          \"TLS_DHE_DSS_WITH_AES_256_CBC_SHA256\",\r\n          \"TLS_DHE_DSS_WITH_AES_128_CBC_SHA256\",\r\n          \"TLS_DHE_DSS_WITH_AES_256_CBC_SHA\",\r\n          \"TLS_DHE_DSS_WITH_AES_128_CBC_SHA\",\r\n          \"TLS_RSA_WITH_3DES_EDE_CBC_SHA\",\r\n          \"TLS_DHE_DSS_WITH_3DES_EDE_CBC_SHA\"\r\n        ],\r\n        \"minProtocolVersion\": \"TLSv1_0\"\r\n      },\r\n      \"type\": \"Microsoft.Network/ApplicationGatewayAvailableSslOptions/ApplicationGatewaySslPredefinedPolicy\"\r\n    },\r\n    {\r\n      \"name\": \"AppGwSslPolicy20170401\",\r\n      \"id\": \"/subscriptions/9e223dbe-3399-4e19-88eb-0975f02ac87f/resourceGroups//providers/Microsoft.Network/ApplicationGatewayAvailableSslOptions/default/ApplicationGatewaySslPredefinedPolicy/AppGwSslPolicy20170401\",\r\n      \"properties\": {\r\n        \"cipherSuites\": [\r\n          \"TLS_ECDHE_ECDSA_WITH_AES_128_GCM_SHA256\",\r\n          \"TLS_ECDHE_ECDSA_WITH_AES_256_GCM_SHA384\",\r\n          \"TLS_ECDHE_ECDSA_WITH_AES_128_CBC_SHA\",\r\n          \"TLS_ECDHE_ECDSA_WITH_AES_256_CBC_SHA\",\r\n          \"TLS_ECDHE_ECDSA_WITH_AES_128_CBC_SHA256\",\r\n          \"TLS_ECDHE_ECDSA_WITH_AES_256_CBC_SHA384\",\r\n          \"TLS_ECDHE_RSA_WITH_AES_256_GCM_SHA384\",\r\n          \"TLS_ECDHE_RSA_WITH_AES_128_GCM_SHA256\",\r\n          \"TLS_ECDHE_RSA_WITH_AES_128_CBC_SHA\",\r\n          \"TLS_ECDHE_RSA_WITH_AES_256_CBC_SHA\",\r\n          \"TLS_RSA_WITH_AES_256_GCM_SHA384\",\r\n          \"TLS_RSA_WITH_AES_128_GCM_SHA256\",\r\n          \"TLS_RSA_WITH_AES_256_CBC_SHA256\",\r\n          \"TLS_RSA_WITH_AES_128_CBC_SHA256\",\r\n          \"TLS_RSA_WITH_AES_256_CBC_SHA\",\r\n          \"TLS_RSA_WITH_AES_128_CBC_SHA\"\r\n        ],\r\n        \"minProtocolVersion\": \"TLSv1_1\"\r\n      },\r\n      \"type\": \"Microsoft.Network/ApplicationGatewayAvailableSslOptions/ApplicationGatewaySslPredefinedPolicy\"\r\n    },\r\n    {\r\n      \"name\": \"AppGwSslPolicy20170401S\",\r\n      \"id\": \"/subscriptions/9e223dbe-3399-4e19-88eb-0975f02ac87f/resourceGroups//providers/Microsoft.Network/ApplicationGatewayAvailableSslOptions/default/ApplicationGatewaySslPredefinedPolicy/AppGwSslPolicy20170401S\",\r\n      \"properties\": {\r\n        \"cipherSuites\": [\r\n          \"TLS_ECDHE_ECDSA_WITH_AES_128_GCM_SHA256\",\r\n          \"TLS_ECDHE_ECDSA_WITH_AES_256_GCM_SHA384\",\r\n          \"TLS_ECDHE_ECDSA_WITH_AES_128_CBC_SHA\",\r\n          \"TLS_ECDHE_ECDSA_WITH_AES_256_CBC_SHA\",\r\n          \"TLS_ECDHE_ECDSA_WITH_AES_128_CBC_SHA256\",\r\n          \"TLS_ECDHE_ECDSA_WITH_AES_256_CBC_SHA384\",\r\n          \"TLS_ECDHE_RSA_WITH_AES_256_GCM_SHA384\",\r\n          \"TLS_ECDHE_RSA_WITH_AES_128_GCM_SHA256\",\r\n          \"TLS_ECDHE_RSA_WITH_AES_128_CBC_SHA\",\r\n          \"TLS_ECDHE_RSA_WITH_AES_256_CBC_SHA\",\r\n          \"TLS_RSA_WITH_AES_256_GCM_SHA384\",\r\n          \"TLS_RSA_WITH_AES_128_GCM_SHA256\",\r\n          \"TLS_RSA_WITH_AES_256_CBC_SHA256\",\r\n          \"TLS_RSA_WITH_AES_128_CBC_SHA256\",\r\n          \"TLS_RSA_WITH_AES_256_CBC_SHA\",\r\n          \"TLS_RSA_WITH_AES_128_CBC_SHA\"\r\n        ],\r\n        \"minProtocolVersion\": \"TLSv1_2\"\r\n      },\r\n      \"type\": \"Microsoft.Network/ApplicationGatewayAvailableSslOptions/ApplicationGatewaySslPredefinedPolicy\"\r\n    }\r\n  ]\r\n}",
      "StatusCode": 200
    },
    {
      "RequestUri": "/subscriptions/9e223dbe-3399-4e19-88eb-0975f02ac87f/providers/Microsoft.Network/applicationGatewayAvailableSslOptions/default/predefinedPolicies/AppGwSslPolicy20170401?api-version=2018-11-01",
      "EncodedRequestUri": "L3N1YnNjcmlwdGlvbnMvOWUyMjNkYmUtMzM5OS00ZTE5LTg4ZWItMDk3NWYwMmFjODdmL3Byb3ZpZGVycy9NaWNyb3NvZnQuTmV0d29yay9hcHBsaWNhdGlvbkdhdGV3YXlBdmFpbGFibGVTc2xPcHRpb25zL2RlZmF1bHQvcHJlZGVmaW5lZFBvbGljaWVzL0FwcEd3U3NsUG9saWN5MjAxNzA0MDE/YXBpLXZlcnNpb249MjAxOC0xMS0wMQ==",
      "RequestMethod": "GET",
      "RequestBody": "",
      "RequestHeaders": {
        "x-ms-client-request-id": [
          "dcfb8a39-64d3-49aa-8df5-3a1dc785ee1a"
        ],
        "Accept-Language": [
          "en-US"
        ],
        "User-Agent": [
          "FxVersion/4.6.27317.03",
          "OSName/Windows",
          "OSVersion/Microsoft.Windows.10.0.17134.",
          "Microsoft.Azure.Management.Network.NetworkManagementClient/19.8.1.0"
        ]
      },
      "ResponseHeaders": {
        "Cache-Control": [
          "no-cache"
        ],
        "Pragma": [
          "no-cache"
        ],
        "x-ms-request-id": [
          "f65bcee5-9e0b-49a4-bba9-66cb980945d5"
        ],
        "x-ms-correlation-request-id": [
          "c2fae88e-ad7d-4689-967d-6271807cc83d"
        ],
        "Strict-Transport-Security": [
          "max-age=31536000; includeSubDomains"
        ],
        "Server": [
          "Microsoft-HTTPAPI/2.0",
          "Microsoft-HTTPAPI/2.0"
        ],
        "x-ms-ratelimit-remaining-subscription-reads": [
          "11999"
        ],
        "x-ms-routing-request-id": [
<<<<<<< HEAD
          "UKWEST:20190206T160554Z:4801ec9b-aa22-4d15-aab6-6d8ffdf9e1b4"
=======
          "SOUTHCENTRALUS:20190225T201839Z:c2fae88e-ad7d-4689-967d-6271807cc83d"
>>>>>>> 2b5dc2c4
        ],
        "X-Content-Type-Options": [
          "nosniff"
        ],
        "Date": [
<<<<<<< HEAD
          "Wed, 06 Feb 2019 16:05:54 GMT"
=======
          "Mon, 25 Feb 2019 20:18:38 GMT"
>>>>>>> 2b5dc2c4
        ],
        "Content-Length": [
          "1181"
        ],
        "Content-Type": [
          "application/json; charset=utf-8"
        ],
        "Expires": [
          "-1"
        ]
      },
<<<<<<< HEAD
      "ResponseBody": "{\r\n  \"name\": \"AppGwSslPolicy20170401\",\r\n  \"id\": \"/subscriptions/947d47b4-7883-4bb9-9d85-c5e8e2f572ce/resourceGroups//providers/Microsoft.Network/ApplicationGatewayAvailableSslOptions/default/ApplicationGatewaySslPredefinedPolicy/AppGwSslPolicy20170401\",\r\n  \"properties\": {\r\n    \"cipherSuites\": [\r\n      \"TLS_ECDHE_ECDSA_WITH_AES_128_GCM_SHA256\",\r\n      \"TLS_ECDHE_ECDSA_WITH_AES_256_GCM_SHA384\",\r\n      \"TLS_ECDHE_ECDSA_WITH_AES_128_CBC_SHA\",\r\n      \"TLS_ECDHE_ECDSA_WITH_AES_256_CBC_SHA\",\r\n      \"TLS_ECDHE_ECDSA_WITH_AES_128_CBC_SHA256\",\r\n      \"TLS_ECDHE_ECDSA_WITH_AES_256_CBC_SHA384\",\r\n      \"TLS_ECDHE_RSA_WITH_AES_256_GCM_SHA384\",\r\n      \"TLS_ECDHE_RSA_WITH_AES_128_GCM_SHA256\",\r\n      \"TLS_ECDHE_RSA_WITH_AES_128_CBC_SHA\",\r\n      \"TLS_ECDHE_RSA_WITH_AES_256_CBC_SHA\",\r\n      \"TLS_RSA_WITH_AES_256_GCM_SHA384\",\r\n      \"TLS_RSA_WITH_AES_128_GCM_SHA256\",\r\n      \"TLS_RSA_WITH_AES_256_CBC_SHA256\",\r\n      \"TLS_RSA_WITH_AES_128_CBC_SHA256\",\r\n      \"TLS_RSA_WITH_AES_256_CBC_SHA\",\r\n      \"TLS_RSA_WITH_AES_128_CBC_SHA\"\r\n    ],\r\n    \"minProtocolVersion\": \"TLSv1_1\"\r\n  },\r\n  \"type\": \"Microsoft.Network/ApplicationGatewayAvailableSslOptions/ApplicationGatewaySslPredefinedPolicy\"\r\n}",
=======
      "ResponseBody": "{\r\n  \"name\": \"AppGwSslPolicy20170401\",\r\n  \"id\": \"/subscriptions/9e223dbe-3399-4e19-88eb-0975f02ac87f/resourceGroups//providers/Microsoft.Network/ApplicationGatewayAvailableSslOptions/default/ApplicationGatewaySslPredefinedPolicy/AppGwSslPolicy20170401\",\r\n  \"properties\": {\r\n    \"cipherSuites\": [\r\n      \"TLS_ECDHE_ECDSA_WITH_AES_128_GCM_SHA256\",\r\n      \"TLS_ECDHE_ECDSA_WITH_AES_256_GCM_SHA384\",\r\n      \"TLS_ECDHE_ECDSA_WITH_AES_128_CBC_SHA\",\r\n      \"TLS_ECDHE_ECDSA_WITH_AES_256_CBC_SHA\",\r\n      \"TLS_ECDHE_ECDSA_WITH_AES_128_CBC_SHA256\",\r\n      \"TLS_ECDHE_ECDSA_WITH_AES_256_CBC_SHA384\",\r\n      \"TLS_ECDHE_RSA_WITH_AES_256_GCM_SHA384\",\r\n      \"TLS_ECDHE_RSA_WITH_AES_128_GCM_SHA256\",\r\n      \"TLS_ECDHE_RSA_WITH_AES_128_CBC_SHA\",\r\n      \"TLS_ECDHE_RSA_WITH_AES_256_CBC_SHA\",\r\n      \"TLS_RSA_WITH_AES_256_GCM_SHA384\",\r\n      \"TLS_RSA_WITH_AES_128_GCM_SHA256\",\r\n      \"TLS_RSA_WITH_AES_256_CBC_SHA256\",\r\n      \"TLS_RSA_WITH_AES_128_CBC_SHA256\",\r\n      \"TLS_RSA_WITH_AES_256_CBC_SHA\",\r\n      \"TLS_RSA_WITH_AES_128_CBC_SHA\"\r\n    ],\r\n    \"minProtocolVersion\": \"TLSv1_1\"\r\n  },\r\n  \"type\": \"Microsoft.Network/ApplicationGatewayAvailableSslOptions/ApplicationGatewaySslPredefinedPolicy\"\r\n}",
>>>>>>> 2b5dc2c4
      "StatusCode": 200
    }
  ],
  "Names": {},
  "Variables": {
<<<<<<< HEAD
    "SubscriptionId": "947d47b4-7883-4bb9-9d85-c5e8e2f572ce"
=======
    "SubscriptionId": "9e223dbe-3399-4e19-88eb-0975f02ac87f"
>>>>>>> 2b5dc2c4
  }
}<|MERGE_RESOLUTION|>--- conflicted
+++ resolved
@@ -1,83 +1,55 @@
 {
   "Entries": [
     {
-<<<<<<< HEAD
-      "RequestUri": "/subscriptions/947d47b4-7883-4bb9-9d85-c5e8e2f572ce/providers/Microsoft.Network/applicationGatewayAvailableSslOptions/default?api-version=2018-12-01",
-      "EncodedRequestUri": "L3N1YnNjcmlwdGlvbnMvOTQ3ZDQ3YjQtNzg4My00YmI5LTlkODUtYzVlOGUyZjU3MmNlL3Byb3ZpZGVycy9NaWNyb3NvZnQuTmV0d29yay9hcHBsaWNhdGlvbkdhdGV3YXlBdmFpbGFibGVTc2xPcHRpb25zL2RlZmF1bHQ/YXBpLXZlcnNpb249MjAxOC0xMi0wMQ==",
-=======
       "RequestUri": "/subscriptions/9e223dbe-3399-4e19-88eb-0975f02ac87f/providers/Microsoft.Network/applicationGatewayAvailableSslOptions/default?api-version=2018-11-01",
       "EncodedRequestUri": "L3N1YnNjcmlwdGlvbnMvOWUyMjNkYmUtMzM5OS00ZTE5LTg4ZWItMDk3NWYwMmFjODdmL3Byb3ZpZGVycy9NaWNyb3NvZnQuTmV0d29yay9hcHBsaWNhdGlvbkdhdGV3YXlBdmFpbGFibGVTc2xPcHRpb25zL2RlZmF1bHQ/YXBpLXZlcnNpb249MjAxOC0xMS0wMQ==",
->>>>>>> 2b5dc2c4
-      "RequestMethod": "GET",
-      "RequestBody": "",
-      "RequestHeaders": {
-        "x-ms-client-request-id": [
-<<<<<<< HEAD
-          "9647299b-61d8-43e3-830c-09a55131c92c"
-=======
+      "RequestMethod": "GET",
+      "RequestBody": "",
+      "RequestHeaders": {
+        "x-ms-client-request-id": [
           "06fa5b4d-278c-4d77-b6f3-675a86a6586f"
->>>>>>> 2b5dc2c4
-        ],
-        "Accept-Language": [
-          "en-US"
-        ],
-        "User-Agent": [
-<<<<<<< HEAD
-          "FxVersion/4.6.27019.06",
-=======
-          "FxVersion/4.6.27317.03",
->>>>>>> 2b5dc2c4
-          "OSName/Windows",
-          "OSVersion/Microsoft.Windows.10.0.17134.",
-          "Microsoft.Azure.Management.Network.NetworkManagementClient/19.8.1.0"
-        ]
-      },
-      "ResponseHeaders": {
-        "Cache-Control": [
-          "no-cache"
-        ],
-        "Pragma": [
-          "no-cache"
-        ],
-        "x-ms-request-id": [
-<<<<<<< HEAD
-          "8ac71599-44c8-4d4a-800a-8dbf7ac5f131"
-        ],
-        "x-ms-correlation-request-id": [
-          "5e48e041-61bf-4da7-9094-f3dd4784caee"
-=======
+        ],
+        "Accept-Language": [
+          "en-US"
+        ],
+        "User-Agent": [
+          "FxVersion/4.6.27317.03",
+          "OSName/Windows",
+          "OSVersion/Microsoft.Windows.10.0.17134.",
+          "Microsoft.Azure.Management.Network.NetworkManagementClient/19.8.1.0"
+        ]
+      },
+      "ResponseHeaders": {
+        "Cache-Control": [
+          "no-cache"
+        ],
+        "Pragma": [
+          "no-cache"
+        ],
+        "x-ms-request-id": [
           "6ea15e43-79d4-4bba-a6c0-254d80b83106"
         ],
         "x-ms-correlation-request-id": [
           "d4d96f29-bc10-45ca-91ea-68369d17a3c8"
->>>>>>> 2b5dc2c4
-        ],
-        "Strict-Transport-Security": [
-          "max-age=31536000; includeSubDomains"
-        ],
-        "Server": [
-          "Microsoft-HTTPAPI/2.0",
-          "Microsoft-HTTPAPI/2.0"
-        ],
-        "x-ms-ratelimit-remaining-subscription-reads": [
-          "11999"
-        ],
-        "x-ms-routing-request-id": [
-<<<<<<< HEAD
-          "UKWEST:20190206T160554Z:5e48e041-61bf-4da7-9094-f3dd4784caee"
-=======
+        ],
+        "Strict-Transport-Security": [
+          "max-age=31536000; includeSubDomains"
+        ],
+        "Server": [
+          "Microsoft-HTTPAPI/2.0",
+          "Microsoft-HTTPAPI/2.0"
+        ],
+        "x-ms-ratelimit-remaining-subscription-reads": [
+          "11999"
+        ],
+        "x-ms-routing-request-id": [
           "SOUTHCENTRALUS:20190225T201836Z:d4d96f29-bc10-45ca-91ea-68369d17a3c8"
->>>>>>> 2b5dc2c4
-        ],
-        "X-Content-Type-Options": [
-          "nosniff"
-        ],
-        "Date": [
-<<<<<<< HEAD
-          "Wed, 06 Feb 2019 16:05:53 GMT"
-=======
+        ],
+        "X-Content-Type-Options": [
+          "nosniff"
+        ],
+        "Date": [
           "Mon, 25 Feb 2019 20:18:35 GMT"
->>>>>>> 2b5dc2c4
         ],
         "Content-Length": [
           "6378"
@@ -89,91 +61,59 @@
           "-1"
         ]
       },
-<<<<<<< HEAD
-      "ResponseBody": "{\r\n  \"name\": \"default\",\r\n  \"id\": \"/subscriptions/947d47b4-7883-4bb9-9d85-c5e8e2f572ce/resourceGroups//providers/Microsoft.Network/ApplicationGatewayAvailableSslOptions/default\",\r\n  \"type\": \"Microsoft.Network/ApplicationGatewayAvailableSslOptions\",\r\n  \"properties\": {\r\n    \"predefinedPolicies\": [\r\n      {\r\n        \"name\": \"AppGwSslPolicy20150501\",\r\n        \"id\": \"/subscriptions/947d47b4-7883-4bb9-9d85-c5e8e2f572ce/resourceGroups//providers/Microsoft.Network/ApplicationGatewayAvailableSslOptions/default/ApplicationGatewaySslPredefinedPolicy/AppGwSslPolicy20150501\",\r\n        \"properties\": {\r\n          \"cipherSuites\": [\r\n            \"TLS_ECDHE_RSA_WITH_AES_256_GCM_SHA384\",\r\n            \"TLS_ECDHE_RSA_WITH_AES_128_GCM_SHA256\",\r\n            \"TLS_ECDHE_RSA_WITH_AES_256_CBC_SHA384\",\r\n            \"TLS_ECDHE_RSA_WITH_AES_128_CBC_SHA256\",\r\n            \"TLS_ECDHE_RSA_WITH_AES_256_CBC_SHA\",\r\n            \"TLS_ECDHE_RSA_WITH_AES_128_CBC_SHA\",\r\n            \"TLS_DHE_RSA_WITH_AES_256_GCM_SHA384\",\r\n            \"TLS_DHE_RSA_WITH_AES_128_GCM_SHA256\",\r\n            \"TLS_DHE_RSA_WITH_AES_256_CBC_SHA\",\r\n            \"TLS_DHE_RSA_WITH_AES_128_CBC_SHA\",\r\n            \"TLS_RSA_WITH_AES_256_GCM_SHA384\",\r\n            \"TLS_RSA_WITH_AES_128_GCM_SHA256\",\r\n            \"TLS_RSA_WITH_AES_256_CBC_SHA256\",\r\n            \"TLS_RSA_WITH_AES_128_CBC_SHA256\",\r\n            \"TLS_RSA_WITH_AES_256_CBC_SHA\",\r\n            \"TLS_RSA_WITH_AES_128_CBC_SHA\",\r\n            \"TLS_ECDHE_ECDSA_WITH_AES_256_GCM_SHA384\",\r\n            \"TLS_ECDHE_ECDSA_WITH_AES_128_GCM_SHA256\",\r\n            \"TLS_ECDHE_ECDSA_WITH_AES_256_CBC_SHA384\",\r\n            \"TLS_ECDHE_ECDSA_WITH_AES_128_CBC_SHA256\",\r\n            \"TLS_ECDHE_ECDSA_WITH_AES_256_CBC_SHA\",\r\n            \"TLS_ECDHE_ECDSA_WITH_AES_128_CBC_SHA\",\r\n            \"TLS_DHE_DSS_WITH_AES_256_CBC_SHA256\",\r\n            \"TLS_DHE_DSS_WITH_AES_128_CBC_SHA256\",\r\n            \"TLS_DHE_DSS_WITH_AES_256_CBC_SHA\",\r\n            \"TLS_DHE_DSS_WITH_AES_128_CBC_SHA\",\r\n            \"TLS_RSA_WITH_3DES_EDE_CBC_SHA\",\r\n            \"TLS_DHE_DSS_WITH_3DES_EDE_CBC_SHA\"\r\n          ],\r\n          \"minProtocolVersion\": \"TLSv1_0\"\r\n        },\r\n        \"type\": \"Microsoft.Network/ApplicationGatewayAvailableSslOptions/ApplicationGatewaySslPredefinedPolicy\"\r\n      },\r\n      {\r\n        \"name\": \"AppGwSslPolicy20170401\",\r\n        \"id\": \"/subscriptions/947d47b4-7883-4bb9-9d85-c5e8e2f572ce/resourceGroups//providers/Microsoft.Network/ApplicationGatewayAvailableSslOptions/default/ApplicationGatewaySslPredefinedPolicy/AppGwSslPolicy20170401\",\r\n        \"properties\": {\r\n          \"cipherSuites\": [\r\n            \"TLS_ECDHE_ECDSA_WITH_AES_128_GCM_SHA256\",\r\n            \"TLS_ECDHE_ECDSA_WITH_AES_256_GCM_SHA384\",\r\n            \"TLS_ECDHE_ECDSA_WITH_AES_128_CBC_SHA\",\r\n            \"TLS_ECDHE_ECDSA_WITH_AES_256_CBC_SHA\",\r\n            \"TLS_ECDHE_ECDSA_WITH_AES_128_CBC_SHA256\",\r\n            \"TLS_ECDHE_ECDSA_WITH_AES_256_CBC_SHA384\",\r\n            \"TLS_ECDHE_RSA_WITH_AES_256_GCM_SHA384\",\r\n            \"TLS_ECDHE_RSA_WITH_AES_128_GCM_SHA256\",\r\n            \"TLS_ECDHE_RSA_WITH_AES_128_CBC_SHA\",\r\n            \"TLS_ECDHE_RSA_WITH_AES_256_CBC_SHA\",\r\n            \"TLS_RSA_WITH_AES_256_GCM_SHA384\",\r\n            \"TLS_RSA_WITH_AES_128_GCM_SHA256\",\r\n            \"TLS_RSA_WITH_AES_256_CBC_SHA256\",\r\n            \"TLS_RSA_WITH_AES_128_CBC_SHA256\",\r\n            \"TLS_RSA_WITH_AES_256_CBC_SHA\",\r\n            \"TLS_RSA_WITH_AES_128_CBC_SHA\"\r\n          ],\r\n          \"minProtocolVersion\": \"TLSv1_1\"\r\n        },\r\n        \"type\": \"Microsoft.Network/ApplicationGatewayAvailableSslOptions/ApplicationGatewaySslPredefinedPolicy\"\r\n      },\r\n      {\r\n        \"name\": \"AppGwSslPolicy20170401S\",\r\n        \"id\": \"/subscriptions/947d47b4-7883-4bb9-9d85-c5e8e2f572ce/resourceGroups//providers/Microsoft.Network/ApplicationGatewayAvailableSslOptions/default/ApplicationGatewaySslPredefinedPolicy/AppGwSslPolicy20170401S\",\r\n        \"properties\": {\r\n          \"cipherSuites\": [\r\n            \"TLS_ECDHE_ECDSA_WITH_AES_128_GCM_SHA256\",\r\n            \"TLS_ECDHE_ECDSA_WITH_AES_256_GCM_SHA384\",\r\n            \"TLS_ECDHE_ECDSA_WITH_AES_128_CBC_SHA\",\r\n            \"TLS_ECDHE_ECDSA_WITH_AES_256_CBC_SHA\",\r\n            \"TLS_ECDHE_ECDSA_WITH_AES_128_CBC_SHA256\",\r\n            \"TLS_ECDHE_ECDSA_WITH_AES_256_CBC_SHA384\",\r\n            \"TLS_ECDHE_RSA_WITH_AES_256_GCM_SHA384\",\r\n            \"TLS_ECDHE_RSA_WITH_AES_128_GCM_SHA256\",\r\n            \"TLS_ECDHE_RSA_WITH_AES_128_CBC_SHA\",\r\n            \"TLS_ECDHE_RSA_WITH_AES_256_CBC_SHA\",\r\n            \"TLS_RSA_WITH_AES_256_GCM_SHA384\",\r\n            \"TLS_RSA_WITH_AES_128_GCM_SHA256\",\r\n            \"TLS_RSA_WITH_AES_256_CBC_SHA256\",\r\n            \"TLS_RSA_WITH_AES_128_CBC_SHA256\",\r\n            \"TLS_RSA_WITH_AES_256_CBC_SHA\",\r\n            \"TLS_RSA_WITH_AES_128_CBC_SHA\"\r\n          ],\r\n          \"minProtocolVersion\": \"TLSv1_2\"\r\n        },\r\n        \"type\": \"Microsoft.Network/ApplicationGatewayAvailableSslOptions/ApplicationGatewaySslPredefinedPolicy\"\r\n      }\r\n    ],\r\n    \"defaultPolicy\": \"AppGwSslPolicy20150501\",\r\n    \"availableCipherSuites\": [\r\n      \"TLS_ECDHE_RSA_WITH_AES_256_GCM_SHA384\",\r\n      \"TLS_ECDHE_RSA_WITH_AES_128_GCM_SHA256\",\r\n      \"TLS_ECDHE_RSA_WITH_AES_256_CBC_SHA384\",\r\n      \"TLS_ECDHE_RSA_WITH_AES_128_CBC_SHA256\",\r\n      \"TLS_ECDHE_RSA_WITH_AES_256_CBC_SHA\",\r\n      \"TLS_ECDHE_RSA_WITH_AES_128_CBC_SHA\",\r\n      \"TLS_DHE_RSA_WITH_AES_256_GCM_SHA384\",\r\n      \"TLS_DHE_RSA_WITH_AES_128_GCM_SHA256\",\r\n      \"TLS_DHE_RSA_WITH_AES_256_CBC_SHA\",\r\n      \"TLS_DHE_RSA_WITH_AES_128_CBC_SHA\",\r\n      \"TLS_RSA_WITH_AES_256_GCM_SHA384\",\r\n      \"TLS_RSA_WITH_AES_128_GCM_SHA256\",\r\n      \"TLS_RSA_WITH_AES_256_CBC_SHA256\",\r\n      \"TLS_RSA_WITH_AES_128_CBC_SHA256\",\r\n      \"TLS_RSA_WITH_AES_256_CBC_SHA\",\r\n      \"TLS_RSA_WITH_AES_128_CBC_SHA\",\r\n      \"TLS_ECDHE_ECDSA_WITH_AES_256_GCM_SHA384\",\r\n      \"TLS_ECDHE_ECDSA_WITH_AES_128_GCM_SHA256\",\r\n      \"TLS_ECDHE_ECDSA_WITH_AES_256_CBC_SHA384\",\r\n      \"TLS_ECDHE_ECDSA_WITH_AES_128_CBC_SHA256\",\r\n      \"TLS_ECDHE_ECDSA_WITH_AES_256_CBC_SHA\",\r\n      \"TLS_ECDHE_ECDSA_WITH_AES_128_CBC_SHA\",\r\n      \"TLS_DHE_DSS_WITH_AES_256_CBC_SHA256\",\r\n      \"TLS_DHE_DSS_WITH_AES_128_CBC_SHA256\",\r\n      \"TLS_DHE_DSS_WITH_AES_256_CBC_SHA\",\r\n      \"TLS_DHE_DSS_WITH_AES_128_CBC_SHA\",\r\n      \"TLS_RSA_WITH_3DES_EDE_CBC_SHA\",\r\n      \"TLS_DHE_DSS_WITH_3DES_EDE_CBC_SHA\"\r\n    ],\r\n    \"availableProtocols\": [\r\n      \"TLSv1_0\",\r\n      \"TLSv1_1\",\r\n      \"TLSv1_2\"\r\n    ]\r\n  }\r\n}",
-      "StatusCode": 200
-    },
-    {
-      "RequestUri": "/subscriptions/947d47b4-7883-4bb9-9d85-c5e8e2f572ce/providers/Microsoft.Network/applicationGatewayAvailableSslOptions/default/predefinedPolicies?api-version=2018-12-01",
-      "EncodedRequestUri": "L3N1YnNjcmlwdGlvbnMvOTQ3ZDQ3YjQtNzg4My00YmI5LTlkODUtYzVlOGUyZjU3MmNlL3Byb3ZpZGVycy9NaWNyb3NvZnQuTmV0d29yay9hcHBsaWNhdGlvbkdhdGV3YXlBdmFpbGFibGVTc2xPcHRpb25zL2RlZmF1bHQvcHJlZGVmaW5lZFBvbGljaWVzP2FwaS12ZXJzaW9uPTIwMTgtMTItMDE=",
-=======
       "ResponseBody": "{\r\n  \"name\": \"default\",\r\n  \"id\": \"/subscriptions/9e223dbe-3399-4e19-88eb-0975f02ac87f/resourceGroups//providers/Microsoft.Network/ApplicationGatewayAvailableSslOptions/default\",\r\n  \"type\": \"Microsoft.Network/ApplicationGatewayAvailableSslOptions\",\r\n  \"properties\": {\r\n    \"predefinedPolicies\": [\r\n      {\r\n        \"name\": \"AppGwSslPolicy20150501\",\r\n        \"id\": \"/subscriptions/9e223dbe-3399-4e19-88eb-0975f02ac87f/resourceGroups//providers/Microsoft.Network/ApplicationGatewayAvailableSslOptions/default/ApplicationGatewaySslPredefinedPolicy/AppGwSslPolicy20150501\",\r\n        \"properties\": {\r\n          \"cipherSuites\": [\r\n            \"TLS_ECDHE_RSA_WITH_AES_256_GCM_SHA384\",\r\n            \"TLS_ECDHE_RSA_WITH_AES_128_GCM_SHA256\",\r\n            \"TLS_ECDHE_RSA_WITH_AES_256_CBC_SHA384\",\r\n            \"TLS_ECDHE_RSA_WITH_AES_128_CBC_SHA256\",\r\n            \"TLS_ECDHE_RSA_WITH_AES_256_CBC_SHA\",\r\n            \"TLS_ECDHE_RSA_WITH_AES_128_CBC_SHA\",\r\n            \"TLS_DHE_RSA_WITH_AES_256_GCM_SHA384\",\r\n            \"TLS_DHE_RSA_WITH_AES_128_GCM_SHA256\",\r\n            \"TLS_DHE_RSA_WITH_AES_256_CBC_SHA\",\r\n            \"TLS_DHE_RSA_WITH_AES_128_CBC_SHA\",\r\n            \"TLS_RSA_WITH_AES_256_GCM_SHA384\",\r\n            \"TLS_RSA_WITH_AES_128_GCM_SHA256\",\r\n            \"TLS_RSA_WITH_AES_256_CBC_SHA256\",\r\n            \"TLS_RSA_WITH_AES_128_CBC_SHA256\",\r\n            \"TLS_RSA_WITH_AES_256_CBC_SHA\",\r\n            \"TLS_RSA_WITH_AES_128_CBC_SHA\",\r\n            \"TLS_ECDHE_ECDSA_WITH_AES_256_GCM_SHA384\",\r\n            \"TLS_ECDHE_ECDSA_WITH_AES_128_GCM_SHA256\",\r\n            \"TLS_ECDHE_ECDSA_WITH_AES_256_CBC_SHA384\",\r\n            \"TLS_ECDHE_ECDSA_WITH_AES_128_CBC_SHA256\",\r\n            \"TLS_ECDHE_ECDSA_WITH_AES_256_CBC_SHA\",\r\n            \"TLS_ECDHE_ECDSA_WITH_AES_128_CBC_SHA\",\r\n            \"TLS_DHE_DSS_WITH_AES_256_CBC_SHA256\",\r\n            \"TLS_DHE_DSS_WITH_AES_128_CBC_SHA256\",\r\n            \"TLS_DHE_DSS_WITH_AES_256_CBC_SHA\",\r\n            \"TLS_DHE_DSS_WITH_AES_128_CBC_SHA\",\r\n            \"TLS_RSA_WITH_3DES_EDE_CBC_SHA\",\r\n            \"TLS_DHE_DSS_WITH_3DES_EDE_CBC_SHA\"\r\n          ],\r\n          \"minProtocolVersion\": \"TLSv1_0\"\r\n        },\r\n        \"type\": \"Microsoft.Network/ApplicationGatewayAvailableSslOptions/ApplicationGatewaySslPredefinedPolicy\"\r\n      },\r\n      {\r\n        \"name\": \"AppGwSslPolicy20170401\",\r\n        \"id\": \"/subscriptions/9e223dbe-3399-4e19-88eb-0975f02ac87f/resourceGroups//providers/Microsoft.Network/ApplicationGatewayAvailableSslOptions/default/ApplicationGatewaySslPredefinedPolicy/AppGwSslPolicy20170401\",\r\n        \"properties\": {\r\n          \"cipherSuites\": [\r\n            \"TLS_ECDHE_ECDSA_WITH_AES_128_GCM_SHA256\",\r\n            \"TLS_ECDHE_ECDSA_WITH_AES_256_GCM_SHA384\",\r\n            \"TLS_ECDHE_ECDSA_WITH_AES_128_CBC_SHA\",\r\n            \"TLS_ECDHE_ECDSA_WITH_AES_256_CBC_SHA\",\r\n            \"TLS_ECDHE_ECDSA_WITH_AES_128_CBC_SHA256\",\r\n            \"TLS_ECDHE_ECDSA_WITH_AES_256_CBC_SHA384\",\r\n            \"TLS_ECDHE_RSA_WITH_AES_256_GCM_SHA384\",\r\n            \"TLS_ECDHE_RSA_WITH_AES_128_GCM_SHA256\",\r\n            \"TLS_ECDHE_RSA_WITH_AES_128_CBC_SHA\",\r\n            \"TLS_ECDHE_RSA_WITH_AES_256_CBC_SHA\",\r\n            \"TLS_RSA_WITH_AES_256_GCM_SHA384\",\r\n            \"TLS_RSA_WITH_AES_128_GCM_SHA256\",\r\n            \"TLS_RSA_WITH_AES_256_CBC_SHA256\",\r\n            \"TLS_RSA_WITH_AES_128_CBC_SHA256\",\r\n            \"TLS_RSA_WITH_AES_256_CBC_SHA\",\r\n            \"TLS_RSA_WITH_AES_128_CBC_SHA\"\r\n          ],\r\n          \"minProtocolVersion\": \"TLSv1_1\"\r\n        },\r\n        \"type\": \"Microsoft.Network/ApplicationGatewayAvailableSslOptions/ApplicationGatewaySslPredefinedPolicy\"\r\n      },\r\n      {\r\n        \"name\": \"AppGwSslPolicy20170401S\",\r\n        \"id\": \"/subscriptions/9e223dbe-3399-4e19-88eb-0975f02ac87f/resourceGroups//providers/Microsoft.Network/ApplicationGatewayAvailableSslOptions/default/ApplicationGatewaySslPredefinedPolicy/AppGwSslPolicy20170401S\",\r\n        \"properties\": {\r\n          \"cipherSuites\": [\r\n            \"TLS_ECDHE_ECDSA_WITH_AES_128_GCM_SHA256\",\r\n            \"TLS_ECDHE_ECDSA_WITH_AES_256_GCM_SHA384\",\r\n            \"TLS_ECDHE_ECDSA_WITH_AES_128_CBC_SHA\",\r\n            \"TLS_ECDHE_ECDSA_WITH_AES_256_CBC_SHA\",\r\n            \"TLS_ECDHE_ECDSA_WITH_AES_128_CBC_SHA256\",\r\n            \"TLS_ECDHE_ECDSA_WITH_AES_256_CBC_SHA384\",\r\n            \"TLS_ECDHE_RSA_WITH_AES_256_GCM_SHA384\",\r\n            \"TLS_ECDHE_RSA_WITH_AES_128_GCM_SHA256\",\r\n            \"TLS_ECDHE_RSA_WITH_AES_128_CBC_SHA\",\r\n            \"TLS_ECDHE_RSA_WITH_AES_256_CBC_SHA\",\r\n            \"TLS_RSA_WITH_AES_256_GCM_SHA384\",\r\n            \"TLS_RSA_WITH_AES_128_GCM_SHA256\",\r\n            \"TLS_RSA_WITH_AES_256_CBC_SHA256\",\r\n            \"TLS_RSA_WITH_AES_128_CBC_SHA256\",\r\n            \"TLS_RSA_WITH_AES_256_CBC_SHA\",\r\n            \"TLS_RSA_WITH_AES_128_CBC_SHA\"\r\n          ],\r\n          \"minProtocolVersion\": \"TLSv1_2\"\r\n        },\r\n        \"type\": \"Microsoft.Network/ApplicationGatewayAvailableSslOptions/ApplicationGatewaySslPredefinedPolicy\"\r\n      }\r\n    ],\r\n    \"defaultPolicy\": \"AppGwSslPolicy20150501\",\r\n    \"availableCipherSuites\": [\r\n      \"TLS_ECDHE_RSA_WITH_AES_256_GCM_SHA384\",\r\n      \"TLS_ECDHE_RSA_WITH_AES_128_GCM_SHA256\",\r\n      \"TLS_ECDHE_RSA_WITH_AES_256_CBC_SHA384\",\r\n      \"TLS_ECDHE_RSA_WITH_AES_128_CBC_SHA256\",\r\n      \"TLS_ECDHE_RSA_WITH_AES_256_CBC_SHA\",\r\n      \"TLS_ECDHE_RSA_WITH_AES_128_CBC_SHA\",\r\n      \"TLS_DHE_RSA_WITH_AES_256_GCM_SHA384\",\r\n      \"TLS_DHE_RSA_WITH_AES_128_GCM_SHA256\",\r\n      \"TLS_DHE_RSA_WITH_AES_256_CBC_SHA\",\r\n      \"TLS_DHE_RSA_WITH_AES_128_CBC_SHA\",\r\n      \"TLS_RSA_WITH_AES_256_GCM_SHA384\",\r\n      \"TLS_RSA_WITH_AES_128_GCM_SHA256\",\r\n      \"TLS_RSA_WITH_AES_256_CBC_SHA256\",\r\n      \"TLS_RSA_WITH_AES_128_CBC_SHA256\",\r\n      \"TLS_RSA_WITH_AES_256_CBC_SHA\",\r\n      \"TLS_RSA_WITH_AES_128_CBC_SHA\",\r\n      \"TLS_ECDHE_ECDSA_WITH_AES_256_GCM_SHA384\",\r\n      \"TLS_ECDHE_ECDSA_WITH_AES_128_GCM_SHA256\",\r\n      \"TLS_ECDHE_ECDSA_WITH_AES_256_CBC_SHA384\",\r\n      \"TLS_ECDHE_ECDSA_WITH_AES_128_CBC_SHA256\",\r\n      \"TLS_ECDHE_ECDSA_WITH_AES_256_CBC_SHA\",\r\n      \"TLS_ECDHE_ECDSA_WITH_AES_128_CBC_SHA\",\r\n      \"TLS_DHE_DSS_WITH_AES_256_CBC_SHA256\",\r\n      \"TLS_DHE_DSS_WITH_AES_128_CBC_SHA256\",\r\n      \"TLS_DHE_DSS_WITH_AES_256_CBC_SHA\",\r\n      \"TLS_DHE_DSS_WITH_AES_128_CBC_SHA\",\r\n      \"TLS_RSA_WITH_3DES_EDE_CBC_SHA\",\r\n      \"TLS_DHE_DSS_WITH_3DES_EDE_CBC_SHA\"\r\n    ],\r\n    \"availableProtocols\": [\r\n      \"TLSv1_0\",\r\n      \"TLSv1_1\",\r\n      \"TLSv1_2\"\r\n    ]\r\n  }\r\n}",
       "StatusCode": 200
     },
     {
       "RequestUri": "/subscriptions/9e223dbe-3399-4e19-88eb-0975f02ac87f/providers/Microsoft.Network/applicationGatewayAvailableSslOptions/default/predefinedPolicies?api-version=2018-11-01",
       "EncodedRequestUri": "L3N1YnNjcmlwdGlvbnMvOWUyMjNkYmUtMzM5OS00ZTE5LTg4ZWItMDk3NWYwMmFjODdmL3Byb3ZpZGVycy9NaWNyb3NvZnQuTmV0d29yay9hcHBsaWNhdGlvbkdhdGV3YXlBdmFpbGFibGVTc2xPcHRpb25zL2RlZmF1bHQvcHJlZGVmaW5lZFBvbGljaWVzP2FwaS12ZXJzaW9uPTIwMTgtMTEtMDE=",
->>>>>>> 2b5dc2c4
-      "RequestMethod": "GET",
-      "RequestBody": "",
-      "RequestHeaders": {
-        "x-ms-client-request-id": [
-<<<<<<< HEAD
-          "aef299ed-624f-4892-a748-f449fd2cc755"
-=======
+      "RequestMethod": "GET",
+      "RequestBody": "",
+      "RequestHeaders": {
+        "x-ms-client-request-id": [
           "b4f5c13b-92bb-4929-bf27-379d87e31205"
->>>>>>> 2b5dc2c4
-        ],
-        "Accept-Language": [
-          "en-US"
-        ],
-        "User-Agent": [
-<<<<<<< HEAD
-          "FxVersion/4.6.27019.06",
-=======
-          "FxVersion/4.6.27317.03",
->>>>>>> 2b5dc2c4
-          "OSName/Windows",
-          "OSVersion/Microsoft.Windows.10.0.17134.",
-          "Microsoft.Azure.Management.Network.NetworkManagementClient/19.8.1.0"
-        ]
-      },
-      "ResponseHeaders": {
-        "Cache-Control": [
-          "no-cache"
-        ],
-        "Pragma": [
-          "no-cache"
-        ],
-        "x-ms-request-id": [
-<<<<<<< HEAD
-          "68718169-ab25-47c7-8578-5b45e0549f16"
-        ],
-        "x-ms-correlation-request-id": [
-          "1523044d-96a8-4cc3-95a3-04a4757b3aa3"
-=======
+        ],
+        "Accept-Language": [
+          "en-US"
+        ],
+        "User-Agent": [
+          "FxVersion/4.6.27317.03",
+          "OSName/Windows",
+          "OSVersion/Microsoft.Windows.10.0.17134.",
+          "Microsoft.Azure.Management.Network.NetworkManagementClient/19.8.1.0"
+        ]
+      },
+      "ResponseHeaders": {
+        "Cache-Control": [
+          "no-cache"
+        ],
+        "Pragma": [
+          "no-cache"
+        ],
+        "x-ms-request-id": [
           "8c830492-b25f-48a8-a0b2-7d5fb6b4b1cc"
         ],
         "x-ms-correlation-request-id": [
           "75c0dffc-f87c-49a6-907d-f5fe85046c21"
->>>>>>> 2b5dc2c4
-        ],
-        "Strict-Transport-Security": [
-          "max-age=31536000; includeSubDomains"
-        ],
-        "Server": [
-          "Microsoft-HTTPAPI/2.0",
-          "Microsoft-HTTPAPI/2.0"
-        ],
-        "x-ms-ratelimit-remaining-subscription-reads": [
-          "11999"
-        ],
-        "x-ms-routing-request-id": [
-<<<<<<< HEAD
-          "UKWEST:20190206T160554Z:1523044d-96a8-4cc3-95a3-04a4757b3aa3"
-=======
+        ],
+        "Strict-Transport-Security": [
+          "max-age=31536000; includeSubDomains"
+        ],
+        "Server": [
+          "Microsoft-HTTPAPI/2.0",
+          "Microsoft-HTTPAPI/2.0"
+        ],
+        "x-ms-ratelimit-remaining-subscription-reads": [
+          "11999"
+        ],
+        "x-ms-routing-request-id": [
           "SOUTHCENTRALUS:20190225T201838Z:75c0dffc-f87c-49a6-907d-f5fe85046c21"
->>>>>>> 2b5dc2c4
-        ],
-        "X-Content-Type-Options": [
-          "nosniff"
-        ],
-        "Date": [
-<<<<<<< HEAD
-          "Wed, 06 Feb 2019 16:05:54 GMT"
-=======
+        ],
+        "X-Content-Type-Options": [
+          "nosniff"
+        ],
+        "Date": [
           "Mon, 25 Feb 2019 20:18:38 GMT"
->>>>>>> 2b5dc2c4
         ],
         "Content-Length": [
           "4472"
@@ -185,64 +125,40 @@
           "-1"
         ]
       },
-<<<<<<< HEAD
-      "ResponseBody": "{\r\n  \"value\": [\r\n    {\r\n      \"name\": \"AppGwSslPolicy20150501\",\r\n      \"id\": \"/subscriptions/947d47b4-7883-4bb9-9d85-c5e8e2f572ce/resourceGroups//providers/Microsoft.Network/ApplicationGatewayAvailableSslOptions/default/ApplicationGatewaySslPredefinedPolicy/AppGwSslPolicy20150501\",\r\n      \"properties\": {\r\n        \"cipherSuites\": [\r\n          \"TLS_ECDHE_RSA_WITH_AES_256_GCM_SHA384\",\r\n          \"TLS_ECDHE_RSA_WITH_AES_128_GCM_SHA256\",\r\n          \"TLS_ECDHE_RSA_WITH_AES_256_CBC_SHA384\",\r\n          \"TLS_ECDHE_RSA_WITH_AES_128_CBC_SHA256\",\r\n          \"TLS_ECDHE_RSA_WITH_AES_256_CBC_SHA\",\r\n          \"TLS_ECDHE_RSA_WITH_AES_128_CBC_SHA\",\r\n          \"TLS_DHE_RSA_WITH_AES_256_GCM_SHA384\",\r\n          \"TLS_DHE_RSA_WITH_AES_128_GCM_SHA256\",\r\n          \"TLS_DHE_RSA_WITH_AES_256_CBC_SHA\",\r\n          \"TLS_DHE_RSA_WITH_AES_128_CBC_SHA\",\r\n          \"TLS_RSA_WITH_AES_256_GCM_SHA384\",\r\n          \"TLS_RSA_WITH_AES_128_GCM_SHA256\",\r\n          \"TLS_RSA_WITH_AES_256_CBC_SHA256\",\r\n          \"TLS_RSA_WITH_AES_128_CBC_SHA256\",\r\n          \"TLS_RSA_WITH_AES_256_CBC_SHA\",\r\n          \"TLS_RSA_WITH_AES_128_CBC_SHA\",\r\n          \"TLS_ECDHE_ECDSA_WITH_AES_256_GCM_SHA384\",\r\n          \"TLS_ECDHE_ECDSA_WITH_AES_128_GCM_SHA256\",\r\n          \"TLS_ECDHE_ECDSA_WITH_AES_256_CBC_SHA384\",\r\n          \"TLS_ECDHE_ECDSA_WITH_AES_128_CBC_SHA256\",\r\n          \"TLS_ECDHE_ECDSA_WITH_AES_256_CBC_SHA\",\r\n          \"TLS_ECDHE_ECDSA_WITH_AES_128_CBC_SHA\",\r\n          \"TLS_DHE_DSS_WITH_AES_256_CBC_SHA256\",\r\n          \"TLS_DHE_DSS_WITH_AES_128_CBC_SHA256\",\r\n          \"TLS_DHE_DSS_WITH_AES_256_CBC_SHA\",\r\n          \"TLS_DHE_DSS_WITH_AES_128_CBC_SHA\",\r\n          \"TLS_RSA_WITH_3DES_EDE_CBC_SHA\",\r\n          \"TLS_DHE_DSS_WITH_3DES_EDE_CBC_SHA\"\r\n        ],\r\n        \"minProtocolVersion\": \"TLSv1_0\"\r\n      },\r\n      \"type\": \"Microsoft.Network/ApplicationGatewayAvailableSslOptions/ApplicationGatewaySslPredefinedPolicy\"\r\n    },\r\n    {\r\n      \"name\": \"AppGwSslPolicy20170401\",\r\n      \"id\": \"/subscriptions/947d47b4-7883-4bb9-9d85-c5e8e2f572ce/resourceGroups//providers/Microsoft.Network/ApplicationGatewayAvailableSslOptions/default/ApplicationGatewaySslPredefinedPolicy/AppGwSslPolicy20170401\",\r\n      \"properties\": {\r\n        \"cipherSuites\": [\r\n          \"TLS_ECDHE_ECDSA_WITH_AES_128_GCM_SHA256\",\r\n          \"TLS_ECDHE_ECDSA_WITH_AES_256_GCM_SHA384\",\r\n          \"TLS_ECDHE_ECDSA_WITH_AES_128_CBC_SHA\",\r\n          \"TLS_ECDHE_ECDSA_WITH_AES_256_CBC_SHA\",\r\n          \"TLS_ECDHE_ECDSA_WITH_AES_128_CBC_SHA256\",\r\n          \"TLS_ECDHE_ECDSA_WITH_AES_256_CBC_SHA384\",\r\n          \"TLS_ECDHE_RSA_WITH_AES_256_GCM_SHA384\",\r\n          \"TLS_ECDHE_RSA_WITH_AES_128_GCM_SHA256\",\r\n          \"TLS_ECDHE_RSA_WITH_AES_128_CBC_SHA\",\r\n          \"TLS_ECDHE_RSA_WITH_AES_256_CBC_SHA\",\r\n          \"TLS_RSA_WITH_AES_256_GCM_SHA384\",\r\n          \"TLS_RSA_WITH_AES_128_GCM_SHA256\",\r\n          \"TLS_RSA_WITH_AES_256_CBC_SHA256\",\r\n          \"TLS_RSA_WITH_AES_128_CBC_SHA256\",\r\n          \"TLS_RSA_WITH_AES_256_CBC_SHA\",\r\n          \"TLS_RSA_WITH_AES_128_CBC_SHA\"\r\n        ],\r\n        \"minProtocolVersion\": \"TLSv1_1\"\r\n      },\r\n      \"type\": \"Microsoft.Network/ApplicationGatewayAvailableSslOptions/ApplicationGatewaySslPredefinedPolicy\"\r\n    },\r\n    {\r\n      \"name\": \"AppGwSslPolicy20170401S\",\r\n      \"id\": \"/subscriptions/947d47b4-7883-4bb9-9d85-c5e8e2f572ce/resourceGroups//providers/Microsoft.Network/ApplicationGatewayAvailableSslOptions/default/ApplicationGatewaySslPredefinedPolicy/AppGwSslPolicy20170401S\",\r\n      \"properties\": {\r\n        \"cipherSuites\": [\r\n          \"TLS_ECDHE_ECDSA_WITH_AES_128_GCM_SHA256\",\r\n          \"TLS_ECDHE_ECDSA_WITH_AES_256_GCM_SHA384\",\r\n          \"TLS_ECDHE_ECDSA_WITH_AES_128_CBC_SHA\",\r\n          \"TLS_ECDHE_ECDSA_WITH_AES_256_CBC_SHA\",\r\n          \"TLS_ECDHE_ECDSA_WITH_AES_128_CBC_SHA256\",\r\n          \"TLS_ECDHE_ECDSA_WITH_AES_256_CBC_SHA384\",\r\n          \"TLS_ECDHE_RSA_WITH_AES_256_GCM_SHA384\",\r\n          \"TLS_ECDHE_RSA_WITH_AES_128_GCM_SHA256\",\r\n          \"TLS_ECDHE_RSA_WITH_AES_128_CBC_SHA\",\r\n          \"TLS_ECDHE_RSA_WITH_AES_256_CBC_SHA\",\r\n          \"TLS_RSA_WITH_AES_256_GCM_SHA384\",\r\n          \"TLS_RSA_WITH_AES_128_GCM_SHA256\",\r\n          \"TLS_RSA_WITH_AES_256_CBC_SHA256\",\r\n          \"TLS_RSA_WITH_AES_128_CBC_SHA256\",\r\n          \"TLS_RSA_WITH_AES_256_CBC_SHA\",\r\n          \"TLS_RSA_WITH_AES_128_CBC_SHA\"\r\n        ],\r\n        \"minProtocolVersion\": \"TLSv1_2\"\r\n      },\r\n      \"type\": \"Microsoft.Network/ApplicationGatewayAvailableSslOptions/ApplicationGatewaySslPredefinedPolicy\"\r\n    }\r\n  ]\r\n}",
-      "StatusCode": 200
-    },
-    {
-      "RequestUri": "/subscriptions/947d47b4-7883-4bb9-9d85-c5e8e2f572ce/providers/Microsoft.Network/applicationGatewayAvailableSslOptions/default/predefinedPolicies/AppGwSslPolicy20170401?api-version=2018-12-01",
-      "EncodedRequestUri": "L3N1YnNjcmlwdGlvbnMvOTQ3ZDQ3YjQtNzg4My00YmI5LTlkODUtYzVlOGUyZjU3MmNlL3Byb3ZpZGVycy9NaWNyb3NvZnQuTmV0d29yay9hcHBsaWNhdGlvbkdhdGV3YXlBdmFpbGFibGVTc2xPcHRpb25zL2RlZmF1bHQvcHJlZGVmaW5lZFBvbGljaWVzL0FwcEd3U3NsUG9saWN5MjAxNzA0MDE/YXBpLXZlcnNpb249MjAxOC0xMi0wMQ==",
-=======
       "ResponseBody": "{\r\n  \"value\": [\r\n    {\r\n      \"name\": \"AppGwSslPolicy20150501\",\r\n      \"id\": \"/subscriptions/9e223dbe-3399-4e19-88eb-0975f02ac87f/resourceGroups//providers/Microsoft.Network/ApplicationGatewayAvailableSslOptions/default/ApplicationGatewaySslPredefinedPolicy/AppGwSslPolicy20150501\",\r\n      \"properties\": {\r\n        \"cipherSuites\": [\r\n          \"TLS_ECDHE_RSA_WITH_AES_256_GCM_SHA384\",\r\n          \"TLS_ECDHE_RSA_WITH_AES_128_GCM_SHA256\",\r\n          \"TLS_ECDHE_RSA_WITH_AES_256_CBC_SHA384\",\r\n          \"TLS_ECDHE_RSA_WITH_AES_128_CBC_SHA256\",\r\n          \"TLS_ECDHE_RSA_WITH_AES_256_CBC_SHA\",\r\n          \"TLS_ECDHE_RSA_WITH_AES_128_CBC_SHA\",\r\n          \"TLS_DHE_RSA_WITH_AES_256_GCM_SHA384\",\r\n          \"TLS_DHE_RSA_WITH_AES_128_GCM_SHA256\",\r\n          \"TLS_DHE_RSA_WITH_AES_256_CBC_SHA\",\r\n          \"TLS_DHE_RSA_WITH_AES_128_CBC_SHA\",\r\n          \"TLS_RSA_WITH_AES_256_GCM_SHA384\",\r\n          \"TLS_RSA_WITH_AES_128_GCM_SHA256\",\r\n          \"TLS_RSA_WITH_AES_256_CBC_SHA256\",\r\n          \"TLS_RSA_WITH_AES_128_CBC_SHA256\",\r\n          \"TLS_RSA_WITH_AES_256_CBC_SHA\",\r\n          \"TLS_RSA_WITH_AES_128_CBC_SHA\",\r\n          \"TLS_ECDHE_ECDSA_WITH_AES_256_GCM_SHA384\",\r\n          \"TLS_ECDHE_ECDSA_WITH_AES_128_GCM_SHA256\",\r\n          \"TLS_ECDHE_ECDSA_WITH_AES_256_CBC_SHA384\",\r\n          \"TLS_ECDHE_ECDSA_WITH_AES_128_CBC_SHA256\",\r\n          \"TLS_ECDHE_ECDSA_WITH_AES_256_CBC_SHA\",\r\n          \"TLS_ECDHE_ECDSA_WITH_AES_128_CBC_SHA\",\r\n          \"TLS_DHE_DSS_WITH_AES_256_CBC_SHA256\",\r\n          \"TLS_DHE_DSS_WITH_AES_128_CBC_SHA256\",\r\n          \"TLS_DHE_DSS_WITH_AES_256_CBC_SHA\",\r\n          \"TLS_DHE_DSS_WITH_AES_128_CBC_SHA\",\r\n          \"TLS_RSA_WITH_3DES_EDE_CBC_SHA\",\r\n          \"TLS_DHE_DSS_WITH_3DES_EDE_CBC_SHA\"\r\n        ],\r\n        \"minProtocolVersion\": \"TLSv1_0\"\r\n      },\r\n      \"type\": \"Microsoft.Network/ApplicationGatewayAvailableSslOptions/ApplicationGatewaySslPredefinedPolicy\"\r\n    },\r\n    {\r\n      \"name\": \"AppGwSslPolicy20170401\",\r\n      \"id\": \"/subscriptions/9e223dbe-3399-4e19-88eb-0975f02ac87f/resourceGroups//providers/Microsoft.Network/ApplicationGatewayAvailableSslOptions/default/ApplicationGatewaySslPredefinedPolicy/AppGwSslPolicy20170401\",\r\n      \"properties\": {\r\n        \"cipherSuites\": [\r\n          \"TLS_ECDHE_ECDSA_WITH_AES_128_GCM_SHA256\",\r\n          \"TLS_ECDHE_ECDSA_WITH_AES_256_GCM_SHA384\",\r\n          \"TLS_ECDHE_ECDSA_WITH_AES_128_CBC_SHA\",\r\n          \"TLS_ECDHE_ECDSA_WITH_AES_256_CBC_SHA\",\r\n          \"TLS_ECDHE_ECDSA_WITH_AES_128_CBC_SHA256\",\r\n          \"TLS_ECDHE_ECDSA_WITH_AES_256_CBC_SHA384\",\r\n          \"TLS_ECDHE_RSA_WITH_AES_256_GCM_SHA384\",\r\n          \"TLS_ECDHE_RSA_WITH_AES_128_GCM_SHA256\",\r\n          \"TLS_ECDHE_RSA_WITH_AES_128_CBC_SHA\",\r\n          \"TLS_ECDHE_RSA_WITH_AES_256_CBC_SHA\",\r\n          \"TLS_RSA_WITH_AES_256_GCM_SHA384\",\r\n          \"TLS_RSA_WITH_AES_128_GCM_SHA256\",\r\n          \"TLS_RSA_WITH_AES_256_CBC_SHA256\",\r\n          \"TLS_RSA_WITH_AES_128_CBC_SHA256\",\r\n          \"TLS_RSA_WITH_AES_256_CBC_SHA\",\r\n          \"TLS_RSA_WITH_AES_128_CBC_SHA\"\r\n        ],\r\n        \"minProtocolVersion\": \"TLSv1_1\"\r\n      },\r\n      \"type\": \"Microsoft.Network/ApplicationGatewayAvailableSslOptions/ApplicationGatewaySslPredefinedPolicy\"\r\n    },\r\n    {\r\n      \"name\": \"AppGwSslPolicy20170401S\",\r\n      \"id\": \"/subscriptions/9e223dbe-3399-4e19-88eb-0975f02ac87f/resourceGroups//providers/Microsoft.Network/ApplicationGatewayAvailableSslOptions/default/ApplicationGatewaySslPredefinedPolicy/AppGwSslPolicy20170401S\",\r\n      \"properties\": {\r\n        \"cipherSuites\": [\r\n          \"TLS_ECDHE_ECDSA_WITH_AES_128_GCM_SHA256\",\r\n          \"TLS_ECDHE_ECDSA_WITH_AES_256_GCM_SHA384\",\r\n          \"TLS_ECDHE_ECDSA_WITH_AES_128_CBC_SHA\",\r\n          \"TLS_ECDHE_ECDSA_WITH_AES_256_CBC_SHA\",\r\n          \"TLS_ECDHE_ECDSA_WITH_AES_128_CBC_SHA256\",\r\n          \"TLS_ECDHE_ECDSA_WITH_AES_256_CBC_SHA384\",\r\n          \"TLS_ECDHE_RSA_WITH_AES_256_GCM_SHA384\",\r\n          \"TLS_ECDHE_RSA_WITH_AES_128_GCM_SHA256\",\r\n          \"TLS_ECDHE_RSA_WITH_AES_128_CBC_SHA\",\r\n          \"TLS_ECDHE_RSA_WITH_AES_256_CBC_SHA\",\r\n          \"TLS_RSA_WITH_AES_256_GCM_SHA384\",\r\n          \"TLS_RSA_WITH_AES_128_GCM_SHA256\",\r\n          \"TLS_RSA_WITH_AES_256_CBC_SHA256\",\r\n          \"TLS_RSA_WITH_AES_128_CBC_SHA256\",\r\n          \"TLS_RSA_WITH_AES_256_CBC_SHA\",\r\n          \"TLS_RSA_WITH_AES_128_CBC_SHA\"\r\n        ],\r\n        \"minProtocolVersion\": \"TLSv1_2\"\r\n      },\r\n      \"type\": \"Microsoft.Network/ApplicationGatewayAvailableSslOptions/ApplicationGatewaySslPredefinedPolicy\"\r\n    }\r\n  ]\r\n}",
       "StatusCode": 200
     },
     {
       "RequestUri": "/subscriptions/9e223dbe-3399-4e19-88eb-0975f02ac87f/providers/Microsoft.Network/applicationGatewayAvailableSslOptions/default/predefinedPolicies?api-version=2018-11-01",
       "EncodedRequestUri": "L3N1YnNjcmlwdGlvbnMvOWUyMjNkYmUtMzM5OS00ZTE5LTg4ZWItMDk3NWYwMmFjODdmL3Byb3ZpZGVycy9NaWNyb3NvZnQuTmV0d29yay9hcHBsaWNhdGlvbkdhdGV3YXlBdmFpbGFibGVTc2xPcHRpb25zL2RlZmF1bHQvcHJlZGVmaW5lZFBvbGljaWVzP2FwaS12ZXJzaW9uPTIwMTgtMTEtMDE=",
->>>>>>> 2b5dc2c4
-      "RequestMethod": "GET",
-      "RequestBody": "",
-      "RequestHeaders": {
-        "x-ms-client-request-id": [
-<<<<<<< HEAD
-          "f3d56292-6ea9-4b39-9ffb-06e22d37f10a"
-=======
+      "RequestMethod": "GET",
+      "RequestBody": "",
+      "RequestHeaders": {
+        "x-ms-client-request-id": [
           "241f45ed-3093-4165-82a6-380f79ed0d4c"
->>>>>>> 2b5dc2c4
-        ],
-        "Accept-Language": [
-          "en-US"
-        ],
-        "User-Agent": [
-<<<<<<< HEAD
-          "FxVersion/4.6.27019.06",
-=======
-          "FxVersion/4.6.27317.03",
->>>>>>> 2b5dc2c4
-          "OSName/Windows",
-          "OSVersion/Microsoft.Windows.10.0.17134.",
-          "Microsoft.Azure.Management.Network.NetworkManagementClient/19.8.1.0"
-        ]
-      },
-      "ResponseHeaders": {
-        "Cache-Control": [
-          "no-cache"
-        ],
-        "Pragma": [
-          "no-cache"
-        ],
-        "x-ms-request-id": [
-<<<<<<< HEAD
-          "d37a67c1-20bb-496f-9873-78ac2eb520b4"
-        ],
-        "x-ms-correlation-request-id": [
-          "4801ec9b-aa22-4d15-aab6-6d8ffdf9e1b4"
-=======
+        ],
+        "Accept-Language": [
+          "en-US"
+        ],
+        "User-Agent": [
+          "FxVersion/4.6.27317.03",
+          "OSName/Windows",
+          "OSVersion/Microsoft.Windows.10.0.17134.",
+          "Microsoft.Azure.Management.Network.NetworkManagementClient/19.8.1.0"
+        ]
+      },
+      "ResponseHeaders": {
+        "Cache-Control": [
+          "no-cache"
+        ],
+        "Pragma": [
+          "no-cache"
+        ],
+        "x-ms-request-id": [
           "fe27dc65-c49d-4a25-a5ab-57581dfaad33"
         ],
         "x-ms-correlation-request-id": [
           "3b13070a-232f-49a5-82af-3df9db3412b0"
->>>>>>> 2b5dc2c4
         ],
         "Strict-Transport-Security": [
           "max-age=31536000; includeSubDomains"
@@ -319,21 +235,13 @@
           "11999"
         ],
         "x-ms-routing-request-id": [
-<<<<<<< HEAD
-          "UKWEST:20190206T160554Z:4801ec9b-aa22-4d15-aab6-6d8ffdf9e1b4"
-=======
           "SOUTHCENTRALUS:20190225T201839Z:c2fae88e-ad7d-4689-967d-6271807cc83d"
->>>>>>> 2b5dc2c4
-        ],
-        "X-Content-Type-Options": [
-          "nosniff"
-        ],
-        "Date": [
-<<<<<<< HEAD
-          "Wed, 06 Feb 2019 16:05:54 GMT"
-=======
+        ],
+        "X-Content-Type-Options": [
+          "nosniff"
+        ],
+        "Date": [
           "Mon, 25 Feb 2019 20:18:38 GMT"
->>>>>>> 2b5dc2c4
         ],
         "Content-Length": [
           "1181"
@@ -345,20 +253,12 @@
           "-1"
         ]
       },
-<<<<<<< HEAD
-      "ResponseBody": "{\r\n  \"name\": \"AppGwSslPolicy20170401\",\r\n  \"id\": \"/subscriptions/947d47b4-7883-4bb9-9d85-c5e8e2f572ce/resourceGroups//providers/Microsoft.Network/ApplicationGatewayAvailableSslOptions/default/ApplicationGatewaySslPredefinedPolicy/AppGwSslPolicy20170401\",\r\n  \"properties\": {\r\n    \"cipherSuites\": [\r\n      \"TLS_ECDHE_ECDSA_WITH_AES_128_GCM_SHA256\",\r\n      \"TLS_ECDHE_ECDSA_WITH_AES_256_GCM_SHA384\",\r\n      \"TLS_ECDHE_ECDSA_WITH_AES_128_CBC_SHA\",\r\n      \"TLS_ECDHE_ECDSA_WITH_AES_256_CBC_SHA\",\r\n      \"TLS_ECDHE_ECDSA_WITH_AES_128_CBC_SHA256\",\r\n      \"TLS_ECDHE_ECDSA_WITH_AES_256_CBC_SHA384\",\r\n      \"TLS_ECDHE_RSA_WITH_AES_256_GCM_SHA384\",\r\n      \"TLS_ECDHE_RSA_WITH_AES_128_GCM_SHA256\",\r\n      \"TLS_ECDHE_RSA_WITH_AES_128_CBC_SHA\",\r\n      \"TLS_ECDHE_RSA_WITH_AES_256_CBC_SHA\",\r\n      \"TLS_RSA_WITH_AES_256_GCM_SHA384\",\r\n      \"TLS_RSA_WITH_AES_128_GCM_SHA256\",\r\n      \"TLS_RSA_WITH_AES_256_CBC_SHA256\",\r\n      \"TLS_RSA_WITH_AES_128_CBC_SHA256\",\r\n      \"TLS_RSA_WITH_AES_256_CBC_SHA\",\r\n      \"TLS_RSA_WITH_AES_128_CBC_SHA\"\r\n    ],\r\n    \"minProtocolVersion\": \"TLSv1_1\"\r\n  },\r\n  \"type\": \"Microsoft.Network/ApplicationGatewayAvailableSslOptions/ApplicationGatewaySslPredefinedPolicy\"\r\n}",
-=======
       "ResponseBody": "{\r\n  \"name\": \"AppGwSslPolicy20170401\",\r\n  \"id\": \"/subscriptions/9e223dbe-3399-4e19-88eb-0975f02ac87f/resourceGroups//providers/Microsoft.Network/ApplicationGatewayAvailableSslOptions/default/ApplicationGatewaySslPredefinedPolicy/AppGwSslPolicy20170401\",\r\n  \"properties\": {\r\n    \"cipherSuites\": [\r\n      \"TLS_ECDHE_ECDSA_WITH_AES_128_GCM_SHA256\",\r\n      \"TLS_ECDHE_ECDSA_WITH_AES_256_GCM_SHA384\",\r\n      \"TLS_ECDHE_ECDSA_WITH_AES_128_CBC_SHA\",\r\n      \"TLS_ECDHE_ECDSA_WITH_AES_256_CBC_SHA\",\r\n      \"TLS_ECDHE_ECDSA_WITH_AES_128_CBC_SHA256\",\r\n      \"TLS_ECDHE_ECDSA_WITH_AES_256_CBC_SHA384\",\r\n      \"TLS_ECDHE_RSA_WITH_AES_256_GCM_SHA384\",\r\n      \"TLS_ECDHE_RSA_WITH_AES_128_GCM_SHA256\",\r\n      \"TLS_ECDHE_RSA_WITH_AES_128_CBC_SHA\",\r\n      \"TLS_ECDHE_RSA_WITH_AES_256_CBC_SHA\",\r\n      \"TLS_RSA_WITH_AES_256_GCM_SHA384\",\r\n      \"TLS_RSA_WITH_AES_128_GCM_SHA256\",\r\n      \"TLS_RSA_WITH_AES_256_CBC_SHA256\",\r\n      \"TLS_RSA_WITH_AES_128_CBC_SHA256\",\r\n      \"TLS_RSA_WITH_AES_256_CBC_SHA\",\r\n      \"TLS_RSA_WITH_AES_128_CBC_SHA\"\r\n    ],\r\n    \"minProtocolVersion\": \"TLSv1_1\"\r\n  },\r\n  \"type\": \"Microsoft.Network/ApplicationGatewayAvailableSslOptions/ApplicationGatewaySslPredefinedPolicy\"\r\n}",
->>>>>>> 2b5dc2c4
       "StatusCode": 200
     }
   ],
   "Names": {},
   "Variables": {
-<<<<<<< HEAD
-    "SubscriptionId": "947d47b4-7883-4bb9-9d85-c5e8e2f572ce"
-=======
     "SubscriptionId": "9e223dbe-3399-4e19-88eb-0975f02ac87f"
->>>>>>> 2b5dc2c4
   }
 }