--- conflicted
+++ resolved
@@ -27,11 +27,7 @@
 
         [Fact]
         [Trait(Category.AcceptanceType, Category.CheckIn)]
-<<<<<<< HEAD
-        [Trait(Category.Owner, NrpTeamAlias.nvaengdev)]
-=======
         [Trait(Category.Owner, NrpTeamAlias.nvadev)]
->>>>>>> 0cc5714a
         public void TestNetworkVirtualApplianceCRUD()
         {
             TestRunner.RunTestScript(string.Format("Test-NetworkVirtualApplianceCRUD"));
@@ -39,11 +35,7 @@
 
         [Fact(Skip = "A bug is being fixed by Nfv-Rp team")]
         [Trait(Category.AcceptanceType, Category.CheckIn)]
-<<<<<<< HEAD
-        [Trait(Category.Owner, NrpTeamAlias.nvaengdev)]
-=======
         [Trait(Category.Owner, NrpTeamAlias.nvadev)]
->>>>>>> 0cc5714a
         public void TestVirtualApplianceSiteCRUD()
         {
             TestRunner.RunTestScript("Test-VirtualApplianceSiteCRUD");
