--- conflicted
+++ resolved
@@ -84,17 +84,17 @@
         [Fact]
         [Trait(Category.AcceptanceType, Category.CheckIn)]
         [Trait(Category.Owner, NrpTeamAlias.brooklynft_subset1)]
-<<<<<<< HEAD
         public void TestVirtualNetworkGatewayConnectionPacketCapture()
         {
             TestRunner.RunTestScript("Test-VirtualNetworkGatewayConnectionPacketCapture");
         }
 
-=======
+        [Fact]
+        [Trait(Category.AcceptanceType, Category.CheckIn)]
+        [Trait(Category.Owner, NrpTeamAlias.brooklynft_subset1)]
         public void TestVirtualNetworkGatewayConnectionWithTrafficSelectorCRUD()
         {
             TestRunner.RunTestScript("Test-VirtualNetworkGatewayConnectionWithTrafficSelector");
         }
->>>>>>> 53da2541
     }
 }