--- conflicted
+++ resolved
@@ -400,22 +400,22 @@
         . ".\AzureRM.Resources.ps1"
 
         # Create Resource group
-        New-AzureRmResourceGroup -Name $resourceGroupName -Location "$location"
+        New-AzResourceGroup -Name $resourceGroupName -Location "$location"
 
         # Deploy resources
         Get-TestResourcesDeployment -rgn "$resourceGroupName"
         
         # Create Resource group for Network Watcher
-        New-AzureRmResourceGroup -Name $nwRgName -Location "$location"
+        New-AzResourceGroup -Name $nwRgName -Location "$location"
         
         # Get Network Watcher
         $nw = Get-CreateTestNetworkWatcher -location $location -nwName $nwName -nwRgName $nwRgName
         
         #Get network security group
-        $nsg = Get-AzureRmNetworkSecurityGroup -ResourceGroupName $resourceGroupName
+        $nsg = Get-AzNetworkSecurityGroup -ResourceGroupName $resourceGroupName
 
         #Get Vm
-        $vm = Get-AzureRmVM -ResourceGroupName $resourceGroupName
+        $vm = Get-AzVM -ResourceGroupName $resourceGroupName
 
         #Invoke network configuration diagnostic
         $profile = New-AzNetworkWatcherNetworkConfigurationDiagnosticProfile -Direction Inbound -Protocol Tcp -Source 10.1.1.4 -Destination * -DestinationPort 50 
@@ -879,13 +879,8 @@
         # Deploy resources
         Get-TestResourcesDeployment -rgn "$resourceGroupName"
 
-<<<<<<< HEAD
-		# Create Resource group for Network Watcher
+        # Create Resource group for Network Watcher
         New-AzResourceGroup -Name $nwRgName -Location "$location"
-=======
-        # Create Resource group for Network Watcher
-        New-AzureRmResourceGroup -Name $nwRgName -Location "$location"
->>>>>>> e9109262
         
         # Get Network Watcher
         $nw = Get-CreateTestNetworkWatcher -location $location -nwName $nwName -nwRgName $nwRgName
@@ -894,11 +889,7 @@
         $vm = Get-AzVM -ResourceGroupName $resourceGroupName
         
         #Install networkWatcherAgent on Vm
-<<<<<<< HEAD
-		Set-AzVMExtension -ResourceGroupName "$resourceGroupName" -Location "$location" -VMName $vm.Name -Name "MyNetworkWatcherAgent" -Type "NetworkWatcherAgentWindows" -TypeHandlerVersion "1.4" -Publisher "Microsoft.Azure.NetworkWatcher" 
-=======
-        Set-AzureRmVMExtension -ResourceGroupName "$resourceGroupName" -Location "$location" -VMName $vm.Name -Name "MyNetworkWatcherAgent" -Type "NetworkWatcherAgentWindows" -TypeHandlerVersion "1.4" -Publisher "Microsoft.Azure.NetworkWatcher" 
->>>>>>> e9109262
+        Set-AzVMExtension -ResourceGroupName "$resourceGroupName" -Location "$location" -VMName $vm.Name -Name "MyNetworkWatcherAgent" -Type "NetworkWatcherAgentWindows" -TypeHandlerVersion "1.4" -Publisher "Microsoft.Azure.NetworkWatcher" 
 
         #Create connection monitor
         $job1 = New-AzNetworkWatcherConnectionMonitor -NetworkWatcher $nw -Name $cmName1 -SourceResourceId $vm.Id -DestinationAddress bing.com -DestinationPort 80 -AsJob
@@ -922,155 +913,132 @@
         Assert-AreEqual $cm2.Destination.Port 80
         Assert-AreEqual $cm2.MonitoringStatus Running
 
-<<<<<<< HEAD
-        #Stop connection monitor
-        Stop-AzNetworkWatcherConnectionMonitor -NetworkWatcher $nw -Name $cmName2
-
-        #Get connection monitor
-        $cm2 = Get-AzNetworkWatcherConnectionMonitor -NetworkWatcher $nw -Name $cmName2
-=======
         # Need to run stop before Set operations
 
-        Stop-AzureRmNetworkWatcherConnectionMonitor -ResourceGroup $nw.ResourceGroupName -NetworkWatcherName $nw.Name -Name $cmName1
-        $cm1 = Set-AzureRmNetworkWatcherConnectionMonitor -ResourceGroup $nw.ResourceGroupName -NetworkWatcherName $nw.Name -Name $cmName1 -SourceResourceId $vm.Id -DestinationAddress bing.com -DestinationPort 81 -ConfigureOnly -MonitoringIntervalInSeconds 50
+        Stop-AzNetworkWatcherConnectionMonitor -ResourceGroup $nw.ResourceGroupName -NetworkWatcherName $nw.Name -Name $cmName1
+        $cm1 = Set-AzNetworkWatcherConnectionMonitor -ResourceGroup $nw.ResourceGroupName -NetworkWatcherName $nw.Name -Name $cmName1 -SourceResourceId $vm.Id -DestinationAddress bing.com -DestinationPort 81 -ConfigureOnly -MonitoringIntervalInSeconds 50
         Assert-AreEqual $cm1.Destination.Port 81
         Assert-AreEqual $cm1.MonitoringIntervalInSeconds 50
 
-        Stop-AzureRmNetworkWatcherConnectionMonitor -ResourceGroup $nw.ResourceGroupName -NetworkWatcherName $nw.Name -Name $cmName1
-        $cm1 = Set-AzureRmNetworkWatcherConnectionMonitor -Location $locationMod -Name $cmName1 -SourceResourceId $vm.Id -DestinationAddress test.com -DestinationPort 81 -MonitoringIntervalInSeconds 50
+        Stop-AzNetworkWatcherConnectionMonitor -ResourceGroup $nw.ResourceGroupName -NetworkWatcherName $nw.Name -Name $cmName1
+        $cm1 = Set-AzNetworkWatcherConnectionMonitor -Location $locationMod -Name $cmName1 -SourceResourceId $vm.Id -DestinationAddress test.com -DestinationPort 81 -MonitoringIntervalInSeconds 50
         Assert-AreEqual $cm1.Destination.Address test.com
 
-        Stop-AzureRmNetworkWatcherConnectionMonitor -ResourceGroup $nw.ResourceGroupName -NetworkWatcherName $nw.Name -Name $cmName1
-        $cm1 = Set-AzureRmNetworkWatcherConnectionMonitor -ResourceId $cm1.Id -SourceResourceId $vm.Id -DestinationAddress test.com -DestinationPort 80 -MonitoringIntervalInSeconds 50
+        Stop-AzNetworkWatcherConnectionMonitor -ResourceGroup $nw.ResourceGroupName -NetworkWatcherName $nw.Name -Name $cmName1
+        $cm1 = Set-AzNetworkWatcherConnectionMonitor -ResourceId $cm1.Id -SourceResourceId $vm.Id -DestinationAddress test.com -DestinationPort 80 -MonitoringIntervalInSeconds 50
         Assert-AreEqual $cm1.Destination.Port 80
 
-        Stop-AzureRmNetworkWatcherConnectionMonitor -ResourceGroup $nw.ResourceGroupName -NetworkWatcherName $nw.Name -Name $cmName1
-        $cm1Job = Set-AzureRmNetworkWatcherConnectionMonitor -InputObject $cm1 -SourceResourceId $vm.Id -DestinationAddress test.com -DestinationPort 81 -MonitoringIntervalInSeconds 42 -AsJob
+        Stop-AzNetworkWatcherConnectionMonitor -ResourceGroup $nw.ResourceGroupName -NetworkWatcherName $nw.Name -Name $cmName1
+        $cm1Job = Set-AzNetworkWatcherConnectionMonitor -InputObject $cm1 -SourceResourceId $vm.Id -DestinationAddress test.com -DestinationPort 81 -MonitoringIntervalInSeconds 42 -AsJob
         $cm1Job | Wait-Job
         $cm1 = $cm1Job | Receive-Job
         Assert-AreEqual $cm1.MonitoringIntervalInSeconds 42
 
-        Stop-AzureRmNetworkWatcherConnectionMonitor -ResourceGroup $nw.ResourceGroupName -NetworkWatcherName $nw.Name -Name $cmName1
-        $cm1 = Set-AzureRmNetworkWatcherConnectionMonitor -NetworkWatcher $nw -Name $cmName1 -SourceResourceId $vm.Id -DestinationAddress test.com -DestinationPort 80 -MonitoringIntervalInSeconds 42
+        Stop-AzNetworkWatcherConnectionMonitor -ResourceGroup $nw.ResourceGroupName -NetworkWatcherName $nw.Name -Name $cmName1
+        $cm1 = Set-AzNetworkWatcherConnectionMonitor -NetworkWatcher $nw -Name $cmName1 -SourceResourceId $vm.Id -DestinationAddress test.com -DestinationPort 80 -MonitoringIntervalInSeconds 42
         Assert-AreEqual $cm1.Destination.Port 80
 
         # Stop connection monitor
-        $stopJob = Stop-AzureRmNetworkWatcherConnectionMonitor -NetworkWatcher $nw -Name $cmName2 -AsJob -PassThru
+        $stopJob = Stop-AzNetworkWatcherConnectionMonitor -NetworkWatcher $nw -Name $cmName2 -AsJob -PassThru
         $stopJob | Wait-Job
         $stopResult = $stopJob | Receive-Job
         Assert-AreEqual true $stopResult
-        $cm2 = Get-AzureRmNetworkWatcherConnectionMonitor -NetworkWatcher $nw -Name $cmName2
+        $cm2 = Get-AzNetworkWatcherConnectionMonitor -NetworkWatcher $nw -Name $cmName2
         Assert-AreEqual $cm2.MonitoringStatus Stopped
->>>>>>> e9109262
 
         # Start connection monitor
-        $startJob = Start-AzureRmNetworkWatcherConnectionMonitor -NetworkWatcher $nw -Name $cmName2 -AsJob -PassThru
+        $startJob = Start-AzNetworkWatcherConnectionMonitor -NetworkWatcher $nw -Name $cmName2 -AsJob -PassThru
         $startJob | Wait-Job
         $startResult = $startJob | Receive-Job
         Assert-AreEqual true $startResult
-        $cm2 = Get-AzureRmNetworkWatcherConnectionMonitor -NetworkWatcher $nw -Name $cmName2
+        $cm2 = Get-AzNetworkWatcherConnectionMonitor -NetworkWatcher $nw -Name $cmName2
         Assert-AreEqual $cm2.MonitoringStatus Running
 
         # Stop connection monitor by Location
-        Stop-AzureRmNetworkWatcherConnectionMonitor -Location $locationMod -Name $cm2.Name
-        $cm2 = Get-AzureRmNetworkWatcherConnectionMonitor -Location $locationMod -Name $cm2.Name
+        Stop-AzNetworkWatcherConnectionMonitor -Location $locationMod -Name $cm2.Name
+        $cm2 = Get-AzNetworkWatcherConnectionMonitor -Location $locationMod -Name $cm2.Name
         Assert-AreEqual $cm2.MonitoringStatus Stopped
         
         # Start connection monitor by location
-        Start-AzureRmNetworkWatcherConnectionMonitor -Location $locationMod -Name $cm2.Name
-        $cm2 = Get-AzureRmNetworkWatcherConnectionMonitor -Location $locationMod -Name $cm2.Name
+        Start-AzNetworkWatcherConnectionMonitor -Location $locationMod -Name $cm2.Name
+        $cm2 = Get-AzNetworkWatcherConnectionMonitor -Location $locationMod -Name $cm2.Name
         Assert-AreEqual $cm2.MonitoringStatus Running
 
-<<<<<<< HEAD
-        #Start connection monitor
-        Start-AzNetworkWatcherConnectionMonitor -NetworkWatcher $nw -Name $cmName2
-
-        #Get connection monitor
+        # Stop connection monitor by Id
+        Stop-AzNetworkWatcherConnectionMonitor -ResourceId $cm2.Id
+        $cm2 = Get-AzNetworkWatcherConnectionMonitor -ResourceId $cm2.Id
+        Assert-AreEqual $cm2.MonitoringStatus Stopped
+
+        # Start connection monitor by Id
+        Start-AzNetworkWatcherConnectionMonitor -ResourceId $cm2.Id
+        $cm2 = Get-AzNetworkWatcherConnectionMonitor -ResourceId $cm2.Id
+        Assert-AreEqual $cm2.MonitoringStatus Running
+
+        # Stop connection monitor by object
+        Stop-AzNetworkWatcherConnectionMonitor -InputObject $cm2
         $cm2 = Get-AzNetworkWatcherConnectionMonitor -NetworkWatcher $nw -Name $cmName2
-=======
-        # Stop connection monitor by Id
-        Stop-AzureRmNetworkWatcherConnectionMonitor -ResourceId $cm2.Id
-        $cm2 = Get-AzureRmNetworkWatcherConnectionMonitor -ResourceId $cm2.Id
         Assert-AreEqual $cm2.MonitoringStatus Stopped
 
-        # Start connection monitor by Id
-        Start-AzureRmNetworkWatcherConnectionMonitor -ResourceId $cm2.Id
-        $cm2 = Get-AzureRmNetworkWatcherConnectionMonitor -ResourceId $cm2.Id
+        # Start connection monitor by object
+        Start-AzNetworkWatcherConnectionMonitor -InputObject $cm2
+        $cm2 = Get-AzNetworkWatcherConnectionMonitor -NetworkWatcher $nw -Name $cmName2
         Assert-AreEqual $cm2.MonitoringStatus Running
 
-        # Stop connection monitor by object
-        Stop-AzureRmNetworkWatcherConnectionMonitor -InputObject $cm2
-        $cm2 = Get-AzureRmNetworkWatcherConnectionMonitor -NetworkWatcher $nw -Name $cmName2
-        Assert-AreEqual $cm2.MonitoringStatus Stopped
->>>>>>> e9109262
-
-        # Start connection monitor by object
-        Start-AzureRmNetworkWatcherConnectionMonitor -InputObject $cm2
-        $cm2 = Get-AzureRmNetworkWatcherConnectionMonitor -NetworkWatcher $nw -Name $cmName2
-        Assert-AreEqual $cm2.MonitoringStatus Running
-
         # Get List
-        $cms = Get-AzureRmNetworkWatcherConnectionMonitor -NetworkWatcher $nw
+        $cms = Get-AzNetworkWatcherConnectionMonitor -NetworkWatcher $nw
         Assert-NotNull $cms
 
         #Query connection monitor
-<<<<<<< HEAD
-        Get-AzNetworkWatcherConnectionMonitorReport -NetworkWatcher $nw -Name $cmName1
-
-        #Remove connection monitor
-        Remove-AzNetworkWatcherConnectionMonitor -NetworkWatcher $nw -Name $cmName1
-=======
-        $report = Get-AzureRmNetworkWatcherConnectionMonitorReport -NetworkWatcher $nw -Name $cmName1
+        $report = Get-AzNetworkWatcherConnectionMonitorReport -NetworkWatcher $nw -Name $cmName1
         Assert-NotNull $report
 
-        $report = Get-AzureRmNetworkWatcherConnectionMonitorReport -Location $locationMod -Name $cmName1
+        $report = Get-AzNetworkWatcherConnectionMonitorReport -Location $locationMod -Name $cmName1
         Assert-NotNull $report
 
-        $report = Get-AzureRmNetworkWatcherConnectionMonitorReport -ResourceId $cm1.Id
+        $report = Get-AzNetworkWatcherConnectionMonitorReport -ResourceId $cm1.Id
         Assert-NotNull $report
 
-        $reportJob = Get-AzureRmNetworkWatcherConnectionMonitorReport -InputObject $cm1 -AsJob
+        $reportJob = Get-AzNetworkWatcherConnectionMonitorReport -InputObject $cm1 -AsJob
         $reportJob | Wait-Job
         $report = $reportJob | Receive-Job
         Assert-NotNull $report
 
         #Remove connection monitor
-        Remove-AzureRmNetworkWatcherConnectionMonitor -NetworkWatcher $nw -Name $cmName1
+        Remove-AzNetworkWatcherConnectionMonitor -NetworkWatcher $nw -Name $cmName1
 
         #Create connection monitor
-        $job1 = New-AzureRmNetworkWatcherConnectionMonitor -Location $locationMod -Name $cmName1 -SourceResourceId $vm.Id -DestinationAddress bing.com -DestinationPort 80 -ConfigureOnly -MonitoringIntervalInSeconds 30 -AsJob
+        $job1 = New-AzNetworkWatcherConnectionMonitor -Location $locationMod -Name $cmName1 -SourceResourceId $vm.Id -DestinationAddress bing.com -DestinationPort 80 -ConfigureOnly -MonitoringIntervalInSeconds 30 -AsJob
         $job1 | Wait-Job
         ###
         $cm1 = $job1 | Receive-Job
-        Remove-AzureRmNetworkWatcherConnectionMonitor -Location $locationMod -Name $cmName1
-
-        $job1 = New-AzureRmNetworkWatcherConnectionMonitor -ResourceGroup $nw.ResourceGroupName -NetworkWatcherName $nw.Name -Name $cmName1 -SourceResourceId $vm.Id -DestinationAddress bing.com -DestinationPort 80 -ConfigureOnly -MonitoringIntervalInSeconds 30 -AsJob
+        Remove-AzNetworkWatcherConnectionMonitor -Location $locationMod -Name $cmName1
+
+        $job1 = New-AzNetworkWatcherConnectionMonitor -ResourceGroup $nw.ResourceGroupName -NetworkWatcherName $nw.Name -Name $cmName1 -SourceResourceId $vm.Id -DestinationAddress bing.com -DestinationPort 80 -ConfigureOnly -MonitoringIntervalInSeconds 30 -AsJob
         $job1 | Wait-Job
         $cm1 = $job1 | Receive-Job
 
-        Remove-AzureRmNetworkWatcherConnectionMonitor -ResourceId $cm1.Id
-
-        $job1 = New-AzureRmNetworkWatcherConnectionMonitor -ResourceGroup $nw.ResourceGroupName -NetworkWatcherName $nw.Name -Name $cmName1 -SourceResourceId $vm.Id -DestinationAddress bing.com -DestinationPort 80 -ConfigureOnly -MonitoringIntervalInSeconds 30 -AsJob
+        Remove-AzNetworkWatcherConnectionMonitor -ResourceId $cm1.Id
+
+        $job1 = New-AzNetworkWatcherConnectionMonitor -ResourceGroup $nw.ResourceGroupName -NetworkWatcherName $nw.Name -Name $cmName1 -SourceResourceId $vm.Id -DestinationAddress bing.com -DestinationPort 80 -ConfigureOnly -MonitoringIntervalInSeconds 30 -AsJob
         $job1 | Wait-Job
         $cm1 = $job1 | Receive-Job
 
-        $rmJob = Remove-AzureRmNetworkWatcherConnectionMonitor -InputObject $cm1 -AsJob -PassThru
+        $rmJob = Remove-AzNetworkWatcherConnectionMonitor -InputObject $cm1 -AsJob -PassThru
         $rmJob | Wait-Job
         $result = $rmJob | Receive-Job
 
-        Assert-ThrowsLike { Set-AzureRmNetworkWatcherConnectionMonitor -NetworkWatcher $nw -Name "fakeName" -SourceResourceId $vm.Id -DestinationAddress test.com -DestinationPort 80 -MonitoringIntervalInSeconds 42 } "*not*found*"
+        Assert-ThrowsLike { Set-AzNetworkWatcherConnectionMonitor -NetworkWatcher $nw -Name "fakeName" -SourceResourceId $vm.Id -DestinationAddress test.com -DestinationPort 80 -MonitoringIntervalInSeconds 42 } "*not*found*"
 
         # TODO: check if really deleted
-        Remove-AzureRmNetworkWatcher -ResourceGroupName $nw.ResourceGroupName -Name $nw.Name
-
-        Assert-ThrowsLike { New-AzureRmNetworkWatcherConnectionMonitor -Location $locationMod -Name $cmName1 -SourceResourceId $vm.Id -DestinationAddress bing.com -DestinationPort 80 } "*There is no*"
-        Assert-ThrowsLike { Remove-AzureRmNetworkWatcherConnectionMonitor -Location $locationMod -Name $cmName1 } "*There is no*"
-        Assert-ThrowsLike { Get-AzureRmNetworkWatcherConnectionMonitor -Location $locationMod -Name $cmName1 } "*There is no*"
-        Assert-ThrowsLike { Set-AzureRmNetworkWatcherConnectionMonitor -Location $locationMod -Name $cmName1 -SourceResourceId $vm.Id -DestinationAddress test.com -DestinationPort 80 -MonitoringIntervalInSeconds 42 } "*There is no*"
-        Assert-ThrowsLike { Get-AzureRmNetworkWatcherConnectionMonitorReport -Location $locationMod -Name $cmName1 } "*There is no*"
-        Assert-ThrowsLike { Stop-AzureRmNetworkWatcherConnectionMonitor -Location $locationMod -Name $cmName1 } "*There is no*"
-        Assert-ThrowsLike { Start-AzureRmNetworkWatcherConnectionMonitor -Location $locationMod -Name $cmName1 } "*There is no*"
->>>>>>> e9109262
+        Remove-AzNetworkWatcher -ResourceGroupName $nw.ResourceGroupName -Name $nw.Name
+
+        Assert-ThrowsLike { New-AzNetworkWatcherConnectionMonitor -Location $locationMod -Name $cmName1 -SourceResourceId $vm.Id -DestinationAddress bing.com -DestinationPort 80 } "*There is no*"
+        Assert-ThrowsLike { Remove-AzNetworkWatcherConnectionMonitor -Location $locationMod -Name $cmName1 } "*There is no*"
+        Assert-ThrowsLike { Get-AzNetworkWatcherConnectionMonitor -Location $locationMod -Name $cmName1 } "*There is no*"
+        Assert-ThrowsLike { Set-AzNetworkWatcherConnectionMonitor -Location $locationMod -Name $cmName1 -SourceResourceId $vm.Id -DestinationAddress test.com -DestinationPort 80 -MonitoringIntervalInSeconds 42 } "*There is no*"
+        Assert-ThrowsLike { Get-AzNetworkWatcherConnectionMonitorReport -Location $locationMod -Name $cmName1 } "*There is no*"
+        Assert-ThrowsLike { Stop-AzNetworkWatcherConnectionMonitor -Location $locationMod -Name $cmName1 } "*There is no*"
+        Assert-ThrowsLike { Start-AzNetworkWatcherConnectionMonitor -Location $locationMod -Name $cmName1 } "*There is no*"
     }
     finally
     {
