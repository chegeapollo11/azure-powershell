﻿<?xml version="1.0" encoding="utf-8"?>
<root>
  <!-- 
    Microsoft ResX Schema 
    
    Version 2.0
    
    The primary goals of this format is to allow a simple XML format 
    that is mostly human readable. The generation and parsing of the 
    various data types are done through the TypeConverter classes 
    associated with the data types.
    
    Example:
    
    ... ado.net/XML headers & schema ...
    <resheader name="resmimetype">text/microsoft-resx</resheader>
    <resheader name="version">2.0</resheader>
    <resheader name="reader">System.Resources.ResXResourceReader, System.Windows.Forms, ...</resheader>
    <resheader name="writer">System.Resources.ResXResourceWriter, System.Windows.Forms, ...</resheader>
    <data name="Name1"><value>this is my long string</value><comment>this is a comment</comment></data>
    <data name="Color1" type="System.Drawing.Color, System.Drawing">Blue</data>
    <data name="Bitmap1" mimetype="application/x-microsoft.net.object.binary.base64">
        <value>[base64 mime encoded serialized .NET Framework object]</value>
    </data>
    <data name="Icon1" type="System.Drawing.Icon, System.Drawing" mimetype="application/x-microsoft.net.object.bytearray.base64">
        <value>[base64 mime encoded string representing a byte array form of the .NET Framework object]</value>
        <comment>This is a comment</comment>
    </data>
                
    There are any number of "resheader" rows that contain simple 
    name/value pairs.
    
    Each data row contains a name, and value. The row also contains a 
    type or mimetype. Type corresponds to a .NET class that support 
    text/value conversion through the TypeConverter architecture. 
    Classes that don't support this are serialized and stored with the 
    mimetype set.
    
    The mimetype is used for serialized objects, and tells the 
    ResXResourceReader how to depersist the object. This is currently not 
    extensible. For a given mimetype the value must be set accordingly:
    
    Note - application/x-microsoft.net.object.binary.base64 is the format 
    that the ResXResourceWriter will generate, however the reader can 
    read any of the formats listed below.
    
    mimetype: application/x-microsoft.net.object.binary.base64
    value   : The object must be serialized with 
            : System.Runtime.Serialization.Formatters.Binary.BinaryFormatter
            : and then encoded with base64 encoding.
    
    mimetype: application/x-microsoft.net.object.soap.base64
    value   : The object must be serialized with 
            : System.Runtime.Serialization.Formatters.Soap.SoapFormatter
            : and then encoded with base64 encoding.

    mimetype: application/x-microsoft.net.object.bytearray.base64
    value   : The object must be serialized into a byte array 
            : using a System.ComponentModel.TypeConverter
            : and then encoded with base64 encoding.
    -->
  <xsd:schema id="root" xmlns="" xmlns:xsd="http://www.w3.org/2001/XMLSchema" xmlns:msdata="urn:schemas-microsoft-com:xml-msdata">
    <xsd:import namespace="http://www.w3.org/XML/1998/namespace" />
    <xsd:element name="root" msdata:IsDataSet="true">
      <xsd:complexType>
        <xsd:choice maxOccurs="unbounded">
          <xsd:element name="metadata">
            <xsd:complexType>
              <xsd:sequence>
                <xsd:element name="value" type="xsd:string" minOccurs="0" />
              </xsd:sequence>
              <xsd:attribute name="name" use="required" type="xsd:string" />
              <xsd:attribute name="type" type="xsd:string" />
              <xsd:attribute name="mimetype" type="xsd:string" />
              <xsd:attribute ref="xml:space" />
            </xsd:complexType>
          </xsd:element>
          <xsd:element name="assembly">
            <xsd:complexType>
              <xsd:attribute name="alias" type="xsd:string" />
              <xsd:attribute name="name" type="xsd:string" />
            </xsd:complexType>
          </xsd:element>
          <xsd:element name="data">
            <xsd:complexType>
              <xsd:sequence>
                <xsd:element name="value" type="xsd:string" minOccurs="0" msdata:Ordinal="1" />
                <xsd:element name="comment" type="xsd:string" minOccurs="0" msdata:Ordinal="2" />
              </xsd:sequence>
              <xsd:attribute name="name" type="xsd:string" use="required" msdata:Ordinal="1" />
              <xsd:attribute name="type" type="xsd:string" msdata:Ordinal="3" />
              <xsd:attribute name="mimetype" type="xsd:string" msdata:Ordinal="4" />
              <xsd:attribute ref="xml:space" />
            </xsd:complexType>
          </xsd:element>
          <xsd:element name="resheader">
            <xsd:complexType>
              <xsd:sequence>
                <xsd:element name="value" type="xsd:string" minOccurs="0" msdata:Ordinal="1" />
              </xsd:sequence>
              <xsd:attribute name="name" type="xsd:string" use="required" />
            </xsd:complexType>
          </xsd:element>
        </xsd:choice>
      </xsd:complexType>
    </xsd:element>
  </xsd:schema>
  <resheader name="resmimetype">
    <value>text/microsoft-resx</value>
  </resheader>
  <resheader name="version">
    <value>2.0</value>
  </resheader>
  <resheader name="reader">
    <value>System.Resources.ResXResourceReader, System.Windows.Forms, Version=4.0.0.0, Culture=neutral, PublicKeyToken=b77a5c561934e089</value>
  </resheader>
  <resheader name="writer">
    <value>System.Resources.ResXResourceWriter, System.Windows.Forms, Version=4.0.0.0, Culture=neutral, PublicKeyToken=b77a5c561934e089</value>
  </resheader>
  <data name="LoadBalancerBackendAddressPoolName" xml:space="preserve">
    <value>backendAddressPools</value>
  </data>
  <data name="LoadBalancerChildResourceId" xml:space="preserve">
    <value>/subscriptions/{0}/resourceGroups/{1}/providers/Microsoft.Network/loadBalancers/{2}/{3}/{4}</value>
    <comment>The ID of a load balancer child resource</comment>
  </data>
  <data name="LoadBalancerFrontendIpConfigName" xml:space="preserve">
    <value>frontendIPConfigurations</value>
  </data>
  <data name="VirtualNetworkGatewayChildResourceId" xml:space="preserve">
    <value>/subscriptions/{0}/resourceGroups/{1}/providers/Microsoft.Network/virtualNetworkGateways/{2}/{3}/{4}</value>
    <comment>The ID of a virtual network gateway child resource</comment>
  </data>
  <data name="VirtualNetworkGatewayIpConfigName" xml:space="preserve">
    <value>virtualNetworkGatewayIpConfiguration</value>
  </data>
  <data name="VirtualNetworkGatewayName" xml:space="preserve">
    <value>virtualNetworkGatewayName</value>
  </data>
  <data name="LoadBalancerInBoundNatRuleName" xml:space="preserve">
    <value>inboundNatRules</value>
  </data>
  <data name="LoadBalancerNameNotSet" xml:space="preserve">
    <value>LoadBalancerNameNotSet</value>
  </data>
  <data name="LoadBalancerProbeName" xml:space="preserve">
    <value>probes</value>
  </data>
  <data name="LoadBalancerRuleName" xml:space="preserve">
    <value>loadBalancingRules</value>
  </data>
  <data name="OverwritingResource" xml:space="preserve">
    <value>Are you sure you want to overwrite resource '{0}'</value>
  </data>
  <data name="UltraPerformaceGatewayWarning" xml:space="preserve">
    <value>Please check the availability of UltraPerformance gateway on https://azure.microsoft.com/en-us/documentation/articles/expressroute-about-virtual-network-gateways/. You will be billed for this gateway once this command succeeds.</value>
  </data>
  <data name="OverwritingResourceMessage" xml:space="preserve">
    <value>Overwriting resource ...</value>
  </data>
  <data name="RemoveResourceMessage" xml:space="preserve">
    <value>Removing resource ...</value>
  </data>
  <data name="RemovingResource" xml:space="preserve">
    <value>Are you sure you want to remove resource '{0}'</value>
  </data>
  <data name="ResourceAlreadyPresent" xml:space="preserve">
    <value>Resource : {0}, Already present</value>
  </data>
  <data name="ResourceGroupNotSet" xml:space="preserve">
    <value>ResourceGroupNotSet</value>
  </data>
  <data name="ResourceNotFound" xml:space="preserve">
    <value>Resource '{0}' not found</value>
  </data>
  <data name="SetByResource" xml:space="preserve">
    <value>SetByResource</value>
  </data>
  <data name="SetByResourceId" xml:space="preserve">
    <value>SetByResourceId</value>
  </data>
  <data name="StaticIpAddressErrorMessage" xml:space="preserve">
    <value>PrivateIpAddress needs to be specified in Static allocation</value>
  </data>
  <data name="VirtualNetworkGatewayNameNotSet" xml:space="preserve">
    <value>VirtualNetworkGatewayNameNotSet</value>
  </data>
  <data name="ApplicationGatewayBackendAddressPoolName" xml:space="preserve">
    <value>backendAddressPools</value>
  </data>
  <data name="ApplicationGatewaybackendHttpSettingsName" xml:space="preserve">
    <value>backendHttpSettingsCollection</value>
  </data>
  <data name="ApplicationGatewaybackendSettingsName" xml:space="preserve">
    <value>backendSettingsCollection</value>
  </data>
  <data name="ApplicationGatewayChildResourceId" xml:space="preserve">
    <value>/subscriptions/{0}/resourceGroups/{1}/providers/Microsoft.Network/applicationGateways/{2}/{3}/{4}</value>
    <comment>The ID of a application gateway child resource</comment>
  </data>
  <data name="ApplicationGatewayFrontendIPConfigName" xml:space="preserve">
    <value>frontendIpConfigurations</value>
  </data>
  <data name="ApplicationGatewayFrontendPortName" xml:space="preserve">
    <value>frontendPorts</value>
  </data>
  <data name="ApplicationGatewayHttpListenerName" xml:space="preserve">
    <value>httpListeners</value>
  </data>
  <data name="ApplicationGatewayListenerName" xml:space="preserve">
    <value>listeners</value>
  </data>
  <data name="ApplicationGatewayIPConfigurationName" xml:space="preserve">
    <value>gatewayIpConfigurations</value>
  </data>
  <data name="ApplicationGatewayNameNotSet" xml:space="preserve">
    <value>ApplicationGatewayNameNotSet</value>
  </data>
  <data name="ApplicationGatewayRequestRoutingRuleName" xml:space="preserve">
    <value>requestRoutingRules</value>
  </data>
  <data name="ApplicationGatewayRoutingRuleName" xml:space="preserve">
    <value>routingRules</value>
  </data>
  <data name="ApplicationGatewayAuthenticationCertificateName" xml:space="preserve">
    <value>authenticationCertificates</value>
  </data>
  <data name="ApplicationGatewaySslCertificateName" xml:space="preserve">
    <value>sslCertificates</value>
  </data>
  <data name="SetByFqdn" xml:space="preserve">
    <value>SetByFqdn</value>
  </data>
  <data name="SetByIP" xml:space="preserve">
    <value>SetByIP</value>
  </data>
  <data name="LoadBalancerInboundNatPoolName" xml:space="preserve">
    <value>inboundNatPools</value>
  </data>
  <data name="ApplicationGatewayProbeName" xml:space="preserve">
    <value>probes</value>
  </data>
  <data name="ApplicationGatewayUrlPathMapName" xml:space="preserve">
    <value>urlPathMaps</value>
  </data>
  <data name="SetByIpConfiguration" xml:space="preserve">
    <value>SetByIpConfiguration</value>
  </data>
  <data name="SetByIpConfigurationResourceId" xml:space="preserve">
    <value>SetByIpConfigurationResourceId</value>
  </data>
  <data name="CreatingResourceMessage" xml:space="preserve">
    <value>Creating Resource</value>
  </data>
  <data name="AddingResourceMessage" xml:space="preserve">
    <value>Adding Resource</value>
  </data>
  <data name="MovingExpressRoutCircuitMessage" xml:space="preserve">
    <value>Moving ExpressRoute Circuit</value>
  </data>
  <data name="ResettingResourceMessage" xml:space="preserve">
    <value>Resetting Resource</value>
  </data>
  <data name="SettingResourceMessage" xml:space="preserve">
    <value>Setting Resource</value>
  </data>
  <data name="UltraPerformanceGatewayWarningMessage" xml:space="preserve">
    <value>Please check the availability of UltraPerformance gateway on https://azure.microsoft.com/en-us/documentation/articles/expressroute-about-virtual-network-gateways/. You will be billed for this gateway once this command succeeds.</value>
  </data>
  <data name="EmptyEffectiveNetworkSecurityGroupOnNic" xml:space="preserve">
    <value>The effective network security group list is empty because the specified network interface is not associated with a network security group or the subnet that is referenced by the network interface is also not associated with a network security group.</value>
  </data>
  <data name="ApplicationGatewayRedirectConfigurationName" xml:space="preserve">
    <value>redirectConfigurations</value>
  </data>
  <data name="NetworkProfileNameNotSet" xml:space="preserve">
    <value>NetworkProfileNameNotSet</value>
  </data>
  <data name="ContainerNetworkInterfaceConfigurationNameNotSet" xml:space="preserve">
    <value>ContainerNetworkInterfaceConfigurationNameNotSet</value>
  </data>
  <data name="HubVnetConnectionNotFound" xml:space="preserve">
    <value>The hub virtual network connection to modify could not be found.</value>
  </data>
  <data name="InvalidIPAddress" xml:space="preserve">
    <value>The IpAddress specified is invalid.</value>
  </data>
  <data name="InvalidPrivateIPRange" xml:space="preserve">
    <value>The private IP range specified, {0}, is invalid.</value>
  </data>
  <data name="InvalidPrivateIPRangeMask" xml:space="preserve">
    <value>The private IP range specified, {0}, is invalid. Subnet masks should be between 0 and 32 bits.</value>
  </data>
  <data name="InvalidPrivateIPRangeUnmaskedBits" xml:space="preserve">
    <value>The private IP range specified, {0}, is invalid. Bits not covered by the subnet mask should be all 0.</value>
  </data>
  <data name="ParentVirtualHubNotFound" xml:space="preserve">
    <value>The parent virtual hub mentioned could not be found.</value>
  </data>
  <data name="ParentVpnGatewayDuplicateConnection" xml:space="preserve">
    <value>The parent VpnGateway already contains a connection with this name. If you wish to change the properties of the connection, please use the SET operation instead.</value>
  </data>
  <data name="ParentVpnGatewayNotFound" xml:space="preserve">
    <value>The parent VpnGateway for this connection cannot be found.</value>
  </data>
  <data name="ParentVpnServerConfigurationNotFound" xml:space="preserve">
    <value>The parent VpnServerConfiguration for this PolicyGroup cannot be found.</value>
  </data>
  <data name="ParentExpressRouteGatewayNotFound" xml:space="preserve">
    <value>The parent ExpressRouteGateway for this connection cannot be found.</value>
  </data>
  <data name="RemovingVirtualHubWarning" xml:space="preserve">
    <value>Removing a VirtualHub will also remove all HubVirtualNetworkExpressRouteConnections associated with it. Are you sure you want to remove resource '{0}'</value>
  </data>
  <data name="RemovingVpnGatewayWarning" xml:space="preserve">
    <value>Removing a VpnGateway will also remove all VpnExpressRouteConnections associated with it. Are you sure you want to remove resource '{0}'</value>
  </data>
  <data name="RemovingP2SVpnGatewayWarning" xml:space="preserve">
    <value>Removing a P2SVpnGateway will also remove all P2SConnectionConfigurations associated with it. Are you sure you want to remove resource '{0}'</value>
  </data>
  <data name="RemovingExpressRouteGatewayWarning" xml:space="preserve">
    <value>Removing an ExpressRouteGateway will also remove all ExpressRouteExpressRouteConnections associated with it. Are you sure you want to remove resource '{0}'</value>
  </data>
  <data name="ResouceGroupNameMustBeSpecified" xml:space="preserve">
    <value>ResourceGroupName must be specified if ResourceName is specified.</value>
  </data>
  <data name="VirtualHubRequiredForVpnGateway" xml:space="preserve">
    <value>A valid VirtualHub reference is required to create a VpnGateway.</value>
  </data>
  <data name="VirtualHubRequiredForExpressRouteGateway" xml:space="preserve">
    <value>A valid VirtualHub reference is required to create an ExpressRouteGateway.</value>
  </data>
  <data name="VirtualNetworkReferenceRequiredToCreateHubVnetConnection" xml:space="preserve">
    <value>A remote virtual network reference is required to create a HubVirtualNetworkConnection.</value>
  </data>
  <data name="VirtualWanNotFound" xml:space="preserve">
    <value>The referenced VirtualWan could not be found.</value>
  </data>
  <data name="VirtualWanReferenceNeededForVirtualHub" xml:space="preserve">
    <value>A valid VirtualWan reference is required to create a VirtualHub.</value>
  </data>
  <data name="VirtualWanRequiredForVpnSiteConfiguration" xml:space="preserve">
    <value>A valid Virtual WAN is required to generate a vpnSites configuration.</value>
  </data>
  <data name="VpnConnectionNotFound" xml:space="preserve">
    <value>The VpnConnection could not be found.</value>
  </data>
  <data name="VpnServerConfigurationPolicyGroupNotFound" xml:space="preserve">
    <value>The VpnServerConfigurationPolicyGroup could not be found.</value>
  </data>
  <data name="VpnGatewayNotFound" xml:space="preserve">
    <value>The VpnGateway to modify could not be found</value>
  </data>
  <data name="P2SVpnGatewayNotFound" xml:space="preserve">
    <value>The P2SVpnGateway to modify could not be found</value>
  </data>
  <data name="VpnSiteListRequiredForVpnSiteConfiguration" xml:space="preserve">
    <value>A list of connected VpnSites is required to generate a vpnSites configuration.</value>
  </data>
  <data name="VpnSiteNotFound" xml:space="preserve">
    <value>The VpnSite could not be found.</value>
  </data>
  <data name="VpnSiteRequiredForVpnConnection" xml:space="preserve">
    <value>A valid VpnSite is required to create a VpnConnection</value>
  </data>
  <data name="VpnServerConfigurationRequiredForP2SVpnGateway" xml:space="preserve">
    <value>A valid VpnServerConfiguration is required to create a P2SVpnGateway</value>
  </data>
  <data name="VpnServerConfigurationNotFound" xml:space="preserve">
    <value>The VpnServerConfiguration could not be found.</value>
  </data>
  <data name="ChildResourceAlreadyPresentInResourceGroup" xml:space="preserve">
    <value>A resource with the same name {0} and same type already exists in ResourceGroup {1}, ParentResource {2}. If you wish to modify this resource please use the Update operation instead.</value>
  </data>
  <data name="CreatingLongRunningOperationMessage" xml:space="preserve">
    <value>Creating resource with ResourceGroupName {0}, ResourceName {1}.</value>
  </data>
  <data name="CreatingChildResourceLongRunningOperationMessage" xml:space="preserve">
    <value>Creating child resource with ResourceGroupName {0}, ParentResourceName {1} ResourceName {2}.</value>
  </data>
  <data name="ResourceAlreadyPresentInResourceGroup" xml:space="preserve">
    <value>A resource with the same name {0} and same type already exists in ResourceGroup {1}. If you wish to modify this resource please use the Update operation instead.</value>
  </data>
  <data name="InvalidName" xml:space="preserve">
    <value>Field Name {0} contains invalid character.</value>
  </data>
  <data name="VirtualHubToUpdateNotFound" xml:space="preserve">
    <value>The VirtualHub to update could not be found.</value>
  </data>
  <data name="VpnGatewayRequiredToCreateVpnConnection" xml:space="preserve">
    <value>A valid VpnGateway reference is required to create a VpnConnection.</value>
  </data>
  <data name="VpnServerConfigurationRequiredToCreateOrUpdatePolicyGroup" xml:space="preserve">
    <value>A valid VpnServerConfiguration reference is required to create or update a PolicyGroup.</value>
  </data>
  <data name="ExpressRouteGatewayRequiredToCreateExpressRouteConnection" xml:space="preserve">
    <value>A valid ExpressRouteGateway reference is required to create an ExpressRouteConnection.</value>
  </data>
  <data name="UpdatingLongRunningOperationMessage" xml:space="preserve">
    <value>Updating resource with ResourceGroupName {0}, ResourceName {1}.</value>
  </data>
  <data name="ApplicationGatewayTrustedRootCertificateName" xml:space="preserve">
    <value>trustedRootCertificates</value>
  </data>
  <data name="InvalidAutoScaleConfiguration" xml:space="preserve">
    <value>Min {0} cannot be greater than Max {1}.</value>
  </data>
  <data name="ExpressRouteGatewayNotFound" xml:space="preserve">
    <value>The ExpressRouteGateway to modify could not be found</value>
  </data>
  <data name="ExpressRouteConnectionNotFound" xml:space="preserve">
    <value>The ExpressRouteConnection {0} could not be found.</value>
  </data>
  <data name="ConnectivityDestinationIsMustNotBeTheSameAsSource" xml:space="preserve">
    <value>Connectivity check destination resource id must not be the same as source: {0}</value>
  </data>
  <data name="ConnectivityMissingDestinationPort" xml:space="preserve">
    <value>Connectivity check missing destination port</value>
  </data>
  <data name="ConnectivityMissingDestinationResourceIdOrAddress" xml:space="preserve">
    <value>Connectivity check missing destination resource id or address</value>
  </data>
  <data name="NoNetworkWatcherInLocation" xml:space="preserve">
    <value>There is no network watcher in location {0}</value>
  </data>
  <data name="ApplicationGatewayRewriteRuleSetName" xml:space="preserve">
    <value>rewriteRuleSets</value>
  </data>
  <data name="VirtualNetworkGatewayNoRevokedCertificate" xml:space="preserve">
    <value>No revoked certificates found on VirtualNetworkGateway {0}</value>
    <comment>Message for missing certificates</comment>
  </data>
  <data name="VirtualNetworkGatewayNoRootCertificate" xml:space="preserve">
    <value>No root certificates found on VirtualNetworkGateway {0}</value>
    <comment>Message for missing certificates</comment>
  </data>
  <data name="ApplicationGatewayFirewallPolicy" xml:space="preserve">
    <value>firewallPolicy</value>
  </data>
  <data name="InvalidIPv4IPPrefixLength" xml:space="preserve">
    <value>Cannot validate argument on parameter PrefixLength: {0}. Supply an argument that is greater than or equal to 21 and less than or equal to 31 and then try the command again</value>
  </data>
  <data name="InvalidIPv6IPPrefixLength" xml:space="preserve">
    <value>Cannot validate argument on parameter PrefixLength: {0}. Supply an argument that is greater than or equal to 117 and less than or equal to 127 and then try the command again</value>
  </data>
  <data name="InvalidResourceId" xml:space="preserve">
    <value>Provided ResourceId isn't in the right format or doesn't refer to the right resource type ({0})</value>
  </data>
  <data name="VpnSiteLinkRequiredForVpnSiteLinkConnection" xml:space="preserve">
    <value>A valid VpnSiteLink attached to a VpnSite is required to create a VpnSiteLinkConnection</value>
  </data>
  <data name="VpnConnectionPropertyIsDeprecated" xml:space="preserve">
    <value>Update request for VpnConnection contains deprecated property. Please use corresponding VpnSiteLinkConnection property instead.</value>
  </data>
  <data name="VpnSitePropertyIsDeprecated" xml:space="preserve">
    <value>Update request for VpnSite contains deprecated property. Please use corresponding VpnSiteLink property instead.</value>
  </data>
  <data name="RouteTableNotFound" xml:space="preserve">
    <value>The virtual hub route table to modify could not be found</value>
  </data>
  <data name="VirtualGatewayRequiredForVirtualRouter" xml:space="preserve">
    <value>A valid VirtualNetworkGateway is required to create Virtual Router</value>
  </data>
  <data name="RemoveVirtualRouterWarning" xml:space="preserve">
    <value>Removing a VirtualRouter will also remove all peerings associated with it. Are you sure you want to remove resource '{0}'</value>
  </data>
  <data name="RemoveRouteServerWarning" xml:space="preserve">
    <value>Removing a Route Server will also remove all peerings associated with it. Are you sure you want to remove resource '{0}'</value>
  </data>
  <data name="ConnectionMonitorV1V2" xml:space="preserve">
    <value>Connection monitor V1 can not be defined with either TestGroup. Either connection monitor V1 or V2 can be specified</value>
  </data>
  <data name="ConnectionMonitorSourceResourceIdInputObjectTestGroups" xml:space="preserve">
    <value>Either SourceResourceId or InputObject or TestGroups is to be defined</value>
  </data>
  <data name="EndpointResourceId" xml:space="preserve">
    <value>Endpoint resourceId not in the correct format</value>
  </data>
  <data name="InvalidEndpointResourceIdForSpecifiedType" xml:space="preserve">
    <value>ResourceId is invalid for specified endpoint type {0}</value>
  </data>
  <data name="EndpointSourceDestination" xml:space="preserve">
    <value>No sources or destination endpoints</value>
  </data>
  <data name="ConnectionMonitorOutput" xml:space="preserve">
    <value>No output parameter is provided</value>
  </data>
  <data name="WorkspaceResourceId" xml:space="preserve">
    <value>Output WorkspaceResourceId parameter is empty</value>
  </data>
  <data name="ProtocolConfigurationPort" xml:space="preserve">
    <value>Port can not be zero for TCP configuration</value>
  </data>
  <data name="ProtocolConfigurationProtocol" xml:space="preserve">
    <value>Only TCP, HTTP, or ICMP are supported</value>
  </data>
  <data name="ProtocolConfigurationNotSupported" xml:space="preserve">
    <value>Protocol configuration is not supported</value>
  </data>
  <data name="ProtocolConfigurationTestFrequency" xml:space="preserve">
    <value>Test frequency can not be zero</value>
  </data>
  <data name="ProtocolConfigurationIPVersion" xml:space="preserve">
    <value>IP version is undefined</value>
  </data>
  <data name="TestConfiguration" xml:space="preserve">
    <value>No test configuraiton is provided</value>
  </data>
  <data name="TestGroupParameters" xml:space="preserve">
    <value>Test group is missing one or more mandatory parameter</value>
  </data>
  <data name="TestGroupEmpty" xml:space="preserve">
    <value>TestGroup is empty</value>
  </data>
  <data name="TestGroupTestConfiguration" xml:space="preserve">
    <value>Test configuration is undefined</value>
  </data>
  <data name="TestGroupProtocol" xml:space="preserve">
    <value>Protocol in test configuration is not provided</value>
  </data>
  <data name="TestGroupProtocolConfiguration" xml:space="preserve">
    <value>Protocol configuration is not provided</value>
  </data>
  <data name="TestGroupTestConfigurationName" xml:space="preserve">
    <value>Test configuration name is not unique</value>
  </data>
  <data name="TestGroupEndpoints" xml:space="preserve">
    <value>Source or destination endpoint is undefined</value>
  </data>
  <data name="TestGroupEndpointParameter" xml:space="preserve">
    <value>No Endpoint parameter is provided</value>
  </data>
  <data name="TestGroupEndpointResourceIdorAddress" xml:space="preserve">
    <value>Endpoint ResourceId and Address can not be both empty</value>
  </data>
  <data name="ConnectionMonitorInputObject" xml:space="preserve">
    <value>Unrecognized InputObject type.</value>
  </data>
  <data name="ConnectionMonitorMustHaveTestGroups" xml:space="preserve">
    <value>Connection monitor should have at least one testGroup.</value>
  </data>
  <data name="InvalidConnectionMonitorOutputType" xml:space="preserve">
    <value>Invalid connection monitor output type. Only 'Workspace' now is supported.</value>
  </data>
  <data name="WorkspaceResourceIdIsNotProvidedInConnectionMonitorOutput" xml:space="preserve">
    <value>WorkspaceResourceId must be provided in connection monitor output.</value>
  </data>
  <data name="InvalidWorkspaceResourceId" xml:space="preserve">
    <value>TrafficAnalyticsWorkspaceResourceId specified in flow log is not a valid ID of LogAnalytics workspace.</value>
  </data>
  <data name="UnsupportedEndpointFilterItemType" xml:space="preserve">
    <value>Specified EndpointFilterItemType is not supported. Supported type is 'AgentAddress'.</value>
  </data>
  <data name="EndpointFilterItemAddressIsMissing" xml:space="preserve">
    <value>Required property 'Address' is missing in endpoint filter item.</value>
  </data>
  <data name="ProtocolConfigurationIsNotDefined" xml:space="preserve">
    <value>Protocol configuration is not defined.</value>
  </data>
  <data name="UnsupportedProtocolConfigurationType" xml:space="preserve">
    <value>Either TCP, HTTP or ICMP protocol should be defined.</value>
  </data>
  <data name="UnsupportedDestinationPortBehavior" xml:space="preserve">
    <value>Invalid value for DestinationPortBehavior. Supported values are 'None', 'ListenIfAvailable'.</value>
  </data>
  <data name="UnsupportedHTTPMethod" xml:space="preserve">
    <value>Method in HTTPConfiguration is not supported. Valid values are 'GET' and 'POST'.</value>
  </data>
  <data name="InvalidHttpUriPathFormat" xml:space="preserve">
    <value>Invalid format of path in HTTPConfiguration.</value>
  </data>
  <data name="InvalidStatusCodeRangesFormat" xml:space="preserve">
    <value>Invalid format of status code ranges in HTTPConfiguration. Example of valid values: '100', '200-205', '3xx'. Codes should be between 100 and 600.</value>
  </data>
  <data name="ConnectionMonitorEndpointMustHaveName" xml:space="preserve">
    <value>Connection monitor endpoint must have name.</value>
  </data>
  <data name="MissedPropertiesInConnectionMonitorEndpoint" xml:space="preserve">
    <value>Endpoint should have either ResourceId or Address.</value>
  </data>
  <data name="InvalidPropertiesInConnectionMonitorEndpoint" xml:space="preserve">
    <value>ResourceId and Address should not be specified together in connection monitor endpoint.</value>
  </data>
  <data name="ConnectionMonitorTestConfigurationMustHaveName" xml:space="preserve">
    <value>Required field 'Name' is missing in connection monitor test configuration.</value>
  </data>
  <data name="ConnectionMonitorTestGroupMustHaveName" xml:space="preserve">
    <value>Required field 'Name' is missing in connection monitor test group.</value>
  </data>
  <data name="ConnectionMonitorTestGroupMustHaveTestConfiguration" xml:space="preserve">
    <value>Connection monitor test group must have at least one testConfiguration specified.</value>
  </data>
  <data name="TestConfigurationNamesMustBeUnique" xml:space="preserve">
    <value>Test group contains duplicates in test configuration names. TestConfiguration names in testGroup must be unique.</value>
  </data>
  <data name="ConnectionMonitorTestGroupMustHaveSourceEndpoint" xml:space="preserve">
    <value>Connection monitor test group must have at least one source endpoint specified.</value>
  </data>
  <data name="ConnectionMonitorTestGroupMustHaveDestinationEndpoint" xml:space="preserve">
    <value>Connection monitor test group must have at least one destination endpoint specified.</value>
  </data>
  <data name="ConnectionMonitorSourceEndpointNamesMustBeUnique" xml:space="preserve">
    <value>Connection monitor test group contains duplicates in source endpoint names. Source endpoint names in testGroup must be unique.</value>
  </data>
  <data name="ConnectionMonitorDestinationEndpointNamesMustBeUnique" xml:space="preserve">
    <value>Connection monitor test group contains duplicates in destination endpoint names. Destination endpoint names in testGroup must be unique.</value>
  </data>
  <data name="TCPProtocolConfigurationMustHavePort" xml:space="preserve">
    <value>TCP protocol configuration mast have port.</value>
  </data>
  <data name="InvalidPortValue" xml:space="preserve">
    <value>Port value in protocol configuration is out of range. The value must be between 0 and 65535.</value>
  </data>
  <data name="InvalidHTTPRequestHeader" xml:space="preserve">
    <value>Invalid HTTP request header in HTTPConfiguration. Both name and value should be populated.</value>
  </data>
  <data name="InvalidEndpointResourceId" xml:space="preserve">
    <value>Specified resourceID in endpoint is not a valid resource ID.</value>
  </data>
  <data name="InvalidEndpointResourceType" xml:space="preserve">
    <value>Resource type of endpoint is not supported. Supported types are VirtualMachine, VirtualNetwork, Subnet and Workspace. Please update the resource ID of endpoint.</value>
  </data>
  <data name="EmptyEndpointType" xml:space="preserve">
    <value>Type in the endpoint {0} should be populated. Supported types are AzureVM, AzureVNet, AzureSubnet, MMAWorkspaceMachine, MMAWorkspaceNetwork.</value>
  </data>
  <data name="InvalidEndpointType" xml:space="preserve">
    <value>Invalid type in the endpoint {0}. Supported types are AzureVM, AzureVNet, AzureSubnet, MMAWorkspaceMachine, MMAWorkspaceNetwork, ExternalAddress.</value>
  </data>
  <data name="EndpointFilterItemIsMissing" xml:space="preserve">
    <value>Connection monitor workspace endpoint must have at least one EndpointFilterItem.</value>
  </data>
  <data name="UnsupportedEndpointTypeForEndpointWithFilter" xml:space="preserve">
    <value>Resource type is not supported for endpoint with filter. Supported type is 'workspace'. Please set Log analytics workspace resource ID in resourceID field.</value>
  </data>
  <data name="UnsupportedEndpointFilterType" xml:space="preserve">
    <value>Filter type is not supported. Supported type is 'Include'.</value>
  </data>
  <data name="EndpointWilthFilterTypeMustHaveFilterItem" xml:space="preserve">
    <value>Endpoint with FilterType specified must have at least one EndpointFilterItem.</value>
  </data>
  <data name="ResourceIDIsMissingInEndpointWithFilter" xml:space="preserve">
    <value>An endpoint with 'Filter' specified must always have a resourceID.</value>
  </data>
  <data name="EndpointFilterItemAddressesMustBeUnique" xml:space="preserve">
    <value>Endpoint filter items contain duplicate addresses.</value>
  </data>
  <data name="TestFrequencyIsOutOfRange" xml:space="preserve">
    <value>Test frequency in seconds should be greater or equal to 30 and lesser or equal to 1800 seconds.</value>
  </data>
  <data name="ChecksFailedPercentIsOutOfRange" xml:space="preserve">
    <value>Checks failed percent for success threshold in test configuration should be between 0-100%. The specified value is out of range.</value>
  </data>
  <data name="InvalidRoundtripTimeMs" xml:space="preserve">
    <value>RoundTripTimeMs for success threshold should be a positive value. The specified value is invalid.</value>
  </data>
  <data name="InvalidPreferredIPVersion" xml:space="preserve">
    <value>Invalid value for PreferredIPVersion parameter. Supported values are IPv4 and IPv6.</value>
  </data>
  <data name="NoNetworkWatcherFound" xml:space="preserve">
    <value>There is no network watcher in specified location.</value>
  </data>
  <data name="MissingBaseParametersInConnectionMonitor" xml:space="preserve">
    <value>NetworkWatcherName or resourceGroup are not defined in connectionMonitor object.</value>
  </data>
  <data name="ConnectionMonitorNotFound" xml:space="preserve">
    <value>Connection monitor is not found.</value>
  </data>
  <data name="InvalidTargetResourceId" xml:space="preserve">
    <value>TargetResourceId specified in flow log is not a valid resource ID of Network security group, Virtual Network, Subnet or Network Interface.</value>
  </data>
  <data name="InvalidStorageId" xml:space="preserve">
    <value>StorageId specified in flow log is not a valid ID of storage account.</value>
  </data>
  <data name="InvalidFlowLogFormatVersion" xml:space="preserve">
    <value>Invalid format version. Supported values are 0, 1 and 2.</value>
  </data>
  <data name="InvalidFlowLogFormatType" xml:space="preserve">
    <value>Invalid format type. Supported value is 'JSON'.</value>
  </data>
  <data name="TrafficAnalyticsWorkspaceResourceIdIsMissing" xml:space="preserve">
    <value>Workspace resourceID should be provided if traffic analytics is enabled.</value>
  </data>
  <data name="InvalidTrafficAnalyticsInterval" xml:space="preserve">
    <value>TrafficAnalyticsInterval is invalid. Supported values are 10 and 60.</value>
  </data>
  <data name="InvalidRetentionPolicyDaysValue" xml:space="preserve">
    <value>Number of days in retention policy should be greater than 0.</value>
  </data>
  <data name="InvalidFlowLogResourceId" xml:space="preserve">
    <value>Provided flowLog resourceId is invalid.</value>
  </data>
  <data name="InvalidFqdn" xml:space="preserve">
    <value>The Fqdn specified is invalid.</value>
  </data>
  <data name="ExpressRoutePrivatePeeringNotFound" xml:space="preserve">
    <value>Private Peering needs to be configured on the Express Route Circuit.</value>
  </data>
  <data name="ExpressRouteCircuitConnectionNotFound" xml:space="preserve">
    <value>Circuit Connection with Name '{0}' was not added to the private peering.</value>
  </data>
  <data name="ExpressRouteCircuitConnectionAlreadyAdded" xml:space="preserve">
    <value>Circuit Connection with Name '{0}' is already added.</value>
  </data>
  <data name="ApplicationGatewayPrivateEndpointConnectionName" xml:space="preserve">
    <value>privateEndpointConnections</value>
  </data>
  <data name="ApplicationGatewayPrivateLinkConfigurationName" xml:space="preserve">
    <value>privateLinkConfigurations</value>
  </data>
  <data name="ApplicationGatewayPrivateLinkIpConfigurationName" xml:space="preserve">
    <value>ipConfigurations</value>
  </data>
  <data name="RemoveVHubRouteTableWarning" xml:space="preserve">
    <value>Removing this HubRouteTable will remove all routes present in this and may affect the routing in your VirtualHub.</value>
  </data>
  <data name="VHubRouteTableNotFound" xml:space="preserve">
    <value>The HubRouteTable could not be found.</value>
  </data>
  <data name="StaticRoutesNotSupportedForThisRoutingConfiguration" xml:space="preserve">
    <value>Static Routes are not supported in Routing Configuration for ExpressRoute Connection, VpnConnection and P2SGatewayConnectionConfiguration objects.</value>
  </data>
  <data name="VHubRouteTableReferenceNotFound" xml:space="preserve">
    <value>A valid HubRouteTable reference is required.</value>
  </data>
  <data name="CommissioningStateConflict" xml:space="preserve">
    <value>Cannot have both more than one flag set</value>
    <comment>Error message for setting the customIpPrefix</comment>
  </data>
  <data name="ApplicationGatewaySslProfileName" xml:space="preserve">
    <value>sslProfiles</value>
  </data>
  <data name="ApplicationGatewayTrustedClientCertificateName" xml:space="preserve">
    <value>trustedClientCertificates</value>
  </data>
  <data name="VpnNatRuleUnmatchedPortRange" xml:space="preserve">
    <value>One or more port ranges specified the VPN NAT rule does not have a corresponding subnet mapping. The count of supplied port ranges in {0} must match with the count of subnets in {1}. </value>
  </data>
  <data name="VpnGatewayNatRuleNotFound" xml:space="preserve">
    <value>The VpnGatewayNatRule could not be found</value>
  </data>
  <data name="VpnGatewayRequiredToCreateVpnNatRule" xml:space="preserve">
    <value>A valid VpnGateway reference is required to create a VpnNatRule</value>
  </data>
  <data name="VirtualNetworkGatewayNatRuleNotFound" xml:space="preserve">
    <value>The VirtualNetworkGatewayNatRule could not be found</value>
  </data>
<<<<<<< HEAD
  <data name="RemoveRoutingIntentWarning" xml:space="preserve">
    <value>Removing this Routing Intent resource will remove all routing policies present in this and may affect the routing in your VirtualHub</value>
  </data>
  <data name="RoutingIntentNotFound" xml:space="preserve">
    <value>The routing intent resource could not be found</value>
  </data>
  <data name="SameTypeChildResourceAlreadyPresentInResourceGroup" xml:space="preserve">
    <value>Only one child allowed. A resource with name {0} and same type already exists in ResourceGroup {1}, ParentResource {2}. If you wish to modify this resource please use the Update operation instead.</value>
=======
  <data name="UnsupportPrivateEndpointConnectionType" xml:space="preserve">
    <value>{0} doesn't support private endpoint connection.</value>
  </data>
  <data name="UnsupportPrivateLinkResourceType" xml:space="preserve">
    <value>{0} doesn't support private link resource.</value>
>>>>>>> 4a1f1e41
  </data>
</root><|MERGE_RESOLUTION|>--- conflicted
+++ resolved
@@ -744,7 +744,6 @@
   <data name="VirtualNetworkGatewayNatRuleNotFound" xml:space="preserve">
     <value>The VirtualNetworkGatewayNatRule could not be found</value>
   </data>
-<<<<<<< HEAD
   <data name="RemoveRoutingIntentWarning" xml:space="preserve">
     <value>Removing this Routing Intent resource will remove all routing policies present in this and may affect the routing in your VirtualHub</value>
   </data>
@@ -753,12 +752,11 @@
   </data>
   <data name="SameTypeChildResourceAlreadyPresentInResourceGroup" xml:space="preserve">
     <value>Only one child allowed. A resource with name {0} and same type already exists in ResourceGroup {1}, ParentResource {2}. If you wish to modify this resource please use the Update operation instead.</value>
-=======
+  </data>
   <data name="UnsupportPrivateEndpointConnectionType" xml:space="preserve">
     <value>{0} doesn't support private endpoint connection.</value>
   </data>
   <data name="UnsupportPrivateLinkResourceType" xml:space="preserve">
     <value>{0} doesn't support private link resource.</value>
->>>>>>> 4a1f1e41
   </data>
 </root>