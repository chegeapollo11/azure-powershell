--- conflicted
+++ resolved
@@ -392,7 +392,16 @@
   <data name="ApplicationGatewayFirewallPolicy" xml:space="preserve">
     <value>firewallPolicy</value>
   </data>
-<<<<<<< HEAD
+  <data name="InvalidIPv4IPPrefixLength" xml:space="preserve">
+    <value>Cannot validate argument on parameter PrefixLength: {0}. Supply an argument that is greater than or equal to 21 and less than or equal to 31 and then try the command again</value>
+  </data>
+  <data name="InvalidIPv6IPPrefixLength" xml:space="preserve">
+    <value>Cannot validate argument on parameter PrefixLength: {0}. Supply an argument that is greater than or equal to 117 and less than or equal to 127 and then try the command again</value>
+  </data>
+  <data name="InvalidResourceId" xml:space="preserve">
+    <value>Provided ResourceId isn't in the right format or doesn't refer to the right resource type ({0})</value>
+  </data>
+</root>
   <data name="Initialize" xml:space="preserve">
     <value>Initialize</value>
   </data>
@@ -407,15 +416,5 @@
   </data>
   <data name="SubnetWithTheSpecifiedNameDoesNotExist" xml:space="preserve">
     <value>Subnet with the specified name does not exist</value>
-=======
-  <data name="InvalidIPv4IPPrefixLength" xml:space="preserve">
-    <value>Cannot validate argument on parameter PrefixLength: {0}. Supply an argument that is greater than or equal to 21 and less than or equal to 31 and then try the command again</value>
-  </data>
-  <data name="InvalidIPv6IPPrefixLength" xml:space="preserve">
-    <value>Cannot validate argument on parameter PrefixLength: {0}. Supply an argument that is greater than or equal to 117 and less than or equal to 127 and then try the command again</value>
-  </data>
-  <data name="InvalidResourceId" xml:space="preserve">
-    <value>Provided ResourceId isn't in the right format or doesn't refer to the right resource type ({0})</value>
->>>>>>> ed28cba8
   </data>
 </root>