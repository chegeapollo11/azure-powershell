<!--
    Please leave this section at the top of the change log.

    Changes for the upcoming release should go under the section titled "Upcoming Release", and should adhere to the following format:

    ## Upcoming Release
    * Overview of change #1
        - Additional information about change #1
    * Overview of change #2
        - Additional information about change #2
        - Additional information about change #2
    * Overview of change #3
    * Overview of change #4
        - Additional information about change #4

    ## YYYY.MM.DD - Version X.Y.Z (Previous Release)
    * Overview of change #1
        - Additional information about change #1
--->
## Upcoming Release
* Add DisableBgpRoutePropagation flag to Effective Route Table output
    - Updated cmdlet:
        - Get-AzEffectiveRouteTable
<<<<<<< HEAD
* Added readonly field PeeredConnections in ExpressRoute peering.
* Added readonly field GlobalReachEnabled in ExpressRoute.
* Removed deprecated field AllowGlobalReach in ExpressRoute.
=======
* Updated below commands for feature: UseLocalAzureIpAddress flag on VpnConnection
	- Updated New-AzVpnConnection: Added optional parameter -UseLocalAzureIpAddress to indicate that local azure ip address should be used as source address while initiating connection.
	- Updated Set-AzVpnConnection: Added optional parameter -UseLocalAzureIpAddress to indicate that local azure ip address should be used as source address while initiating connection.
>>>>>>> 559d3885

## Version 1.8.0
* Add support for Nat Gateway Resource
    - New cmdlets
        - New-AzNatGateway
        - Get-AzNatGateway
        - Set-AzNatGateway
        - Remove-AzNatGateway
   - Updated cmdlets
        - New-AzureVirtualNetworkSubnetConfigCommand
        - Add-AzureVirtualNetworkSubnetConfigCommand
* Updated below commands for feature: Custom routes set/remove on Brooklyn Gateway.
    - Updated New-AzVirtualNetworkGateway: Added optional parameter -CustomRoute to set the address prefixes as custom routes to set on Gateway.
    - Updated Set-AzVirtualNetworkGateway: Added optional parameter -CustomRoute to set the address prefixes as custom routes to set on Gateway.

## Version 1.7.0
* Updated cmdlets with plural nouns to singular, and deprecated plural names.
* Fix documentation for wildcards

## Version 1.6.0
* Add Alert action type for Azure Firewall Network and Application Rule Collections

* Added support for conditions in RewriteRules in the Application Gateway
    - New cmdlets added:
        - New-AzApplicationGatewayRewriteRuleCondition
    - Cmdlets updated with optional parameter - RuleSequence and Condition
        - New-AzApplicationGatewayRewriteRule
        
## Version 1.5.0
* Add Threat Intelligence support for Azure Firewall
* Add Application Gateway Firewall Policy top level resource and Custom Rules


## Version 1.4.0
* Add ResourceId parameter to Get-AzNetworkInterface
* Improved error handling for Get-AzVpnClientRevokedCertificate, Get-AzVpnClientRootCertificate
* Improved Subnet, Primary, PrivateIpAddressVersion parameters processing in
    - Add-AzNetworkInterfaceIpConfig
    - Set-AzNetworkInterfaceIpConfig

## Version 1.3.0
* Add wildcard support to Network cmdlets

## Version 1.2.1
* Update help example for Add-AzApplicationGatewayCustomError

## Version 1.2.0
* Added Cmdlets for Identity on Application Gateway.
    - New cmdlets added:
        - Set-AzApplicationGatewayIdentity
        - Get-AzApplicationGatewayIdentity
        - New-AzApplicationGatewayIdentity
        - Remove-AzApplicationGatewayIdentity
    - New-AzApplicationGateway cmdlet updated with optional parameter -Identity

## Version 1.1.0
* Update incorrect online help URLs

## Version 1.0.0
* Added support for the configuring RewriteRuleSets in the Application Gateway
    - New cmdlets added:
        - Add-AzureRmApplicationGatewayRewriteRuleSet
        - Get-AzureRmApplicationGatewayRewriteRuleSet
        - New-AzureRmApplicationGatewayRewriteRuleSet
        - Remove-AzureRmApplicationGatewayRewriteRuleSet
        - Set-AzureRmApplicationGatewayRewriteRuleSet
        - New-AzureRmApplicationGatewayRewriteRule
        - New-AzureRmApplicationGatewayRewriteRuleActionSet
        - New-AzureRmApplicationGatewayRewriteRuleHeaderConfiguration
    - Cmdlets updated with optional parameter -RewriteRuleSet
        - New-AzureRmApplicationGateway
        - New-AzureRmApplicationGatewayRequestRoutingRule
        - Add-AzureRmApplicationGatewayRequestRoutingRule
        - New-AzureRmApplicationGatewayPathRuleConfig
        - Add-AzureRmApplicationGatewayUrlPathMapConfig
        - New-AzureRmApplicationGatewayUrlPathMapConfig
* Removed deprecated -ResourceId parameter from Get-AzServiceEndpointPolicyDefinition
* Removed deprecated EnableVmProtection property from PSVirtualNetwork
* Removed deprecated Set-AzVirtualNetworkGatewayVpnClientConfig cmdlet
* Added KeyVault Support to Application Gateway using Identity.
    - Cmdlets updated with optonal parameter -KeyVaultSecretId, -KeyVaultSecret
        - Add-AzApplicationGatewaySslCertificate
        - New-AzApplicationGatewaySslCertificate
        - Set-AzApplicationGatewaySslCertificate
    - New-AzApplicationGateway cmdlet updated with optional parameter -UserAssignedIdentityId, -UserAssignedIdentity
* Add MaxCapacity property in ApplicationGatewayAutoscaleConfiguration<|MERGE_RESOLUTION|>--- conflicted
+++ resolved
@@ -21,15 +21,12 @@
 * Add DisableBgpRoutePropagation flag to Effective Route Table output
     - Updated cmdlet:
         - Get-AzEffectiveRouteTable
-<<<<<<< HEAD
+* Updated below commands for feature: UseLocalAzureIpAddress flag on VpnConnection
+	- Updated New-AzVpnConnection: Added optional parameter -UseLocalAzureIpAddress to indicate that local azure ip address should be used as source address while initiating connection.
+	- Updated Set-AzVpnConnection: Added optional parameter -UseLocalAzureIpAddress to indicate that local azure ip address should be used as source address while initiating connection.
 * Added readonly field PeeredConnections in ExpressRoute peering.
 * Added readonly field GlobalReachEnabled in ExpressRoute.
 * Removed deprecated field AllowGlobalReach in ExpressRoute.
-=======
-* Updated below commands for feature: UseLocalAzureIpAddress flag on VpnConnection
-	- Updated New-AzVpnConnection: Added optional parameter -UseLocalAzureIpAddress to indicate that local azure ip address should be used as source address while initiating connection.
-	- Updated Set-AzVpnConnection: Added optional parameter -UseLocalAzureIpAddress to indicate that local azure ip address should be used as source address while initiating connection.
->>>>>>> 559d3885
 
 ## Version 1.8.0
 * Add support for Nat Gateway Resource
