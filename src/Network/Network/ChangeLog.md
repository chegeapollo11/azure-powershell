<!--
    Please leave this section at the top of the change log.

    Changes for the upcoming release should go under the section titled "Upcoming Release", and should adhere to the following format:

    ## Upcoming Release
    * Overview of change #1
        - Additional information about change #1
    * Overview of change #2
        - Additional information about change #2
        - Additional information about change #2
    * Overview of change #3
    * Overview of change #4
        - Additional information about change #4

    ## YYYY.MM.DD - Version X.Y.Z (Previous Release)
    * Overview of change #1
        - Additional information about change #1
--->

## Upcoming Release
* New example added to Set-AzNetworkWatcherConfigFlowLog.md to demonstrate Traffic Analytics disable scenario.
* Corrected Get-AzNetworkSecurityGroup examples to show examples for NSG's instead of network interfaces.
* Fixed typo in New-AzureRmVpnSite command that was preventing resource id completer from completing a parameter.

## Version 2.2.1
* Upgrade dependancy of Microsoft.Azure.Management.Sql from 1.36-preview to 1.37-preview

## Version 2.2.0
* Update references in .psd1 to use relative path
* Support for IpGroups in AzureFirewall Application,Nat & Network Rules.

## Version 2.1.0
* Change `Start-AzVirtualNetworkGatewayConnectionPacketCapture.md` and `Start-AzVirtualnetworkGatewayPacketCapture.md` FilterData option examples.
<<<<<<< HEAD
* Add `PrivateRange` parameter to `AzureFirewall`
	- Updated cmdlet:
		- New-AzFirewall
=======
* Added support for Url Confiugration in Rewrite Rules Action Set in the Application Gateway
    - New cmdlets added:
        - New-AzApplicationGatewayRewriteRuleUrlConfiguration
    - Cmdlets updated with optional parameter - UrlConfiguration
        - New-AzApplicationGatewayRewriteRuleActionSet
>>>>>>> 295cdcdf

## Version 2.0.0
* Change all cmdlets for PrivateEndpointConnection to support generic service provider.
    - Updated cmdlet:
        - Approve-AzPrivateEndpointConnection
        - Deny-AzPrivateEndpointConnection
        - Get-AzPrivateEndpointConnection
        - Remove-AzPrivateEndpointConnection
        - Set-AzPrivateEndpointConnection
* Add new cmdlet for PrivateLinkResource and it also support generic service provider.
    - New cmdlet:
        - Get-AzPrivateLinkResource
* Add new fields and parameter for the feature Proxy Protocol V2.
    - Add property EnableProxyProtocol in PrivateLinkService
    - Add property LinkIdentifier in PrivateEndpointConnection
    - Updated New-AzPrivateLinkService to add a new optional parameter EnableProxyProtocol.
* Fix incorrect parameter description in `New-AzApplicationGatewaySku` reference documentation
* New cmdlets to support the azure firewall policy
* Add support for ThreatIntelWhitelist property for AzFirewall
    - New cmdlet added:
        - New-AzFirewallThreatIntelWhitelist
    - Cmdlets updated with optional parameters:
        - New-AzFirewall : added parameter ThreatIntelWhitelist
* Add support for child resource RouteTables of VirtualHub
    - New cmdlets added:
        - Add-AzVirtualHubRoute
        - Add-AzVirtualHubRouteTable
        - Get-AzVirtualHubRouteTable
        - Remove-AzVirtualHubRouteTable
        - Set-AzVirtualHub
* Add support for new properties Sku of VirtualHub and VirtualWANType of VirtualWan
    - Cmdlets updated with optional parameters:
        - New-AzVirtualHub : added parameter Sku
        - Update-AzVirtualHub : added parameter Sku
        - New-AzVirtualWan : added parameter VirtualWANType
        - Update-AzVirtualWan : added parameter VirtualWANType
* Add support for EnableInternetSecurity property for HubVnetConnection, VpnConnection and ExpressRouteConnection
    - New cmdlets added:
        - Update-AzureRmVirtualHubVnetConnection
    - Cmdlets updated with optional parameters:
        - New-AzureRmVirtualHubVnetConnection : added parameter EnableInternetSecurity
        - New-AzureRmVpnConnection : added parameter EnableInternetSecurity
        - Update-AzureRmVpnConnection : added parameter EnableInternetSecurity
        - New-AzureRmExpressRouteConnection : added parameter EnableInternetSecurity
        - Set-AzureRmExpressRouteConnection : added parameter EnableInternetSecurity
* Add support for Configuring TopLevel WebApplicationFirewall Policy
    - New cmdlets added:
        - New-AzApplicationGatewayFirewallPolicySetting
        - New-AzApplicationGatewayFirewallPolicyExclusion
        - New-AzApplicationGatewayFirewallPolicyManagedRuleGroupOverride
        - New-AzApplicationGatewayFirewallPolicyManagedRuleOverride
        - New-AzApplicationGatewayFirewallPolicyManagedRule
        - New-AzApplicationGatewayFirewallPolicyManagedRuleSet
    - Cmdlets updated with optional parameters:
        - New-AzApplicationGatewayFirewallPolicy : added parameter PolicySetting, ManagedRule
* Added support for Geo-Match operator on CustomRule
    - Added GeoMatch to the operator on the FirewallCondition
* Added support for perListener and perSite Firewall policy
    - Cmdlets updated with optional parameters:
        - New-AzApplicationGatewayHttpListener : added parameter FirewallPolicy, FirewallPolicyId
        - New-AzApplicationGatewayPathRuleConfig : added parameter FirewallPolicy, FirewallPolicyId
* Fix required subnet with name AzureBastionSubnet in `PSBastion` can be case insensitive
* Support for Destination FQDNs in Network Rules and Translated FQDN in NAT Rules for Azure Firewall
* Add support for top level resource RouteTables of IpGroup
    - New cmdlets added:
        - New-AzIpGroup
        - Remove-AzIpGroup
        - Get-AzIpGroup
        - Set-AzIpGroup
* Virtual Wan Point to site feature release.
  - Introduce new command lets for managing point to site VpnServerConfiguraiton resource
    - Get-AzVpnServerConfiguration
    - New-AzVpnServerConfiguration
    - Remove-AzVpnServerConfiguration
    - Update-AzVpnServerConfiguration
  - Introduce new command lets for managing P2SVpnGateway resource that will be used for Point to site connectivity from Virtual wan perspective
    - Get-AzP2sVpnGateway
    - Get-AzP2sVpnGatewayConnectionHealth
    - Get-AzP2sVpnGatewayDetailedConnectionHealth
    - New-AzP2sVpnGateway
    - Remove-AzP2sVpnGateway
    - Update-AzP2sVpnGateway
  - Introduce new command lets for VirtualWan resource to get all associated VpnServerConfigurations and download Wan level Point to site client profile.
    - Get-AzVirtualWanVpnServerConfiguration
    - Get-AzVirtualWanVpnServerConfigurationVpnProfile

## Version 1.15.0
* Add new cmdlet Get-AzAvailableServiceAlias which can be called to get the aliases that can be used for Service Endpoint Policies.
* Added support for the adding traffic selectors to Virtual Network Gateway Connections
    - New cmdlets added:
        - New-AzureRmTrafficSelectorPolicy
    - Cmdlets updated with optional parameter -TrafficSelectorPolicies
        -New-AzureRmVirtualNetworkGatewayConnection
        -Set-AzureRmVirtualNetworkGatewayConnection
* Add support for ESP and AH protocols in network security rule configurations
    - Updated cmdlets:
        - Add-AzNetworkSecurityRuleConfig
        - New-AzNetworkSecurityRuleConfig
        - Set-AzNetworkSecurityRuleConfig
* Improve handling of exceptions in Cortex cmdlets
* New Generations and SKUs for VirtualNetworkGateways
  - Introduce new Generations for VirtualNetworkGateways.
  - Introduce new high throughput SKUs for VirtualNetworkGateways.

## Version 1.14.0
* Fix incorrect example in `New-AzApplicationGateway` reference documentation
* Add note in `Get-AzNetworkWatcherPacketCapture` reference documentation about retrieving all properties for a packet capture
* Fixed example in `Test-AzNetworkWatcherIPFlow` reference documentation to correctly enumerate NICs
* Improved cloud exception parsing to display additional details if they are present
* Improved cloud exception parsing to handle additional type of SDK exception
* Fixed incorrect mapping of Security Rule models
* Added properties to network interface for private ip feature
    - Added property 'PrivateEndpoint' as type of PSResourceId to PSNetworkInterface
    - Added property 'PrivateLinkConnectionProperties' as type of PSIpConfigurationConnectivityInformation to PSNetworkInterfaceIPConfiguration
    - Added new model class PSIpConfigurationConnectivityInformation
* Added new ApplicationRuleProtocolType "mssql" for Azure Firewall resource
* MultiLink support in Virtual WAN
    - New cmdlets
        - New-AzVpnSiteLink
        - New-AzVpnSiteLinkConnection
    - Updated cmdlet:
        - New-VpnSite
        - Update-VpnSite
        - New-VpnConnection
        - Update-VpnConnection
* Fixed documents for some PowerShell examples to use Az cmdlets instead of AzureRM cmdlets

## Version 1.13.0
* Updated New-AzPrivateLinkServiceIpConfig
    - Deprecated the parameter 'PublicIpAddress' since this is never used in the server side.
    - Added one optional parameter 'Primary' that indicate the current ip configuration is primary one or not.
* Improved handling of request error exception from SDK
    -Fixes the issue that previously SDK exceptions aren't handled correctly which results in key error details not being displayed
* Fixed miscellaneous typos across module
* Adjusted validation logic for Ipv6 IP Prefix to check for correct IPv6 prefix length.
* Updated Get-AzVirtualNetworkSubnetConfig: Added parameter set to get by subnet resource id.
* Updated description of Location parameter for AzNetworkServiceTag

## Version 1.12.0
* Add support for private endpoint and private link service
    - New cmdlets
        - Set-AzPrivateEndpoint
        - Set-AzPrivateLinkService
        - Approve-AzPrivateEndpointConnection
        - Deny-AzPrivateEndpointConnection
        - Get-AzPrivateEndpointConnection
        - Remove-AzPrivateEndpointConnection
        - Test-AzPrivateLinkServiceVisibility
        - Get-AzAutoApprovedPrivateLinkService
* Updated below commands for feature: PrivateEndpointNetworkPolicies/PrivateLinkServiceNetworkPolicies flag on Subnet in Virtualnetwork
    - Updated New-AzVirtualNetworkSubnetConfig/Set-AzVirtualNetworkSubnetConfig/Add-AzVirtualNetworkSubnetConfig
        - Added optional parameter -PrivateEndpointNetworkPoliciesFlag to indicate that enable or disable apply network policies on pivate endpoint in this subnet.
        - Added optional parameter -PrivateLinkServiceNetworkPoliciesFlag to indicate that enable or disable apply network policies on private link service in this subnet.
* AzPrivateLinkService's cmdlet parameter `ServiceName` was renamed to `Name` with an alias `ServiceName` for backward compatibility
* Enable ICMP protocol for network security rule configurations
    - Updated cmdlets
        - Add-AzNetworkSecurityRuleConfig
        - New-AzNetworkSecurityRuleConfig
        - Set-AzNetworkSecurityRuleConfig
* Add ConnectionProtocolType (Ikev1/Ikev2) as a configurable parameter for New-AzVirtualNetworkGatewayConnection
* Add PrivateIpAddressVersion in LoadBalancerFrontendIpConfiguration
    - Updated cmdlet:
        - New-AzLoadBalancerFrontendIpConfig
        - Add-AzLoadBalancerFrontendIpConfig
        - Set-AzLoadBalancerFrontendIpConfig
* Application Gateway New-AzApplicationGatewayProbeConfig command update for supporting custom port in Probe
    - Updated New-AzApplicationGatewayProbeConfig: Added optional parameter Port which is used for probing backend server. This parameter is applicable for Standard_V2 and WAF_V2 SKU.


## Version 1.11.0
* Added `RoutingPreference` to public ip tags
* Improve examples for `Get-AzNetworkServiceTag` reference documentation

## Version 1.10.0
* Add support for Virtual Network Gateway Resource
    - New cmdlets
        - Get-AzVirtualNetworkGatewayVpnClientConnectionHealth
* Add AvailablePrivateEndpointType
    - New cmdlets
        - Get-AzAvailablePrivateEndpointType
* Add PrivatePrivateLinkService
    - New cmdlets
        - Get-AzPrivateLinkService
        - New-AzPrivateLinkService
        - Remove-AzPrivateLinkService
        - New-AzPrivateLinkServiceIpConfig
        - Set-AzPrivateEndpointConnection
* Add PrivateEndpoint
    - New cmdlets
        - Get-AzPrivateEndpoint
        - New-AzPrivateEndpoint
        - Remove-AzPrivateEndpoint
        - New-AzPrivateLinkServiceConnection
* Updated below commands for feature: UseLocalAzureIpAddress flag on VpnConnection
    - Updated New-AzVpnConnection: Added optional parameter -UseLocalAzureIpAddress to indicate that local azure ip address should be used as source address while initiating connection.
    - Updated Set-AzVpnConnection: Added optional parameter -UseLocalAzureIpAddress to indicate that local azure ip address should be used as source address while initiating connection.
* Added readonly field PeeredConnections in ExpressRoute peering.
* Added readonly field GlobalReachEnabled in ExpressRoute.
* Added breaking change attribute to call out deprecation of AllowGlobalReach field in ExpressRouteCircuit model
* Fixed Issue 8756 Error using TargetListenerID with AzApplicationGatewayRedirectConfiguration cmdlets
* Fixed bug in New-AzApplicationGatewayPathRuleConfig that prevented the rewrite ruleset from being set.
* Fixed displaying of VirtualNetworkTaps in NetworkInterfaceIpConfiguration
* Fixed Cortex Get cmdlets for list all part
* Fixed VirtualHub reference creation for ExpressRouteGateways, VpnGateway
* Added support for Availability Zones in AzureFirewall and NatGateway
* Added cmdlet Get-AzNetworkServiceTag
* Add support for multiple public IP addresses for Azure Firewall
    - Updated New-AzFirewall cmdlet:
        - Added parameter -PublicIpAddress which accepts one or more Public IP Address objects
        - Added parameter -VirtualNetwork which accepts a Virtual Network object
        - Added methods AddPublicIpAddress and RemovePublicIpAddress on firewall object - these accept a Public IP Address object as input
        - Deprecated parameters -PublicIpName and -VirtualNetworkName
* Updated below commands for feature: Set VpnClient AAD authentication options to Virtual network gateway resource.
    - Updated New-AzVirtualNetworkGateway: Added optional parameters AadTenantUri,AadAudienceId,AadIssuerUri to set VpnClient AAD authentication options on Gateway.
    - Updated Set-AzVirtualNetworkGateway: Added optional parameter AadTenantUri,AadAudienceId,AadIssuerUri to set VpnClient AAD authentication options on Gateway.
    - Updated Set-AzVirtualNetworkGateway: Added optional switch parameter RemoveAadAuthentication to remove VpnClient AAD authentication options from Gateway.

## Version 1.9.0
* Update ResourceId and InputObject for Nat Gateway
    - Add alias for ResourceId and InputObject
* Removed WAF RuleSetVersion validation

## Version 1.8.1
* Add DisableBgpRoutePropagation flag to Effective Route Table output
    - Updated cmdlet:
        - Get-AzEffectiveRouteTable
* Fix double dash in New-AzApplicationGatewayTrustedRootCertificate documentation

## Version 1.8.0
* Add support for Nat Gateway Resource
    - New cmdlets
        - New-AzNatGateway
        - Get-AzNatGateway
        - Set-AzNatGateway
        - Remove-AzNatGateway
   - Updated cmdlets
        - New-AzureVirtualNetworkSubnetConfigCommand
        - Add-AzureVirtualNetworkSubnetConfigCommand
* Updated below commands for feature: Custom routes set/remove on Brooklyn Gateway.
    - Updated New-AzVirtualNetworkGateway: Added optional parameter -CustomRoute to set the address prefixes as custom routes to set on Gateway.
    - Updated Set-AzVirtualNetworkGateway: Added optional parameter -CustomRoute to set the address prefixes as custom routes to set on Gateway.

## Version 1.7.0
* Updated cmdlets with plural nouns to singular, and deprecated plural names.
* Fix documentation for wildcards

## Version 1.6.0
* Add Alert action type for Azure Firewall Network and Application Rule Collections

* Added support for conditions in RewriteRules in the Application Gateway
    - New cmdlets added:
        - New-AzApplicationGatewayRewriteRuleCondition
    - Cmdlets updated with optional parameter - RuleSequence and Condition
        - New-AzApplicationGatewayRewriteRule

## Version 1.5.0
* Add Threat Intelligence support for Azure Firewall
* Add Application Gateway Firewall Policy top level resource and Custom Rules


## Version 1.4.0
* Add ResourceId parameter to Get-AzNetworkInterface
* Improved error handling for Get-AzVpnClientRevokedCertificate, Get-AzVpnClientRootCertificate
* Improved Subnet, Primary, PrivateIpAddressVersion parameters processing in
    - Add-AzNetworkInterfaceIpConfig
    - Set-AzNetworkInterfaceIpConfig

## Version 1.3.0
* Add wildcard support to Network cmdlets

## Version 1.2.1
* Update help example for Add-AzApplicationGatewayCustomError

## Version 1.2.0
* Added Cmdlets for Identity on Application Gateway.
    - New cmdlets added:
        - Set-AzApplicationGatewayIdentity
        - Get-AzApplicationGatewayIdentity
        - New-AzApplicationGatewayIdentity
        - Remove-AzApplicationGatewayIdentity
    - New-AzApplicationGateway cmdlet updated with optional parameter -Identity

## Version 1.1.0
* Update incorrect online help URLs

## Version 1.0.0
* Added support for the configuring RewriteRuleSets in the Application Gateway
    - New cmdlets added:
        - Add-AzureRmApplicationGatewayRewriteRuleSet
        - Get-AzureRmApplicationGatewayRewriteRuleSet
        - New-AzureRmApplicationGatewayRewriteRuleSet
        - Remove-AzureRmApplicationGatewayRewriteRuleSet
        - Set-AzureRmApplicationGatewayRewriteRuleSet
        - New-AzureRmApplicationGatewayRewriteRule
        - New-AzureRmApplicationGatewayRewriteRuleActionSet
        - New-AzureRmApplicationGatewayRewriteRuleHeaderConfiguration
    - Cmdlets updated with optional parameter -RewriteRuleSet
        - New-AzureRmApplicationGateway
        - New-AzureRmApplicationGatewayRequestRoutingRule
        - Add-AzureRmApplicationGatewayRequestRoutingRule
        - New-AzureRmApplicationGatewayPathRuleConfig
        - Add-AzureRmApplicationGatewayUrlPathMapConfig
        - New-AzureRmApplicationGatewayUrlPathMapConfig
* Removed deprecated -ResourceId parameter from Get-AzServiceEndpointPolicyDefinition
* Removed deprecated EnableVmProtection property from PSVirtualNetwork
* Removed deprecated Set-AzVirtualNetworkGatewayVpnClientConfig cmdlet
* Added KeyVault Support to Application Gateway using Identity.
    - Cmdlets updated with optonal parameter -KeyVaultSecretId, -KeyVaultSecret
        - Add-AzApplicationGatewaySslCertificate
        - New-AzApplicationGatewaySslCertificate
        - Set-AzApplicationGatewaySslCertificate
    - New-AzApplicationGateway cmdlet updated with optional parameter -UserAssignedIdentityId, -UserAssignedIdentity
* Add MaxCapacity property in ApplicationGatewayAutoscaleConfiguration
<|MERGE_RESOLUTION|>--- conflicted
+++ resolved
@@ -22,6 +22,11 @@
 * New example added to Set-AzNetworkWatcherConfigFlowLog.md to demonstrate Traffic Analytics disable scenario.
 * Corrected Get-AzNetworkSecurityGroup examples to show examples for NSG's instead of network interfaces.
 * Fixed typo in New-AzureRmVpnSite command that was preventing resource id completer from completing a parameter.
+* Added support for Url Confiugration in Rewrite Rules Action Set in the Application Gateway
+    - New cmdlets added:
+        - New-AzApplicationGatewayRewriteRuleUrlConfiguration
+    - Cmdlets updated with optional parameter - UrlConfiguration
+        - New-AzApplicationGatewayRewriteRuleActionSet
 
 ## Version 2.2.1
 * Upgrade dependancy of Microsoft.Azure.Management.Sql from 1.36-preview to 1.37-preview
@@ -32,17 +37,9 @@
 
 ## Version 2.1.0
 * Change `Start-AzVirtualNetworkGatewayConnectionPacketCapture.md` and `Start-AzVirtualnetworkGatewayPacketCapture.md` FilterData option examples.
-<<<<<<< HEAD
 * Add `PrivateRange` parameter to `AzureFirewall`
 	- Updated cmdlet:
 		- New-AzFirewall
-=======
-* Added support for Url Confiugration in Rewrite Rules Action Set in the Application Gateway
-    - New cmdlets added:
-        - New-AzApplicationGatewayRewriteRuleUrlConfiguration
-    - Cmdlets updated with optional parameter - UrlConfiguration
-        - New-AzApplicationGatewayRewriteRuleActionSet
->>>>>>> 295cdcdf
 
 ## Version 2.0.0
 * Change all cmdlets for PrivateEndpointConnection to support generic service provider.
