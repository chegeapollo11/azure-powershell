--- conflicted
+++ resolved
@@ -19,6 +19,8 @@
 --->
 
 ## Upcoming Release
+* Fixed FilterData example in Start-AzVirtualNetworkGatewayConnectionPacketCapture.md and Start-AzVirtualnetworkGatewayPacketCapture.md.
+* Added Packet Capture example for capture all inner and outer packets in Start-AzVirtualNetworkGatewayConnectionPacketCapture.md and Start-AzVirtualnetworkGatewayPacketCapture.md.
 
 ## Version 2.3.0
 * New example added to Set-AzNetworkWatcherConfigFlowLog.md to demonstrate Traffic Analytics disable scenario.
@@ -28,17 +30,12 @@
         - Added method SetManagementIpConfiguration on firewall object - requires a subnet and a Public IP address as input - subnet name must be "AzureFirewallManagementSubnet"
 * Corrected Get-AzNetworkSecurityGroup examples to show examples for NSG's instead of network interfaces.
 * Fixed typo in New-AzureRmVpnSite command that was preventing resource id completer from completing a parameter.
-<<<<<<< HEAD
-* Fixed FilterData example in Start-AzVirtualNetworkGatewayConnectionPacketCapture.md and Start-AzVirtualnetworkGatewayPacketCapture.md.
-* Added Packet Capture example for capture all inner and outer packets in Start-AzVirtualNetworkGatewayConnectionPacketCapture.md and Start-AzVirtualnetworkGatewayPacketCapture.md.
-=======
 * Added support for Url Confiugration in Rewrite Rules Action Set in the Application Gateway
     - New cmdlets added:
         - New-AzApplicationGatewayRewriteRuleUrlConfiguration
     - Cmdlets updated with optional parameter - UrlConfiguration
         - New-AzApplicationGatewayRewriteRuleActionSet
 * Add suppport for NetworkWatcher ConnectionMonitor version 2 resources
->>>>>>> 5d2925f5
 
 ## Version 2.2.1
 * Upgrade dependancy of Microsoft.Azure.Management.Sql from 1.36-preview to 1.37-preview
