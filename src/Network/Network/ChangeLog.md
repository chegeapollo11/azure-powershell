<!--
    Please leave this section at the top of the change log.

    Changes for the upcoming release should go under the section titled "Upcoming Release", and should adhere to the following format:

    ## Upcoming Release
    * Overview of change #1
        - Additional information about change #1
    * Overview of change #2
        - Additional information about change #2
        - Additional information about change #2
    * Overview of change #3
    * Overview of change #4
        - Additional information about change #4

    ## YYYY.MM.DD - Version X.Y.Z (Previous Release)
    * Overview of change #1
        - Additional information about change #1
--->

## Upcoming Release
<<<<<<< HEAD
* Bug fix in ExpressRouteLink MacSecConfig.  Added new property to:
   - `PSExpressRouteLinkMacSecConfig`:
       - Added SciState parameter
=======
* Updated format list and format table views for Get-AzVirtualNetworkGatewayConnectionIkeSa

## Version 4.5.0
* Added new cmdlets for CRUD of VpnGatewayNATRule.
    - `New-AzAzVpnGatewayNatRule`
    - `Update-AzAzVpnGatewayNatRule`
    - `Get-AzAzVpnGatewayNatRule`
    - `Remove-AzAzVpnGatewayNatRule`	
* Updated cmdlets to set NATRule on VpnGateway resource and associate it with VpnSiteLinkConnection resource.
    - `New-AzVpnGateway`
    - `Update-AzVpnGateway`	
    - `New-AzVpnSiteLinkConnection`
* Updated cmdlets to enable setting of ConnectionMode on Virtual Network Gateway Connections.
    - `New-AzVirtualNetworkGatewayConnection`
    - `Set-AzVirtualNetworkGatewayConnection`
* Updated `New-AzFirewallPolicyApplicationRule` cmdlet:
    - Added parameter TargetUrl
    - Added parameter TerminateTLS
* Added new cmdlets for Azure Firewall Premium Features
    - `New-AzFirewallPolicyIntrusionDetection`
    - `New-AzFirewallPolicyIntrusionDetectionBypassTraffic`
    - `New-AzFirewallPolicyIntrusionDetectionSignatureOverride`
* Updated New-AzFirewallPolicy cmdlet:
    - Added parameter -SkuTier
    - Added parameter -Identity
    - Added parameter -UserAssignedIdentityId
    - Added parameter -IntrusionDetection
    - Added parameter -TransportSecurityName
    - Added parameter -TransportSecurityKeyVaultSecretId
* Added new cmdlet to fetch IKE Security Associations for Virtual Network Gateway Connections.
    - `Get-AzVirtualNetworkGatewayConnectionIkeSa`
* Added multiple Authentication support for p2sVpnGateway
    - Updated New-AzVpnServerConfiguration and Update-AzVpnServerConfiguration to allow multiple authentication parameters to be set.
* Updated `New-AzVpnGateway` and `New-AzP2sVpnGateway` cmdlet:
    - Added parameter EnableRoutingPreferenceInternetFlag
>>>>>>> 01a24cde

## Version 4.4.0
* Fixed issue in remove peering and connection cmdlet for ExpressRouteCircuit scenario
    - `Remove-AzExpressRouteCircuitPeeringConfig` and `Remove-AzExpressRouteCircuitConnectionConfig`

## Version 4.3.0
* Updated below cmdlet 
    - `New-AzLoadBalancerFrontendIpConfigCommand`, `Set-AzLoadBalancerFrontendIpConfigCommand`, `Add-AzLoadBalancerFrontendIpConfigCommand`:
        - Added PublicIpAddressPrefix property
        - Added PublicIpAddressPrefixId property
* Added new properties to the following cmdlets to allow for global load balancing
    - `New-AzLoadBalancer`:
        - Added Sku Tier property
    - `New-AzPuplicIpAddress`:
        - Added Sku Tier property
    - `New-AzPublicIpPrefix`:
        - Added Sku Tier property
    - `New-AzLoadBalancerBackendAddressConfig`:
        - Added LoadBalancerFrontendIPConfigurationId property
* Updated planning to deprecate warnings for the following cmdlets
    -`New-AzVirtualHubRoute`
    -`New-AzVirtualHubRouteTable`
    -`Add-AzVirtualHubRoute`
    -`Add-AzVirtualHubRouteTable`
    -`Get-AzVirtualHubRouteTable`
    -`Remove-AzVirtualHubRouteTable`
* Added planning to deprecate warnings on the argument `RouteTable` for the following cmdlets
    -`New-AzVirtualHub`
    -`Set-AzVirtualHub`
    -`Update-AzVirtualHub`
* Made arguments `-MinScaleUnits` and `-MaxScaleUnits` optional in `Set-AzExpressRouteGateway`
* Added new cmdlets to support Mutual Authentication and SSL Profiles on Application Gateway
    - `Get-AzApplicationGatewayClientAuthConfiguration`
    - `New-AzApplicationGatewayClientAuthConfiguration`
    - `Remove-AzApplicationGatewayClientAuthConfiguration`
    - `Set-AzApplicationGatewayClientAuthConfiguration`
    - `Add-AzApplicationGatewayTrustedClientCertificate` 
    - `Get-AzApplicationGatewayTrustedClientCertificate` 
    - `New-AzApplicationGatewayTrustedClientCertificate` 
    - `Remove-AzApplicationGatewayTrustedClientCertificate` 
    - `Set-AzApplicationGatewayTrustedClientCertificate`
    - `Add-AzApplicationGatewaySslProfile`
    - `Get-AzApplicationGatewaySslProfile`
    - `New-AzApplicationGatewaySslProfile`
    - `Remove-AzApplicationGatewaySslProfile`
    - `Set-AzApplicationGatewaySslProfile`
    - `Get-AzApplicationGatewaySslProfilePolicy`
    - `Remove-AzApplicationGatewaySslProfilePolicy`
    - `Set-AzApplicationGatewaySslProfilePolicy`
* Added new parameter 'Priority' to support Rule Priority in Application Gateway RequestRoutingRule for the below cmdlets
    - `Add-AzApplicationGatewayRequestRoutingRule`
    - `New-AzApplicationGatewayRequestRoutingRule`
    - `Set-AzApplicationGatewayRequestRoutingRule`

## Version 4.2.0
* Added warning messages for upcoming breaking change for Virtual Router Peer Routes
    - `Get-AzVirtualRouterPeerLearnedRoute`
    - `Get-AzVirtualRouterPeerAdvertisedRoute`
* Added new cmdlet for virtual router
    - `Update-AzVirtualRouter`: to allow branch to branch traffic
* Updated New-AzFirewallPolicyNatRule cmdlet:
    - Added parameter Translated FQDN

## Version 4.1.0
* [Breaking Change] Removed parameter `HostedSubnet` and added `Subnet` instead
* Added new cmdlets for Virtual Router Peer Routes
    - `Get-AzVirtualRouterPeerLearnedRoute`
    - `Get-AzVirtualRouterPeerAdvertisedRoute`
* Updated New-AzFirewall cmdlet:
    - Added parameter `-SkuTier`
    - Added parameter `-SkuName` and made Sku as Alias for this
    - Removed parameter `-Sku`
* [Breaking Change] Made `Connectionlink` argument mandatory in `Start-AzVpnConnectionPacketCapture` and `Stop-AzVpnConnectionPacketCapture`
* [Breaking Change] Updated `New-AzNetworkWatcherConnectionMonitorEndPointObject` to remove parameter `-Filter`
* [Breaking Change] Replaced `New-AzNetworkWatcherConnectionMonitorEndpointFilterItemObject` cmdlet with `New-AzNetworkWatcherConnectionMonitorEndpointScopeItemObject`
* Updated `New-AzNetworkWatcherConnectionMonitorEndPointObject` cmdlet:
	- Added parameter `-Type`
	- Added parameter `-CoverageLevel`
	- Added parameter `-Scope`
* Updated `New-AzNetworkWatcherConnectionMonitorProtocolConfigurationObject` cmdlet with new parameter `-DestinationPortBehavior` 
    
## Version 3.5.0
* Added Office365 Policy to VPNSite Resource
    - `New-AzO365PolicyProperty`
* Added example to New-AzVirtualHubVnetConnection
    - `Example details how to create a new routing config and static routes and apply it to a connection`
* Added example to New-AzVHubRoute
    - `Example details how to set static route on HubVnet connection`
    
## Version 3.4.0
* [Breaking Change] Updated below cmdlets to align resource virtual router and virtual hub
    - `New-AzVirtualRouter`: 
        - Added -HostedSubnet parameter to support IP configuration child resource
        - deleted -HostedGateway and -HostedGatewayId
    - `Get-AzVirtualRouter`:
        - Added subscription level parameter set
    - `Remove-AzVirtualRouter`
    - `Add-AzVirtualRouterPeer`
    - `Get-AzVirtualRouterPeer`
    - `Remove-AzVirtualRouterPeer`
* Added new cmdlet for Azure Express Route Port
    - `New-AzExpressRoutePortLOA`
* Added RemoteBgpCommunities property to the VirtualNetwork Peering Resource
* Modified the warning message for `New-AzLoadBalancerFrontendIpConfig`, `New-AzPublicIpAddress` and `New-AzPublicIpPrefix`.
* Added VpnGatewayIpConfigurations to `Get-AzVpnGateway` output
* Fixed bug for `Set-AzApplicationGatewaySslCertificate` [#9488]
* Added `AllowActiveFTP` parameter to `AzureFirewall`
* Updated below commands for feature: Enable internet security set/remove on VirtualWan P2SVpnGateway.
- Updated `New-AzP2sVpnGateway`: Added optional switch parameter `EnableInternetSecurityFlag` for customers to set true to enable internet security on P2SVpnGateway, which will be applied for Point to site clients.
- Updated `Update-AzP2sVpnGateway`: Added optional switch parameters `EnableInternetSecurityFlag` or `DisableInternetSecurityFlag` for customers to set true/false to enable/disable internet security on P2SVpnGateway, which will be applied for Point to site clients.
* Added new cmdlet `Reset-AzP2sVpnGateway` for customers to reset/reboot their VirtualWan P2SVpnGateway for troubleshooting.
* Added new cmdlet `Reset-AzVpnGateway` for customers to reset/reboot their VirtualWan VpnGateway for troubleshooting.
* Updated `Set-AzVirtualNetworkSubnetConfig`
    - Set NSG and Route Table properties of subnet to null if explicitly set in parameters [#1548][#9718]
* [Breaking Change] Deprecated a switch parameter in below cmdlets
    - `New-AzFirewall`:
        - Deprecated `-DnsProxyNotRequiredForNetworkRule` switch paramemter
    - `New-AzFirewallPolicyDnsSetting`:
        - Deprecated `-ProxyNotRequiredForNetworkRule` switch parameter

## Version 3.3.0
* Added support for AddressPrefixType parameter to `Remove-AzExpressRouteCircuitConnectionConfig`
* Added non-breaking changes: PeerAddressType functionality for Private Peering in `Remove-AzExpressRouteCircutPeeringConfig`.
* Code changed to ignore case for AddressPrefixType and PeerAddressType parameter.
* Modified the warning message for `New-AzLoadBalancerFrontendIpConfig`, `New-AzPublicIpAddress` and `New-AzPublicIpPrefix`.

## Version 3.2.0
* Fixed parameters swap in VWan HubVnet connection
* Added new cmdlets for Azure Network Virtual Appliance Sites
    - `Get-AzVirtualApplianceSite`
    - `New-AzVirtualApplianceSite`
    - `Remove-AzVirtualApplianceSite`
    - `Update-AzVirtualApplianceSite`
    - `New-AzOffice365PolicyProperty`
* Added new cmdlets for Azure Network Virtual Appliance
    - `Get-AzNetworkVirtualAppliance`
    - `New-AzNetworkVirtualAppliance`
    - `Remove-AzNetworkVirtualAppliance`
    - `Update-AzNetworkVirtualAppliance`
    - `Get-AzNetworkVirtualApplianceSku`
    - `New-AzVirtualApplianceSkuProperty`
* Added new cmdlets for VirtualWan
    - `Start-AzVpnGatewayPacketCapture`
    - `Stop-AzVpnGatewayPacketCapture`
    - `Start-AzVpnConnectionPacketCapture`
    - `Stop-AzVpnConnectionPacketCapture`
* Onboard Application Gateway to Private Link Common Cmdlets
* Onboard StorageSync to Private Link Common Cmdlets
* Onboarded SignalR to Private Link Common Cmdlets

## Version 3.1.0
* Added support for AddressPrefixType parameter to `Remove-AzExpressRouteCircuitConnectionConfig`
* Added new cmdlets for Azure FirewallPolicy
    - `New-AzFirewallPolicyDnsSetting`
    - Support for Destination FQDN in Network Rules for Firewall Policy
* Added support for backend address pool operations
    - `New-AzLoadBalancerBackendAddressConfig`
    - `New-AzLoadBalancerBackendAddressPool`
    - `Set-AzLoadBalancerBackendAddressPool`
    - `Remove-AzLoadBalancerBackendAddressPool`
    - `Get-AzLoadBalancerBackendAddressPool`
* Added name validation for `New-AzIpGroup`
* Added new cmdlets for Azure FirewallPolicy
    - `New-AzFirewallPolicyThreatIntelWhitelist`
* Updated below commands for feature: Custom dns servers set/remove on VirtualWan P2SVpnGateway.
    - Updated New-AzP2sVpnGateway: Added optional parameter `-CustomDnsServer` for customers to specify their dns servers to set on P2SVpnGateway, which can be used by Point to site clients.
    - Updated Update-AzP2sVpnGateway: Added optional parameter `-CustomDnsServer` for customers to specify their dns servers to set on P2SVpnGateway, which can be used by Point to site clients.
* Updated `Update-AzVpnGateway`
    - Added optional parameter `-BgpPeeringAddress` for customers to specify their custom bgps to set on VpnGateway.
* Added new cmdlet to support resetting the routing state of a VirtualHub resource:
    - `Reset-AzHubRouter`
* Updated below things based on recent swagger change for Firewall Policy
    - Changes names for RuleGroup, RuleCollectionGroup and RuleType
    - Added support for Firewall Policy NAT Rule Collections to support multiple NAT Rule Collection
* [Breaking Change] Added mandatory parameter `SourceIpGroup` for `New-AzFirewallPolicyApplicationRule` and `New-AzFirewallPolicyNetworkRule`.
* [Breaking Change] Fixed `New-AzFirewallPolicyApplicationRule`, parameter `SourceAddress` to be mandatory.
* [Breaking Change] Fixed `New-AzFirewallPolicyApplicationRule`, parameter `SourceAddress` to be mandatory.
* [Breaking Change] Removed mandatory parameters: `TranslatedAddress`, `TranslatedPort` for `New-AzFirewallPolicyNatRuleCollection`.
* Added new cmdlets to support PrivateLink On Application Gateway
    - `New-AzApplicationGatewayPrivateLinkConfiguration`
    - `Get-AzApplicationGatewayPrivateLinkConfiguration`
    - `New-AzApplicationGatewayPrivateLinkConfiguration`
    - `Set-AzApplicationGatewayPrivateLinkConfiguration`
    - `Remove-AzApplicationGatewayPrivateLinkConfiguration`
    - `New-AzApplicationGatewayPrivateLinkIpConfiguration`
* Added new cmdlets for HubRouteTables child resource of VirtualHub.
    - `New-AzVHubRoute`
    - `New-AzVHubRouteTable`
    - `Get-AzVHubRouteTable`
    - `Update-AzVHubRouteTable`
    - `Remove-AzVHubRouteTable`
* Updated existing cmdlets to support optional RoutingConfiguration input parameter for custom routing in VirtualWan.
    - `New-AzExpressRouteConnection`
    - `Set-AzExpressRouteConnection`
    - `New-AzVirtualHubVnetConnection`
    - `Update-AzVirtualHubVnetConnection`
    - `New-AzVpnConnection`
    - `Update-AzVpnConnection`
    - `New-AzP2sVpnGateway`
    - `Update-AzP2sVpnGateway`

## Version 3.0.0
* Added breaking change attribute to notify that Zone default behaviour will be changed
    - `New-AzPublicIpAddress`
    - `New-AzPublicIpPrefix`
    - `New-AzLoadBalancerFrontendIpConfig`
* Added support for a new top level resource SecurityPartnerProvider
    - New cmdlets added:
        - New-AzSecurityPartnerProvider
        - Remove-AzSecurityPartnerProvider
        - Get-AzSecurityPartnerProvider
        - Set-AzSecurityPartnerProvider
* Added `RequiredZoneNames` on `PSPrivateLinkResource` and `GroupId` on `PSPrivateEndpointConnection`
* Fixed incorrect type of SuccessThresholdRoundTripTimeMs parameter for New-AzNetworkWatcherConnectionMonitorTestConfigurationObject
* Updated VirtualWan cmdlets to set default value of AllowVnetToVnetTraffic argument to True.
    - `New-AzVirtualWan`
    - `Update-AzVirtualWan`
* Added new cmdlets to support DNS zone group for private endpoint
    - `New-AzPrivateDnsZoneConfig`
    - `Get-AzPrivateDnsZoneGroup`
    - `New-AzPrivateDnsZoneGroup`
    - `Set-AzPrivateDnsZoneGroup`
    - `Remove-AzPrivateDnsZoneGroup`
* Add `DNSEnableProxy`, 'DNSRequireProxyForNetworkRules' and 'DNSServers' parameters to `AzureFirewall`
* Add `EnableDnsProxy`, 'DnsProxyNotRequiredForNetworkRule' and 'DnsServer' parameters to `AzureFirewall`
    - Updated cmdlet:
        - New-AzFirewall
* Add deprecation warning for `HubVnetConnection` parameter in following cmdlets
    - NewAzureRmVirtualHubCommand
    - UpdateAzureRmVirtualHubCommand
* Use HubVnetConnection create/update APIs instead of VirtualHub create/update APIs for following cmdlets
    - NewAzureRmVirtualHubCommand
    - UpdateAzureRmVirtualHubCommand
    - NewHubVirtualNetworkConnectionCommand
    - UpdateAzureRmHubVirtualNetworkConnectionCommand
    - RemoveHubVirtualNetworkConnectionCommand
* Deprecate `EnableInternetSecurity` switch parameter and instead introduce `EnableInternetSecurityFlag` boolean in
    - NewHubVirtualNetworkConnectionCommand.
    The flag is also made true by default for newly created connections.

## Version 2.5.0
* Updated cmdlets to enable connection on private IP for Virtual Network Gateway.
    - `New-AzVirtualNetworkGateway`
    - `Set-AzVirtualNetworkGateway`
    - `New-AzVirtualNetworkGatewayConnection`
    - `Set-AzVirtualNetworkGatewayConnection`
* Updated cmdlets to enable FQDN based LocalNetworkGateways and VpnSites
    - `New-AzLocalNetworkGateway`
    - `New-AzVpnSiteLink`
* Added support for IPv6 address family in ExpressRouteCircuitConnectionConfig (Global Reach)
    - Added `Set-AzExpressRouteCircuitConnectionConfig`
        - allows setting of all the existing properties including the IPv6CircuitConnectionProperties
    - Updated `Add-AzExpressRouteCircuitConnectionConfig`
        - Added another optional parameter AddressPrefixType to specify the address family of address prefix
* Updated cmdlets to enable setting of DPD Timeout on Virtual Network Gateway Connections.
    - New-AzVirtualNetworkGatewayConnection
    - Set-AzVirtualNetworkGatewayConnection
* Added resource type IpAllocation 
* Added properties to Subnet
    - Added property 'IpAllocations' as type of PSResourceId to PSIpAllocation
* Added properties to Virtual Network
    - Added property 'IpAllocations' as type of PSResourceId to PSIpAllocation
* Added support for IpAllocation resource
    - New cmdlet added:
        - Get-AzIpAllocation
        - New-AzIpAllocation
        - Remove-AzIpAllocation
        - Get-AzIpAllocation
    - Updated `New-AzVirtualNetwork`
        - Added another optional parameter IpAllocations to specify the IpAllocation
    - Updated `New-AzVirtualNetworkSubnetConfig`
        - Added another optional parameter IpAllocations to specify the IpAllocation
    - Updated `Set-AzVirtualNetworkSubnetConfig`
        - Added another optional parameter IpAllocations to specify the IpAllocation
    - Updated `Add-AzVirtualNetworkSubnetConfig`
        - Added another optional parameter IpAllocations to specify the IpAllocation

## Version 2.4.0
* Updated cmdlets to allow cross-tenant VirtualHubVnetConnections
    - `New-AzVirtualHubVnetConnection`
    - `Update-AzVirtualHubVnetConnection`
    - `New-AzVirtualHub`
    - `Update-AzVirtualHub`
* Removed Sql Management SDK dependency
* Added 'New-AzIpConfigurationBgpPeeringAddressObject'
* Updated 'Set-AzVirtualNetworkGateway' and 'New-AzVirtualNetworkGateway'

## Version 2.3.2
* Updated Sql Management SDK.
* Fixed a naming-difference issue in PrivateLinkServiceConnectionState class.
    - Mapping the field ActionsRequired to ActionRequired.
* Added PublicNetworkAccess to `New-AzSqlServer` and `Set-AzSqlServer`

## Version 2.3.1
* Added one extra parameter note for parameter `-EnableProxyProtocol` for `New-AzPrivateLinkService` cmdlet.
* Fixed FilterData example in Start-AzVirtualNetworkGatewayConnectionPacketCapture.md and Start-AzVirtualnetworkGatewayPacketCapture.md.
* Added Packet Capture example for capture all inner and outer packets in Start-AzVirtualNetworkGatewayConnectionPacketCapture.md and Start-AzVirtualnetworkGatewayPacketCapture.md.
* Supported Azure Firewall Policy on VNet Firewalls
    - No new cmdlets are added. Relaxing the restriction for firewall policy on VNet firewalls
* Added support to disconnect vpn connection in virtual network gateway and p2s vpn gateway
    - New cmdlets added:
        - Disconnect-AzVirtualNetworkGatewayVpnConnection
        - Disconnect-AzP2sVpnGatewayVpnConnection

## Version 2.3.0
* New example added to Set-AzNetworkWatcherConfigFlowLog.md to demonstrate Traffic Analytics disable scenario.
* Add support for assigning management IP configuration to Azure Firewall - a dedicated subnet and Public IP that the firewall will use for its management traffic
    - Updated New-AzFirewall cmdlet:
        - Added parameter -ManagementPublicIpAddress (not mandatory) which accepts a Public IP Address object
        - Added method SetManagementIpConfiguration on firewall object - requires a subnet and a Public IP address as input - subnet name must be "AzureFirewallManagementSubnet"
* Corrected Get-AzNetworkSecurityGroup examples to show examples for NSG's instead of network interfaces.
* Fixed typo in New-AzureRmVpnSite command that was preventing resource id completer from completing a parameter.
* Added support for Url Confiugration in Rewrite Rules Action Set in the Application Gateway
    - New cmdlets added:
        - New-AzApplicationGatewayRewriteRuleUrlConfiguration
    - Cmdlets updated with optional parameter - UrlConfiguration
        - New-AzApplicationGatewayRewriteRuleActionSet
* Add suppport for NetworkWatcher ConnectionMonitor version 2 resources

## Version 2.2.1
* Upgrade dependancy of Microsoft.Azure.Management.Sql from 1.36-preview to 1.37-preview

## Version 2.2.0
* Update references in .psd1 to use relative path
* Support for IpGroups in AzureFirewall Application,Nat & Network Rules.

## Version 2.1.0
* Change `Start-AzVirtualNetworkGatewayConnectionPacketCapture.md` and `Start-AzVirtualnetworkGatewayPacketCapture.md` FilterData option examples.
* Add `PrivateRange` parameter to `AzureFirewall`
    - Updated cmdlet:
        - New-AzFirewall

## Version 2.0.0
* Change all cmdlets for PrivateEndpointConnection to support generic service provider.
    - Updated cmdlet:
        - Approve-AzPrivateEndpointConnection
        - Deny-AzPrivateEndpointConnection
        - Get-AzPrivateEndpointConnection
        - Remove-AzPrivateEndpointConnection
        - Set-AzPrivateEndpointConnection
* Add new cmdlet for PrivateLinkResource and it also support generic service provider.
    - New cmdlet:
        - Get-AzPrivateLinkResource
* Add new fields and parameter for the feature Proxy Protocol V2.
    - Add property EnableProxyProtocol in PrivateLinkService
    - Add property LinkIdentifier in PrivateEndpointConnection
    - Updated New-AzPrivateLinkService to add a new optional parameter EnableProxyProtocol.
* Fix incorrect parameter description in `New-AzApplicationGatewaySku` reference documentation
* New cmdlets to support the azure firewall policy
* Add support for ThreatIntelWhitelist property for AzFirewall
    - New cmdlet added:
        - New-AzFirewallThreatIntelWhitelist
    - Cmdlets updated with optional parameters:
        - New-AzFirewall : added parameter ThreatIntelWhitelist
* Add support for child resource RouteTables of VirtualHub
    - New cmdlets added:
        - Add-AzVirtualHubRoute
        - Add-AzVirtualHubRouteTable
        - Get-AzVirtualHubRouteTable
        - Remove-AzVirtualHubRouteTable
        - Set-AzVirtualHub
* Add support for new properties Sku of VirtualHub and VirtualWANType of VirtualWan
    - Cmdlets updated with optional parameters:
        - New-AzVirtualHub : added parameter Sku
        - Update-AzVirtualHub : added parameter Sku
        - New-AzVirtualWan : added parameter VirtualWANType
        - Update-AzVirtualWan : added parameter VirtualWANType
* Add support for EnableInternetSecurity property for HubVnetConnection, VpnConnection and ExpressRouteConnection
    - New cmdlets added:
        - Update-AzureRmVirtualHubVnetConnection
    - Cmdlets updated with optional parameters:
        - New-AzureRmVirtualHubVnetConnection : added parameter EnableInternetSecurity
        - New-AzureRmVpnConnection : added parameter EnableInternetSecurity
        - Update-AzureRmVpnConnection : added parameter EnableInternetSecurity
        - New-AzureRmExpressRouteConnection : added parameter EnableInternetSecurity
        - Set-AzureRmExpressRouteConnection : added parameter EnableInternetSecurity
* Add support for Configuring TopLevel WebApplicationFirewall Policy
    - New cmdlets added:
        - New-AzApplicationGatewayFirewallPolicySetting
        - New-AzApplicationGatewayFirewallPolicyExclusion
        - New-AzApplicationGatewayFirewallPolicyManagedRuleGroupOverride
        - New-AzApplicationGatewayFirewallPolicyManagedRuleOverride
        - New-AzApplicationGatewayFirewallPolicyManagedRule
        - New-AzApplicationGatewayFirewallPolicyManagedRuleSet
    - Cmdlets updated with optional parameters:
        - New-AzApplicationGatewayFirewallPolicy : added parameter PolicySetting, ManagedRule
* Added support for Geo-Match operator on CustomRule
    - Added GeoMatch to the operator on the FirewallCondition
* Added support for perListener and perSite Firewall policy
    - Cmdlets updated with optional parameters:
        - New-AzApplicationGatewayHttpListener : added parameter FirewallPolicy, FirewallPolicyId
        - New-AzApplicationGatewayPathRuleConfig : added parameter FirewallPolicy, FirewallPolicyId
* Added support for perListener HostNames
    - Cmdlets updated with optional parameters:
        - New-AzApplicationGatewayHttpListener : added parameter HostNames
        - Add-AzApplicationGatewayHttpListener : added parameter HostNames
* Fix required subnet with name AzureBastionSubnet in `PSBastion` can be case insensitive
* Support for Destination FQDNs in Network Rules and Translated FQDN in NAT Rules for Azure Firewall
* Add support for top level resource RouteTables of IpGroup
    - New cmdlets added:
        - New-AzIpGroup
        - Remove-AzIpGroup
        - Get-AzIpGroup
        - Set-AzIpGroup
* Virtual Wan Point to site feature release.
  - Introduce new command lets for managing point to site VpnServerConfiguraiton resource
    - Get-AzVpnServerConfiguration
    - New-AzVpnServerConfiguration
    - Remove-AzVpnServerConfiguration
    - Update-AzVpnServerConfiguration
  - Introduce new command lets for managing P2SVpnGateway resource that will be used for Point to site connectivity from Virtual wan perspective
    - Get-AzP2sVpnGateway
    - Get-AzP2sVpnGatewayConnectionHealth
    - Get-AzP2sVpnGatewayDetailedConnectionHealth
    - New-AzP2sVpnGateway
    - Remove-AzP2sVpnGateway
    - Update-AzP2sVpnGateway
  - Introduce new command lets for VirtualWan resource to get all associated VpnServerConfigurations and download Wan level Point to site client profile.
    - Get-AzVirtualWanVpnServerConfiguration
    - Get-AzVirtualWanVpnServerConfigurationVpnProfile

## Version 1.15.0
* Add new cmdlet Get-AzAvailableServiceAlias which can be called to get the aliases that can be used for Service Endpoint Policies.
* Added support for the adding traffic selectors to Virtual Network Gateway Connections
    - New cmdlets added:
        - New-AzureRmTrafficSelectorPolicy
    - Cmdlets updated with optional parameter -TrafficSelectorPolicies
        -New-AzureRmVirtualNetworkGatewayConnection
        -Set-AzureRmVirtualNetworkGatewayConnection
* Add support for ESP and AH protocols in network security rule configurations
    - Updated cmdlets:
        - Add-AzNetworkSecurityRuleConfig
        - New-AzNetworkSecurityRuleConfig
        - Set-AzNetworkSecurityRuleConfig
* Improve handling of exceptions in Cortex cmdlets
* New Generations and SKUs for VirtualNetworkGateways
  - Introduce new Generations for VirtualNetworkGateways.
  - Introduce new high throughput SKUs for VirtualNetworkGateways.

## Version 1.14.0
* Fix incorrect example in `New-AzApplicationGateway` reference documentation
* Add note in `Get-AzNetworkWatcherPacketCapture` reference documentation about retrieving all properties for a packet capture
* Fixed example in `Test-AzNetworkWatcherIPFlow` reference documentation to correctly enumerate NICs
* Improved cloud exception parsing to display additional details if they are present
* Improved cloud exception parsing to handle additional type of SDK exception
* Fixed incorrect mapping of Security Rule models
* Added properties to network interface for private ip feature
    - Added property 'PrivateEndpoint' as type of PSResourceId to PSNetworkInterface
    - Added property 'PrivateLinkConnectionProperties' as type of PSIpConfigurationConnectivityInformation to PSNetworkInterfaceIPConfiguration
    - Added new model class PSIpConfigurationConnectivityInformation
* Added new ApplicationRuleProtocolType "mssql" for Azure Firewall resource
* MultiLink support in Virtual WAN
    - New cmdlets
        - New-AzVpnSiteLink
        - New-AzVpnSiteLinkConnection
    - Updated cmdlet:
        - New-VpnSite
        - Update-VpnSite
        - New-VpnConnection
        - Update-VpnConnection
* Fixed documents for some PowerShell examples to use Az cmdlets instead of AzureRM cmdlets

## Version 1.13.0
* Updated New-AzPrivateLinkServiceIpConfig
    - Deprecated the parameter 'PublicIpAddress' since this is never used in the server side.
    - Added one optional parameter 'Primary' that indicate the current ip configuration is primary one or not.
* Improved handling of request error exception from SDK
    -Fixes the issue that previously SDK exceptions aren't handled correctly which results in key error details not being displayed
* Fixed miscellaneous typos across module
* Adjusted validation logic for Ipv6 IP Prefix to check for correct IPv6 prefix length.
* Updated Get-AzVirtualNetworkSubnetConfig: Added parameter set to get by subnet resource id.
* Updated description of Location parameter for AzNetworkServiceTag

## Version 1.12.0
* Add support for private endpoint and private link service
    - New cmdlets
        - Set-AzPrivateEndpoint
        - Set-AzPrivateLinkService
        - Approve-AzPrivateEndpointConnection
        - Deny-AzPrivateEndpointConnection
        - Get-AzPrivateEndpointConnection
        - Remove-AzPrivateEndpointConnection
        - Test-AzPrivateLinkServiceVisibility
        - Get-AzAutoApprovedPrivateLinkService
* Updated below commands for feature: PrivateEndpointNetworkPolicies/PrivateLinkServiceNetworkPolicies flag on Subnet in Virtualnetwork
    - Updated New-AzVirtualNetworkSubnetConfig/Set-AzVirtualNetworkSubnetConfig/Add-AzVirtualNetworkSubnetConfig
        - Added optional parameter -PrivateEndpointNetworkPoliciesFlag to indicate that enable or disable apply network policies on pivate endpoint in this subnet.
        - Added optional parameter -PrivateLinkServiceNetworkPoliciesFlag to indicate that enable or disable apply network policies on private link service in this subnet.
* AzPrivateLinkService's cmdlet parameter `ServiceName` was renamed to `Name` with an alias `ServiceName` for backward compatibility
* Enable ICMP protocol for network security rule configurations
    - Updated cmdlets
        - Add-AzNetworkSecurityRuleConfig
        - New-AzNetworkSecurityRuleConfig
        - Set-AzNetworkSecurityRuleConfig
* Add ConnectionProtocolType (Ikev1/Ikev2) as a configurable parameter for New-AzVirtualNetworkGatewayConnection
* Add PrivateIpAddressVersion in LoadBalancerFrontendIpConfiguration
    - Updated cmdlet:
        - New-AzLoadBalancerFrontendIpConfig
        - Add-AzLoadBalancerFrontendIpConfig
        - Set-AzLoadBalancerFrontendIpConfig
* Application Gateway New-AzApplicationGatewayProbeConfig command update for supporting custom port in Probe
    - Updated New-AzApplicationGatewayProbeConfig: Added optional parameter Port which is used for probing backend server. This parameter is applicable for Standard_V2 and WAF_V2 SKU.


## Version 1.11.0
* Added `RoutingPreference` to public ip tags
* Improve examples for `Get-AzNetworkServiceTag` reference documentation

## Version 1.10.0
* Add support for Virtual Network Gateway Resource
    - New cmdlets
        - Get-AzVirtualNetworkGatewayVpnClientConnectionHealth
* Add AvailablePrivateEndpointType
    - New cmdlets
        - Get-AzAvailablePrivateEndpointType
* Add PrivatePrivateLinkService
    - New cmdlets
        - Get-AzPrivateLinkService
        - New-AzPrivateLinkService
        - Remove-AzPrivateLinkService
        - New-AzPrivateLinkServiceIpConfig
        - Set-AzPrivateEndpointConnection
* Add PrivateEndpoint
    - New cmdlets
        - Get-AzPrivateEndpoint
        - New-AzPrivateEndpoint
        - Remove-AzPrivateEndpoint
        - New-AzPrivateLinkServiceConnection
* Updated below commands for feature: UseLocalAzureIpAddress flag on VpnConnection
    - Updated New-AzVpnConnection: Added optional parameter -UseLocalAzureIpAddress to indicate that local azure ip address should be used as source address while initiating connection.
    - Updated Set-AzVpnConnection: Added optional parameter -UseLocalAzureIpAddress to indicate that local azure ip address should be used as source address while initiating connection.
* Added readonly field PeeredConnections in ExpressRoute peering.
* Added readonly field GlobalReachEnabled in ExpressRoute.
* Added breaking change attribute to call out deprecation of AllowGlobalReach field in ExpressRouteCircuit model
* Fixed Issue 8756 Error using TargetListenerID with AzApplicationGatewayRedirectConfiguration cmdlets
* Fixed bug in New-AzApplicationGatewayPathRuleConfig that prevented the rewrite ruleset from being set.
* Fixed displaying of VirtualNetworkTaps in NetworkInterfaceIpConfiguration
* Fixed Cortex Get cmdlets for list all part
* Fixed VirtualHub reference creation for ExpressRouteGateways, VpnGateway
* Added support for Availability Zones in AzureFirewall and NatGateway
* Added cmdlet Get-AzNetworkServiceTag
* Add support for multiple public IP addresses for Azure Firewall
    - Updated New-AzFirewall cmdlet:
        - Added parameter -PublicIpAddress which accepts one or more Public IP Address objects
        - Added parameter -VirtualNetwork which accepts a Virtual Network object
        - Added methods AddPublicIpAddress and RemovePublicIpAddress on firewall object - these accept a Public IP Address object as input
        - Deprecated parameters -PublicIpName and -VirtualNetworkName
* Updated below commands for feature: Set VpnClient AAD authentication options to Virtual network gateway resource.
    - Updated New-AzVirtualNetworkGateway: Added optional parameters AadTenantUri,AadAudienceId,AadIssuerUri to set VpnClient AAD authentication options on Gateway.
    - Updated Set-AzVirtualNetworkGateway: Added optional parameter AadTenantUri,AadAudienceId,AadIssuerUri to set VpnClient AAD authentication options on Gateway.
    - Updated Set-AzVirtualNetworkGateway: Added optional switch parameter RemoveAadAuthentication to remove VpnClient AAD authentication options from Gateway.

## Version 1.9.0
* Update ResourceId and InputObject for Nat Gateway
    - Add alias for ResourceId and InputObject
* Removed WAF RuleSetVersion validation

## Version 1.8.1
* Add DisableBgpRoutePropagation flag to Effective Route Table output
    - Updated cmdlet:
        - Get-AzEffectiveRouteTable
* Fix double dash in New-AzApplicationGatewayTrustedRootCertificate documentation

## Version 1.8.0
* Add support for Nat Gateway Resource
    - New cmdlets
        - New-AzNatGateway
        - Get-AzNatGateway
        - Set-AzNatGateway
        - Remove-AzNatGateway
   - Updated cmdlets
        - New-AzureVirtualNetworkSubnetConfigCommand
        - Add-AzureVirtualNetworkSubnetConfigCommand
* Updated below commands for feature: Custom routes set/remove on Brooklyn Gateway.
    - Updated New-AzVirtualNetworkGateway: Added optional parameter -CustomRoute to set the address prefixes as custom routes to set on Gateway.
    - Updated Set-AzVirtualNetworkGateway: Added optional parameter -CustomRoute to set the address prefixes as custom routes to set on Gateway.

## Version 1.7.0
* Updated cmdlets with plural nouns to singular, and deprecated plural names.
* Fix documentation for wildcards

## Version 1.6.0
* Add Alert action type for Azure Firewall Network and Application Rule Collections

* Added support for conditions in RewriteRules in the Application Gateway
    - New cmdlets added:
        - New-AzApplicationGatewayRewriteRuleCondition
    - Cmdlets updated with optional parameter - RuleSequence and Condition
        - New-AzApplicationGatewayRewriteRule

## Version 1.5.0
* Add Threat Intelligence support for Azure Firewall
* Add Application Gateway Firewall Policy top level resource and Custom Rules


## Version 1.4.0
* Add ResourceId parameter to Get-AzNetworkInterface
* Improved error handling for Get-AzVpnClientRevokedCertificate, Get-AzVpnClientRootCertificate
* Improved Subnet, Primary, PrivateIpAddressVersion parameters processing in
    - Add-AzNetworkInterfaceIpConfig
    - Set-AzNetworkInterfaceIpConfig

## Version 1.3.0
* Add wildcard support to Network cmdlets

## Version 1.2.1
* Update help example for Add-AzApplicationGatewayCustomError

## Version 1.2.0
* Added Cmdlets for Identity on Application Gateway.
    - New cmdlets added:
        - Set-AzApplicationGatewayIdentity
        - Get-AzApplicationGatewayIdentity
        - New-AzApplicationGatewayIdentity
        - Remove-AzApplicationGatewayIdentity
    - New-AzApplicationGateway cmdlet updated with optional parameter -Identity

## Version 1.1.0
* Update incorrect online help URLs

## Version 1.0.0
* Added support for the configuring RewriteRuleSets in the Application Gateway
    - New cmdlets added:
        - Add-AzureRmApplicationGatewayRewriteRuleSet
        - Get-AzureRmApplicationGatewayRewriteRuleSet
        - New-AzureRmApplicationGatewayRewriteRuleSet
        - Remove-AzureRmApplicationGatewayRewriteRuleSet
        - Set-AzureRmApplicationGatewayRewriteRuleSet
        - New-AzureRmApplicationGatewayRewriteRule
        - New-AzureRmApplicationGatewayRewriteRuleActionSet
        - New-AzureRmApplicationGatewayRewriteRuleHeaderConfiguration
    - Cmdlets updated with optional parameter -RewriteRuleSet
        - New-AzureRmApplicationGateway
        - New-AzureRmApplicationGatewayRequestRoutingRule
        - Add-AzureRmApplicationGatewayRequestRoutingRule
        - New-AzureRmApplicationGatewayPathRuleConfig
        - Add-AzureRmApplicationGatewayUrlPathMapConfig
        - New-AzureRmApplicationGatewayUrlPathMapConfig
* Removed deprecated -ResourceId parameter from Get-AzServiceEndpointPolicyDefinition
* Removed deprecated EnableVmProtection property from PSVirtualNetwork
* Removed deprecated Set-AzVirtualNetworkGatewayVpnClientConfig cmdlet
* Added KeyVault Support to Application Gateway using Identity.
    - Cmdlets updated with optonal parameter -KeyVaultSecretId, -KeyVaultSecret
        - Add-AzApplicationGatewaySslCertificate
        - New-AzApplicationGatewaySslCertificate
        - Set-AzApplicationGatewaySslCertificate
    - New-AzApplicationGateway cmdlet updated with optional parameter -UserAssignedIdentityId, -UserAssignedIdentity
* Add MaxCapacity property in ApplicationGatewayAutoscaleConfiguration<|MERGE_RESOLUTION|>--- conflicted
+++ resolved
@@ -19,11 +19,9 @@
 --->
 
 ## Upcoming Release
-<<<<<<< HEAD
 * Bug fix in ExpressRouteLink MacSecConfig.  Added new property to:
    - `PSExpressRouteLinkMacSecConfig`:
        - Added SciState parameter
-=======
 * Updated format list and format table views for Get-AzVirtualNetworkGatewayConnectionIkeSa
 
 ## Version 4.5.0
@@ -59,7 +57,6 @@
     - Updated New-AzVpnServerConfiguration and Update-AzVpnServerConfiguration to allow multiple authentication parameters to be set.
 * Updated `New-AzVpnGateway` and `New-AzP2sVpnGateway` cmdlet:
     - Added parameter EnableRoutingPreferenceInternetFlag
->>>>>>> 01a24cde
 
 ## Version 4.4.0
 * Fixed issue in remove peering and connection cmdlet for ExpressRouteCircuit scenario
