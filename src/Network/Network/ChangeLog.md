--- conflicted
+++ resolved
@@ -20,15 +20,13 @@
 ## Upcoming Release
 * Add Threat Intelligence support for Azure Firewall
 * Add Alert action type for Azure Firewall Network and Application Rule Collections
-<<<<<<< HEAD
+* Add Application Gateway Firewall Policy top level resource and Custom Rules
+
 * Added support for conditions in RewriteRules in the Application Gateway
     - New cmdlets added:
         - New-AzApplicationGatewayRewriteRuleCondition
     - Cmdlets updated with optional parameter - RuleSequence and Condition
         - New-AzApplicationGatewayRewriteRule
-=======
-* Add Application Gateway Firewall Policy top level resource and Custom Rules
->>>>>>> 1c99aad9
 
 ## Version 1.4.0
 * Add ResourceId parameter to Get-AzNetworkInterface
