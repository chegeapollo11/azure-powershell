--- conflicted
+++ resolved
@@ -13,13 +13,8 @@
 
   <ItemGroup>
     <PackageReference Include="AutoMapper" Version="6.2.2" />
-<<<<<<< HEAD
-    <PackageReference Include="Microsoft.Azure.Management.Network" Version="20.0.0-preview" />
-    <PackageReference Include="Microsoft.Azure.Management.Sql" Version="1.36.0-preview" />
-=======
     <PackageReference Include="Microsoft.Azure.Management.Network" Version="19.17.0-preview" />
     <PackageReference Include="Microsoft.Azure.Management.Sql" Version="1.37.0-preview" />
->>>>>>> 84416909
   </ItemGroup>
 
   <ItemGroup>
